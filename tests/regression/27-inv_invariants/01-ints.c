// PARAM: --enable ana.int.interval
#include <assert.h>

#define RANGE(x, l, u) x >= l && x <= u

int main() {
  main2();


<<<<<<< HEAD
  int x, y;
=======
  int x, y, z;
>>>>>>> 3f0c4af6
  if (x+1 == 2) {
    assert(x == 1);
  } else {
    assert(x != 1);
  }
  if (5-x == 3)
    assert(x == 2);
  else
    assert(x != 2);
  if (5-x == 3 && x+y == x*3)
    assert(x == 2 && y == 4);
  if (x == 3 && y/x == 2) {
    assert(y == 6); // UNKNOWN!
    assert(RANGE(y, 6, 8));
  }
  if (y/3 == -2)
    assert(RANGE(y, -8, -6));
  if (y/-3 == -2)
    assert(RANGE(y, 6, 8));
  if (y/x == 2 && x == 3)
    assert(x == 3); // TODO y == [6,8]; this does not work because CIL transforms this into two if-statements
  if (2+(3-x)*4/5 == 6 && 2*y >= x+5)
    assert(RANGE(x, -3, -2) && y >= 1);
  if (x > 1 && x < 5 && x % 2 == 1) // x = [2,4] && x % 2 = 1 => x = 3
<<<<<<< HEAD
    assert(x == 3);
=======
    assert(x = 3);
>>>>>>> 3f0c4af6


  long xl, yl, zl;
  if (xl+1 == 2) {
    assert(xl == 1);
  } else {
    assert(xl != 1);
  }
  if (5-xl == 3)
    assert(xl == 2);
  if (5-xl == 3 && xl+yl == xl*3)
    assert(xl == 2 && yl == 4);
  if (xl == 3 && yl/xl == 2)
    // yl could for example also be 7
    assert(yl == 6); // UNKNOWN!
  if (yl/xl == 2 && xl == 3)
    assert(xl == 3); // TODO yl == 6
  if (2+(3-xl)*4/5 == 6 && 2*yl >= xl+4)
    // xl could also be -3
    assert(xl == -2 && yl >= 1); //UNKNOWN!
  if (xl > 1 && xl < 5 && xl % 2 == 1) {
    // UNKNOWN due to Interval32 not being able to represent long
    // assert(xl != 2); // [2,4] -> [3,4] TODO x % 2 == 1
  }


  short xs, ys, zs;
  if (xs+1 == 2) {
    assert(xs == 1);
  } else {
    // Does not survive the casts inserted by CIL
    // assert(xs != 1);
  }
  if (5-xs == 3)
    assert(xs == 2);
  if (5-xs == 3 && xs+ys == xs*3)
    assert(xs == 2 && ys == 4);
  if (xs == 3 && ys/xs == 2) {
    // ys could for example also be 7
    assert(ys == 6); // UNKNOWN!
    assert(RANGE(ys, 6, 8));
  }
  if (ys/3 == -2)
    assert(RANGE(ys, -8, -6));
  if (ys/-3 == -2)
    assert(RANGE(ys, 6, 8));
  if (ys/xs == 2 && xs == 3)
    assert(xs == 3); // TODO yl == 6
  if (2+(3-xs)*4/5 == 6 && 2*ys >= xs+5) {
    // xs could also be -3
    assert(xs == -2 && ys >= 1); //UNKNOWN!
    assert(RANGE(xs, -3, -2) && ys >= 1);
  }
  if (xs > 1 && xs < 5 && xs % 2 == 1) {
    assert(xs != 2);
  }

}

int main2() {
  int one = 1;
  int two = 2;
  int three = 3;
  int four = 4;
  int five = 5;
  int six = 6;

  int x, y, z;
  if (x+one == two) {
    assert(x == one);
  } else {
    assert(x != one);
  }
  if (five-x == three)
    assert(x == two);
  if (five-x == three && x+y == x*three)
    assert(x == two && y == four);
  if (x == three && y/x == two) {
    // y could for example also be 7
    assert(y == six);  // UNKNOWN!
    assert(RANGE(y, 6, 8));
  }
  if (y/x == two && x == three)
    assert(x == three); // TODO y == six
  if (two+(three-x)*four/five == six && two*y >= x+four)
    // x could also be -three
    assert(x == -two && y >= one); //UNKNOWN!
  if (x > one && x < five && x % two == one)
    assert(x != two); // [two,four] -> [three,four] TODO x % two == one

  if (y/three == -two)
    assert(RANGE(y, -8, -6));
  if (y/-three == -two)
    assert(RANGE(y, 6, 8));
  if (y/x == two && x == three)
    assert(x == 3); // TODO y == [6,8]; this does not work because CIL transforms this into two if-statements
  if (two+(three-x)*four/five == six && two*y >= x+five)
    assert(RANGE(x, -3, -2) && y >= 1);
  if (x > one && x < five && x % two == one) // x = [2,4] && x % 2 = 1 => x = 3
    assert(x != 2); // [3,4] TODO [3,3]



  long xl, yl, zl;
  if (xl+one == two) {
    assert(xl == one);
  } else {
    assert(xl != one);
  }
  if (five-xl == three)
    assert(xl == two);
  if (five-xl == three && xl+yl == xl*three)
    assert(xl == two && yl == four);
  if (xl == three && yl/xl == two)
    // yl could for example also be 7
    assert(yl == six); // UNKNOWN!
  if (yl/xl == two && xl == three)
    assert(xl == three); // TODO yl == six
  if (two+(three-xl)*four/five == six && two*yl >= xl+four)
    // xl could also be -three
    assert(xl == -two && yl >= one); //UNKNOWN!
  if (xl > one && xl < five && xl % two == one) {
    // UNKNOWN due to Intervalthreetwo not being able to represent long
    // assert(xl != two); // [two,four] -> [three,four] TODO x % two == one
  }


  short xs, ys, zs;
  if (xs+one == two) {
    assert(xs == one);
  } else {
    // Does not survive the casts inserted by CIL
    // assert(xs != one);
  }
  if (five-xs == three)
    assert(xs == two);
  if (five-xs == three && xs+ys == xs*three)
    assert(xs == two && ys == four);
  if (xs == three && ys/xs == two) {
    // ys could for example also be 7
    assert(ys == six); // UNKNOWN!
    assert(RANGE(ys, six, 8));
  }
  if (ys/xs == two && xs == three)
    assert(xs == three); // TODO yl == six
  if (two+(three-xs)*four/five == six && two*ys >= xs+five) {
    // xs could also be -three
    assert(xs == -two && ys >= one); //UNKNOWN!
    assert(RANGE(xs, -three, -two) && ys >= one);
  }
  if (xs > one && xs < five && xs % two == one) {
    assert(xs != two);
  }
  if (ys/three == -two)
    assert(RANGE(ys, -8, -6));
  if (ys/-three == -two)
    assert(RANGE(ys, 6, 8));
  if (ys/xs == two && xs == three)
    assert(xs == 3); // TODO y == [6,8]; this does not work because CIL transforms this into two if-statements
}<|MERGE_RESOLUTION|>--- conflicted
+++ resolved
@@ -7,11 +7,7 @@
   main2();
 
 
-<<<<<<< HEAD
-  int x, y;
-=======
   int x, y, z;
->>>>>>> 3f0c4af6
   if (x+1 == 2) {
     assert(x == 1);
   } else {
@@ -36,11 +32,7 @@
   if (2+(3-x)*4/5 == 6 && 2*y >= x+5)
     assert(RANGE(x, -3, -2) && y >= 1);
   if (x > 1 && x < 5 && x % 2 == 1) // x = [2,4] && x % 2 = 1 => x = 3
-<<<<<<< HEAD
     assert(x == 3);
-=======
-    assert(x = 3);
->>>>>>> 3f0c4af6
 
 
   long xl, yl, zl;
