--- conflicted
+++ resolved
@@ -14,8 +14,7 @@
     unchecked: 0
     unsupported: 0
     disabled: 0
-<<<<<<< HEAD
-    total validation entries: 54
+    total validation entries: 26
   [Success][Witness] invariant confirmed: ((long long )j + (long long )d) + 2147483648LL >= 0LL (98-issue-1511b.c:22:5)
   [Success][Witness] invariant confirmed: ((long long )k + (long long )d) + 2147483647LL >= 0LL (98-issue-1511b.c:22:5)
   [Success][Witness] invariant confirmed: ((long long )k + (long long )j) + 2147483646LL >= 0LL (98-issue-1511b.c:22:5)
@@ -28,21 +27,6 @@
   [Success][Witness] invariant confirmed: 1LL >= (long long )k + (long long )j (98-issue-1511b.c:22:5)
   [Success][Witness] invariant confirmed: 2147483647LL >= (long long )j + (long long )d (98-issue-1511b.c:22:5)
   [Success][Witness] invariant confirmed: 2147483648LL >= (long long )k + (long long )d (98-issue-1511b.c:22:5)
-=======
-    total validation entries: 26
-  [Success][Witness] invariant confirmed: (1LL + (long long )j) - (long long )k >= 0LL (98-issue-1511b.c:22:5)
-  [Success][Witness] invariant confirmed: (1LL - (long long )j) - (long long )k >= 0LL (98-issue-1511b.c:22:5)
-  [Success][Witness] invariant confirmed: (2147483646LL + (long long )j) + (long long )k >= 0LL (98-issue-1511b.c:22:5)
-  [Success][Witness] invariant confirmed: (2147483646LL - (long long )d) + (long long )k >= 0LL (98-issue-1511b.c:22:5)
-  [Success][Witness] invariant confirmed: (2147483646LL - (long long )j) + (long long )k >= 0LL (98-issue-1511b.c:22:5)
-  [Success][Witness] invariant confirmed: (2147483647LL + (long long )d) + (long long )k >= 0LL (98-issue-1511b.c:22:5)
-  [Success][Witness] invariant confirmed: (2147483647LL - (long long )d) + (long long )j >= 0LL (98-issue-1511b.c:22:5)
-  [Success][Witness] invariant confirmed: (2147483647LL - (long long )d) - (long long )j >= 0LL (98-issue-1511b.c:22:5)
-  [Success][Witness] invariant confirmed: (2147483648LL + (long long )d) + (long long )j >= 0LL (98-issue-1511b.c:22:5)
-  [Success][Witness] invariant confirmed: (2147483648LL + (long long )d) - (long long )j >= 0LL (98-issue-1511b.c:22:5)
-  [Success][Witness] invariant confirmed: (2147483648LL - (long long )d) - (long long )k >= 0LL (98-issue-1511b.c:22:5)
-  [Success][Witness] invariant confirmed: (2147483649LL + (long long )d) - (long long )k >= 0LL (98-issue-1511b.c:22:5)
->>>>>>> 1278886c
   [Success][Witness] invariant confirmed: j == 0 (98-issue-1511b.c:22:5)
   [Success][Witness] invariant confirmed: ((long long )j + (long long )d) + 2147483648LL >= 0LL (98-issue-1511b.c:27:5)
   [Success][Witness] invariant confirmed: ((long long )k + (long long )d) + 2147483647LL >= 0LL (98-issue-1511b.c:27:5)
