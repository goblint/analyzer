<<<<<<< HEAD
//PARAM: --enable ana.int.interval
=======
//PARAM: --enable witness.yaml.enabled --enable ana.int.interval --set witness.yaml.entry-types '["precondition_loop_invariant"]'
>>>>>>> f975852a
#include <stdlib.h>
#include <goblint.h>

int foo(int* ptr1, int* ptr2){
    int result;
    if(ptr1 == ptr2){
        result = 0;
    } else {
        result = 1;
    }
<<<<<<< HEAD
    // cram test checks for precondition invariant soundness
=======

    while (0); // cram test checks for precondition invariant soundness
>>>>>>> f975852a
    return result;
}

int main(){
    int five = 5;
    int five2 = 5;
    int y = foo(&five, &five);
    int z = foo(&five, &five2);
    __goblint_check(y != z);
    return 0;
}<|MERGE_RESOLUTION|>--- conflicted
+++ resolved
@@ -1,8 +1,4 @@
-<<<<<<< HEAD
-//PARAM: --enable ana.int.interval
-=======
 //PARAM: --enable witness.yaml.enabled --enable ana.int.interval --set witness.yaml.entry-types '["precondition_loop_invariant"]'
->>>>>>> f975852a
 #include <stdlib.h>
 #include <goblint.h>
 
@@ -13,12 +9,8 @@
     } else {
         result = 1;
     }
-<<<<<<< HEAD
-    // cram test checks for precondition invariant soundness
-=======
 
     while (0); // cram test checks for precondition invariant soundness
->>>>>>> f975852a
     return result;
 }
 
