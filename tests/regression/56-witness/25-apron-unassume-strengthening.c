--- conflicted
+++ resolved
@@ -7,9 +7,6 @@
   if (x <= y) {
     __goblint_check(x == 0); // UNKNOWN (intentional by unassume)
     __goblint_check(x >= 0);
-<<<<<<< HEAD
-    __goblint_check(x < y); // TODO: https://github.com/goblint/analyzer/issues/1373
-=======
     __goblint_check(x <= y);
   }
 
@@ -20,7 +17,6 @@
     __goblint_check(x == 0); // UNKNOWN (intentional by unassume)
     __goblint_check(x >= 0);
     __goblint_check(x < y); // TODO? Used to work without type bounds: https://github.com/goblint/analyzer/issues/1373.
->>>>>>> 27a7518e
   }
   return 0;
 }