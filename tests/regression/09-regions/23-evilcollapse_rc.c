<<<<<<< HEAD
// PARAM: --set ana.activated[+] "'region'" --set exp.region-offsets true --sets solver wpoint
=======
// PARAM: --set ana.activated[+] "'var_eq'"  --set ana.activated[+] "'symb_locks'"  --set ana.activated[+] "'region'"  --set exp.region-offsets true
extern int __VERIFIER_nondet_int();
extern void abort(void);
void assume_abort_if_not(int cond) {
  if(!cond) {abort();}
}

#include<pthread.h>
>>>>>>> d0d77695
#include<stdlib.h>

struct list_head {
  struct list_head *next ;
  struct list_head *prev ;
};

struct list_head c[10] ;

<<<<<<< HEAD
static void INIT_LIST_HEAD(struct list_head *list) {
  return;
}

static struct list_head *lookup () {
  int i = 0;
  return c[i].next;
=======
inline static struct list_head *lookup (int d) {
  int hvalue = __VERIFIER_nondet_int();
  assume_abort_if_not(0 <= hvalue && hvalue < 10);
  struct list_head *p;
  p = c.slot[hvalue].next;
  return p;
}

void *f(void *arg) {
  struct s *pos ;
  int j = __VERIFIER_nondet_int();
  assume_abort_if_not(0 <= j);
  struct list_head  const  *p ;
  struct list_head  const  *q ;

  while (j < 10) {
    pthread_mutex_lock(&c.slots_mutex[j]);
    p = c.slot[j].next;
    pos = (struct s *)((char *)p - (size_t)(& ((struct s *)0)->list));

    while (& pos->list != & c.slot[j]) {
      pos->datum++; // RACE!
      q = pos->list.next;
      pos = (struct s *)((char *)q - (size_t)(& ((struct s *)0)->list));
    }

    pthread_mutex_unlock(&c.slots_mutex[j]);
    j ++;
  }
  return 0;
>>>>>>> d0d77695
}

int main() {
  struct list_head *p1, *p2;
  INIT_LIST_HEAD(&c[0]);
  for ( ; 0; ) { }
  p1 = lookup();
  p1->next = p2;
  return 0;
}<|MERGE_RESOLUTION|>--- conflicted
+++ resolved
@@ -1,6 +1,3 @@
-<<<<<<< HEAD
-// PARAM: --set ana.activated[+] "'region'" --set exp.region-offsets true --sets solver wpoint
-=======
 // PARAM: --set ana.activated[+] "'var_eq'"  --set ana.activated[+] "'symb_locks'"  --set ana.activated[+] "'region'"  --set exp.region-offsets true
 extern int __VERIFIER_nondet_int();
 extern void abort(void);
@@ -9,7 +6,6 @@
 }
 
 #include<pthread.h>
->>>>>>> d0d77695
 #include<stdlib.h>
 
 struct list_head {
@@ -17,17 +13,38 @@
   struct list_head *prev ;
 };
 
-struct list_head c[10] ;
+struct s {
+  int datum ;
+  struct list_head list ;
+};
 
-<<<<<<< HEAD
-static void INIT_LIST_HEAD(struct list_head *list) {
-  return;
+struct cache {
+  struct list_head slot[10] ;
+  pthread_mutex_t slots_mutex[10] ;
+};
+
+struct cache c  ;
+
+static inline void INIT_LIST_HEAD(struct list_head *list) {
+  list->next = list;
+  list->prev = list;
 }
 
-static struct list_head *lookup () {
-  int i = 0;
-  return c[i].next;
-=======
+struct s *new(int x) {
+  struct s *p = malloc(sizeof(struct s));
+  p->datum = x;
+  INIT_LIST_HEAD(&p->list);
+  return p;
+}
+
+static inline void list_add(struct list_head *new, struct list_head *head) {
+  struct list_head *next = head->next;
+  next->prev = new;
+  new->next = next;
+  new->prev = head;
+  head->next = new;
+}
+
 inline static struct list_head *lookup (int d) {
   int hvalue = __VERIFIER_nondet_int();
   assume_abort_if_not(0 <= hvalue && hvalue < 10);
@@ -58,14 +75,21 @@
     j ++;
   }
   return 0;
->>>>>>> d0d77695
 }
 
 int main() {
   struct list_head *p1, *p2;
-  INIT_LIST_HEAD(&c[0]);
-  for ( ; 0; ) { }
-  p1 = lookup();
-  p1->next = p2;
+  pthread_t t1, t2;
+  for (int i = 0; i < 10; i++) {
+    INIT_LIST_HEAD(&c.slot[i]);
+    pthread_mutex_init(&c.slots_mutex[i], NULL);
+    for (int j = 0; j < 30; j++) list_add(&new(j*i)->list, &c.slot[i]);
+  }
+  p1 = lookup(1);
+  p2 = lookup(2);
+  p1->next = p2->next;
+  // per-element scheme no longer safe.
+  pthread_create(&t1, NULL, f, NULL);
+  pthread_create(&t2, NULL, f, NULL);
   return 0;
 }