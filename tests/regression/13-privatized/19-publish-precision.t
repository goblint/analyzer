  $ goblint --enable dbg.print_protection --enable warn.deterministic 19-publish-precision.c
  [Warning][Assert] Assertion "glob1 == 0" is unknown. (19-publish-precision.c:30:3-30:30)
  [Warning][Assert] Assertion "glob1 == 5" is unknown. (19-publish-precision.c:31:3-31:30)
  [Success][Assert] Assertion "glob1 == 5" will succeed (19-publish-precision.c:17:3-17:30)
  [Success][Assert] Assertion "glob1 == 0" will succeed (19-publish-precision.c:27:3-27:30)
  [Info][Race] Mutex mutex1 read-write protects 0 variable(s): {}
  [Info][Race] Mutex mutex2 read-write protects 1 variable(s): {glob1}
  [Info][Race] Variable glob1 read-write protected by 1 mutex(es): {mutex2}
  [Info][Race] Memory locations race summary:
    safe: 1
    vulnerable: 0
    unsafe: 0
    total memory locations: 1
<<<<<<< HEAD


Protection succeeds on check in t_fun.

  $ goblint --set ana.base.privatization protection --enable witness.yaml.enabled --set witness.yaml.entry-types '["invariant_set"]' --disable witness.invariant.other 19-publish-precision.c
  [Success][Assert] Assertion "glob1 == 0" will succeed (19-publish-precision.c:27:3-27:30)
  [Success][Assert] Assertion "glob1 == 5" will succeed (19-publish-precision.c:17:3-17:30)
  [Warning][Assert] Assertion "glob1 == 0" is unknown. (19-publish-precision.c:30:3-30:30)
  [Warning][Assert] Assertion "glob1 == 5" is unknown. (19-publish-precision.c:31:3-31:30)
  [Info][Deadcode] Logical lines of code (LLoC) summary:
    live: 20
    dead: 0
    total lines: 20
  [Info][Witness] witness generation summary:
    location invariants: 10
    loop invariants: 0
    flow-insensitive invariants: 0
    total generation entries: 1
  [Info][Race] Memory locations race summary:
    safe: 1
    vulnerable: 0
    unsafe: 0
    total memory locations: 1

  $ yamlWitnessStrip < witness.yml
  - entry_type: invariant_set
    content:
    - invariant:
        type: location_invariant
        location:
          file_name: 19-publish-precision.c
          line: 11
          column: 3
          function: t_fun
        value: (unsigned long )arg == 0UL
        format: c_expression
    - invariant:
        type: location_invariant
        location:
          file_name: 19-publish-precision.c
          line: 11
          column: 3
          function: t_fun
        value: 0 <= glob1
        format: c_expression
    - invariant:
        type: location_invariant
        location:
          file_name: 19-publish-precision.c
          line: 11
          column: 3
          function: t_fun
        value: glob1 <= 127
        format: c_expression
    - invariant:
        type: location_invariant
        location:
          file_name: 19-publish-precision.c
          line: 12
          column: 3
          function: t_fun
        value: (unsigned long )arg == 0UL
        format: c_expression
    - invariant:
        type: location_invariant
        location:
          file_name: 19-publish-precision.c
          line: 12
          column: 3
          function: t_fun
        value: 0 <= glob1
        format: c_expression
    - invariant:
        type: location_invariant
        location:
          file_name: 19-publish-precision.c
          line: 12
          column: 3
          function: t_fun
        value: glob1 <= 127
        format: c_expression
    - invariant:
        type: location_invariant
        location:
          file_name: 19-publish-precision.c
          line: 17
          column: 3
          function: t_fun
        value: (unsigned long )arg == 0UL
        format: c_expression
    - invariant:
        type: location_invariant
        location:
          file_name: 19-publish-precision.c
          line: 17
          column: 3
          function: t_fun
        value: glob1 == 5
        format: c_expression
    - invariant:
        type: location_invariant
        location:
          file_name: 19-publish-precision.c
          line: 30
          column: 3
          function: main
        value: 0 <= glob1
        format: c_expression
    - invariant:
        type: location_invariant
        location:
          file_name: 19-publish-precision.c
          line: 30
          column: 3
          function: main
        value: glob1 <= 127
        format: c_expression


Vojdani does not succeed on check in t_fun.

  $ goblint --set ana.base.privatization vojdani --enable witness.yaml.enabled --set witness.yaml.entry-types '["invariant_set"]' --disable witness.invariant.other 19-publish-precision.c
  [Success][Assert] Assertion "glob1 == 0" will succeed (19-publish-precision.c:27:3-27:30)
  [Warning][Assert] Assertion "glob1 == 5" is unknown. (19-publish-precision.c:17:3-17:30)
  [Warning][Assert] Assertion "glob1 == 0" is unknown. (19-publish-precision.c:30:3-30:30)
  [Warning][Assert] Assertion "glob1 == 5" is unknown. (19-publish-precision.c:31:3-31:30)
  [Info][Deadcode] Logical lines of code (LLoC) summary:
    live: 20
    dead: 0
    total lines: 20
  [Info][Witness] witness generation summary:
    location invariants: 9
    loop invariants: 0
    flow-insensitive invariants: 0
    total generation entries: 1
  [Info][Race] Memory locations race summary:
    safe: 1
    vulnerable: 0
    unsafe: 0
    total memory locations: 1

Vojdani should not have location_invariant-s on glob1 after locking mutex1 (line 11), only after mutex2.

  $ yamlWitnessStrip < witness.yml
  - entry_type: invariant_set
    content:
    - invariant:
        type: location_invariant
        location:
          file_name: 19-publish-precision.c
          line: 11
          column: 3
          function: t_fun
        value: (unsigned long )arg == 0UL
        format: c_expression
    - invariant:
        type: location_invariant
        location:
          file_name: 19-publish-precision.c
          line: 12
          column: 3
          function: t_fun
        value: (unsigned long )arg == 0UL
        format: c_expression
    - invariant:
        type: location_invariant
        location:
          file_name: 19-publish-precision.c
          line: 12
          column: 3
          function: t_fun
        value: 0 <= glob1
        format: c_expression
    - invariant:
        type: location_invariant
        location:
          file_name: 19-publish-precision.c
          line: 12
          column: 3
          function: t_fun
        value: glob1 <= 127
        format: c_expression
    - invariant:
        type: location_invariant
        location:
          file_name: 19-publish-precision.c
          line: 17
          column: 3
          function: t_fun
        value: (unsigned long )arg == 0UL
        format: c_expression
    - invariant:
        type: location_invariant
        location:
          file_name: 19-publish-precision.c
          line: 17
          column: 3
          function: t_fun
        value: 0 <= glob1
        format: c_expression
    - invariant:
        type: location_invariant
        location:
          file_name: 19-publish-precision.c
          line: 17
          column: 3
          function: t_fun
        value: glob1 <= 127
        format: c_expression
    - invariant:
        type: location_invariant
        location:
          file_name: 19-publish-precision.c
          line: 30
          column: 3
          function: main
        value: 0 <= glob1
        format: c_expression
    - invariant:
        type: location_invariant
        location:
          file_name: 19-publish-precision.c
          line: 30
          column: 3
          function: main
        value: glob1 <= 127
        format: c_expression
=======
  [Info][Race] Mutex read-write protection summary:
    Number of mutexes: 2
    Max number variables of protected by a mutex: 1
    Total number of protected variables (including duplicates): 1
  [Info][Deadcode] Logical lines of code (LLoC) summary:
    live: 20
    dead: 0
    total lines: 20
>>>>>>> ccb20dcb
<|MERGE_RESOLUTION|>--- conflicted
+++ resolved
@@ -11,7 +11,14 @@
     vulnerable: 0
     unsafe: 0
     total memory locations: 1
-<<<<<<< HEAD
+  [Info][Race] Mutex read-write protection summary:
+    Number of mutexes: 2
+    Max number variables of protected by a mutex: 1
+    Total number of protected variables (including duplicates): 1
+  [Info][Deadcode] Logical lines of code (LLoC) summary:
+    live: 20
+    dead: 0
+    total lines: 20
 
 
 Protection succeeds on check in t_fun.
@@ -238,14 +245,4 @@
           column: 3
           function: main
         value: glob1 <= 127
-        format: c_expression
-=======
-  [Info][Race] Mutex read-write protection summary:
-    Number of mutexes: 2
-    Max number variables of protected by a mutex: 1
-    Total number of protected variables (including duplicates): 1
-  [Info][Deadcode] Logical lines of code (LLoC) summary:
-    live: 20
-    dead: 0
-    total lines: 20
->>>>>>> ccb20dcb
+        format: c_expression