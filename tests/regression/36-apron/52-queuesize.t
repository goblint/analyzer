`ana.apron.invariant.diff-box` test case from https://github.com/goblint/analyzer/pull/762.

Without diff-box:

  $ goblint --enable witness.yaml.enabled --set witness.yaml.invariant-types '["location_invariant"]' --disable witness.invariant.other --disable ana.base.invariant.enabled --set ana.relation.privatization mutex-meet --set ana.activated[+] apron --enable ana.sv-comp.functions --set ana.apron.domain polyhedra --enable ana.relation.invariant.one-var --disable ana.apron.invariant.diff-box 52-queuesize.c
  [Success][Assert] Assertion "free >= 0" will succeed (52-queuesize.c:67:5-67:31)
  [Success][Assert] Assertion "free <= capacity" will succeed (52-queuesize.c:68:5-68:38)
  [Success][Assert] Assertion "used >= 0" will succeed (52-queuesize.c:69:5-69:31)
  [Success][Assert] Assertion "used <= capacity" will succeed (52-queuesize.c:70:5-70:38)
  [Success][Assert] Assertion "used + free == capacity" will succeed (52-queuesize.c:71:5-71:45)
  [Success][Assert] Assertion "free >= 0" will succeed (52-queuesize.c:15:3-15:29)
  [Success][Assert] Assertion "free <= capacity" will succeed (52-queuesize.c:16:3-16:36)
  [Success][Assert] Assertion "used >= 0" will succeed (52-queuesize.c:17:3-17:29)
  [Success][Assert] Assertion "used <= capacity" will succeed (52-queuesize.c:18:3-18:36)
  [Success][Assert] Assertion "used + free == capacity" will succeed (52-queuesize.c:19:3-19:43)
  [Success][Assert] Assertion "free >= 0" will succeed (52-queuesize.c:26:3-26:29)
  [Success][Assert] Assertion "free <= capacity" will succeed (52-queuesize.c:27:3-27:36)
  [Success][Assert] Assertion "used >= 0" will succeed (52-queuesize.c:28:3-28:29)
  [Success][Assert] Assertion "used <= capacity" will succeed (52-queuesize.c:29:3-29:36)
  [Success][Assert] Assertion "used + free == capacity" will succeed (52-queuesize.c:30:3-30:43)
  [Success][Assert] Assertion "free >= 0" will succeed (52-queuesize.c:36:3-36:29)
  [Success][Assert] Assertion "free <= capacity" will succeed (52-queuesize.c:37:3-37:36)
  [Success][Assert] Assertion "used >= 0" will succeed (52-queuesize.c:38:3-38:29)
  [Success][Assert] Assertion "used <= capacity" will succeed (52-queuesize.c:39:3-39:36)
  [Success][Assert] Assertion "used + free == capacity" will succeed (52-queuesize.c:40:3-40:43)
  [Success][Assert] Assertion "free >= 0" will succeed (52-queuesize.c:47:3-47:29)
  [Success][Assert] Assertion "free <= capacity" will succeed (52-queuesize.c:48:3-48:36)
  [Success][Assert] Assertion "used >= 0" will succeed (52-queuesize.c:49:3-49:29)
  [Success][Assert] Assertion "used <= capacity" will succeed (52-queuesize.c:50:3-50:36)
  [Success][Assert] Assertion "used + free == capacity" will succeed (52-queuesize.c:51:3-51:43)
  [Warning][Deadcode] Function 'worker' has dead code:
    on line 58 (52-queuesize.c:58-58)
  [Warning][Deadcode] Logical lines of code (LLoC) summary:
    live: 53
    dead: 1
    total lines: 54
  [Warning][Deadcode][CWE-571] condition '1' (possibly inserted by CIL) is always true (52-queuesize.c:56:10-56:11)
  [Warning][Deadcode][CWE-571] condition '1' (possibly inserted by CIL) is always true (52-queuesize.c:78:12-78:13)
  [Info][Witness] witness generation summary:
    location invariants: 8
    loop invariants: 0
    flow-insensitive invariants: 0
    total generation entries: 1
  [Info][Race] Memory locations race summary:
    safe: 3
    vulnerable: 0
    unsafe: 0
    total memory locations: 3

  $ yamlWitnessStrip < witness.yml | tee witness-disable-diff-box.yml
<<<<<<< HEAD
  - entry_type: location_invariant
    location:
      file_name: 52-queuesize.c
      file_hash: $FILE_HASH
      line: 36
      column: 3
      function: push
    location_invariant:
      string: free >= 0
      type: assertion
      format: C
  - entry_type: location_invariant
    location:
      file_name: 52-queuesize.c
      file_hash: $FILE_HASH
      line: 36
      column: 3
      function: push
    location_invariant:
      string: capacity >= free
      type: assertion
      format: C
  - entry_type: location_invariant
    location:
      file_name: 52-queuesize.c
      file_hash: $FILE_HASH
      line: 36
      column: 3
      function: push
    location_invariant:
      string: 2147483647 >= capacity
      type: assertion
      format: C
  - entry_type: location_invariant
    location:
      file_name: 52-queuesize.c
      file_hash: $FILE_HASH
      line: 36
      column: 3
      function: push
    location_invariant:
      string: (long long )used + free == capacity
      type: assertion
      format: C
  - entry_type: location_invariant
    location:
      file_name: 52-queuesize.c
      file_hash: $FILE_HASH
      line: 15
      column: 3
      function: pop
    location_invariant:
      string: free >= 0
      type: assertion
      format: C
  - entry_type: location_invariant
    location:
      file_name: 52-queuesize.c
      file_hash: $FILE_HASH
      line: 15
      column: 3
      function: pop
    location_invariant:
      string: capacity >= free
      type: assertion
      format: C
  - entry_type: location_invariant
    location:
      file_name: 52-queuesize.c
      file_hash: $FILE_HASH
      line: 15
      column: 3
      function: pop
    location_invariant:
      string: 2147483647 >= capacity
      type: assertion
      format: C
  - entry_type: location_invariant
    location:
      file_name: 52-queuesize.c
      file_hash: $FILE_HASH
      line: 15
      column: 3
      function: pop
    location_invariant:
      string: (long long )used + free == capacity
      type: assertion
      format: C
=======
  - entry_type: invariant_set
    content:
    - invariant:
        type: location_invariant
        location:
          file_name: 52-queuesize.c
          line: 15
          column: 3
          function: pop
        value: (long long )capacity >= (long long )free
        format: c_expression
    - invariant:
        type: location_invariant
        location:
          file_name: 52-queuesize.c
          line: 15
          column: 3
          function: pop
        value: (long long )free >= 0LL
        format: c_expression
    - invariant:
        type: location_invariant
        location:
          file_name: 52-queuesize.c
          line: 15
          column: 3
          function: pop
        value: (long long )used + (long long )free == (long long )capacity
        format: c_expression
    - invariant:
        type: location_invariant
        location:
          file_name: 52-queuesize.c
          line: 15
          column: 3
          function: pop
        value: 2147483647LL >= (long long )capacity
        format: c_expression
    - invariant:
        type: location_invariant
        location:
          file_name: 52-queuesize.c
          line: 36
          column: 3
          function: push
        value: (long long )capacity >= (long long )free
        format: c_expression
    - invariant:
        type: location_invariant
        location:
          file_name: 52-queuesize.c
          line: 36
          column: 3
          function: push
        value: (long long )free >= 0LL
        format: c_expression
    - invariant:
        type: location_invariant
        location:
          file_name: 52-queuesize.c
          line: 36
          column: 3
          function: push
        value: (long long )used + (long long )free == (long long )capacity
        format: c_expression
    - invariant:
        type: location_invariant
        location:
          file_name: 52-queuesize.c
          line: 36
          column: 3
          function: push
        value: 2147483647LL >= (long long )capacity
        format: c_expression
>>>>>>> 848713da

With diff-box:

  $ goblint --enable witness.yaml.enabled --set witness.yaml.invariant-types '["location_invariant"]' --disable witness.invariant.other --disable ana.base.invariant.enabled --set ana.relation.privatization mutex-meet --set ana.activated[+] apron --enable ana.sv-comp.functions --set ana.apron.domain polyhedra --enable ana.relation.invariant.one-var --enable ana.apron.invariant.diff-box 52-queuesize.c
  [Success][Assert] Assertion "free >= 0" will succeed (52-queuesize.c:67:5-67:31)
  [Success][Assert] Assertion "free <= capacity" will succeed (52-queuesize.c:68:5-68:38)
  [Success][Assert] Assertion "used >= 0" will succeed (52-queuesize.c:69:5-69:31)
  [Success][Assert] Assertion "used <= capacity" will succeed (52-queuesize.c:70:5-70:38)
  [Success][Assert] Assertion "used + free == capacity" will succeed (52-queuesize.c:71:5-71:45)
  [Success][Assert] Assertion "free >= 0" will succeed (52-queuesize.c:15:3-15:29)
  [Success][Assert] Assertion "free <= capacity" will succeed (52-queuesize.c:16:3-16:36)
  [Success][Assert] Assertion "used >= 0" will succeed (52-queuesize.c:17:3-17:29)
  [Success][Assert] Assertion "used <= capacity" will succeed (52-queuesize.c:18:3-18:36)
  [Success][Assert] Assertion "used + free == capacity" will succeed (52-queuesize.c:19:3-19:43)
  [Success][Assert] Assertion "free >= 0" will succeed (52-queuesize.c:26:3-26:29)
  [Success][Assert] Assertion "free <= capacity" will succeed (52-queuesize.c:27:3-27:36)
  [Success][Assert] Assertion "used >= 0" will succeed (52-queuesize.c:28:3-28:29)
  [Success][Assert] Assertion "used <= capacity" will succeed (52-queuesize.c:29:3-29:36)
  [Success][Assert] Assertion "used + free == capacity" will succeed (52-queuesize.c:30:3-30:43)
  [Success][Assert] Assertion "free >= 0" will succeed (52-queuesize.c:36:3-36:29)
  [Success][Assert] Assertion "free <= capacity" will succeed (52-queuesize.c:37:3-37:36)
  [Success][Assert] Assertion "used >= 0" will succeed (52-queuesize.c:38:3-38:29)
  [Success][Assert] Assertion "used <= capacity" will succeed (52-queuesize.c:39:3-39:36)
  [Success][Assert] Assertion "used + free == capacity" will succeed (52-queuesize.c:40:3-40:43)
  [Success][Assert] Assertion "free >= 0" will succeed (52-queuesize.c:47:3-47:29)
  [Success][Assert] Assertion "free <= capacity" will succeed (52-queuesize.c:48:3-48:36)
  [Success][Assert] Assertion "used >= 0" will succeed (52-queuesize.c:49:3-49:29)
  [Success][Assert] Assertion "used <= capacity" will succeed (52-queuesize.c:50:3-50:36)
  [Success][Assert] Assertion "used + free == capacity" will succeed (52-queuesize.c:51:3-51:43)
  [Warning][Deadcode] Function 'worker' has dead code:
    on line 58 (52-queuesize.c:58-58)
  [Warning][Deadcode] Logical lines of code (LLoC) summary:
    live: 53
    dead: 1
    total lines: 54
  [Warning][Deadcode][CWE-571] condition '1' (possibly inserted by CIL) is always true (52-queuesize.c:56:10-56:11)
  [Warning][Deadcode][CWE-571] condition '1' (possibly inserted by CIL) is always true (52-queuesize.c:78:12-78:13)
  [Info][Witness] witness generation summary:
    location invariants: 6
    loop invariants: 0
    flow-insensitive invariants: 0
    total generation entries: 1
  [Info][Race] Memory locations race summary:
    safe: 3
    vulnerable: 0
    unsafe: 0
    total memory locations: 3

  $ yamlWitnessStrip < witness.yml | tee witness-enable-diff-box.yml
<<<<<<< HEAD
  - entry_type: location_invariant
    location:
      file_name: 52-queuesize.c
      file_hash: $FILE_HASH
      line: 36
      column: 3
      function: push
    location_invariant:
      string: free >= 0
      type: assertion
      format: C
  - entry_type: location_invariant
    location:
      file_name: 52-queuesize.c
      file_hash: $FILE_HASH
      line: 36
      column: 3
      function: push
    location_invariant:
      string: capacity >= free
      type: assertion
      format: C
  - entry_type: location_invariant
    location:
      file_name: 52-queuesize.c
      file_hash: $FILE_HASH
      line: 36
      column: 3
      function: push
    location_invariant:
      string: (long long )used + free == capacity
      type: assertion
      format: C
  - entry_type: location_invariant
    location:
      file_name: 52-queuesize.c
      file_hash: $FILE_HASH
      line: 15
      column: 3
      function: pop
    location_invariant:
      string: free >= 0
      type: assertion
      format: C
  - entry_type: location_invariant
    location:
      file_name: 52-queuesize.c
      file_hash: $FILE_HASH
      line: 15
      column: 3
      function: pop
    location_invariant:
      string: capacity >= free
      type: assertion
      format: C
  - entry_type: location_invariant
    location:
      file_name: 52-queuesize.c
      file_hash: $FILE_HASH
      line: 15
      column: 3
      function: pop
    location_invariant:
      string: (long long )used + free == capacity
      type: assertion
      format: C
=======
  - entry_type: invariant_set
    content:
    - invariant:
        type: location_invariant
        location:
          file_name: 52-queuesize.c
          line: 15
          column: 3
          function: pop
        value: (long long )capacity >= (long long )free
        format: c_expression
    - invariant:
        type: location_invariant
        location:
          file_name: 52-queuesize.c
          line: 15
          column: 3
          function: pop
        value: (long long )free >= 0LL
        format: c_expression
    - invariant:
        type: location_invariant
        location:
          file_name: 52-queuesize.c
          line: 15
          column: 3
          function: pop
        value: (long long )used + (long long )free == (long long )capacity
        format: c_expression
    - invariant:
        type: location_invariant
        location:
          file_name: 52-queuesize.c
          line: 36
          column: 3
          function: push
        value: (long long )capacity >= (long long )free
        format: c_expression
    - invariant:
        type: location_invariant
        location:
          file_name: 52-queuesize.c
          line: 36
          column: 3
          function: push
        value: (long long )free >= 0LL
        format: c_expression
    - invariant:
        type: location_invariant
        location:
          file_name: 52-queuesize.c
          line: 36
          column: 3
          function: push
        value: (long long )used + (long long )free == (long long )capacity
        format: c_expression
>>>>>>> 848713da

Compare witnesses:

  $ yamlWitnessStripDiff witness-disable-diff-box.yml witness-enable-diff-box.yml
<<<<<<< HEAD
  # Left-only entries:
  - entry_type: location_invariant
    location:
      file_name: 52-queuesize.c
      file_hash: $FILE_HASH
      line: 36
      column: 3
      function: push
    location_invariant:
      string: 2147483647 >= capacity
      type: assertion
      format: C
  - entry_type: location_invariant
    location:
      file_name: 52-queuesize.c
      file_hash: $FILE_HASH
      line: 15
      column: 3
      function: pop
    location_invariant:
      string: 2147483647 >= capacity
      type: assertion
      format: C
  ---
  # Right-only entries:
  []
=======
  # Left-only invariants:
  - invariant:
      type: location_invariant
      location:
        file_name: 52-queuesize.c
        line: 36
        column: 3
        function: push
      value: 2147483647LL >= (long long )capacity
      format: c_expression
  - invariant:
      type: location_invariant
      location:
        file_name: 52-queuesize.c
        line: 15
        column: 3
        function: pop
      value: 2147483647LL >= (long long )capacity
      format: c_expression
  ---
>>>>>>> 848713da
<|MERGE_RESOLUTION|>--- conflicted
+++ resolved
@@ -48,96 +48,6 @@
     total memory locations: 3
 
   $ yamlWitnessStrip < witness.yml | tee witness-disable-diff-box.yml
-<<<<<<< HEAD
-  - entry_type: location_invariant
-    location:
-      file_name: 52-queuesize.c
-      file_hash: $FILE_HASH
-      line: 36
-      column: 3
-      function: push
-    location_invariant:
-      string: free >= 0
-      type: assertion
-      format: C
-  - entry_type: location_invariant
-    location:
-      file_name: 52-queuesize.c
-      file_hash: $FILE_HASH
-      line: 36
-      column: 3
-      function: push
-    location_invariant:
-      string: capacity >= free
-      type: assertion
-      format: C
-  - entry_type: location_invariant
-    location:
-      file_name: 52-queuesize.c
-      file_hash: $FILE_HASH
-      line: 36
-      column: 3
-      function: push
-    location_invariant:
-      string: 2147483647 >= capacity
-      type: assertion
-      format: C
-  - entry_type: location_invariant
-    location:
-      file_name: 52-queuesize.c
-      file_hash: $FILE_HASH
-      line: 36
-      column: 3
-      function: push
-    location_invariant:
-      string: (long long )used + free == capacity
-      type: assertion
-      format: C
-  - entry_type: location_invariant
-    location:
-      file_name: 52-queuesize.c
-      file_hash: $FILE_HASH
-      line: 15
-      column: 3
-      function: pop
-    location_invariant:
-      string: free >= 0
-      type: assertion
-      format: C
-  - entry_type: location_invariant
-    location:
-      file_name: 52-queuesize.c
-      file_hash: $FILE_HASH
-      line: 15
-      column: 3
-      function: pop
-    location_invariant:
-      string: capacity >= free
-      type: assertion
-      format: C
-  - entry_type: location_invariant
-    location:
-      file_name: 52-queuesize.c
-      file_hash: $FILE_HASH
-      line: 15
-      column: 3
-      function: pop
-    location_invariant:
-      string: 2147483647 >= capacity
-      type: assertion
-      format: C
-  - entry_type: location_invariant
-    location:
-      file_name: 52-queuesize.c
-      file_hash: $FILE_HASH
-      line: 15
-      column: 3
-      function: pop
-    location_invariant:
-      string: (long long )used + free == capacity
-      type: assertion
-      format: C
-=======
   - entry_type: invariant_set
     content:
     - invariant:
@@ -147,72 +57,71 @@
           line: 15
           column: 3
           function: pop
-        value: (long long )capacity >= (long long )free
-        format: c_expression
-    - invariant:
-        type: location_invariant
-        location:
-          file_name: 52-queuesize.c
-          line: 15
-          column: 3
-          function: pop
-        value: (long long )free >= 0LL
-        format: c_expression
-    - invariant:
-        type: location_invariant
-        location:
-          file_name: 52-queuesize.c
-          line: 15
-          column: 3
-          function: pop
-        value: (long long )used + (long long )free == (long long )capacity
-        format: c_expression
-    - invariant:
-        type: location_invariant
-        location:
-          file_name: 52-queuesize.c
-          line: 15
-          column: 3
-          function: pop
-        value: 2147483647LL >= (long long )capacity
-        format: c_expression
-    - invariant:
-        type: location_invariant
-        location:
-          file_name: 52-queuesize.c
-          line: 36
-          column: 3
-          function: push
-        value: (long long )capacity >= (long long )free
-        format: c_expression
-    - invariant:
-        type: location_invariant
-        location:
-          file_name: 52-queuesize.c
-          line: 36
-          column: 3
-          function: push
-        value: (long long )free >= 0LL
-        format: c_expression
-    - invariant:
-        type: location_invariant
-        location:
-          file_name: 52-queuesize.c
-          line: 36
-          column: 3
-          function: push
-        value: (long long )used + (long long )free == (long long )capacity
-        format: c_expression
-    - invariant:
-        type: location_invariant
-        location:
-          file_name: 52-queuesize.c
-          line: 36
-          column: 3
-          function: push
-        value: 2147483647LL >= (long long )capacity
-        format: c_expression
->>>>>>> 848713da
+        value: (long long )used + free == capacity
+        format: c_expression
+    - invariant:
+        type: location_invariant
+        location:
+          file_name: 52-queuesize.c
+          line: 15
+          column: 3
+          function: pop
+        value: 2147483647 >= capacity
+        format: c_expression
+    - invariant:
+        type: location_invariant
+        location:
+          file_name: 52-queuesize.c
+          line: 15
+          column: 3
+          function: pop
+        value: capacity >= free
+        format: c_expression
+    - invariant:
+        type: location_invariant
+        location:
+          file_name: 52-queuesize.c
+          line: 15
+          column: 3
+          function: pop
+        value: free >= 0
+        format: c_expression
+    - invariant:
+        type: location_invariant
+        location:
+          file_name: 52-queuesize.c
+          line: 36
+          column: 3
+          function: push
+        value: (long long )used + free == capacity
+        format: c_expression
+    - invariant:
+        type: location_invariant
+        location:
+          file_name: 52-queuesize.c
+          line: 36
+          column: 3
+          function: push
+        value: 2147483647 >= capacity
+        format: c_expression
+    - invariant:
+        type: location_invariant
+        location:
+          file_name: 52-queuesize.c
+          line: 36
+          column: 3
+          function: push
+        value: capacity >= free
+        format: c_expression
+    - invariant:
+        type: location_invariant
+        location:
+          file_name: 52-queuesize.c
+          line: 36
+          column: 3
+          function: push
+        value: free >= 0
+        format: c_expression
 
 With diff-box:
 
@@ -262,74 +171,6 @@
     total memory locations: 3
 
   $ yamlWitnessStrip < witness.yml | tee witness-enable-diff-box.yml
-<<<<<<< HEAD
-  - entry_type: location_invariant
-    location:
-      file_name: 52-queuesize.c
-      file_hash: $FILE_HASH
-      line: 36
-      column: 3
-      function: push
-    location_invariant:
-      string: free >= 0
-      type: assertion
-      format: C
-  - entry_type: location_invariant
-    location:
-      file_name: 52-queuesize.c
-      file_hash: $FILE_HASH
-      line: 36
-      column: 3
-      function: push
-    location_invariant:
-      string: capacity >= free
-      type: assertion
-      format: C
-  - entry_type: location_invariant
-    location:
-      file_name: 52-queuesize.c
-      file_hash: $FILE_HASH
-      line: 36
-      column: 3
-      function: push
-    location_invariant:
-      string: (long long )used + free == capacity
-      type: assertion
-      format: C
-  - entry_type: location_invariant
-    location:
-      file_name: 52-queuesize.c
-      file_hash: $FILE_HASH
-      line: 15
-      column: 3
-      function: pop
-    location_invariant:
-      string: free >= 0
-      type: assertion
-      format: C
-  - entry_type: location_invariant
-    location:
-      file_name: 52-queuesize.c
-      file_hash: $FILE_HASH
-      line: 15
-      column: 3
-      function: pop
-    location_invariant:
-      string: capacity >= free
-      type: assertion
-      format: C
-  - entry_type: location_invariant
-    location:
-      file_name: 52-queuesize.c
-      file_hash: $FILE_HASH
-      line: 15
-      column: 3
-      function: pop
-    location_invariant:
-      string: (long long )used + free == capacity
-      type: assertion
-      format: C
-=======
   - entry_type: invariant_set
     content:
     - invariant:
@@ -339,86 +180,57 @@
           line: 15
           column: 3
           function: pop
-        value: (long long )capacity >= (long long )free
-        format: c_expression
-    - invariant:
-        type: location_invariant
-        location:
-          file_name: 52-queuesize.c
-          line: 15
-          column: 3
-          function: pop
-        value: (long long )free >= 0LL
-        format: c_expression
-    - invariant:
-        type: location_invariant
-        location:
-          file_name: 52-queuesize.c
-          line: 15
-          column: 3
-          function: pop
-        value: (long long )used + (long long )free == (long long )capacity
-        format: c_expression
-    - invariant:
-        type: location_invariant
-        location:
-          file_name: 52-queuesize.c
-          line: 36
-          column: 3
-          function: push
-        value: (long long )capacity >= (long long )free
-        format: c_expression
-    - invariant:
-        type: location_invariant
-        location:
-          file_name: 52-queuesize.c
-          line: 36
-          column: 3
-          function: push
-        value: (long long )free >= 0LL
-        format: c_expression
-    - invariant:
-        type: location_invariant
-        location:
-          file_name: 52-queuesize.c
-          line: 36
-          column: 3
-          function: push
-        value: (long long )used + (long long )free == (long long )capacity
-        format: c_expression
->>>>>>> 848713da
+        value: (long long )used + free == capacity
+        format: c_expression
+    - invariant:
+        type: location_invariant
+        location:
+          file_name: 52-queuesize.c
+          line: 15
+          column: 3
+          function: pop
+        value: capacity >= free
+        format: c_expression
+    - invariant:
+        type: location_invariant
+        location:
+          file_name: 52-queuesize.c
+          line: 15
+          column: 3
+          function: pop
+        value: free >= 0
+        format: c_expression
+    - invariant:
+        type: location_invariant
+        location:
+          file_name: 52-queuesize.c
+          line: 36
+          column: 3
+          function: push
+        value: (long long )used + free == capacity
+        format: c_expression
+    - invariant:
+        type: location_invariant
+        location:
+          file_name: 52-queuesize.c
+          line: 36
+          column: 3
+          function: push
+        value: capacity >= free
+        format: c_expression
+    - invariant:
+        type: location_invariant
+        location:
+          file_name: 52-queuesize.c
+          line: 36
+          column: 3
+          function: push
+        value: free >= 0
+        format: c_expression
 
 Compare witnesses:
 
   $ yamlWitnessStripDiff witness-disable-diff-box.yml witness-enable-diff-box.yml
-<<<<<<< HEAD
-  # Left-only entries:
-  - entry_type: location_invariant
-    location:
-      file_name: 52-queuesize.c
-      file_hash: $FILE_HASH
-      line: 36
-      column: 3
-      function: push
-    location_invariant:
-      string: 2147483647 >= capacity
-      type: assertion
-      format: C
-  - entry_type: location_invariant
-    location:
-      file_name: 52-queuesize.c
-      file_hash: $FILE_HASH
-      line: 15
-      column: 3
-      function: pop
-    location_invariant:
-      string: 2147483647 >= capacity
-      type: assertion
-      format: C
-  ---
-  # Right-only entries:
-  []
-=======
   # Left-only invariants:
   - invariant:
       type: location_invariant
@@ -427,7 +239,7 @@
         line: 36
         column: 3
         function: push
-      value: 2147483647LL >= (long long )capacity
+      value: 2147483647 >= capacity
       format: c_expression
   - invariant:
       type: location_invariant
@@ -436,7 +248,6 @@
         line: 15
         column: 3
         function: pop
-      value: 2147483647LL >= (long long )capacity
+      value: 2147483647 >= capacity
       format: c_expression
-  ---
->>>>>>> 848713da
+  ---