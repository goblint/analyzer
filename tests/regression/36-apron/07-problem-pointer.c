<<<<<<< HEAD
// SKIP PARAM: --set solver td3 --set ana.activated "['base','threadid','threadflag','mallocWrapper','apron']" --set ana.base.privatization none --set ana.apron.privatization dummy
#include <assert.h>

=======
// SKIP PARAM: --set ana.activated[+] apron
>>>>>>> 07f5b323
extern int __VERIFIER_nondet_int();

void change(int *p) {
    (*p)++;
}

int g;
int main() {
    int c = __VERIFIER_nondet_int();
    g = 3;
    assert(g != 3); // FAIL
    assert(g == 3);
    int a = 5;
    int *p = &a; // after this apron should put a to top because pointers are not tracked
    change(p);
    assert(a == 5); //FAIL
    assert(a - 6 == 0);
    return 0;
}<|MERGE_RESOLUTION|>--- conflicted
+++ resolved
@@ -1,10 +1,6 @@
-<<<<<<< HEAD
-// SKIP PARAM: --set solver td3 --set ana.activated "['base','threadid','threadflag','mallocWrapper','apron']" --set ana.base.privatization none --set ana.apron.privatization dummy
+// SKIP PARAM: --set ana.activated[+] apron
 #include <assert.h>
 
-=======
-// SKIP PARAM: --set ana.activated[+] apron
->>>>>>> 07f5b323
 extern int __VERIFIER_nondet_int();
 
 void change(int *p) {
