--- conflicted
+++ resolved
@@ -5,43 +5,22 @@
 int global_array_multi[2][10000] =  {{9, 0, 3, 42, 11}, {9, 0, 3, 42, 11}};  // All non-specified ones will be zero
 
 int main(void) {
-<<<<<<< HEAD
-  assert(global_array[0] == 9);  //UNKNOWN
-  assert(global_array[1] == 0);  //UNKNOWN
-  assert(global_array[2] == 3);  //UNKNOWN
-  assert(global_array[3] == 42); //UNKNOWN
-  assert(global_array[4] == 11); //UNKNOWN
-
-  assert(global_array_multi[0][0] == 9);  //UNKNOWN
-  assert(global_array_multi[0][1] == 0);  //UNKNOWN
-  assert(global_array_multi[0][2] == 3);  //UNKNOWN
-  assert(global_array_multi[0][3] == 42); //UNKNOWN
-  assert(global_array_multi[0][4] == 11); //UNKNOWN
-
-
-  assert(global_array_multi[1][0] == 9);  //UNKNOWN
-  assert(global_array_multi[1][1] == 0);  //UNKNOWN
-  assert(global_array_multi[1][2] == 3);  //UNKNOWN
-  assert(global_array_multi[1][3] == 42); //UNKNOWN
-  assert(global_array_multi[1][4] == 11); //UNKNOWN
-=======
   __goblint_check(global_array[0] == 9);  //UNKNOWN
   __goblint_check(global_array[1] == 0);  //UNKNOWN
   __goblint_check(global_array[2] == 3);  //UNKNOWN
   __goblint_check(global_array[3] == 42); //UNKNOWN
-  __goblint_check(global_array[3] == 11); //UNKNOWN
+  __goblint_check(global_array[4] == 11); //UNKNOWN
 
   __goblint_check(global_array_multi[0][0] == 9);  //UNKNOWN
   __goblint_check(global_array_multi[0][1] == 0);  //UNKNOWN
   __goblint_check(global_array_multi[0][2] == 3);  //UNKNOWN
   __goblint_check(global_array_multi[0][3] == 42); //UNKNOWN
-  __goblint_check(global_array_multi[0][3] == 11); //UNKNOWN
+  __goblint_check(global_array_multi[0][4] == 11); //UNKNOWN
 
 
   __goblint_check(global_array_multi[1][0] == 9);  //UNKNOWN
   __goblint_check(global_array_multi[1][1] == 0);  //UNKNOWN
   __goblint_check(global_array_multi[1][2] == 3);  //UNKNOWN
   __goblint_check(global_array_multi[1][3] == 42); //UNKNOWN
-  __goblint_check(global_array_multi[1][3] == 11); //UNKNOWN
->>>>>>> 95ba94f4
+  __goblint_check(global_array_multi[1][4] == 11); //UNKNOWN
 }