open Goblint_lib

<<<<<<< HEAD
let main () =
  Goblint_logs.Logs.Level.current := Info;
  Cilfacade.init ();
  GobConfig.set_bool "witness.invariant.loop-head" true;
  GobConfig.set_bool "witness.invariant.after-lock" true;
  GobConfig.set_bool "witness.invariant.other" true;
=======
let usage_msg = "cfgDot [--unroll <n>] <file>"

let files = ref []
let unroll = ref 0

let anon_fun filename =
  files := filename :: !files

let speclist = [
  ("--unroll", Arg.Set_int unroll, "Unroll loops");
]

let main () =
  Goblint_logs.Logs.Level.current := Info;
  Cilfacade.init ();
  GobConfig.set_bool "dbg.cfg.loop-unrolling" true;
  GobConfig.set_int "exp.unrolling-factor" !unroll;
>>>>>>> 0e3066cd

  assert (List.length !files = 1);
  let ast = Cilfacade.getAST (Fpath.v (List.hd !files)) in
  CilCfg0.end_basic_blocks ast;
  Cilfacade.current_file := ast;
  (* Part of CilCfg.createCFG *)
  GoblintCil.iterGlobals ast (function
      | GFun (fd, _) ->
        if !unroll > 0 then
          LoopUnrolling.unroll_loops fd (-1);
        GoblintCil.prepareCFG fd;
        GoblintCil.computeCFGInfo fd true
      | _ -> ()
    );
  let (module Cfg) = CfgTools.compute_cfg ast in
  let module FileCfg =
  struct
    let file = ast
    module Cfg = Cfg
  end
  in

  let module GraphmlWitnessInvariant = WitnessUtil.Invariant (FileCfg) in
  let module YamlWitnessInvariant = WitnessUtil.YamlInvariant (FileCfg) in

  let module LocationExtraNodeStyles =
  struct
    let defaultNodeStyles = ["align=\"left\""]

    let pp_loc ppf (loc: GoblintCil.location) =
      if loc.line < 0 then
        Format.pp_print_string ppf "unknown"
      else if loc.synthetic then
        Format.fprintf ppf "%a (synthetic)" CilType.Location.pp loc
      else
        CilType.Location.pp ppf loc

    let pp_locs ppf {CilLocation.loc; eloc} =
      Format.fprintf ppf "@[<v 0>%a@;(%a)@]" pp_loc loc pp_loc eloc

    let pp_label_locs ppf label =
      let locs = CilLocation.get_labelLoc label in
      Format.fprintf ppf "@;[%a]" pp_locs locs

    let pp_yaml_loc ppf loc =
      Format.fprintf ppf "@;YAML loc: %a" CilType.Location.pp loc

    let pp_yaml_loop ppf loc =
      Format.fprintf ppf "@;YAML loop: %a" CilType.Location.pp loc

    let pp_loop_loc ppf loop =
      Format.fprintf ppf "@;loop: %a" CilType.Location.pp loop

    let extraNodeStyles = function
      | Node.Statement stmt as n ->
        let locs: CilLocation.locs = CilLocation.get_stmtLoc stmt in
        let label =
          Format.asprintf "@[<v 2>%a%a%a%a@;GraphML: %B; server: %B%a@]"
            pp_locs locs
            (Format.pp_print_list ~pp_sep:GobFormat.pp_print_nothing pp_label_locs) stmt.labels
            (Format.pp_print_option pp_yaml_loc) (YamlWitnessInvariant.location_location n)
            (Format.pp_print_option pp_yaml_loop) (YamlWitnessInvariant.loop_location n)
            (GraphmlWitnessInvariant.is_invariant_node n) (Server.is_server_node n)
            (Format.pp_print_option pp_loop_loc) (GraphmlWitnessInvariant.find_syntactic_loop_head n)
        in
        [Printf.sprintf "label=\"%s\"" (Str.global_replace (Str.regexp "\n") "\\n" label)]
      | _ -> []
  end
  in

  GoblintCil.iterGlobals ast (function
      | GFun (fd, _) ->
        let out = open_out (fd.svar.vname ^ ".dot") in
        let iter_edges = CfgTools.iter_fd_edges (module Cfg) fd in
        let ppf = Format.formatter_of_out_channel out in
        CfgTools.fprint_dot (module CfgTools.CfgPrinters (LocationExtraNodeStyles)) iter_edges ppf;
        Format.pp_print_flush ppf ();
        close_out out
      | _ -> ()
    )

let () =
  Arg.parse speclist anon_fun usage_msg;
  main ()<|MERGE_RESOLUTION|>--- conflicted
+++ resolved
@@ -1,13 +1,5 @@
 open Goblint_lib
 
-<<<<<<< HEAD
-let main () =
-  Goblint_logs.Logs.Level.current := Info;
-  Cilfacade.init ();
-  GobConfig.set_bool "witness.invariant.loop-head" true;
-  GobConfig.set_bool "witness.invariant.after-lock" true;
-  GobConfig.set_bool "witness.invariant.other" true;
-=======
 let usage_msg = "cfgDot [--unroll <n>] <file>"
 
 let files = ref []
@@ -25,7 +17,9 @@
   Cilfacade.init ();
   GobConfig.set_bool "dbg.cfg.loop-unrolling" true;
   GobConfig.set_int "exp.unrolling-factor" !unroll;
->>>>>>> 0e3066cd
+  GobConfig.set_bool "witness.invariant.loop-head" true;
+  GobConfig.set_bool "witness.invariant.after-lock" true;
+  GobConfig.set_bool "witness.invariant.other" true;
 
   assert (List.length !files = 1);
   let ast = Cilfacade.getAST (Fpath.v (List.hd !files)) in
