--- conflicted
+++ resolved
@@ -233,538 +233,6 @@
     total generation entries: 1
 
   $ yamlWitnessStrip < witness.yml
-<<<<<<< HEAD
-  - entry_type: loop_invariant
-    location:
-      file_name: loops.c
-      line: 45
-      column: 3
-      function: main
-    loop_invariant:
-      string: k == 0
-      type: assertion
-      format: C
-  - entry_type: loop_invariant
-    location:
-      file_name: loops.c
-      line: 45
-      column: 3
-      function: main
-    loop_invariant:
-      string: j == 10
-      type: assertion
-      format: C
-  - entry_type: loop_invariant
-    location:
-      file_name: loops.c
-      line: 45
-      column: 3
-      function: main
-    loop_invariant:
-      string: i <= 10
-      type: assertion
-      format: C
-  - entry_type: loop_invariant
-    location:
-      file_name: loops.c
-      line: 45
-      column: 3
-      function: main
-    loop_invariant:
-      string: 1 <= i
-      type: assertion
-      format: C
-  - entry_type: loop_invariant
-    location:
-      file_name: loops.c
-      line: 39
-      column: 3
-      function: main
-    loop_invariant:
-      string: k == 0
-      type: assertion
-      format: C
-  - entry_type: loop_invariant
-    location:
-      file_name: loops.c
-      line: 39
-      column: 3
-      function: main
-    loop_invariant:
-      string: j == 10
-      type: assertion
-      format: C
-  - entry_type: loop_invariant
-    location:
-      file_name: loops.c
-      line: 39
-      column: 3
-      function: main
-    loop_invariant:
-      string: i <= 10
-      type: assertion
-      format: C
-  - entry_type: loop_invariant
-    location:
-      file_name: loops.c
-      line: 39
-      column: 3
-      function: main
-    loop_invariant:
-      string: 0 <= i
-      type: assertion
-      format: C
-  - entry_type: loop_invariant
-    location:
-      file_name: loops.c
-      line: 34
-      column: 3
-      function: main
-    loop_invariant:
-      string: j <= 10
-      type: assertion
-      format: C
-  - entry_type: loop_invariant
-    location:
-      file_name: loops.c
-      line: 34
-      column: 3
-      function: main
-    loop_invariant:
-      string: i == 10
-      type: assertion
-      format: C
-  - entry_type: loop_invariant
-    location:
-      file_name: loops.c
-      line: 34
-      column: 3
-      function: main
-    loop_invariant:
-      string: 0 <= j
-      type: assertion
-      format: C
-  - entry_type: loop_invariant
-    location:
-      file_name: loops.c
-      line: 29
-      column: 3
-      function: main
-    loop_invariant:
-      string: i <= 10
-      type: assertion
-      format: C
-  - entry_type: loop_invariant
-    location:
-      file_name: loops.c
-      line: 29
-      column: 3
-      function: main
-    loop_invariant:
-      string: 0 <= i
-      type: assertion
-      format: C
-  - entry_type: loop_invariant
-    location:
-      file_name: loops.c
-      line: 23
-      column: 3
-      function: main
-    loop_invariant:
-      string: i <= 10
-      type: assertion
-      format: C
-  - entry_type: loop_invariant
-    location:
-      file_name: loops.c
-      line: 23
-      column: 3
-      function: main
-    loop_invariant:
-      string: 0 <= i
-      type: assertion
-      format: C
-  - entry_type: loop_invariant
-    location:
-      file_name: loops.c
-      line: 18
-      column: 3
-      function: main
-    loop_invariant:
-      string: i <= 10
-      type: assertion
-      format: C
-  - entry_type: loop_invariant
-    location:
-      file_name: loops.c
-      line: 18
-      column: 3
-      function: main
-    loop_invariant:
-      string: 0 <= i
-      type: assertion
-      format: C
-  - entry_type: loop_invariant
-    location:
-      file_name: loops.c
-      line: 13
-      column: 3
-      function: main
-    loop_invariant:
-      string: i <= 10
-      type: assertion
-      format: C
-  - entry_type: loop_invariant
-    location:
-      file_name: loops.c
-      line: 13
-      column: 3
-      function: main
-    loop_invariant:
-      string: 0 <= i
-      type: assertion
-      format: C
-  - entry_type: loop_invariant
-    location:
-      file_name: loops.c
-      line: 8
-      column: 3
-      function: main
-    loop_invariant:
-      string: i <= 10
-      type: assertion
-      format: C
-  - entry_type: loop_invariant
-    location:
-      file_name: loops.c
-      line: 8
-      column: 3
-      function: main
-    loop_invariant:
-      string: 0 <= i
-      type: assertion
-      format: C
-  - entry_type: location_invariant
-    location:
-      file_name: loops.c
-      line: 49
-      column: 3
-      function: main
-    location_invariant:
-      string: k == 0
-      type: assertion
-      format: C
-  - entry_type: location_invariant
-    location:
-      file_name: loops.c
-      line: 49
-      column: 3
-      function: main
-    location_invariant:
-      string: j == 10
-      type: assertion
-      format: C
-  - entry_type: location_invariant
-    location:
-      file_name: loops.c
-      line: 49
-      column: 3
-      function: main
-    location_invariant:
-      string: i == 10
-      type: assertion
-      format: C
-  - entry_type: location_invariant
-    location:
-      file_name: loops.c
-      line: 46
-      column: 5
-      function: main
-    location_invariant:
-      string: k == 0
-      type: assertion
-      format: C
-  - entry_type: location_invariant
-    location:
-      file_name: loops.c
-      line: 46
-      column: 5
-      function: main
-    location_invariant:
-      string: j == 10
-      type: assertion
-      format: C
-  - entry_type: location_invariant
-    location:
-      file_name: loops.c
-      line: 46
-      column: 5
-      function: main
-    location_invariant:
-      string: i <= 9
-      type: assertion
-      format: C
-  - entry_type: location_invariant
-    location:
-      file_name: loops.c
-      line: 46
-      column: 5
-      function: main
-    location_invariant:
-      string: 0 <= i
-      type: assertion
-      format: C
-  - entry_type: location_invariant
-    location:
-      file_name: loops.c
-      line: 44
-      column: 3
-      function: main
-    location_invariant:
-      string: k == 0
-      type: assertion
-      format: C
-  - entry_type: location_invariant
-    location:
-      file_name: loops.c
-      line: 44
-      column: 3
-      function: main
-    location_invariant:
-      string: j == 10
-      type: assertion
-      format: C
-  - entry_type: location_invariant
-    location:
-      file_name: loops.c
-      line: 44
-      column: 3
-      function: main
-    location_invariant:
-      string: i == 10
-      type: assertion
-      format: C
-  - entry_type: location_invariant
-    location:
-      file_name: loops.c
-      line: 40
-      column: 5
-      function: main
-    location_invariant:
-      string: k == 0
-      type: assertion
-      format: C
-  - entry_type: location_invariant
-    location:
-      file_name: loops.c
-      line: 40
-      column: 5
-      function: main
-    location_invariant:
-      string: j == 10
-      type: assertion
-      format: C
-  - entry_type: location_invariant
-    location:
-      file_name: loops.c
-      line: 40
-      column: 5
-      function: main
-    location_invariant:
-      string: i <= 9
-      type: assertion
-      format: C
-  - entry_type: location_invariant
-    location:
-      file_name: loops.c
-      line: 40
-      column: 5
-      function: main
-    location_invariant:
-      string: 0 <= i
-      type: assertion
-      format: C
-  - entry_type: location_invariant
-    location:
-      file_name: loops.c
-      line: 39
-      column: 3
-      function: main
-    location_invariant:
-      string: j == 10
-      type: assertion
-      format: C
-  - entry_type: location_invariant
-    location:
-      file_name: loops.c
-      line: 39
-      column: 3
-      function: main
-    location_invariant:
-      string: i == 10
-      type: assertion
-      format: C
-  - entry_type: location_invariant
-    location:
-      file_name: loops.c
-      line: 35
-      column: 5
-      function: main
-    location_invariant:
-      string: j <= 9
-      type: assertion
-      format: C
-  - entry_type: location_invariant
-    location:
-      file_name: loops.c
-      line: 35
-      column: 5
-      function: main
-    location_invariant:
-      string: i == 10
-      type: assertion
-      format: C
-  - entry_type: location_invariant
-    location:
-      file_name: loops.c
-      line: 35
-      column: 5
-      function: main
-    location_invariant:
-      string: 0 <= j
-      type: assertion
-      format: C
-  - entry_type: location_invariant
-    location:
-      file_name: loops.c
-      line: 34
-      column: 3
-      function: main
-    location_invariant:
-      string: i == 10
-      type: assertion
-      format: C
-  - entry_type: location_invariant
-    location:
-      file_name: loops.c
-      line: 30
-      column: 5
-      function: main
-    location_invariant:
-      string: i <= 9
-      type: assertion
-      format: C
-  - entry_type: location_invariant
-    location:
-      file_name: loops.c
-      line: 30
-      column: 5
-      function: main
-    location_invariant:
-      string: 0 <= i
-      type: assertion
-      format: C
-  - entry_type: location_invariant
-    location:
-      file_name: loops.c
-      line: 28
-      column: 3
-      function: main
-    location_invariant:
-      string: i == 10
-      type: assertion
-      format: C
-  - entry_type: location_invariant
-    location:
-      file_name: loops.c
-      line: 24
-      column: 5
-      function: main
-    location_invariant:
-      string: i <= 9
-      type: assertion
-      format: C
-  - entry_type: location_invariant
-    location:
-      file_name: loops.c
-      line: 24
-      column: 5
-      function: main
-    location_invariant:
-      string: 0 <= i
-      type: assertion
-      format: C
-  - entry_type: location_invariant
-    location:
-      file_name: loops.c
-      line: 23
-      column: 3
-      function: main
-    location_invariant:
-      string: i == 10
-      type: assertion
-      format: C
-  - entry_type: location_invariant
-    location:
-      file_name: loops.c
-      line: 18
-      column: 3
-      function: main
-    location_invariant:
-      string: i == 10
-      type: assertion
-      format: C
-  - entry_type: location_invariant
-    location:
-      file_name: loops.c
-      line: 14
-      column: 5
-      function: main
-    location_invariant:
-      string: i <= 9
-      type: assertion
-      format: C
-  - entry_type: location_invariant
-    location:
-      file_name: loops.c
-      line: 14
-      column: 5
-      function: main
-    location_invariant:
-      string: 0 <= i
-      type: assertion
-      format: C
-  - entry_type: location_invariant
-    location:
-      file_name: loops.c
-      line: 13
-      column: 3
-      function: main
-    location_invariant:
-      string: i == 10
-      type: assertion
-      format: C
-  - entry_type: location_invariant
-    location:
-      file_name: loops.c
-      line: 9
-      column: 5
-      function: main
-    location_invariant:
-      string: i <= 9
-      type: assertion
-      format: C
-  - entry_type: location_invariant
-    location:
-      file_name: loops.c
-      line: 9
-      column: 5
-      function: main
-    location_invariant:
-      string: 0 <= i
-      type: assertion
-      format: C
-=======
   - entry_type: invariant_set
     content:
     - invariant:
@@ -1215,7 +683,7 @@
           line: 45
           column: 3
           function: main
-        value: 0 <= i
+        value: 1 <= i
         format: c_expression
     - invariant:
         type: loop_invariant
@@ -1224,7 +692,7 @@
           line: 45
           column: 3
           function: main
-        value: i <= 9
+        value: i <= 10
         format: c_expression
     - invariant:
         type: loop_invariant
@@ -1243,5 +711,4 @@
           column: 3
           function: main
         value: k == 0
-        format: c_expression
->>>>>>> be29c40f
+        format: c_expression