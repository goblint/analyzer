--- conflicted
+++ resolved
@@ -43,15 +43,10 @@
     char* s1 = "abcde";
     char* s2 = "abcdfg";
     char* s3 = hello_world();
-<<<<<<< HEAD
 
-    int i = strlen(s1);
-    __goblint_check(i == 5);
-=======
     
     size_t len = strlen(s1);
     __goblint_check(len == 5);
->>>>>>> 6500d35f
 
     len = strlen(s2);
     __goblint_check(len == 6);
