--- conflicted
+++ resolved
@@ -12,11 +12,7 @@
   (action
    (progn
     (ignore-outputs
-<<<<<<< HEAD
-     (run goblint --conf svcomp.json --disable ana.autotune.enabled --set ana.specification %{prop} %{c} --enable exp.arg.uncil --enable exp.arg.stack --enable exp.arg.enabled --set exp.arg.dot.path arg.dot --set exp.arg.dot.node-label empty --set ana.activated[+] expsplit))
-=======
-     (run goblint --conf svcomp25.json --disable ana.autotune.enabled --set ana.specification %{prop} %{c} --enable exp.arg.uncil --enable exp.arg.stack --enable exp.arg.enabled --set exp.arg.dot.path arg.dot --set exp.arg.dot.node-label empty))
->>>>>>> 270caa0f
+     (run goblint --conf svcomp25.json --disable ana.autotune.enabled --set ana.specification %{prop} %{c} --enable exp.arg.uncil --enable exp.arg.stack --enable exp.arg.enabled --set exp.arg.dot.path arg.dot --set exp.arg.dot.node-label empty --set ana.activated[+] expsplit))
     (with-outputs-to %{target}
      (run graph-easy --as=boxart arg.dot)))))
 
@@ -38,11 +34,7 @@
   (action
    (progn
     (ignore-outputs
-<<<<<<< HEAD
-     (run goblint --conf svcomp.json --disable ana.autotune.enabled --set ana.specification %{prop} %{c} --enable exp.arg.uncil --enable exp.arg.stack --enable exp.arg.enabled --set exp.arg.dot.path arg.dot --set exp.arg.dot.node-label empty --set ana.activated[+] expsplit))
-=======
-     (run goblint --conf svcomp25.json --disable ana.autotune.enabled --set ana.specification %{prop} %{c} --enable exp.arg.uncil --enable exp.arg.stack --enable exp.arg.enabled --set exp.arg.dot.path arg.dot --set exp.arg.dot.node-label empty))
->>>>>>> 270caa0f
+     (run goblint --conf svcomp25.json --disable ana.autotune.enabled --set ana.specification %{prop} %{c} --enable exp.arg.uncil --enable exp.arg.stack --enable exp.arg.enabled --set exp.arg.dot.path arg.dot --set exp.arg.dot.node-label empty --set ana.activated[+] expsplit))
     (with-outputs-to %{target}
      (run graph-easy --as=boxart arg.dot)))))
 
@@ -64,11 +56,7 @@
   (action
    (progn
     (ignore-outputs
-<<<<<<< HEAD
-     (run goblint --conf svcomp.json --disable ana.autotune.enabled --set ana.specification %{prop} %{c} --enable exp.arg.uncil --enable exp.arg.stack --enable exp.arg.enabled --set exp.arg.dot.path arg.dot --set exp.arg.dot.node-label empty --set ana.activated[+] expsplit))
-=======
-     (run goblint --conf svcomp25.json --disable ana.autotune.enabled --set ana.specification %{prop} %{c} --enable exp.arg.uncil --enable exp.arg.stack --enable exp.arg.enabled --set exp.arg.dot.path arg.dot --set exp.arg.dot.node-label empty))
->>>>>>> 270caa0f
+     (run goblint --conf svcomp25.json --disable ana.autotune.enabled --set ana.specification %{prop} %{c} --enable exp.arg.uncil --enable exp.arg.stack --enable exp.arg.enabled --set exp.arg.dot.path arg.dot --set exp.arg.dot.node-label empty --set ana.activated[+] expsplit))
     (with-outputs-to %{target}
      (run graph-easy --as=boxart arg.dot)))))
 
@@ -90,11 +78,7 @@
   (action
    (progn
     (ignore-outputs
-<<<<<<< HEAD
-     (run goblint --conf svcomp.json --disable ana.autotune.enabled --set ana.specification %{prop} %{c} --enable exp.arg.uncil --enable exp.arg.stack --enable exp.arg.enabled --set exp.arg.dot.path arg.dot --set exp.arg.dot.node-label empty --set ana.activated[+] expsplit))
-=======
-     (run goblint --conf svcomp25.json --disable ana.autotune.enabled --set ana.specification %{prop} %{c} --enable exp.arg.uncil --enable exp.arg.stack --enable exp.arg.enabled --set exp.arg.dot.path arg.dot --set exp.arg.dot.node-label empty))
->>>>>>> 270caa0f
+     (run goblint --conf svcomp25.json --disable ana.autotune.enabled --set ana.specification %{prop} %{c} --enable exp.arg.uncil --enable exp.arg.stack --enable exp.arg.enabled --set exp.arg.dot.path arg.dot --set exp.arg.dot.node-label empty --set ana.activated[+] expsplit))
     (with-outputs-to %{target}
      (run graph-easy --as=boxart arg.dot)))))
 
@@ -116,11 +100,7 @@
   (action
    (progn
     (ignore-outputs
-<<<<<<< HEAD
-     (run goblint --conf svcomp.json --disable ana.autotune.enabled --set ana.specification %{prop} %{c} --enable exp.arg.uncil --enable exp.arg.stack --enable exp.arg.enabled --set exp.arg.dot.path arg.dot --set exp.arg.dot.node-label empty --set ana.activated[+] expsplit))
-=======
-     (run goblint --conf svcomp25.json --disable ana.autotune.enabled --set ana.specification %{prop} %{c} --enable exp.arg.uncil --enable exp.arg.stack --enable exp.arg.enabled --set exp.arg.dot.path arg.dot --set exp.arg.dot.node-label empty))
->>>>>>> 270caa0f
+     (run goblint --conf svcomp25.json --disable ana.autotune.enabled --set ana.specification %{prop} %{c} --enable exp.arg.uncil --enable exp.arg.stack --enable exp.arg.enabled --set exp.arg.dot.path arg.dot --set exp.arg.dot.node-label empty --set ana.activated[+] expsplit))
     (with-outputs-to %{target}
      (run graph-easy --as=boxart arg.dot)))))
 
@@ -142,11 +122,7 @@
   (action
    (progn
     (ignore-outputs
-<<<<<<< HEAD
-     (run goblint --conf svcomp.json --disable ana.autotune.enabled --set ana.specification %{prop} %{c} --enable exp.arg.uncil --enable exp.arg.stack --enable exp.arg.enabled --set exp.arg.dot.path arg.dot --set exp.arg.dot.node-label empty --set ana.activated[+] expsplit))
-=======
-     (run goblint --conf svcomp25.json --disable ana.autotune.enabled --set ana.specification %{prop} %{c} --enable exp.arg.uncil --enable exp.arg.stack --enable exp.arg.enabled --set exp.arg.dot.path arg.dot --set exp.arg.dot.node-label empty))
->>>>>>> 270caa0f
+     (run goblint --conf svcomp25.json --disable ana.autotune.enabled --set ana.specification %{prop} %{c} --enable exp.arg.uncil --enable exp.arg.stack --enable exp.arg.enabled --set exp.arg.dot.path arg.dot --set exp.arg.dot.node-label empty --set ana.activated[+] expsplit))
     (with-outputs-to %{target}
      (run graph-easy --as=boxart arg.dot)))))
 
@@ -168,11 +144,7 @@
   (action
    (progn
     (ignore-outputs
-<<<<<<< HEAD
-     (run goblint --conf svcomp.json --disable ana.autotune.enabled --set ana.specification %{prop} %{c} --enable exp.arg.uncil --enable exp.arg.stack --enable exp.arg.enabled --set exp.arg.dot.path arg.dot --set exp.arg.dot.node-label empty --set ana.activated[+] expsplit))
-=======
-     (run goblint --conf svcomp25.json --disable ana.autotune.enabled --set ana.specification %{prop} %{c} --enable exp.arg.uncil --enable exp.arg.stack --enable exp.arg.enabled --set exp.arg.dot.path arg.dot --set exp.arg.dot.node-label empty))
->>>>>>> 270caa0f
+     (run goblint --conf svcomp25.json --disable ana.autotune.enabled --set ana.specification %{prop} %{c} --enable exp.arg.uncil --enable exp.arg.stack --enable exp.arg.enabled --set exp.arg.dot.path arg.dot --set exp.arg.dot.node-label empty --set ana.activated[+] expsplit))
     (with-outputs-to %{target}
      (run graph-easy --as=boxart arg.dot)))))
 
@@ -194,11 +166,7 @@
   (action
    (progn
     (ignore-outputs
-<<<<<<< HEAD
-     (run goblint --conf svcomp.json --disable ana.autotune.enabled --set ana.specification %{prop} %{c} --enable exp.arg.uncil --enable exp.arg.stack --enable exp.arg.enabled --set exp.arg.dot.path arg.dot --set exp.arg.dot.node-label empty --set ana.activated[+] expsplit))
-=======
-     (run goblint --conf svcomp25.json --disable ana.autotune.enabled --set ana.specification %{prop} %{c} --enable exp.arg.uncil --enable exp.arg.stack --enable exp.arg.enabled --set exp.arg.dot.path arg.dot --set exp.arg.dot.node-label empty))
->>>>>>> 270caa0f
+     (run goblint --conf svcomp25.json --disable ana.autotune.enabled --set ana.specification %{prop} %{c} --enable exp.arg.uncil --enable exp.arg.stack --enable exp.arg.enabled --set exp.arg.dot.path arg.dot --set exp.arg.dot.node-label empty --set ana.activated[+] expsplit))
     (with-outputs-to %{target}
      (run graph-easy --as=boxart arg.dot)))))
 
@@ -220,11 +188,7 @@
   (action
    (progn
     (ignore-outputs
-<<<<<<< HEAD
-     (run goblint --conf svcomp.json --disable ana.autotune.enabled --set ana.specification %{prop} %{c} --enable exp.arg.uncil --enable exp.arg.stack --enable exp.arg.enabled --set exp.arg.dot.path arg.dot --set exp.arg.dot.node-label empty --set ana.activated[+] expsplit))
-=======
-     (run goblint --conf svcomp25.json --disable ana.autotune.enabled --set ana.specification %{prop} %{c} --enable exp.arg.uncil --enable exp.arg.stack --enable exp.arg.enabled --set exp.arg.dot.path arg.dot --set exp.arg.dot.node-label empty))
->>>>>>> 270caa0f
+     (run goblint --conf svcomp25.json --disable ana.autotune.enabled --set ana.specification %{prop} %{c} --enable exp.arg.uncil --enable exp.arg.stack --enable exp.arg.enabled --set exp.arg.dot.path arg.dot --set exp.arg.dot.node-label empty --set ana.activated[+] expsplit))
     (with-outputs-to %{target}
      (run graph-easy --as=boxart arg.dot)))))
 
@@ -246,11 +210,7 @@
   (action
    (progn
     (ignore-outputs
-<<<<<<< HEAD
-     (run goblint --conf svcomp.json --disable ana.autotune.enabled --set ana.specification %{prop} %{c} --enable exp.arg.uncil --enable exp.arg.stack --enable exp.arg.enabled --set exp.arg.dot.path arg.dot --set exp.arg.dot.node-label empty --set ana.activated[+] expsplit))
-=======
-     (run goblint --conf svcomp25.json --disable ana.autotune.enabled --set ana.specification %{prop} %{c} --enable exp.arg.uncil --enable exp.arg.stack --enable exp.arg.enabled --set exp.arg.dot.path arg.dot --set exp.arg.dot.node-label empty))
->>>>>>> 270caa0f
+     (run goblint --conf svcomp25.json --disable ana.autotune.enabled --set ana.specification %{prop} %{c} --enable exp.arg.uncil --enable exp.arg.stack --enable exp.arg.enabled --set exp.arg.dot.path arg.dot --set exp.arg.dot.node-label empty --set ana.activated[+] expsplit))
     (with-outputs-to %{target}
      (run graph-easy --as=boxart arg.dot)))))
 
@@ -272,11 +232,7 @@
   (action
    (progn
     (ignore-outputs
-<<<<<<< HEAD
-     (run goblint --conf svcomp.json --disable ana.autotune.enabled --set ana.specification %{prop} %{c} --enable exp.arg.uncil --enable exp.arg.stack --enable exp.arg.enabled --set exp.arg.dot.path arg.dot --set exp.arg.dot.node-label empty --set ana.activated[+] expsplit))
-=======
-     (run goblint --conf svcomp25.json --disable ana.autotune.enabled --set ana.specification %{prop} %{c} --enable exp.arg.uncil --enable exp.arg.stack --enable exp.arg.enabled --set exp.arg.dot.path arg.dot --set exp.arg.dot.node-label empty))
->>>>>>> 270caa0f
+     (run goblint --conf svcomp25.json --disable ana.autotune.enabled --set ana.specification %{prop} %{c} --enable exp.arg.uncil --enable exp.arg.stack --enable exp.arg.enabled --set exp.arg.dot.path arg.dot --set exp.arg.dot.node-label empty --set ana.activated[+] expsplit))
     (with-outputs-to %{target}
      (run graph-easy --as=boxart arg.dot)))))
 
@@ -298,11 +254,7 @@
   (action
    (progn
     (ignore-outputs
-<<<<<<< HEAD
-     (run goblint --conf svcomp.json --disable ana.autotune.enabled --set ana.specification %{prop} %{c} --enable exp.arg.uncil --enable exp.arg.stack --enable exp.arg.enabled --set exp.arg.dot.path arg.dot --set exp.arg.dot.node-label empty --set ana.activated[+] expsplit))
-=======
-     (run goblint --conf svcomp25.json --disable ana.autotune.enabled --set ana.specification %{prop} %{c} --enable exp.arg.uncil --enable exp.arg.stack --enable exp.arg.enabled --set exp.arg.dot.path arg.dot --set exp.arg.dot.node-label empty))
->>>>>>> 270caa0f
+     (run goblint --conf svcomp25.json --disable ana.autotune.enabled --set ana.specification %{prop} %{c} --enable exp.arg.uncil --enable exp.arg.stack --enable exp.arg.enabled --set exp.arg.dot.path arg.dot --set exp.arg.dot.node-label empty --set ana.activated[+] expsplit))
     (with-outputs-to %{target}
      (run graph-easy --as=boxart arg.dot)))))
 
@@ -324,11 +276,7 @@
   (action
    (progn
     (ignore-outputs
-<<<<<<< HEAD
-     (run goblint --conf svcomp.json --disable ana.autotune.enabled --set ana.specification %{prop} %{c} --enable exp.arg.uncil --enable exp.arg.stack --enable exp.arg.enabled --set exp.arg.dot.path arg.dot --set exp.arg.dot.node-label empty --set ana.activated[+] expsplit))
-=======
-     (run goblint --conf svcomp25.json --disable ana.autotune.enabled --set ana.specification %{prop} %{c} --enable exp.arg.uncil --enable exp.arg.stack --enable exp.arg.enabled --set exp.arg.dot.path arg.dot --set exp.arg.dot.node-label empty))
->>>>>>> 270caa0f
+     (run goblint --conf svcomp25.json --disable ana.autotune.enabled --set ana.specification %{prop} %{c} --enable exp.arg.uncil --enable exp.arg.stack --enable exp.arg.enabled --set exp.arg.dot.path arg.dot --set exp.arg.dot.node-label empty --set ana.activated[+] expsplit))
     (with-outputs-to %{target}
      (run graph-easy --as=boxart arg.dot)))))
 
@@ -350,11 +298,7 @@
   (action
    (progn
     (ignore-outputs
-<<<<<<< HEAD
-     (run goblint --conf svcomp.json --disable ana.autotune.enabled --set ana.specification %{prop} %{c} --enable exp.arg.uncil --enable exp.arg.stack --enable exp.arg.enabled --set exp.arg.dot.path arg.dot --set exp.arg.dot.node-label empty --set ana.activated[+] expsplit))
-=======
-     (run goblint --conf svcomp25.json --disable ana.autotune.enabled --set ana.specification %{prop} %{c} --enable exp.arg.uncil --enable exp.arg.stack --enable exp.arg.enabled --set exp.arg.dot.path arg.dot --set exp.arg.dot.node-label empty))
->>>>>>> 270caa0f
+     (run goblint --conf svcomp25.json --disable ana.autotune.enabled --set ana.specification %{prop} %{c} --enable exp.arg.uncil --enable exp.arg.stack --enable exp.arg.enabled --set exp.arg.dot.path arg.dot --set exp.arg.dot.node-label empty --set ana.activated[+] expsplit))
     (with-outputs-to %{target}
      (run graph-easy --as=boxart arg.dot)))))
 
@@ -376,11 +320,7 @@
   (action
    (progn
     (ignore-outputs
-<<<<<<< HEAD
-     (run goblint --conf svcomp.json --disable ana.autotune.enabled --set ana.specification %{prop} %{c} --enable exp.arg.uncil --enable exp.arg.stack --enable exp.arg.enabled --set exp.arg.dot.path arg.dot --set exp.arg.dot.node-label empty --set ana.activated[+] expsplit))
-=======
-     (run goblint --conf svcomp25.json --disable ana.autotune.enabled --set ana.specification %{prop} %{c} --enable exp.arg.uncil --enable exp.arg.stack --enable exp.arg.enabled --set exp.arg.dot.path arg.dot --set exp.arg.dot.node-label empty))
->>>>>>> 270caa0f
+     (run goblint --conf svcomp25.json --disable ana.autotune.enabled --set ana.specification %{prop} %{c} --enable exp.arg.uncil --enable exp.arg.stack --enable exp.arg.enabled --set exp.arg.dot.path arg.dot --set exp.arg.dot.node-label empty --set ana.activated[+] expsplit))
     (with-outputs-to %{target}
      (run graph-easy --as=boxart arg.dot)))))
 
@@ -402,11 +342,7 @@
   (action
    (progn
     (ignore-outputs
-<<<<<<< HEAD
-     (run goblint --conf svcomp.json --disable ana.autotune.enabled --set ana.specification %{prop} %{c} --enable exp.arg.uncil --enable exp.arg.stack --enable exp.arg.enabled --set exp.arg.dot.path arg.dot --set exp.arg.dot.node-label empty --set ana.activated[+] expsplit))
-=======
-     (run goblint --conf svcomp25.json --disable ana.autotune.enabled --set ana.specification %{prop} %{c} --enable exp.arg.uncil --enable exp.arg.stack --enable exp.arg.enabled --set exp.arg.dot.path arg.dot --set exp.arg.dot.node-label empty))
->>>>>>> 270caa0f
+     (run goblint --conf svcomp25.json --disable ana.autotune.enabled --set ana.specification %{prop} %{c} --enable exp.arg.uncil --enable exp.arg.stack --enable exp.arg.enabled --set exp.arg.dot.path arg.dot --set exp.arg.dot.node-label empty --set ana.activated[+] expsplit))
     (with-outputs-to %{target}
      (run graph-easy --as=boxart arg.dot)))))
 
@@ -428,11 +364,7 @@
   (action
    (progn
     (ignore-outputs
-<<<<<<< HEAD
-     (run goblint --conf svcomp.json --disable ana.autotune.enabled --set ana.specification %{prop} %{c} --enable exp.arg.uncil --enable exp.arg.stack --enable exp.arg.enabled --set exp.arg.dot.path arg.dot --set exp.arg.dot.node-label empty --set ana.activated[+] expsplit))
-=======
-     (run goblint --conf svcomp25.json --disable ana.autotune.enabled --set ana.specification %{prop} %{c} --enable exp.arg.uncil --enable exp.arg.stack --enable exp.arg.enabled --set exp.arg.dot.path arg.dot --set exp.arg.dot.node-label empty))
->>>>>>> 270caa0f
+     (run goblint --conf svcomp25.json --disable ana.autotune.enabled --set ana.specification %{prop} %{c} --enable exp.arg.uncil --enable exp.arg.stack --enable exp.arg.enabled --set exp.arg.dot.path arg.dot --set exp.arg.dot.node-label empty --set ana.activated[+] expsplit))
     (with-outputs-to %{target}
      (run graph-easy --as=boxart arg.dot)))))
 
@@ -454,11 +386,7 @@
   (action
    (progn
     (ignore-outputs
-<<<<<<< HEAD
-     (run goblint --conf svcomp.json --disable ana.autotune.enabled --set ana.specification %{prop} %{c} --enable exp.arg.uncil --enable exp.arg.stack --enable exp.arg.enabled --set exp.arg.dot.path arg.dot --set exp.arg.dot.node-label empty --set ana.activated[+] expsplit))
-=======
-     (run goblint --conf svcomp25.json --disable ana.autotune.enabled --set ana.specification %{prop} %{c} --enable exp.arg.uncil --enable exp.arg.stack --enable exp.arg.enabled --set exp.arg.dot.path arg.dot --set exp.arg.dot.node-label empty))
->>>>>>> 270caa0f
+     (run goblint --conf svcomp25.json --disable ana.autotune.enabled --set ana.specification %{prop} %{c} --enable exp.arg.uncil --enable exp.arg.stack --enable exp.arg.enabled --set exp.arg.dot.path arg.dot --set exp.arg.dot.node-label empty --set ana.activated[+] expsplit))
     (with-outputs-to %{target}
      (run graph-easy --as=boxart arg.dot)))))
 
@@ -480,11 +408,7 @@
   (action
    (progn
     (ignore-outputs
-<<<<<<< HEAD
-     (run goblint --conf svcomp.json --disable ana.autotune.enabled --set ana.specification %{prop} %{c} --enable exp.arg.uncil --enable exp.arg.stack --enable exp.arg.enabled --set exp.arg.dot.path arg.dot --set exp.arg.dot.node-label empty --set ana.activated[+] expsplit))
-=======
-     (run goblint --conf svcomp25.json --disable ana.autotune.enabled --set ana.specification %{prop} %{c} --enable exp.arg.uncil --enable exp.arg.stack --enable exp.arg.enabled --set exp.arg.dot.path arg.dot --set exp.arg.dot.node-label empty))
->>>>>>> 270caa0f
+     (run goblint --conf svcomp25.json --disable ana.autotune.enabled --set ana.specification %{prop} %{c} --enable exp.arg.uncil --enable exp.arg.stack --enable exp.arg.enabled --set exp.arg.dot.path arg.dot --set exp.arg.dot.node-label empty --set ana.activated[+] expsplit))
     (with-outputs-to %{target}
      (run graph-easy --as=boxart arg.dot)))))
 
@@ -506,11 +430,7 @@
   (action
    (progn
     (ignore-outputs
-<<<<<<< HEAD
-     (run goblint --conf svcomp.json --disable ana.autotune.enabled --set ana.specification %{prop} %{c} --enable exp.arg.uncil --enable exp.arg.stack --enable exp.arg.enabled --set exp.arg.dot.path arg.dot --set exp.arg.dot.node-label empty --set ana.activated[+] expsplit))
-=======
-     (run goblint --conf svcomp25.json --disable ana.autotune.enabled --set ana.specification %{prop} %{c} --enable exp.arg.uncil --enable exp.arg.stack --enable exp.arg.enabled --set exp.arg.dot.path arg.dot --set exp.arg.dot.node-label empty))
->>>>>>> 270caa0f
+     (run goblint --conf svcomp25.json --disable ana.autotune.enabled --set ana.specification %{prop} %{c} --enable exp.arg.uncil --enable exp.arg.stack --enable exp.arg.enabled --set exp.arg.dot.path arg.dot --set exp.arg.dot.node-label empty --set ana.activated[+] expsplit))
     (with-outputs-to %{target}
      (run graph-easy --as=boxart arg.dot)))))
 
@@ -532,11 +452,7 @@
   (action
    (progn
     (ignore-outputs
-<<<<<<< HEAD
-     (run goblint --conf svcomp.json --disable ana.autotune.enabled --set ana.specification %{prop} %{c} --enable exp.arg.uncil --enable exp.arg.stack --enable exp.arg.enabled --set exp.arg.dot.path arg.dot --set exp.arg.dot.node-label empty --set ana.activated[+] expsplit))
-=======
-     (run goblint --conf svcomp25.json --disable ana.autotune.enabled --set ana.specification %{prop} %{c} --enable exp.arg.uncil --enable exp.arg.stack --enable exp.arg.enabled --set exp.arg.dot.path arg.dot --set exp.arg.dot.node-label empty))
->>>>>>> 270caa0f
+     (run goblint --conf svcomp25.json --disable ana.autotune.enabled --set ana.specification %{prop} %{c} --enable exp.arg.uncil --enable exp.arg.stack --enable exp.arg.enabled --set exp.arg.dot.path arg.dot --set exp.arg.dot.node-label empty --set ana.activated[+] expsplit))
     (with-outputs-to %{target}
      (run graph-easy --as=boxart arg.dot)))))
 
@@ -558,11 +474,7 @@
   (action
    (progn
     (ignore-outputs
-<<<<<<< HEAD
-     (run goblint --conf svcomp.json --disable ana.autotune.enabled --set ana.specification %{prop} %{c} --enable exp.arg.uncil --enable exp.arg.stack --enable exp.arg.enabled --set exp.arg.dot.path arg.dot --set exp.arg.dot.node-label empty --set ana.activated[+] expsplit))
-=======
-     (run goblint --conf svcomp25.json --disable ana.autotune.enabled --set ana.specification %{prop} %{c} --enable exp.arg.uncil --enable exp.arg.stack --enable exp.arg.enabled --set exp.arg.dot.path arg.dot --set exp.arg.dot.node-label empty))
->>>>>>> 270caa0f
+     (run goblint --conf svcomp25.json --disable ana.autotune.enabled --set ana.specification %{prop} %{c} --enable exp.arg.uncil --enable exp.arg.stack --enable exp.arg.enabled --set exp.arg.dot.path arg.dot --set exp.arg.dot.node-label empty --set ana.activated[+] expsplit))
     (with-outputs-to %{target}
      (run graph-easy --as=boxart arg.dot)))))
 
@@ -584,11 +496,7 @@
   (action
    (progn
     (ignore-outputs
-<<<<<<< HEAD
-     (run goblint --conf svcomp.json --disable ana.autotune.enabled --set ana.specification %{prop} %{c} --enable exp.arg.uncil --enable exp.arg.stack --enable exp.arg.enabled --set exp.arg.dot.path arg.dot --set exp.arg.dot.node-label empty --set ana.activated[+] expsplit))
-=======
-     (run goblint --conf svcomp25.json --disable ana.autotune.enabled --set ana.specification %{prop} %{c} --enable exp.arg.uncil --enable exp.arg.stack --enable exp.arg.enabled --set exp.arg.dot.path arg.dot --set exp.arg.dot.node-label empty))
->>>>>>> 270caa0f
+     (run goblint --conf svcomp25.json --disable ana.autotune.enabled --set ana.specification %{prop} %{c} --enable exp.arg.uncil --enable exp.arg.stack --enable exp.arg.enabled --set exp.arg.dot.path arg.dot --set exp.arg.dot.node-label empty --set ana.activated[+] expsplit))
     (with-outputs-to %{target}
      (run graph-easy --as=boxart arg.dot)))))
 
@@ -610,11 +518,7 @@
   (action
    (progn
     (ignore-outputs
-<<<<<<< HEAD
-     (run goblint --conf svcomp.json --disable ana.autotune.enabled --set ana.specification %{prop} %{c} --enable exp.arg.uncil --enable exp.arg.stack --enable exp.arg.enabled --set exp.arg.dot.path arg.dot --set exp.arg.dot.node-label empty --set ana.activated[+] expsplit))
-=======
-     (run goblint --conf svcomp25.json --disable ana.autotune.enabled --set ana.specification %{prop} %{c} --enable exp.arg.uncil --enable exp.arg.stack --enable exp.arg.enabled --set exp.arg.dot.path arg.dot --set exp.arg.dot.node-label empty))
->>>>>>> 270caa0f
+     (run goblint --conf svcomp25.json --disable ana.autotune.enabled --set ana.specification %{prop} %{c} --enable exp.arg.uncil --enable exp.arg.stack --enable exp.arg.enabled --set exp.arg.dot.path arg.dot --set exp.arg.dot.node-label empty --set ana.activated[+] expsplit))
     (with-outputs-to %{target}
      (run graph-easy --as=boxart arg.dot)))))
 
@@ -636,11 +540,7 @@
   (action
    (progn
     (ignore-outputs
-<<<<<<< HEAD
-     (run goblint --conf svcomp.json --disable ana.autotune.enabled --set ana.specification %{prop} %{c} --enable exp.arg.uncil --enable exp.arg.stack --enable exp.arg.enabled --set exp.arg.dot.path arg.dot --set exp.arg.dot.node-label empty --set ana.activated[+] expsplit))
-=======
-     (run goblint --conf svcomp25.json --disable ana.autotune.enabled --set ana.specification %{prop} %{c} --enable exp.arg.uncil --enable exp.arg.stack --enable exp.arg.enabled --set exp.arg.dot.path arg.dot --set exp.arg.dot.node-label empty))
->>>>>>> 270caa0f
+     (run goblint --conf svcomp25.json --disable ana.autotune.enabled --set ana.specification %{prop} %{c} --enable exp.arg.uncil --enable exp.arg.stack --enable exp.arg.enabled --set exp.arg.dot.path arg.dot --set exp.arg.dot.node-label empty --set ana.activated[+] expsplit))
     (with-outputs-to %{target}
      (run graph-easy --as=boxart arg.dot)))))
 
@@ -662,7 +562,7 @@
   (action
    (progn
     (ignore-outputs
-     (run goblint --conf svcomp25.json --disable ana.autotune.enabled --set ana.specification %{prop} %{c} --enable exp.arg.uncil --enable exp.arg.stack --enable exp.arg.enabled --set exp.arg.dot.path arg.dot --set exp.arg.dot.node-label empty))
+     (run goblint --conf svcomp25.json --disable ana.autotune.enabled --set ana.specification %{prop} %{c} --enable exp.arg.uncil --enable exp.arg.stack --enable exp.arg.enabled --set exp.arg.dot.path arg.dot --set exp.arg.dot.node-label empty --set ana.activated[+] expsplit))
     (with-outputs-to %{target}
      (run graph-easy --as=boxart arg.dot)))))
 
@@ -684,7 +584,7 @@
   (action
    (progn
     (ignore-outputs
-     (run goblint --conf svcomp25.json --disable ana.autotune.enabled --set ana.specification %{prop} %{c} --enable exp.arg.uncil --enable exp.arg.stack --enable exp.arg.enabled --set exp.arg.dot.path arg.dot --set exp.arg.dot.node-label empty))
+     (run goblint --conf svcomp25.json --disable ana.autotune.enabled --set ana.specification %{prop} %{c} --enable exp.arg.uncil --enable exp.arg.stack --enable exp.arg.enabled --set exp.arg.dot.path arg.dot --set exp.arg.dot.node-label empty --set ana.activated[+] expsplit))
     (with-outputs-to %{target}
      (run graph-easy --as=boxart arg.dot)))))
 
@@ -706,11 +606,7 @@
   (action
    (progn
     (ignore-outputs
-<<<<<<< HEAD
-     (run goblint --conf svcomp.json --disable ana.autotune.enabled --set ana.specification %{prop} %{c} --enable exp.arg.uncil --enable exp.arg.stack --enable exp.arg.enabled --set exp.arg.dot.path arg.dot --set exp.arg.dot.node-label empty --set ana.activated[+] expsplit))
-=======
-     (run goblint --conf svcomp25.json --disable ana.autotune.enabled --set ana.specification %{prop} %{c} --enable exp.arg.uncil --enable exp.arg.stack --enable exp.arg.enabled --set exp.arg.dot.path arg.dot --set exp.arg.dot.node-label empty))
->>>>>>> 270caa0f
+     (run goblint --conf svcomp25.json --disable ana.autotune.enabled --set ana.specification %{prop} %{c} --enable exp.arg.uncil --enable exp.arg.stack --enable exp.arg.enabled --set exp.arg.dot.path arg.dot --set exp.arg.dot.node-label empty --set ana.activated[+] expsplit))
     (with-outputs-to %{target}
      (run graph-easy --as=boxart arg.dot)))))
 
@@ -732,11 +628,7 @@
   (action
    (progn
     (ignore-outputs
-<<<<<<< HEAD
-     (run goblint --conf svcomp.json --disable ana.autotune.enabled --set ana.specification %{prop} %{c} --enable exp.arg.uncil --enable exp.arg.stack --enable exp.arg.enabled --set exp.arg.dot.path arg.dot --set exp.arg.dot.node-label empty --set ana.activated[+] expsplit))
-=======
-     (run goblint --conf svcomp25.json --disable ana.autotune.enabled --set ana.specification %{prop} %{c} --enable exp.arg.uncil --enable exp.arg.stack --enable exp.arg.enabled --set exp.arg.dot.path arg.dot --set exp.arg.dot.node-label empty))
->>>>>>> 270caa0f
+     (run goblint --conf svcomp25.json --disable ana.autotune.enabled --set ana.specification %{prop} %{c} --enable exp.arg.uncil --enable exp.arg.stack --enable exp.arg.enabled --set exp.arg.dot.path arg.dot --set exp.arg.dot.node-label empty --set ana.activated[+] expsplit))
     (with-outputs-to %{target}
      (run graph-easy --as=boxart arg.dot)))))
 
@@ -758,11 +650,7 @@
   (action
    (progn
     (ignore-outputs
-<<<<<<< HEAD
-     (run goblint --conf svcomp.json --disable ana.autotune.enabled --set ana.specification %{prop} %{c} --enable exp.arg.uncil --enable exp.arg.stack --enable exp.arg.enabled --set exp.arg.dot.path arg.dot --set exp.arg.dot.node-label empty --set ana.activated[+] expsplit))
-=======
-     (run goblint --conf svcomp25.json --disable ana.autotune.enabled --set ana.specification %{prop} %{c} --enable exp.arg.uncil --enable exp.arg.stack --enable exp.arg.enabled --set exp.arg.dot.path arg.dot --set exp.arg.dot.node-label empty))
->>>>>>> 270caa0f
+     (run goblint --conf svcomp25.json --disable ana.autotune.enabled --set ana.specification %{prop} %{c} --enable exp.arg.uncil --enable exp.arg.stack --enable exp.arg.enabled --set exp.arg.dot.path arg.dot --set exp.arg.dot.node-label empty --set ana.activated[+] expsplit))
     (with-outputs-to %{target}
      (run graph-easy --as=boxart arg.dot)))))
 
@@ -784,11 +672,7 @@
   (action
    (progn
     (ignore-outputs
-<<<<<<< HEAD
-     (run goblint --conf svcomp.json --disable ana.autotune.enabled --set ana.specification %{prop} %{c} --enable exp.arg.uncil --enable exp.arg.stack --enable exp.arg.enabled --set exp.arg.dot.path arg.dot --set exp.arg.dot.node-label empty --set ana.activated[+] expsplit))
-=======
-     (run goblint --conf svcomp25.json --disable ana.autotune.enabled --set ana.specification %{prop} %{c} --enable exp.arg.uncil --enable exp.arg.stack --enable exp.arg.enabled --set exp.arg.dot.path arg.dot --set exp.arg.dot.node-label empty))
->>>>>>> 270caa0f
+     (run goblint --conf svcomp25.json --disable ana.autotune.enabled --set ana.specification %{prop} %{c} --enable exp.arg.uncil --enable exp.arg.stack --enable exp.arg.enabled --set exp.arg.dot.path arg.dot --set exp.arg.dot.node-label empty --set ana.activated[+] expsplit))
     (with-outputs-to %{target}
      (run graph-easy --as=boxart arg.dot)))))
 
@@ -810,11 +694,7 @@
   (action
    (progn
     (ignore-outputs
-<<<<<<< HEAD
-     (run goblint --conf svcomp.json --disable ana.autotune.enabled --set ana.specification %{prop} %{c} --enable exp.arg.uncil --enable exp.arg.stack --enable exp.arg.enabled --set exp.arg.dot.path arg.dot --set exp.arg.dot.node-label empty --set ana.activated[+] expsplit))
-=======
-     (run goblint --conf svcomp25.json --disable ana.autotune.enabled --set ana.specification %{prop} %{c} --enable exp.arg.uncil --enable exp.arg.stack --enable exp.arg.enabled --set exp.arg.dot.path arg.dot --set exp.arg.dot.node-label empty))
->>>>>>> 270caa0f
+     (run goblint --conf svcomp25.json --disable ana.autotune.enabled --set ana.specification %{prop} %{c} --enable exp.arg.uncil --enable exp.arg.stack --enable exp.arg.enabled --set exp.arg.dot.path arg.dot --set exp.arg.dot.node-label empty --set ana.activated[+] expsplit))
     (with-outputs-to %{target}
      (run graph-easy --as=boxart arg.dot)))))
 
@@ -836,11 +716,7 @@
   (action
    (progn
     (ignore-outputs
-<<<<<<< HEAD
-     (run goblint --conf svcomp.json --disable ana.autotune.enabled --set ana.specification %{prop} %{c} --enable exp.arg.uncil --enable exp.arg.stack --enable exp.arg.enabled --set exp.arg.dot.path arg.dot --set exp.arg.dot.node-label empty --set ana.activated[+] expsplit))
-=======
-     (run goblint --conf svcomp25.json --disable ana.autotune.enabled --set ana.specification %{prop} %{c} --enable exp.arg.uncil --enable exp.arg.stack --enable exp.arg.enabled --set exp.arg.dot.path arg.dot --set exp.arg.dot.node-label empty))
->>>>>>> 270caa0f
+     (run goblint --conf svcomp25.json --disable ana.autotune.enabled --set ana.specification %{prop} %{c} --enable exp.arg.uncil --enable exp.arg.stack --enable exp.arg.enabled --set exp.arg.dot.path arg.dot --set exp.arg.dot.node-label empty --set ana.activated[+] expsplit))
     (with-outputs-to %{target}
      (run graph-easy --as=boxart arg.dot)))))
 
@@ -862,11 +738,7 @@
   (action
    (progn
     (ignore-outputs
-<<<<<<< HEAD
-     (run goblint --conf svcomp.json --disable ana.autotune.enabled --set ana.specification %{prop} %{c} --enable exp.arg.uncil --enable exp.arg.stack --enable exp.arg.enabled --set exp.arg.dot.path arg.dot --set exp.arg.dot.node-label empty --set ana.activated[+] expsplit))
-=======
-     (run goblint --conf svcomp25.json --disable ana.autotune.enabled --set ana.specification %{prop} %{c} --enable exp.arg.uncil --enable exp.arg.stack --enable exp.arg.enabled --set exp.arg.dot.path arg.dot --set exp.arg.dot.node-label empty))
->>>>>>> 270caa0f
+     (run goblint --conf svcomp25.json --disable ana.autotune.enabled --set ana.specification %{prop} %{c} --enable exp.arg.uncil --enable exp.arg.stack --enable exp.arg.enabled --set exp.arg.dot.path arg.dot --set exp.arg.dot.node-label empty --set ana.activated[+] expsplit))
     (with-outputs-to %{target}
      (run graph-easy --as=boxart arg.dot)))))
 
@@ -888,11 +760,7 @@
   (action
    (progn
     (ignore-outputs
-<<<<<<< HEAD
-     (run goblint --conf svcomp.json --disable ana.autotune.enabled --set ana.specification %{prop} %{c} --enable exp.arg.uncil --enable exp.arg.stack --enable exp.arg.enabled --set exp.arg.dot.path arg.dot --set exp.arg.dot.node-label empty --set ana.activated[+] expsplit))
-=======
-     (run goblint --conf svcomp25.json --disable ana.autotune.enabled --set ana.specification %{prop} %{c} --enable exp.arg.uncil --enable exp.arg.stack --enable exp.arg.enabled --set exp.arg.dot.path arg.dot --set exp.arg.dot.node-label empty))
->>>>>>> 270caa0f
+     (run goblint --conf svcomp25.json --disable ana.autotune.enabled --set ana.specification %{prop} %{c} --enable exp.arg.uncil --enable exp.arg.stack --enable exp.arg.enabled --set exp.arg.dot.path arg.dot --set exp.arg.dot.node-label empty --set ana.activated[+] expsplit))
     (with-outputs-to %{target}
      (run graph-easy --as=boxart arg.dot)))))
 
@@ -914,7 +782,7 @@
   (action
    (progn
     (ignore-outputs
-     (run goblint --conf svcomp.json --disable ana.autotune.enabled --set ana.specification %{prop} %{c} --enable exp.arg.uncil --enable exp.arg.stack --enable exp.arg.enabled --set exp.arg.dot.path arg.dot --set exp.arg.dot.node-label empty --set ana.activated[+] expsplit))
+     (run goblint --conf svcomp25.json --disable ana.autotune.enabled --set ana.specification %{prop} %{c} --enable exp.arg.uncil --enable exp.arg.stack --enable exp.arg.enabled --set exp.arg.dot.path arg.dot --set exp.arg.dot.node-label empty --set ana.activated[+] expsplit))
     (with-outputs-to %{target}
      (run graph-easy --as=boxart arg.dot)))))
 
@@ -936,7 +804,7 @@
   (action
    (progn
     (ignore-outputs
-     (run goblint --conf svcomp.json --disable ana.autotune.enabled --set ana.specification %{prop} %{c} --enable exp.arg.uncil --enable exp.arg.stack --enable exp.arg.enabled --set exp.arg.dot.path arg.dot --set exp.arg.dot.node-label empty --set ana.activated[+] expsplit))
+     (run goblint --conf svcomp25.json --disable ana.autotune.enabled --set ana.specification %{prop} %{c} --enable exp.arg.uncil --enable exp.arg.stack --enable exp.arg.enabled --set exp.arg.dot.path arg.dot --set exp.arg.dot.node-label empty --set ana.activated[+] expsplit))
     (with-outputs-to %{target}
      (run graph-easy --as=boxart arg.dot)))))
 
@@ -958,11 +826,7 @@
   (action
    (progn
     (ignore-outputs
-<<<<<<< HEAD
-     (run goblint --conf svcomp.json --disable ana.autotune.enabled --set ana.specification %{prop} %{c} --enable exp.arg.uncil --enable exp.arg.stack --enable exp.arg.enabled --set exp.arg.dot.path arg.dot --set exp.arg.dot.node-label empty --set ana.activated[+] expsplit))
-=======
-     (run goblint --conf svcomp25.json --disable ana.autotune.enabled --set ana.specification %{prop} %{c} --enable exp.arg.uncil --enable exp.arg.stack --enable exp.arg.enabled --set exp.arg.dot.path arg.dot --set exp.arg.dot.node-label empty))
->>>>>>> 270caa0f
+     (run goblint --conf svcomp25.json --disable ana.autotune.enabled --set ana.specification %{prop} %{c} --enable exp.arg.uncil --enable exp.arg.stack --enable exp.arg.enabled --set exp.arg.dot.path arg.dot --set exp.arg.dot.node-label empty --set ana.activated[+] expsplit))
     (with-outputs-to %{target}
      (run graph-easy --as=boxart arg.dot)))))
 
@@ -984,11 +848,7 @@
   (action
    (progn
     (ignore-outputs
-<<<<<<< HEAD
-     (run goblint --conf svcomp.json --disable ana.autotune.enabled --set ana.specification %{prop} %{c} --enable exp.arg.uncil --enable exp.arg.stack --enable exp.arg.enabled --set exp.arg.dot.path arg.dot --set exp.arg.dot.node-label empty --set ana.activated[+] expsplit))
-=======
-     (run goblint --conf svcomp25.json --disable ana.autotune.enabled --set ana.specification %{prop} %{c} --enable exp.arg.uncil --enable exp.arg.stack --enable exp.arg.enabled --set exp.arg.dot.path arg.dot --set exp.arg.dot.node-label empty))
->>>>>>> 270caa0f
+     (run goblint --conf svcomp25.json --disable ana.autotune.enabled --set ana.specification %{prop} %{c} --enable exp.arg.uncil --enable exp.arg.stack --enable exp.arg.enabled --set exp.arg.dot.path arg.dot --set exp.arg.dot.node-label empty --set ana.activated[+] expsplit))
     (with-outputs-to %{target}
      (run graph-easy --as=boxart arg.dot)))))
 
@@ -1010,11 +870,7 @@
   (action
    (progn
     (ignore-outputs
-<<<<<<< HEAD
-     (run goblint --conf svcomp.json --disable ana.autotune.enabled --set ana.specification %{prop} %{c} --enable exp.arg.uncil --enable exp.arg.stack --enable exp.arg.enabled --set exp.arg.dot.path arg.dot --set exp.arg.dot.node-label empty --set ana.activated[+] expsplit))
-=======
-     (run goblint --conf svcomp25.json --disable ana.autotune.enabled --set ana.specification %{prop} %{c} --enable exp.arg.uncil --enable exp.arg.stack --enable exp.arg.enabled --set exp.arg.dot.path arg.dot --set exp.arg.dot.node-label empty))
->>>>>>> 270caa0f
+     (run goblint --conf svcomp25.json --disable ana.autotune.enabled --set ana.specification %{prop} %{c} --enable exp.arg.uncil --enable exp.arg.stack --enable exp.arg.enabled --set exp.arg.dot.path arg.dot --set exp.arg.dot.node-label empty --set ana.activated[+] expsplit))
     (with-outputs-to %{target}
      (run graph-easy --as=boxart arg.dot)))))
 
@@ -1036,11 +892,7 @@
   (action
    (progn
     (ignore-outputs
-<<<<<<< HEAD
-     (run goblint --conf svcomp.json --disable ana.autotune.enabled --set ana.specification %{prop} %{c} --enable exp.arg.uncil --enable exp.arg.stack --enable exp.arg.enabled --set exp.arg.dot.path arg.dot --set exp.arg.dot.node-label empty --set ana.activated[+] expsplit))
-=======
-     (run goblint --conf svcomp25.json --disable ana.autotune.enabled --set ana.specification %{prop} %{c} --enable exp.arg.uncil --enable exp.arg.stack --enable exp.arg.enabled --set exp.arg.dot.path arg.dot --set exp.arg.dot.node-label empty))
->>>>>>> 270caa0f
+     (run goblint --conf svcomp25.json --disable ana.autotune.enabled --set ana.specification %{prop} %{c} --enable exp.arg.uncil --enable exp.arg.stack --enable exp.arg.enabled --set exp.arg.dot.path arg.dot --set exp.arg.dot.node-label empty --set ana.activated[+] expsplit))
     (with-outputs-to %{target}
      (run graph-easy --as=boxart arg.dot)))))
 
@@ -1062,11 +914,7 @@
   (action
    (progn
     (ignore-outputs
-<<<<<<< HEAD
-     (run goblint --conf svcomp.json --disable ana.autotune.enabled --set ana.specification %{prop} %{c} --enable exp.arg.uncil --enable exp.arg.stack --enable exp.arg.enabled --set exp.arg.dot.path arg.dot --set exp.arg.dot.node-label empty --set ana.activated[+] expsplit))
-=======
-     (run goblint --conf svcomp25.json --disable ana.autotune.enabled --set ana.specification %{prop} %{c} --enable exp.arg.uncil --enable exp.arg.stack --enable exp.arg.enabled --set exp.arg.dot.path arg.dot --set exp.arg.dot.node-label empty))
->>>>>>> 270caa0f
+     (run goblint --conf svcomp25.json --disable ana.autotune.enabled --set ana.specification %{prop} %{c} --enable exp.arg.uncil --enable exp.arg.stack --enable exp.arg.enabled --set exp.arg.dot.path arg.dot --set exp.arg.dot.node-label empty --set ana.activated[+] expsplit))
     (with-outputs-to %{target}
      (run graph-easy --as=boxart arg.dot)))))
 
@@ -1088,11 +936,7 @@
   (action
    (progn
     (ignore-outputs
-<<<<<<< HEAD
-     (run goblint --conf svcomp.json --disable ana.autotune.enabled --set ana.specification %{prop} %{c} --enable exp.arg.uncil --enable exp.arg.stack --enable exp.arg.enabled --set exp.arg.dot.path arg.dot --set exp.arg.dot.node-label empty --set ana.activated[+] expsplit))
-=======
-     (run goblint --conf svcomp25.json --disable ana.autotune.enabled --set ana.specification %{prop} %{c} --enable exp.arg.uncil --enable exp.arg.stack --enable exp.arg.enabled --set exp.arg.dot.path arg.dot --set exp.arg.dot.node-label empty))
->>>>>>> 270caa0f
+     (run goblint --conf svcomp25.json --disable ana.autotune.enabled --set ana.specification %{prop} %{c} --enable exp.arg.uncil --enable exp.arg.stack --enable exp.arg.enabled --set exp.arg.dot.path arg.dot --set exp.arg.dot.node-label empty --set ana.activated[+] expsplit))
     (with-outputs-to %{target}
      (run graph-easy --as=boxart arg.dot)))))
 
@@ -1114,11 +958,7 @@
   (action
    (progn
     (ignore-outputs
-<<<<<<< HEAD
-     (run goblint --conf svcomp.json --disable ana.autotune.enabled --set ana.specification %{prop} %{c} --enable exp.arg.uncil --enable exp.arg.stack --enable exp.arg.enabled --set exp.arg.dot.path arg.dot --set exp.arg.dot.node-label empty --set ana.activated[+] expsplit))
-=======
-     (run goblint --conf svcomp25.json --disable ana.autotune.enabled --set ana.specification %{prop} %{c} --enable exp.arg.uncil --enable exp.arg.stack --enable exp.arg.enabled --set exp.arg.dot.path arg.dot --set exp.arg.dot.node-label empty))
->>>>>>> 270caa0f
+     (run goblint --conf svcomp25.json --disable ana.autotune.enabled --set ana.specification %{prop} %{c} --enable exp.arg.uncil --enable exp.arg.stack --enable exp.arg.enabled --set exp.arg.dot.path arg.dot --set exp.arg.dot.node-label empty --set ana.activated[+] expsplit))
     (with-outputs-to %{target}
      (run graph-easy --as=boxart arg.dot)))))
 
@@ -1140,11 +980,7 @@
   (action
    (progn
     (ignore-outputs
-<<<<<<< HEAD
-     (run goblint --conf svcomp.json --disable ana.autotune.enabled --set ana.specification %{prop} %{c} --enable exp.arg.uncil --enable exp.arg.stack --enable exp.arg.enabled --set exp.arg.dot.path arg.dot --set exp.arg.dot.node-label empty --set ana.activated[+] expsplit))
-=======
-     (run goblint --conf svcomp25.json --disable ana.autotune.enabled --set ana.specification %{prop} %{c} --enable exp.arg.uncil --enable exp.arg.stack --enable exp.arg.enabled --set exp.arg.dot.path arg.dot --set exp.arg.dot.node-label empty))
->>>>>>> 270caa0f
+     (run goblint --conf svcomp25.json --disable ana.autotune.enabled --set ana.specification %{prop} %{c} --enable exp.arg.uncil --enable exp.arg.stack --enable exp.arg.enabled --set exp.arg.dot.path arg.dot --set exp.arg.dot.node-label empty --set ana.activated[+] expsplit))
     (with-outputs-to %{target}
      (run graph-easy --as=boxart arg.dot)))))
 
