<<<<<<< HEAD
--- tests/incremental/01-global.c	2021-09-29 11:07:05.155250278 +0300
+++ "tests/incremental/01-global copy.c"	2021-09-29 11:07:21.507273052 +0300
@@ -1,7 +1,7 @@
 #include <assert.h>
 #include <pthread.h>
 
-int g = 1;
+int g = 2;
 
 void* t_fun(void *arg) {
     return NULL;
@@ -11,6 +11,6 @@
     pthread_t id;
     pthread_create(&id, NULL, t_fun, NULL); // just go multithreaded
 
-    assert(g == 1); // success before, success after
+    assert(g == 2); // success before, success after
     return 0;
 }
\ No newline at end of file
=======
--- tests/incremental/00-basic/01-global.c
+++ tests/incremental/00-basic/01-global.c
@@ -1,6 +1,6 @@
 // Previosuly, the function was erroneously not reanalyzed when the global initializer/the start state changed
 // when hash-consing is activated.
-int g = 0;
+int g = 35;

 int main(){
     int x = g;
>>>>>>> ea03b80e
<|MERGE_RESOLUTION|>--- conflicted
+++ resolved
@@ -1,25 +1,3 @@
-<<<<<<< HEAD
---- tests/incremental/01-global.c	2021-09-29 11:07:05.155250278 +0300
-+++ "tests/incremental/01-global copy.c"	2021-09-29 11:07:21.507273052 +0300
-@@ -1,7 +1,7 @@
- #include <assert.h>
- #include <pthread.h>
- 
--int g = 1;
-+int g = 2;
- 
- void* t_fun(void *arg) {
-     return NULL;
-@@ -11,6 +11,6 @@
-     pthread_t id;
-     pthread_create(&id, NULL, t_fun, NULL); // just go multithreaded
- 
--    assert(g == 1); // success before, success after
-+    assert(g == 2); // success before, success after
-     return 0;
- }
-\ No newline at end of file
-=======
 --- tests/incremental/00-basic/01-global.c
 +++ tests/incremental/00-basic/01-global.c
 @@ -1,6 +1,6 @@
@@ -29,5 +7,4 @@
 +int g = 35;
 
  int main(){
-     int x = g;
->>>>>>> ea03b80e
+     int x = g;