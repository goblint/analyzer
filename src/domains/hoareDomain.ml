--- conflicted
+++ resolved
@@ -338,388 +338,6 @@
     end
 end
 
-<<<<<<< HEAD
-module type NewS =
-sig
-  include Lattice.S
-  type elt
-  val singleton: elt -> t
-  val of_list: elt list -> t
-  val exists: (elt -> bool) -> t -> bool
-  val for_all: (elt -> bool) -> t -> bool
-  val mem: elt -> t -> bool
-  val choose: t -> elt
-  val elements: t -> elt list
-  val remove: elt -> t -> t
-  val map: (elt -> elt) -> t -> t
-  val fold: (elt -> 'a -> 'a) -> t -> 'a -> 'a
-  val empty: unit -> t
-  val add: elt -> t -> t
-  val is_empty: t -> bool
-  val union: t -> t -> t
-  val diff: t -> t -> t
-  val iter: (elt -> unit) -> t -> unit
-  val cardinal: t -> int
-end
-
-
-module type Representative =
-sig
-  include Printable.S
-  type elt
-  val of_elt: elt -> t
-end
-
-module Projective (E: Lattice.S) (B: NewS with type elt = E.t) (R: Representative with type elt = E.t): NewS with type elt = E.t =
-struct
-  type elt = E.t
-
-  module R =
-  struct
-    include Printable.Std (* for Groupable *)
-    include R
-  end
-  module M = MapDomain.MapBot (R) (B)
-
-  (** Invariant: no explicit bot buckets.
-      Required for efficient [is_empty], [cardinal] and [choose]. *)
-
-  let name () = "Projective (" ^ B.name () ^ ")"
-
-  (* explicitly delegate, so we don't accidentally delegate too much *)
-
-  type t = M.t
-  let equal = M.equal
-  let compare = M.compare
-  let hash = M.hash
-  let tag = M.tag
-  let relift = M.relift
-
-  let is_bot = M.is_bot
-  let bot = M.bot
-  let is_top = M.is_top
-  let top = M.top
-
-  let is_empty = M.is_empty
-  let empty = M.empty
-  let cardinal = M.cardinal
-
-  let leq = M.leq
-  let join = M.join
-  let pretty_diff = M.pretty_diff
-
-  let fold f m a = M.fold (fun _ e a -> B.fold f e a) m a
-  let iter f m = M.iter (fun _ e -> B.iter f e) m
-  let exists p m = M.exists (fun _ e -> B.exists p e) m
-  let for_all p m = M.for_all (fun _ e -> B.for_all p e) m
-
-  let singleton e = M.singleton (R.of_elt e) (B.singleton e)
-  let choose m = B.choose (snd (M.choose m))
-
-  let mem e m =
-    match M.find_opt (R.of_elt e) m with
-    | Some b -> B.mem e b
-    | None -> false
-  let add e m =
-    let r = R.of_elt e in
-    let b' = match M.find_opt r m with
-      | Some b -> B.add e b
-      | None -> B.singleton e
-    in
-    M.add r b' m
-  let remove e m =
-    let r = R.of_elt e in
-    match M.find_opt r m with
-    | Some b ->
-      let b' = B.remove e b in
-      if B.is_bot b' then
-        M.remove r m (* remove bot bucket to preserve invariant *)
-      else
-        M.add r b' m
-    | None -> m
-  let diff m1 m2 =
-    M.merge (fun _ b1 b2 ->
-        match b1, b2 with
-        | Some b1, Some b2 ->
-          let b' = B.diff b1 b2 in
-          if B.is_bot b' then
-            None (* remove bot bucket to preserve invariant *)
-          else
-            Some b'
-        | Some _, None -> b1
-        | None, _ -> None
-      ) m1 m2
-
-  let of_list es = List.fold_left (fun acc e ->
-      add e acc
-    ) (empty ()) es
-  let elements m = fold List.cons m [] (* no intermediate per-bucket lists *)
-  let map f m = fold (fun e acc ->
-      add (f e) acc
-    ) m (empty ()) (* no intermediate lists *)
-
-  let widen m1 m2 =
-    assert (leq m1 m2);
-    M.widen m1 m2
-
-  let meet m1 m2 =
-    M.merge (fun _ b1 b2 ->
-        match b1, b2 with
-        | Some b1, Some b2 ->
-          let b' = B.meet b1 b2 in
-          if B.is_bot b' then
-            None (* remove bot bucket to preserve invariant *)
-          else
-            Some b'
-        | _, _ -> None
-      ) m1 m2
-  let narrow m1 m2 =
-    M.merge (fun _ b1 b2 ->
-        match b1, b2 with
-        | Some b1, Some b2 ->
-          let b' = B.narrow b1 b2 in
-          if B.is_bot b' then
-            None (* remove bot bucket to preserve invariant *)
-          else
-            Some b'
-        | _, _ -> None
-      ) m1 m2
-
-  let union = join
-
-  let pretty () m =
-    Pretty.(dprintf "{%a}" (d_list ", " E.pretty) (elements m))
-  let show m = Pretty.sprint ~width:max_int (pretty () m) (* TODO: delegate to E.show instead *)
-  let to_yojson m = [%to_yojson: E.t list] (elements m)
-  let printXml f m =
-    (* based on SetDomain *)
-    BatPrintf.fprintf f "<value>\n<set>\n";
-    iter (E.printXml f) m;
-    BatPrintf.fprintf f "</set>\n</value>\n"
-
-  let arbitrary () = failwith "Projective.arbitrary"
-end
-
-
-module type Equivalence =
-sig
-  type elt
-  val cong: elt -> elt -> bool
-end
-
-module Pairwise (E: Lattice.S) (B: NewS with type elt = E.t) (Q: Equivalence with type elt = E.t): NewS with type elt = E.t =
-struct
-  type elt = E.t
-
-  module S = SetDomain.Make (B)
-
-  (** Invariant: no explicit bot buckets.
-      Required for efficient [is_empty], [cardinal] and [choose]. *)
-
-  let name () = "Pairwise (" ^ B.name () ^ ")"
-
-  (* explicitly delegate, so we don't accidentally delegate too much *)
-
-  type t = S.t
-  let equal = S.equal
-  let compare = S.compare
-  let hash = S.hash
-  let tag = S.tag
-  let relift = S.relift
-
-  let is_bot = S.is_bot
-  let bot = S.bot
-  let is_top = S.is_top
-  let top = S.top
-
-  let is_empty = S.is_empty
-  let empty = S.empty
-  let cardinal = S.cardinal
-
-  let fold f s a = S.fold (fun b a -> B.fold f b a) s a
-  let iter f s = S.iter (fun b -> B.iter f b) s
-  let exists p s = S.exists (fun b -> B.exists p b) s
-  let for_all p s = S.for_all (fun b -> B.for_all p b) s
-
-  let singleton e = S.singleton (B.singleton e)
-  let choose s = B.choose (S.choose s)
-
-  (* based on SetDomain.SensitiveConf *)
-
-  let mem e s =
-    S.exists (fun b -> Q.cong (B.choose b) e && B.mem e b) s
-  let add e s =
-    let (s_match, s_rest) = S.partition (fun b -> Q.cong (B.choose b) e) s in
-    let b' = match S.choose s_match with
-      | b ->
-        assert (S.cardinal s_match = 1);
-        B.add e b
-      | exception Not_found -> B.singleton e
-    in
-    S.add b' s_rest
-  let remove e s =
-    let (s_match, s_rest) = S.partition (fun b -> Q.cong (B.choose b) e) s in
-    match S.choose s_match with
-    | b ->
-      assert (S.cardinal s_match = 1);
-      let b' = B.remove e b in
-      if B.is_bot b' then
-        s_rest (* remove bot bucket to preserve invariant *)
-      else
-        S.add b' s
-    | exception Not_found -> s
-  let diff s1 s2 =
-    let f b2 (s1, acc) =
-      let e2 = B.choose b2 in
-      let (s1_match, s1_rest) = S.partition (fun b1 -> Q.cong (B.choose b1) e2) s1 in
-      let acc' = match S.choose s1_match with
-        | b1 ->
-          assert (S.cardinal s1_match = 1);
-          let b' = B.diff b1 b2 in
-          if B.is_bot b' then
-            acc (* remove bot bucket to preserve invariant *)
-          else
-            S.add b' acc
-        | exception Not_found -> acc
-      in
-      (s1_rest, acc')
-    in
-    let (s1', acc) = S.fold f s2 (s1, empty ()) in
-    S.union s1' acc
-
-  let of_list es = List.fold_left (fun acc e ->
-      add e acc
-    ) (empty ()) es
-  let elements m = fold List.cons m [] (* no intermediate per-bucket lists *)
-  let map f s = fold (fun e acc ->
-      add (f e) acc
-    ) s (empty ()) (* no intermediate lists *)
-
-  let leq s1 s2 =
-    S.for_all (fun b1 ->
-        let e1 = B.choose b1 in
-        S.exists (fun b2 -> Q.cong (B.choose b2) e1 && B.leq b1 b2) s2
-      ) s1
-
-  let join s1 s2 =
-    let f b2 (s1, acc) =
-      let e2 = B.choose b2 in
-      let (s1_match, s1_rest) = S.partition (fun b1 -> Q.cong (B.choose b1) e2) s1 in
-      let b' = match S.choose s1_match with
-        | b1 ->
-          assert (S.cardinal s1_match = 1);
-          B.join b1 b2
-        | exception Not_found -> b2
-      in
-      (s1_rest, S.add b' acc)
-    in
-    let (s1', acc) = S.fold f s2 (s1, empty ()) in
-    S.union s1' acc
-
-  let widen s1 s2 =
-    assert (leq s1 s2);
-    let f b2 (s1, acc) =
-      let e2 = B.choose b2 in
-      let (s1_match, s1_rest) = S.partition (fun e1 -> Q.cong (B.choose e1) e2) s1 in
-      let b' = match S.choose s1_match with
-        | b1 ->
-          assert (S.cardinal s1_match = 1);
-          B.widen b1 b2
-        | exception Not_found -> b2
-      in
-      (s1_rest, S.add b' acc)
-    in
-    let (s1', acc) = S.fold f s2 (s1, empty ()) in
-    assert (is_empty s1'); (* since [leq s1 s2], folding over s2 should remove all s1 *)
-    acc (* TODO: extra union s2 needed? *)
-
-  let meet s1 s2 =
-    let f b2 (s1, acc) =
-      let e2 = B.choose b2 in
-      let (s1_match, s1_rest) = S.partition (fun b1 -> Q.cong (B.choose b1) e2) s1 in
-      let acc' = match S.choose s1_match with
-        | b1 ->
-          assert (S.cardinal s1_match = 1);
-          let b' = B.meet b1 b2 in
-          if B.is_bot b' then
-            acc (* remove bot bucket to preserve invariant *)
-          else
-            S.add b' acc
-        | exception Not_found -> acc
-      in
-      (s1_rest, acc')
-    in
-    snd (S.fold f s2 (s1, S.empty ()))
-
-  let narrow s1 s2 =
-    let f b2 (s1, acc) =
-      let e2 = B.choose b2 in
-      let (s1_match, s1_rest) = S.partition (fun b1 -> Q.cong (B.choose b1) e2) s1 in
-      let acc' = match S.choose s1_match with
-        | b1 ->
-          assert (S.cardinal s1_match = 1);
-          let b' = B.narrow b1 b2 in
-          if B.is_bot b' then
-            acc (* remove bot bucket to preserve invariant *)
-          else
-            S.add b' acc
-        | exception Not_found -> acc
-      in
-      (s1_rest, acc')
-    in
-    snd (S.fold f s2 (s1, S.empty ()))
-
-  let union = join
-
-  let pretty () s =
-    Pretty.(dprintf "{%a}" (d_list ", " E.pretty) (elements s))
-  let show s = Pretty.sprint ~width:max_int (pretty () s) (* TODO: delegate to E.show instead *)
-  let to_yojson s = [%to_yojson: E.t list] (elements s)
-  let printXml f s =
-    (* based on SetDomain *)
-    BatPrintf.fprintf f "<value>\n<set>\n";
-    iter (E.printXml f) s;
-    BatPrintf.fprintf f "</set>\n</value>\n"
-
-  let pretty_diff () _ = failwith "Pairwise.pretty_diff" (* TODO *)
-
-  let arbitrary () = failwith "Pairwise.arbitrary"
-end
-
-
-module Joined (E: Lattice.S): NewS with type elt = E.t =
-struct
-  type elt = E.t
-  include E
-
-  let singleton e = e
-  let of_list es = List.fold_left E.join (E.bot ()) es
-  let exists p e = p e
-  let for_all p e = p e
-  let mem e e' = E.leq e e'
-  let choose e = e
-  let elements e = [e]
-  let remove e e' =
-    if E.leq e' e then
-      E.bot ()
-    else
-      e'
-  let map f e = f e
-  let fold f e a = f e a
-  let empty () = E.bot ()
-  let add e e' = E.join e e'
-  let is_empty e = E.is_bot e
-  let union e e' = E.join e e'
-  let diff e e' = remove e' e
-  let iter f e = f e
-  let cardinal e =
-    if is_bot e then
-      0
-    else
-      1
-end
-=======
->>>>>>> b792000a
 
 module Set2 (E: Lattice.S): SetDomain.S with type elt = E.t =
 struct
