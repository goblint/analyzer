(** Structures for the querying subsystem. *)

open Cil
open TypeDomain

module GU = Goblintutil
module ID =
struct
  include IntDomain.IntDomTuple
  (* Special IntDomTuple that has _some_ top and bot which MCP2.query can use *)
  let top () = top_of IInt
  let is_top x = equal (top ()) x
  let bot () = bot_of IInt
  let is_bot x = equal (bot ()) x
  let join x y =
    if is_top x || is_top y then
      top ()
    else if is_bot x then
      y
    else if is_bot y then
      x
    else
      join x y
  let meet x y =
    if is_bot x || is_bot y then
      bot ()
    else if is_top x then
      y
    else if is_top y then
      x
    else
      meet x y
end
module LS = SetDomain.ToppedSet (Lval.CilLval) (struct let topname = "All" end)
module TS = SetDomain.ToppedSet (CilType.Typ) (struct let topname = "All" end)
module ES = SetDomain.Reverse (SetDomain.ToppedSet (Exp.Exp) (struct let topname = "All" end))

module VI = Lattice.Flat (Basetype.Variables) (struct
  let top_name = "Unknown line"
  let bot_name = "Unreachable line"
end)

module PartAccessResult = Access.PartAccessResult

type iterprevvar = int -> (MyCFG.node * Obj.t * int) -> MyARG.inline_edge -> unit
type itervar = int -> unit
let compare_itervar _ _ = 0
let compare_iterprevvar _ _ = 0

module SD = Basetype.Strings

module MayBool = BoolDomain.MayBool
module MustBool = BoolDomain.MustBool

module Unit = Lattice.Unit

(* Helper definitions for deriving complex parts of Any.compare below. *)
type maybepublic = {global: CilType.Varinfo.t; write: bool} [@@deriving ord]
type maybepublicwithout = {global: CilType.Varinfo.t; write: bool; without_mutex: PreValueDomain.Addr.t} [@@deriving ord]
type mustbeprotectedby = {mutex: PreValueDomain.Addr.t; global: CilType.Varinfo.t; write: bool} [@@deriving ord]
type partaccess = {exp: CilType.Exp.t; var_opt: CilType.Varinfo.t option; write: bool} [@@deriving ord]

(** GADT for queries with specific result type. *)
type _ t =
  | EqualSet: exp -> ES.t t
  | MayPointTo: exp -> LS.t t
  | ReachableFrom: exp -> LS.t t
  | ReachableUkTypes: exp -> TS.t t
  | Regions: exp -> LS.t t
  | MayEscape: varinfo -> MayBool.t t
  | Priority: string -> ID.t t
  | MayBePublic: maybepublic -> MayBool.t t (* old behavior with write=false *)
  | MayBePublicWithout: maybepublicwithout -> MayBool.t t
  | MustBeProtectedBy: mustbeprotectedby -> MustBool.t t
  | CurrentLockset: LS.t t
  | MustBeAtomic: MustBool.t t
  | MustBeSingleThreaded: MustBool.t t
  | MustBeUniqueThread: MustBool.t t
  | CurrentThreadId: ThreadIdDomain.ThreadLifted.t t
  | MayBeThreadReturn: MayBool.t t
  | EvalFunvar: exp -> LS.t t
  | WrittenLvals: varinfo -> LS.t t
  | EvalInt: exp -> ID.t t
  | EvalStr: exp -> SD.t t
  | EvalLength: exp -> ID.t t (* length of an array or string *)
  | BlobSize: exp -> ID.t t (* size of a dynamically allocated `Blob pointed to by exp *)
  | PrintFullState: Unit.t t
  | CondVars: exp -> ES.t t
  | PartAccess: partaccess -> PartAccessResult.t t
  | IterPrevVars: iterprevvar -> Unit.t t
  | IterVars: itervar -> Unit.t t
  | MustBeEqual: exp * exp -> MustBool.t t (* are two expression known to must-equal ? *)
  | MayBeEqual: exp * exp -> MayBool.t t (* may two expressions be equal? *)
  | MayBeLess: exp * exp -> MayBool.t t (* may exp1 < exp2 ? *)
  | HeapVar: VI.t t
<<<<<<< HEAD
  | ArgVarTyp: typ -> VI.t t
  | IsHeapVar: varinfo -> MustBool.t t (* TODO: is may or must? *)
  | IsAllocatedVar: varinfo -> MustBool.t t
  | TypeCasts: varinfo -> TypeCastMap.t t
  | VarArgSet: varinfo -> TypeSetTopped.t t
=======
  | IsHeapVar: varinfo -> MayBool.t t (* TODO: is may or must? *)
  | IsMultiple: varinfo -> MustBool.t t (* Is no other copy of this local variable reachable via pointers? *)
  | EvalThread: exp -> ConcDomain.ThreadSet.t t
  | CreatedThreads: ConcDomain.ThreadSet.t t
  | MustJoinedThreads: ConcDomain.MustThreadSet.t t
>>>>>>> 666f68df

type 'a result = 'a

(** Container for explicitly polymorphic [ctx.ask] function out of [ctx].
    To be used when passing entire [ctx] around seems inappropriate.
    Use [Analyses.ask_of_ctx] to convert [ctx] to [ask]. *)
(* Must be in a singleton record due to second-order polymorphism.
   See https://ocaml.org/releases/4.12/htmlman/polymorphism.html#s%3Ahigher-rank-poly. *)
type ask = { f: 'a. 'a t -> 'a result }

(* Result cannot implement Lattice.S because the function types are different due to GADT. *)
module Result =
struct
  let lattice (type a) (q: a t): (module Lattice.S with type t = a) =
    match q with
    (* Cannot group these GADTs... *)
    | EqualSet _ -> (module ES)
    | CondVars _ -> (module ES)
    | MayPointTo _ -> (module LS)
    | ReachableFrom _ -> (module LS)
    | Regions _ -> (module LS)
    | CurrentLockset -> (module LS)
    | EvalFunvar _ -> (module LS)
    | WrittenLvals _ -> (module LS)
    | ReachableUkTypes _ -> (module TS)
    | MayEscape _ -> (module MayBool)
    | MayBePublic _ -> (module MayBool)
    | MayBePublicWithout _ -> (module MayBool)
    | MayBeThreadReturn -> (module MayBool)
    | MayBeEqual _ -> (module MayBool)
    | MayBeLess _ -> (module MayBool)
    | IsHeapVar _ -> (module MustBool)
    | IsAllocatedVar _ -> (module MustBool)
    | MustBeProtectedBy _ -> (module MustBool)
    | MustBeAtomic -> (module MustBool)
    | MustBeSingleThreaded -> (module MustBool)
    | MustBeUniqueThread -> (module MustBool)
    | MustBeEqual _ -> (module MustBool)
    | Priority _ -> (module ID)
    | EvalInt _ -> (module ID)
    | EvalLength _ -> (module ID)
    | BlobSize _ -> (module ID)
    | CurrentThreadId -> (module ThreadIdDomain.ThreadLifted)
    | HeapVar -> (module VI)
    | ArgVarTyp _ -> (module VI)
    | EvalStr _ -> (module SD)
    | PrintFullState -> (module Unit)
    | IterPrevVars _ -> (module Unit)
    | IterVars _ -> (module Unit)
    | PartAccess _ -> (module PartAccessResult)
<<<<<<< HEAD
    | TypeCasts _ -> (module TypeCastMap)
    | VarArgSet _ -> (module TypeSetTopped)
=======
    | IsMultiple _ -> (module MustBool) (* see https://github.com/goblint/analyzer/pull/310#discussion_r700056687 on why this needs to be MustBool *)
    | EvalThread _ -> (module ConcDomain.ThreadSet)
    | CreatedThreads ->  (module ConcDomain.ThreadSet)
    | MustJoinedThreads -> (module ConcDomain.MustThreadSet)
>>>>>>> 666f68df

  (** Get bottom result for query. *)
  let bot (type a) (q: a t): a result =
    let module Result = (val lattice q) in
    Result.bot ()

  (** Get top result for query. *)
  let top (type a) (q: a t): a result =
    (* let module Result = (val lattice q) in
    Result.top () *)
    (* [lattice] and [top] manually inlined to avoid first-class module
       for every unsupported [query] implementation.
       See benchmarks at: https://github.com/goblint/analyzer/pull/221#issuecomment-842351621. *)
    match q with
    (* Cannot group these GADTs... *)
    | EqualSet _ -> ES.top ()
    | CondVars _ -> ES.top ()
    | MayPointTo _ -> LS.top ()
    | ReachableFrom _ -> LS.top ()
    | Regions _ -> LS.top ()
    | CurrentLockset -> LS.top ()
    | EvalFunvar _ -> LS.top ()
    | WrittenLvals _ -> LS.top ()
    | ReachableUkTypes _ -> TS.top ()
    | MayEscape _ -> MayBool.top ()
    | MayBePublic _ -> MayBool.top ()
    | MayBePublicWithout _ -> MayBool.top ()
    | MayBeThreadReturn -> MayBool.top ()
    | MayBeEqual _ -> MayBool.top ()
    | MayBeLess _ -> MayBool.top ()
    | IsHeapVar _ -> MustBool.top ()
    | IsAllocatedVar _ -> MustBool.top ()
    | MustBeProtectedBy _ -> MustBool.top ()
    | MustBeAtomic -> MustBool.top ()
    | MustBeSingleThreaded -> MustBool.top ()
    | MustBeUniqueThread -> MustBool.top ()
    | MustBeEqual _ -> MustBool.top ()
    | Priority _ -> ID.top ()
    | EvalInt _ -> ID.top ()
    | EvalLength _ -> ID.top ()
    | BlobSize _ -> ID.top ()
    | CurrentThreadId -> ThreadIdDomain.ThreadLifted.top ()
    | HeapVar -> VI.top ()
    | ArgVarTyp _ -> VI.top ()
    | EvalStr _ -> SD.top ()
    | PrintFullState -> Unit.top ()
    | IterPrevVars _ -> Unit.top ()
    | IterVars _ -> Unit.top ()
    | PartAccess _ -> PartAccessResult.top ()
<<<<<<< HEAD
    | TypeCasts _ -> TypeCastMap.top ()
    | VarArgSet _ -> TypeSetTopped.top  ()
=======
    | IsMultiple _ -> MustBool.top ()
    | EvalThread _ -> ConcDomain.ThreadSet.top ()
    | CreatedThreads -> ConcDomain.ThreadSet.top ()
    | MustJoinedThreads -> ConcDomain.MustThreadSet.top ()
>>>>>>> 666f68df
end

(* The type any_query can't be directly defined in Any as t,
   because it also refers to the t from the outer scope. *)
type any_query = Any: 'a t -> any_query

module Any =
struct
  type t = any_query

  (* deriving ord doesn't work for GADTs (t and any_query) so this must be done manually... *)
  let compare a b =
    let order = function
      | Any (EqualSet _) -> 0
      | Any (MayPointTo _) -> 1
      | Any (ReachableFrom _) -> 2
      | Any (ReachableUkTypes _) -> 3
      | Any (Regions _) -> 4
      | Any (MayEscape _) -> 5
      | Any (Priority _) -> 6
      | Any (MayBePublic _) -> 7
      | Any (MayBePublicWithout _) -> 8
      | Any (MustBeProtectedBy _) -> 9
      | Any CurrentLockset -> 10
      | Any MustBeAtomic -> 11
      | Any MustBeSingleThreaded -> 12
      | Any MustBeUniqueThread -> 13
      | Any CurrentThreadId -> 14
      | Any MayBeThreadReturn -> 15
      | Any (EvalFunvar _) -> 16
      | Any (EvalInt _) -> 17
      | Any (EvalStr _) -> 18
      | Any (EvalLength _) -> 19
      | Any (BlobSize _) -> 20
      | Any PrintFullState -> 21
      | Any (CondVars _) -> 22
      | Any (PartAccess _) -> 23
      | Any (IterPrevVars _) -> 24
      | Any (IterVars _) -> 25
      | Any (MustBeEqual _) -> 26
      | Any (MayBeEqual _) -> 27
      | Any (MayBeLess _) -> 28
      | Any HeapVar -> 29
      | Any (IsHeapVar _) -> 30
<<<<<<< HEAD
      | Any (WrittenLvals _) -> 31
      | Any (ArgVarTyp _) -> 32
      | Any (IsAllocatedVar _) -> 33
      | Any (TypeCasts _) -> 34
      | Any (VarArgSet _) -> 35
=======
      | Any (IsMultiple _) -> 31
      | Any (EvalThread _) -> 32
      | Any CreatedThreads -> 33
      | Any MustJoinedThreads -> 34
>>>>>>> 666f68df
    in
    let r = Stdlib.compare (order a) (order b) in
    if r <> 0 then
      r
    else
      match a, b with
      | Any (EqualSet e1), Any (EqualSet e2) -> CilType.Exp.compare e1 e2
      | Any (MayPointTo e1), Any (MayPointTo e2) -> CilType.Exp.compare e1 e2
      | Any (ReachableFrom e1), Any (ReachableFrom e2) -> CilType.Exp.compare e1 e2
      | Any (ReachableUkTypes e1), Any (ReachableUkTypes e2) -> CilType.Exp.compare e1 e2
      | Any (Regions e1), Any (Regions e2) -> CilType.Exp.compare e1 e2
      | Any (MayEscape vi1), Any (MayEscape vi2) -> CilType.Varinfo.compare vi1 vi2
      | Any (Priority s1), Any (Priority s2) -> compare s1 s2
      | Any (MayBePublic x1), Any (MayBePublic x2) -> compare_maybepublic x1 x2
      | Any (MayBePublicWithout x1), Any (MayBePublicWithout x2) -> compare_maybepublicwithout x1 x2
      | Any (MustBeProtectedBy x1), Any (MustBeProtectedBy x2) -> compare_mustbeprotectedby x1 x2
      | Any (EvalFunvar e1), Any (EvalFunvar e2) -> CilType.Exp.compare e1 e2
      | Any (EvalInt e1), Any (EvalInt e2) -> CilType.Exp.compare e1 e2
      | Any (EvalStr e1), Any (EvalStr e2) -> CilType.Exp.compare e1 e2
      | Any (EvalLength e1), Any (EvalLength e2) -> CilType.Exp.compare e1 e2
      | Any (BlobSize e1), Any (BlobSize e2) -> CilType.Exp.compare e1 e2
      | Any (CondVars e1), Any (CondVars e2) -> CilType.Exp.compare e1 e2
      | Any (PartAccess p1), Any (PartAccess p2) -> compare_partaccess p1 p2
      | Any (IterPrevVars ip1), Any (IterPrevVars ip2) -> compare_iterprevvar ip1 ip2
      | Any (IterVars i1), Any (IterVars i2) -> compare_itervar i1 i2
      | Any (MustBeEqual (e1, e2)), Any (MustBeEqual (e3, e4)) ->
        [%ord: CilType.Exp.t * CilType.Exp.t] (e1, e2) (e3, e4)
      | Any (MayBeEqual (e1, e2)), Any (MayBeEqual (e3, e4)) ->
        [%ord: CilType.Exp.t * CilType.Exp.t] (e1, e2) (e3, e4)
      | Any (MayBeLess (e1, e2)), Any (MayBeEqual (e3, e4)) ->
        [%ord: CilType.Exp.t * CilType.Exp.t] (e1, e2) (e3, e4)
      | Any (IsHeapVar v1), Any (IsHeapVar v2) -> CilType.Varinfo.compare v1 v2
<<<<<<< HEAD
      | Any (WrittenLvals v1), Any (WrittenLvals v2) -> CilType.Varinfo.compare v1 v2
      | Any (ArgVarTyp t1), Any (ArgVarTyp t2) -> CilType.Typ.compare t1 t2
      | Any (IsAllocatedVar v1), Any (IsAllocatedVar v2) -> CilType.Varinfo.compare v1 v2
      | Any (TypeCasts v1), Any (TypeCasts v2)-> CilType.Varinfo.compare v1 v2
      | Any (VarArgSet v1), Any (VarArgSet v2) -> CilType.Varinfo.compare v1 v2
=======
      | Any (IsMultiple v1), Any (IsMultiple v2) -> CilType.Varinfo.compare v1 v2
      | Any (EvalThread e1), Any (EvalThread e2) -> CilType.Exp.compare e1 e2
>>>>>>> 666f68df
      (* only argumentless queries should remain *)
      | _, _ -> Stdlib.compare (order a) (order b)
end<|MERGE_RESOLUTION|>--- conflicted
+++ resolved
@@ -93,19 +93,15 @@
   | MayBeEqual: exp * exp -> MayBool.t t (* may two expressions be equal? *)
   | MayBeLess: exp * exp -> MayBool.t t (* may exp1 < exp2 ? *)
   | HeapVar: VI.t t
-<<<<<<< HEAD
   | ArgVarTyp: typ -> VI.t t
-  | IsHeapVar: varinfo -> MustBool.t t (* TODO: is may or must? *)
   | IsAllocatedVar: varinfo -> MustBool.t t
   | TypeCasts: varinfo -> TypeCastMap.t t
   | VarArgSet: varinfo -> TypeSetTopped.t t
-=======
   | IsHeapVar: varinfo -> MayBool.t t (* TODO: is may or must? *)
   | IsMultiple: varinfo -> MustBool.t t (* Is no other copy of this local variable reachable via pointers? *)
   | EvalThread: exp -> ConcDomain.ThreadSet.t t
   | CreatedThreads: ConcDomain.ThreadSet.t t
   | MustJoinedThreads: ConcDomain.MustThreadSet.t t
->>>>>>> 666f68df
 
 type 'a result = 'a
 
@@ -156,15 +152,12 @@
     | IterPrevVars _ -> (module Unit)
     | IterVars _ -> (module Unit)
     | PartAccess _ -> (module PartAccessResult)
-<<<<<<< HEAD
     | TypeCasts _ -> (module TypeCastMap)
     | VarArgSet _ -> (module TypeSetTopped)
-=======
     | IsMultiple _ -> (module MustBool) (* see https://github.com/goblint/analyzer/pull/310#discussion_r700056687 on why this needs to be MustBool *)
     | EvalThread _ -> (module ConcDomain.ThreadSet)
     | CreatedThreads ->  (module ConcDomain.ThreadSet)
     | MustJoinedThreads -> (module ConcDomain.MustThreadSet)
->>>>>>> 666f68df
 
   (** Get bottom result for query. *)
   let bot (type a) (q: a t): a result =
@@ -214,15 +207,12 @@
     | IterPrevVars _ -> Unit.top ()
     | IterVars _ -> Unit.top ()
     | PartAccess _ -> PartAccessResult.top ()
-<<<<<<< HEAD
     | TypeCasts _ -> TypeCastMap.top ()
     | VarArgSet _ -> TypeSetTopped.top  ()
-=======
     | IsMultiple _ -> MustBool.top ()
     | EvalThread _ -> ConcDomain.ThreadSet.top ()
     | CreatedThreads -> ConcDomain.ThreadSet.top ()
     | MustJoinedThreads -> ConcDomain.MustThreadSet.top ()
->>>>>>> 666f68df
 end
 
 (* The type any_query can't be directly defined in Any as t,
@@ -267,18 +257,15 @@
       | Any (MayBeLess _) -> 28
       | Any HeapVar -> 29
       | Any (IsHeapVar _) -> 30
-<<<<<<< HEAD
       | Any (WrittenLvals _) -> 31
       | Any (ArgVarTyp _) -> 32
       | Any (IsAllocatedVar _) -> 33
       | Any (TypeCasts _) -> 34
       | Any (VarArgSet _) -> 35
-=======
       | Any (IsMultiple _) -> 31
       | Any (EvalThread _) -> 32
       | Any CreatedThreads -> 33
       | Any MustJoinedThreads -> 34
->>>>>>> 666f68df
     in
     let r = Stdlib.compare (order a) (order b) in
     if r <> 0 then
@@ -311,16 +298,13 @@
       | Any (MayBeLess (e1, e2)), Any (MayBeEqual (e3, e4)) ->
         [%ord: CilType.Exp.t * CilType.Exp.t] (e1, e2) (e3, e4)
       | Any (IsHeapVar v1), Any (IsHeapVar v2) -> CilType.Varinfo.compare v1 v2
-<<<<<<< HEAD
       | Any (WrittenLvals v1), Any (WrittenLvals v2) -> CilType.Varinfo.compare v1 v2
       | Any (ArgVarTyp t1), Any (ArgVarTyp t2) -> CilType.Typ.compare t1 t2
       | Any (IsAllocatedVar v1), Any (IsAllocatedVar v2) -> CilType.Varinfo.compare v1 v2
       | Any (TypeCasts v1), Any (TypeCasts v2)-> CilType.Varinfo.compare v1 v2
       | Any (VarArgSet v1), Any (VarArgSet v2) -> CilType.Varinfo.compare v1 v2
-=======
       | Any (IsMultiple v1), Any (IsMultiple v2) -> CilType.Varinfo.compare v1 v2
       | Any (EvalThread e1), Any (EvalThread e2) -> CilType.Exp.compare e1 e2
->>>>>>> 666f68df
       (* only argumentless queries should remain *)
       | _, _ -> Stdlib.compare (order a) (order b)
 end