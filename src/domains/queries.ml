(** Structures for the querying subsystem. *)

open Deriving.Cil

module GU = Goblintutil
module ID = IntDomain.Flattened
module LS = SetDomain.ToppedSet (Lval.CilLval) (struct let topname = "All" end)
module TS = SetDomain.ToppedSet (Basetype.CilType) (struct let topname = "All" end)
module ES = SetDomain.Reverse (SetDomain.ToppedSet (Exp.Exp) (struct let topname = "All" end))

module VI = Lattice.Flat (Basetype.Variables) (struct
  let top_name = "Unknown line"
  let bot_name = "Unreachable line"
end)

<<<<<<< HEAD
module AR = Basetype.Bools

type iterprevvar = int -> (MyCFG.node * Obj.t * int) -> MyARG.inline_edge -> unit
let iterprevvar_to_yojson _ = `Null
type itervar = int -> unit
let itervar_to_yojson _ = `Null

type t = EqualSet of exp
       | MayPointTo of exp
       | ReachableFrom of exp
       | ReachableUkTypes of exp
       | Regions of exp
       | MayEscape of varinfo
       | Priority of string
       | MayBePublic of {global: varinfo; write: bool} (* old behavior with write=false *)
       | MayBePublicWithout of {global: varinfo; write: bool; without_mutex: PreValueDomain.Addr.t}
       | MustBeProtectedBy of {mutex: PreValueDomain.Addr.t; global: varinfo; write: bool}
       | CurrentLockset
       | MustBeAtomic
       | MustBeSingleThreaded
       | MustBeUniqueThread
       | CurrentThreadId
       | MayBeThreadReturn
       | EvalFunvar of exp
       | EvalInt of exp
       | EvalStr of exp
       | EvalLength of exp (* length of an array or string *)
       | BlobSize of exp (* size of a dynamically allocated `Blob pointed to by exp *)
       | PrintFullState
       | CondVars of exp
       | PartAccess of {exp: exp; var_opt: varinfo option; write: bool}
       | IterPrevVars of iterprevvar
       | IterVars of itervar
       | MustBeEqual of exp * exp (* are two expression known to must-equal ? *)
       | MayBeEqual of exp * exp (* may two expressions be equal? *)
       | MayBeLess of exp * exp (* may exp1 < exp2 ? *)
       | TheAnswerToLifeUniverseAndEverything
       | HeapVar
       | Assert of exp
       | IsHeapVar of varinfo
[@@deriving to_yojson]

module PartAccessResult = Access.PartAccessResult

type result = [
  | `Top
  | `Int of ID.t
  | `Str of string
  | `LvalSet of LS.t
  | `ExprSet of ES.t
  | `ExpTriples of PS.t
  | `TypeSet of TS.t
  | `Varinfo of VI.t
  | `MustBool of bool  (* true \leq false *)
  | `MayBool of bool   (* false \leq true *)
  | `PartAccessResult of PartAccessResult.t
  | `AssertionResult of AR.t
  | `Bot
] [@@deriving to_yojson]

type ask = t -> result
=======
module PartAccessResult = Access.PartAccessResult

type iterprevvar = int -> (MyCFG.node * Obj.t * int) -> MyARG.inline_edge -> unit
type itervar = int -> unit
>>>>>>> 71872341

module SD = Basetype.Strings

module MayBool = BoolDomain.MayBool
module MustBool = BoolDomain.MustBool

module Unit = Lattice.Unit

(** GADT for queries with specific result type. *)
type _ t =
  | EqualSet: exp -> ES.t t
  | MayPointTo: exp -> LS.t t
  | ReachableFrom: exp -> LS.t t
  | ReachableUkTypes: exp -> TS.t t
  | Regions: exp -> LS.t t
  | MayEscape: varinfo -> MayBool.t t
  | Priority: string -> ID.t t
  | MayBePublic: {global: varinfo; write: bool} -> MayBool.t t (* old behavior with write=false *)
  | MayBePublicWithout: {global: varinfo; write: bool; without_mutex: PreValueDomain.Addr.t} -> MayBool.t t
  | MustBeProtectedBy: {mutex: PreValueDomain.Addr.t; global: varinfo; write: bool} -> MustBool.t t
  | CurrentLockset: LS.t t
  | MustBeAtomic: MustBool.t t
  | MustBeSingleThreaded: MustBool.t t
  | MustBeUniqueThread: MustBool.t t
  | CurrentThreadId: VI.t t
  | MayBeThreadReturn: MayBool.t t
  | EvalFunvar: exp -> LS.t t
  | EvalInt: exp -> ID.t t
  | EvalStr: exp -> SD.t t
  | EvalLength: exp -> ID.t t (* length of an array or string *)
  | BlobSize: exp -> ID.t t (* size of a dynamically allocated `Blob pointed to by exp *)
  | PrintFullState: Unit.t t
  | CondVars: exp -> ES.t t
  | PartAccess: {exp: exp; var_opt: varinfo option; write: bool} -> PartAccessResult.t t
  | IterPrevVars: iterprevvar -> Unit.t t
  | IterVars: itervar -> Unit.t t
  | MustBeEqual: exp * exp -> MustBool.t t (* are two expression known to must-equal ? *)
  | MayBeEqual: exp * exp -> MayBool.t t (* may two expressions be equal? *)
  | MayBeLess: exp * exp -> MayBool.t t (* may exp1 < exp2 ? *)
  | HeapVar: VI.t t
  | IsHeapVar: varinfo -> MayBool.t t (* TODO: is may or must? *)

type 'a result = 'a

(** Container for explicitly polymorphic [ctx.ask] function out of [ctx].
    To be used when passing entire [ctx] around seems inappropriate.
    Use [Analyses.ask_of_ctx] to convert [ctx] to [ask]. *)
(* Must be in a singleton record due to second-order polymorphism.
   See https://ocaml.org/releases/4.12/htmlman/polymorphism.html#s%3Ahigher-rank-poly. *)
type ask = { f: 'a. 'a t -> 'a result }

(* Result cannot implement Lattice.S because the function types are different due to GADT. *)
module Result =
struct
<<<<<<< HEAD
  include Printable.Std
  type t = result [@@deriving to_yojson]

  let name () = "query result domain"

  let bot () = `Bot
  let is_bot x = x = `Bot
  let bot_name = "Bottom"
  let top () = `Top
  let is_top x = x = `Top
  let top_name = "Unknown"

  let equal x y =
    match (x, y) with
    | (`Top, `Top) -> true
    | (`Bot, `Bot) -> true
    | (`Int x, `Int y) -> ID.equal x y
    | (`LvalSet x, `LvalSet y) -> LS.equal x y
    | (`ExprSet x, `ExprSet y) -> ES.equal x y
    | (`ExpTriples x, `ExpTriples y) -> PS.equal x y
    | (`TypeSet x, `TypeSet y) -> TS.equal x y
    | (`Varinfo x, `Varinfo y) -> VI.equal x y
    | (`MustBool x, `MustBool y) -> Bool.equal x y
    | (`MayBool x, `MayBool y) -> Bool.equal x y
    | (`PartAccessResult x, `PartAccessResult y) -> PartAccessResult.equal x y
    | (`AssertionResult x, `AssertionResult y) -> AR.equal x y
    | _ -> false

  let hash (x:t) =
    match x with
    | `Int n -> ID.hash n
    | `LvalSet n -> LS.hash n
    | `ExprSet n -> ES.hash n
    | `ExpTriples n -> PS.hash n
    | `TypeSet n -> TS.hash n
    | `Varinfo n -> VI.hash n
    | `PartAccessResult n -> PartAccessResult.hash n
    | `AssertionResult n -> AR.hash n
    (* `MustBool and `MayBool should work by the following *)
    | _ -> Hashtbl.hash x

  let compare x y =
    let constr_to_int x = match x with
      | `Bot -> 0
      | `Int _ -> 1
      | `LvalSet _ -> 2
      | `ExprSet _ -> 3
      | `ExpTriples _ -> 4
      | `Str _ -> 5
      | `IntSet _ -> 6
      | `TypeSet _ -> 7
      | `Varinfo _ -> 8
      | `MustBool _ -> 9
      | `MayBool _ -> 10
      | `PartAccessResult _ -> 11
      | `AssertionResult _ -> 12
      | `Top -> 100
    in match x,y with
    | `Int x, `Int y -> ID.compare x y
    | `LvalSet x, `LvalSet y -> LS.compare x y
    | `ExprSet x, `ExprSet y -> ES.compare x y
    | `ExpTriples x, `ExpTriples y -> PS.compare x y
    | `TypeSet x, `TypeSet y -> TS.compare x y
    | `Varinfo x, `Varinfo y -> VI.compare x y
    | `MustBool x, `MustBool y -> Bool.compare x y
    | `MayBool x, `MayBool y -> Bool.compare x y
    | `PartAccessResult x, `PartAccessResult y -> PartAccessResult.compare x y
    | (`AssertionResult x, `AssertionResult y) -> AR.compare x y
    | _ -> Stdlib.compare (constr_to_int x) (constr_to_int y)

  let pretty_f s () state =
    match state with
    | `Int n ->  ID.pretty () n
    | `Str s ->  text s
    | `LvalSet n ->  LS.pretty () n
    | `ExprSet n ->  ES.pretty () n
    | `ExpTriples n ->  PS.pretty () n
    | `TypeSet n -> TS.pretty () n
    | `Varinfo n -> VI.pretty () n
    | `MustBool n -> text (string_of_bool n)
    | `MayBool n -> text (string_of_bool n)
    | `PartAccessResult n -> PartAccessResult.pretty () n
    | `AssertionResult n -> AR.pretty () n
    | `Bot -> text bot_name
    | `Top -> text top_name

  let short w state =
    match state with
    | `Int n ->  ID.short w n
    | `Str s ->  s
    | `LvalSet n ->  LS.short w n
    | `ExprSet n ->  ES.short w n
    | `ExpTriples n ->  PS.short w n
    | `TypeSet n -> TS.short w n
    | `Varinfo n -> VI.short w n
    | `MustBool n -> string_of_bool n
    | `MayBool n -> string_of_bool n
    | `PartAccessResult n -> PartAccessResult.short w n
    | `AssertionResult n -> AR.short w n
    | `Bot -> bot_name
    | `Top -> top_name

  let isSimple x =
    match x with
    | `Int n ->  ID.isSimple n
    | `LvalSet n ->  LS.isSimple n
    | `ExprSet n ->  ES.isSimple n
    | `ExpTriples n ->  PS.isSimple n
    | `TypeSet n -> TS.isSimple n
    | `Varinfo n -> VI.isSimple n
    | `PartAccessResult n -> PartAccessResult.isSimple n
    | `AssertionResult n -> AR.isSimple n
    (* `MustBool and `MayBool should work by the following *)
    | _ -> true

  let pretty () x = pretty_f short () x
  let pretty_diff () (x,y) = dprintf "%s: %a not leq %a" (name ()) pretty x pretty y

  let leq x y =
    match (x,y) with
    | (_, `Top) -> true
    | (`Top, _) -> false
    | (`Bot, _) -> true
    | (_, `Bot) -> false
    | (`Int x, `Int y) -> ID.leq x y
    | (`LvalSet x, `LvalSet y) -> LS.leq x y
    | (`ExprSet x, `ExprSet y) -> ES.leq x y
    | (`ExpTriples x, `ExpTriples y) -> PS.leq x y
    | (`TypeSet x, `TypeSet y) -> TS.leq x y
    | (`Varinfo x, `Varinfo y) -> VI.leq x y
    (* TODO: should these be more like IntDomain.Booleans? *)
    | (`MustBool x, `MustBool y) -> x == y || x
    | (`MayBool x, `MayBool y) -> x == y || y
    | (`PartAccessResult x, `PartAccessResult y) -> PartAccessResult.leq x y
    | (`AssertionResult x, `AssertionResult y) -> AR.leq x y
    | _ -> false

  let join x y =
    try match (x,y) with
      | (`Top, _)
      | (_, `Top) -> `Top
      | (`Bot, x)
      | (x, `Bot) -> x
      | (`Int x, `Int y) -> `Int (ID.join x y)
      | (`LvalSet x, `LvalSet y) -> `LvalSet (LS.join x y)
      | (`ExprSet x, `ExprSet y) -> `ExprSet (ES.join x y)
      | (`ExpTriples x, `ExpTriples y) -> `ExpTriples (PS.join x y)
      | (`TypeSet x, `TypeSet y) -> `TypeSet (TS.join x y)
      | (`Varinfo x, `Varinfo y) -> `Varinfo (VI.join x y)
      | (`MustBool x, `MustBool y) -> `MustBool (x && y)
      | (`MayBool x, `MayBool y) -> `MayBool (x || y)
      | (`PartAccessResult x, `PartAccessResult y) -> `PartAccessResult (PartAccessResult.join x y)
      | (`AssertionResult x, `AssertionResult y) -> `AssertionResult (AR.join x y)
      | _ -> `Top
    with IntDomain.Unknown -> `Top

  let meet x y =
    try match (x,y) with
      | (`Bot, _)
      | (_, `Bot) -> `Bot
      | (`Top, x)
      | (x, `Top) -> x
      | (`Int x, `Int y) -> `Int (ID.meet x y)
      | (`LvalSet x, `LvalSet y) -> `LvalSet (LS.meet x y)
      | (`ExprSet x, `ExprSet y) -> `ExprSet (ES.meet x y)
      | (`ExpTriples x, `ExpTriples y) -> `ExpTriples (PS.meet x y)
      | (`TypeSet x, `TypeSet y) -> `TypeSet (TS.meet x y)
      | (`Varinfo x, `Varinfo y) -> `Varinfo (VI.meet x y)
      | (`MustBool x, `MustBool y) -> `MustBool (x || y)
      | (`MayBool x, `MayBool y) -> `MayBool (x && y)
      | (`PartAccessResult x, `PartAccessResult y) -> `PartAccessResult (PartAccessResult.meet x y)
      | (`AssertionResult x, `AssertionResult y) -> `AssertionResult (AR.meet x y)
      | _ -> `Bot
    with IntDomain.Error -> `Bot

  let widen x y =
    try match (x,y) with
      | (`Top, _)
      | (_, `Top) -> `Top
      | (`Bot, x)
      | (x, `Bot) -> x
      | (`Int x, `Int y) -> `Int (ID.widen x y)
      | (`LvalSet x, `LvalSet y) -> `LvalSet (LS.widen x y)
      | (`ExprSet x, `ExprSet y) -> `ExprSet (ES.widen x y)
      | (`ExpTriples x, `ExpTriples y) -> `ExpTriples (PS.widen x y)
      | (`TypeSet x, `TypeSet y) -> `TypeSet (TS.widen x y)
      | (`Varinfo x, `Varinfo y) -> `Varinfo (VI.widen x y)
      | (`MustBool x, `MustBool y) -> `MustBool (x && y)
      | (`MayBool x, `MayBool y) -> `MustBool (x || y)
      | (`PartAccessResult x, `PartAccessResult y) -> `PartAccessResult (PartAccessResult.widen x y)
      | _ -> `Top
    with IntDomain.Unknown -> `Top

  let narrow x y =
    match (x,y) with
    | (`Int x, `Int y) -> `Int (ID.narrow x y)
    | (`LvalSet x, `LvalSet y) -> `LvalSet (LS.narrow x y)
    | (`ExprSet x, `ExprSet y) -> `ExprSet (ES.narrow x y)
    | (`ExpTriples x, `ExpTriples y) -> `ExpTriples (PS.narrow x y)
    | (`TypeSet x, `TypeSet y) -> `TypeSet (TS.narrow x y)
    | (`Varinfo x, `Varinfo y) -> `Varinfo (VI.narrow x y)
    | (`MustBool x, `MustBool y) -> `MustBool (x || y)
    | (`MayBool x, `MayBool y) -> `MayBool (x && y)
    | (`PartAccessResult x, `PartAccessResult y) -> `PartAccessResult (PartAccessResult.narrow x y)
    | (x,_) -> x

  let printXml f x = BatPrintf.fprintf f "<value>\n<data>%s\n</data>\n</value>\n" (Goblintutil.escape (short 800 x))
=======
  let lattice (type a) (q: a t): (module Lattice.S with type t = a) =
    match q with
    (* Cannot group these GADTs... *)
    | EqualSet _ -> (module ES)
    | CondVars _ -> (module ES)
    | MayPointTo _ -> (module LS)
    | ReachableFrom _ -> (module LS)
    | Regions _ -> (module LS)
    | CurrentLockset -> (module LS)
    | EvalFunvar _ -> (module LS)
    | ReachableUkTypes _ -> (module TS)
    | MayEscape _ -> (module MayBool)
    | MayBePublic _ -> (module MayBool)
    | MayBePublicWithout _ -> (module MayBool)
    | MayBeThreadReturn -> (module MayBool)
    | MayBeEqual _ -> (module MayBool)
    | MayBeLess _ -> (module MayBool)
    | IsHeapVar _ -> (module MayBool)
    | MustBeProtectedBy _ -> (module MustBool)
    | MustBeAtomic -> (module MustBool)
    | MustBeSingleThreaded -> (module MustBool)
    | MustBeUniqueThread -> (module MustBool)
    | MustBeEqual _ -> (module MustBool)
    | Priority _ -> (module ID)
    | EvalInt _ -> (module ID)
    | EvalLength _ -> (module ID)
    | BlobSize _ -> (module ID)
    | CurrentThreadId -> (module VI)
    | HeapVar -> (module VI)
    | EvalStr _ -> (module SD)
    | PrintFullState -> (module Unit)
    | IterPrevVars _ -> (module Unit)
    | IterVars _ -> (module Unit)
    | PartAccess _ -> (module PartAccessResult)

  (** Get bottom result for query. *)
  let bot (type a) (q: a t): a result =
    let module Result = (val lattice q) in
    Result.bot ()

  (** Get top result for query. *)
  let top (type a) (q: a t): a result =
    (* let module Result = (val lattice q) in
    Result.top () *)
    (* [lattice] and [top] manually inlined to avoid first-class module
       for every unsupported [query] implementation.
       See benchmarks at: https://github.com/goblint/analyzer/pull/221#issuecomment-842351621. *)
    match q with
    (* Cannot group these GADTs... *)
    | EqualSet _ -> ES.top ()
    | CondVars _ -> ES.top ()
    | MayPointTo _ -> LS.top ()
    | ReachableFrom _ -> LS.top ()
    | Regions _ -> LS.top ()
    | CurrentLockset -> LS.top ()
    | EvalFunvar _ -> LS.top ()
    | ReachableUkTypes _ -> TS.top ()
    | MayEscape _ -> MayBool.top ()
    | MayBePublic _ -> MayBool.top ()
    | MayBePublicWithout _ -> MayBool.top ()
    | MayBeThreadReturn -> MayBool.top ()
    | MayBeEqual _ -> MayBool.top ()
    | MayBeLess _ -> MayBool.top ()
    | IsHeapVar _ -> MayBool.top ()
    | MustBeProtectedBy _ -> MustBool.top ()
    | MustBeAtomic -> MustBool.top ()
    | MustBeSingleThreaded -> MustBool.top ()
    | MustBeUniqueThread -> MustBool.top ()
    | MustBeEqual _ -> MustBool.top ()
    | Priority _ -> ID.top ()
    | EvalInt _ -> ID.top ()
    | EvalLength _ -> ID.top ()
    | BlobSize _ -> ID.top ()
    | CurrentThreadId -> VI.top ()
    | HeapVar -> VI.top ()
    | EvalStr _ -> SD.top ()
    | PrintFullState -> Unit.top ()
    | IterPrevVars _ -> Unit.top ()
    | IterVars _ -> Unit.top ()
    | PartAccess _ -> PartAccessResult.top ()
>>>>>>> 71872341
end<|MERGE_RESOLUTION|>--- conflicted
+++ resolved
@@ -13,74 +13,11 @@
   let bot_name = "Unreachable line"
 end)
 
-<<<<<<< HEAD
-module AR = Basetype.Bools
-
-type iterprevvar = int -> (MyCFG.node * Obj.t * int) -> MyARG.inline_edge -> unit
-let iterprevvar_to_yojson _ = `Null
-type itervar = int -> unit
-let itervar_to_yojson _ = `Null
-
-type t = EqualSet of exp
-       | MayPointTo of exp
-       | ReachableFrom of exp
-       | ReachableUkTypes of exp
-       | Regions of exp
-       | MayEscape of varinfo
-       | Priority of string
-       | MayBePublic of {global: varinfo; write: bool} (* old behavior with write=false *)
-       | MayBePublicWithout of {global: varinfo; write: bool; without_mutex: PreValueDomain.Addr.t}
-       | MustBeProtectedBy of {mutex: PreValueDomain.Addr.t; global: varinfo; write: bool}
-       | CurrentLockset
-       | MustBeAtomic
-       | MustBeSingleThreaded
-       | MustBeUniqueThread
-       | CurrentThreadId
-       | MayBeThreadReturn
-       | EvalFunvar of exp
-       | EvalInt of exp
-       | EvalStr of exp
-       | EvalLength of exp (* length of an array or string *)
-       | BlobSize of exp (* size of a dynamically allocated `Blob pointed to by exp *)
-       | PrintFullState
-       | CondVars of exp
-       | PartAccess of {exp: exp; var_opt: varinfo option; write: bool}
-       | IterPrevVars of iterprevvar
-       | IterVars of itervar
-       | MustBeEqual of exp * exp (* are two expression known to must-equal ? *)
-       | MayBeEqual of exp * exp (* may two expressions be equal? *)
-       | MayBeLess of exp * exp (* may exp1 < exp2 ? *)
-       | TheAnswerToLifeUniverseAndEverything
-       | HeapVar
-       | Assert of exp
-       | IsHeapVar of varinfo
-[@@deriving to_yojson]
-
 module PartAccessResult = Access.PartAccessResult
-
-type result = [
-  | `Top
-  | `Int of ID.t
-  | `Str of string
-  | `LvalSet of LS.t
-  | `ExprSet of ES.t
-  | `ExpTriples of PS.t
-  | `TypeSet of TS.t
-  | `Varinfo of VI.t
-  | `MustBool of bool  (* true \leq false *)
-  | `MayBool of bool   (* false \leq true *)
-  | `PartAccessResult of PartAccessResult.t
-  | `AssertionResult of AR.t
-  | `Bot
-] [@@deriving to_yojson]
-
-type ask = t -> result
-=======
-module PartAccessResult = Access.PartAccessResult
+module AR = Basetype.Bools (* TODO: move to BoolDomain? *)
 
 type iterprevvar = int -> (MyCFG.node * Obj.t * int) -> MyARG.inline_edge -> unit
 type itervar = int -> unit
->>>>>>> 71872341
 
 module SD = Basetype.Strings
 
@@ -122,6 +59,7 @@
   | MayBeLess: exp * exp -> MayBool.t t (* may exp1 < exp2 ? *)
   | HeapVar: VI.t t
   | IsHeapVar: varinfo -> MayBool.t t (* TODO: is may or must? *)
+  | Assert: exp -> AR.t t
 
 type 'a result = 'a
 
@@ -135,215 +73,6 @@
 (* Result cannot implement Lattice.S because the function types are different due to GADT. *)
 module Result =
 struct
-<<<<<<< HEAD
-  include Printable.Std
-  type t = result [@@deriving to_yojson]
-
-  let name () = "query result domain"
-
-  let bot () = `Bot
-  let is_bot x = x = `Bot
-  let bot_name = "Bottom"
-  let top () = `Top
-  let is_top x = x = `Top
-  let top_name = "Unknown"
-
-  let equal x y =
-    match (x, y) with
-    | (`Top, `Top) -> true
-    | (`Bot, `Bot) -> true
-    | (`Int x, `Int y) -> ID.equal x y
-    | (`LvalSet x, `LvalSet y) -> LS.equal x y
-    | (`ExprSet x, `ExprSet y) -> ES.equal x y
-    | (`ExpTriples x, `ExpTriples y) -> PS.equal x y
-    | (`TypeSet x, `TypeSet y) -> TS.equal x y
-    | (`Varinfo x, `Varinfo y) -> VI.equal x y
-    | (`MustBool x, `MustBool y) -> Bool.equal x y
-    | (`MayBool x, `MayBool y) -> Bool.equal x y
-    | (`PartAccessResult x, `PartAccessResult y) -> PartAccessResult.equal x y
-    | (`AssertionResult x, `AssertionResult y) -> AR.equal x y
-    | _ -> false
-
-  let hash (x:t) =
-    match x with
-    | `Int n -> ID.hash n
-    | `LvalSet n -> LS.hash n
-    | `ExprSet n -> ES.hash n
-    | `ExpTriples n -> PS.hash n
-    | `TypeSet n -> TS.hash n
-    | `Varinfo n -> VI.hash n
-    | `PartAccessResult n -> PartAccessResult.hash n
-    | `AssertionResult n -> AR.hash n
-    (* `MustBool and `MayBool should work by the following *)
-    | _ -> Hashtbl.hash x
-
-  let compare x y =
-    let constr_to_int x = match x with
-      | `Bot -> 0
-      | `Int _ -> 1
-      | `LvalSet _ -> 2
-      | `ExprSet _ -> 3
-      | `ExpTriples _ -> 4
-      | `Str _ -> 5
-      | `IntSet _ -> 6
-      | `TypeSet _ -> 7
-      | `Varinfo _ -> 8
-      | `MustBool _ -> 9
-      | `MayBool _ -> 10
-      | `PartAccessResult _ -> 11
-      | `AssertionResult _ -> 12
-      | `Top -> 100
-    in match x,y with
-    | `Int x, `Int y -> ID.compare x y
-    | `LvalSet x, `LvalSet y -> LS.compare x y
-    | `ExprSet x, `ExprSet y -> ES.compare x y
-    | `ExpTriples x, `ExpTriples y -> PS.compare x y
-    | `TypeSet x, `TypeSet y -> TS.compare x y
-    | `Varinfo x, `Varinfo y -> VI.compare x y
-    | `MustBool x, `MustBool y -> Bool.compare x y
-    | `MayBool x, `MayBool y -> Bool.compare x y
-    | `PartAccessResult x, `PartAccessResult y -> PartAccessResult.compare x y
-    | (`AssertionResult x, `AssertionResult y) -> AR.compare x y
-    | _ -> Stdlib.compare (constr_to_int x) (constr_to_int y)
-
-  let pretty_f s () state =
-    match state with
-    | `Int n ->  ID.pretty () n
-    | `Str s ->  text s
-    | `LvalSet n ->  LS.pretty () n
-    | `ExprSet n ->  ES.pretty () n
-    | `ExpTriples n ->  PS.pretty () n
-    | `TypeSet n -> TS.pretty () n
-    | `Varinfo n -> VI.pretty () n
-    | `MustBool n -> text (string_of_bool n)
-    | `MayBool n -> text (string_of_bool n)
-    | `PartAccessResult n -> PartAccessResult.pretty () n
-    | `AssertionResult n -> AR.pretty () n
-    | `Bot -> text bot_name
-    | `Top -> text top_name
-
-  let short w state =
-    match state with
-    | `Int n ->  ID.short w n
-    | `Str s ->  s
-    | `LvalSet n ->  LS.short w n
-    | `ExprSet n ->  ES.short w n
-    | `ExpTriples n ->  PS.short w n
-    | `TypeSet n -> TS.short w n
-    | `Varinfo n -> VI.short w n
-    | `MustBool n -> string_of_bool n
-    | `MayBool n -> string_of_bool n
-    | `PartAccessResult n -> PartAccessResult.short w n
-    | `AssertionResult n -> AR.short w n
-    | `Bot -> bot_name
-    | `Top -> top_name
-
-  let isSimple x =
-    match x with
-    | `Int n ->  ID.isSimple n
-    | `LvalSet n ->  LS.isSimple n
-    | `ExprSet n ->  ES.isSimple n
-    | `ExpTriples n ->  PS.isSimple n
-    | `TypeSet n -> TS.isSimple n
-    | `Varinfo n -> VI.isSimple n
-    | `PartAccessResult n -> PartAccessResult.isSimple n
-    | `AssertionResult n -> AR.isSimple n
-    (* `MustBool and `MayBool should work by the following *)
-    | _ -> true
-
-  let pretty () x = pretty_f short () x
-  let pretty_diff () (x,y) = dprintf "%s: %a not leq %a" (name ()) pretty x pretty y
-
-  let leq x y =
-    match (x,y) with
-    | (_, `Top) -> true
-    | (`Top, _) -> false
-    | (`Bot, _) -> true
-    | (_, `Bot) -> false
-    | (`Int x, `Int y) -> ID.leq x y
-    | (`LvalSet x, `LvalSet y) -> LS.leq x y
-    | (`ExprSet x, `ExprSet y) -> ES.leq x y
-    | (`ExpTriples x, `ExpTriples y) -> PS.leq x y
-    | (`TypeSet x, `TypeSet y) -> TS.leq x y
-    | (`Varinfo x, `Varinfo y) -> VI.leq x y
-    (* TODO: should these be more like IntDomain.Booleans? *)
-    | (`MustBool x, `MustBool y) -> x == y || x
-    | (`MayBool x, `MayBool y) -> x == y || y
-    | (`PartAccessResult x, `PartAccessResult y) -> PartAccessResult.leq x y
-    | (`AssertionResult x, `AssertionResult y) -> AR.leq x y
-    | _ -> false
-
-  let join x y =
-    try match (x,y) with
-      | (`Top, _)
-      | (_, `Top) -> `Top
-      | (`Bot, x)
-      | (x, `Bot) -> x
-      | (`Int x, `Int y) -> `Int (ID.join x y)
-      | (`LvalSet x, `LvalSet y) -> `LvalSet (LS.join x y)
-      | (`ExprSet x, `ExprSet y) -> `ExprSet (ES.join x y)
-      | (`ExpTriples x, `ExpTriples y) -> `ExpTriples (PS.join x y)
-      | (`TypeSet x, `TypeSet y) -> `TypeSet (TS.join x y)
-      | (`Varinfo x, `Varinfo y) -> `Varinfo (VI.join x y)
-      | (`MustBool x, `MustBool y) -> `MustBool (x && y)
-      | (`MayBool x, `MayBool y) -> `MayBool (x || y)
-      | (`PartAccessResult x, `PartAccessResult y) -> `PartAccessResult (PartAccessResult.join x y)
-      | (`AssertionResult x, `AssertionResult y) -> `AssertionResult (AR.join x y)
-      | _ -> `Top
-    with IntDomain.Unknown -> `Top
-
-  let meet x y =
-    try match (x,y) with
-      | (`Bot, _)
-      | (_, `Bot) -> `Bot
-      | (`Top, x)
-      | (x, `Top) -> x
-      | (`Int x, `Int y) -> `Int (ID.meet x y)
-      | (`LvalSet x, `LvalSet y) -> `LvalSet (LS.meet x y)
-      | (`ExprSet x, `ExprSet y) -> `ExprSet (ES.meet x y)
-      | (`ExpTriples x, `ExpTriples y) -> `ExpTriples (PS.meet x y)
-      | (`TypeSet x, `TypeSet y) -> `TypeSet (TS.meet x y)
-      | (`Varinfo x, `Varinfo y) -> `Varinfo (VI.meet x y)
-      | (`MustBool x, `MustBool y) -> `MustBool (x || y)
-      | (`MayBool x, `MayBool y) -> `MayBool (x && y)
-      | (`PartAccessResult x, `PartAccessResult y) -> `PartAccessResult (PartAccessResult.meet x y)
-      | (`AssertionResult x, `AssertionResult y) -> `AssertionResult (AR.meet x y)
-      | _ -> `Bot
-    with IntDomain.Error -> `Bot
-
-  let widen x y =
-    try match (x,y) with
-      | (`Top, _)
-      | (_, `Top) -> `Top
-      | (`Bot, x)
-      | (x, `Bot) -> x
-      | (`Int x, `Int y) -> `Int (ID.widen x y)
-      | (`LvalSet x, `LvalSet y) -> `LvalSet (LS.widen x y)
-      | (`ExprSet x, `ExprSet y) -> `ExprSet (ES.widen x y)
-      | (`ExpTriples x, `ExpTriples y) -> `ExpTriples (PS.widen x y)
-      | (`TypeSet x, `TypeSet y) -> `TypeSet (TS.widen x y)
-      | (`Varinfo x, `Varinfo y) -> `Varinfo (VI.widen x y)
-      | (`MustBool x, `MustBool y) -> `MustBool (x && y)
-      | (`MayBool x, `MayBool y) -> `MustBool (x || y)
-      | (`PartAccessResult x, `PartAccessResult y) -> `PartAccessResult (PartAccessResult.widen x y)
-      | _ -> `Top
-    with IntDomain.Unknown -> `Top
-
-  let narrow x y =
-    match (x,y) with
-    | (`Int x, `Int y) -> `Int (ID.narrow x y)
-    | (`LvalSet x, `LvalSet y) -> `LvalSet (LS.narrow x y)
-    | (`ExprSet x, `ExprSet y) -> `ExprSet (ES.narrow x y)
-    | (`ExpTriples x, `ExpTriples y) -> `ExpTriples (PS.narrow x y)
-    | (`TypeSet x, `TypeSet y) -> `TypeSet (TS.narrow x y)
-    | (`Varinfo x, `Varinfo y) -> `Varinfo (VI.narrow x y)
-    | (`MustBool x, `MustBool y) -> `MustBool (x || y)
-    | (`MayBool x, `MayBool y) -> `MayBool (x && y)
-    | (`PartAccessResult x, `PartAccessResult y) -> `PartAccessResult (PartAccessResult.narrow x y)
-    | (x,_) -> x
-
-  let printXml f x = BatPrintf.fprintf f "<value>\n<data>%s\n</data>\n</value>\n" (Goblintutil.escape (short 800 x))
-=======
   let lattice (type a) (q: a t): (module Lattice.S with type t = a) =
     match q with
     (* Cannot group these GADTs... *)
@@ -378,6 +107,7 @@
     | IterPrevVars _ -> (module Unit)
     | IterVars _ -> (module Unit)
     | PartAccess _ -> (module PartAccessResult)
+    | Assert _ -> (module AR)
 
   (** Get bottom result for query. *)
   let bot (type a) (q: a t): a result =
@@ -424,5 +154,5 @@
     | IterPrevVars _ -> Unit.top ()
     | IterVars _ -> Unit.top ()
     | PartAccess _ -> PartAccessResult.top ()
->>>>>>> 71872341
+    | Assert _ -> AR.top ()
 end