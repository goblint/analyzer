(** Structures for the querying subsystem. *)

open GoblintCil

module GU = Goblintutil
module ID =
struct
  module I = IntDomain.IntDomTuple
  include Lattice.Lift (I) (Printable.DefaultNames)

  let lift op x = `Lifted (op x)
  let unlift op x = match x with
    | `Lifted x -> op x
    | _ -> failwith "Queries.ID.unlift"
  let unlift_opt op x = match x with
    | `Lifted x -> op x
    | _ -> None
  let unlift_is op x = match x with
    | `Lifted x -> op x
    | _ -> false

  let bot_of = lift I.bot_of
  let top_of = lift I.top_of

  let of_int ik = lift (I.of_int ik)
  let of_bool ik = lift (I.of_bool ik)
  let of_interval ?(suppress_ovwarn=false) ik = lift (I.of_interval ~suppress_ovwarn ik)
  let of_excl_list ik = lift (I.of_excl_list ik)
  let of_congruence ik = lift (I.of_congruence ik)
  let starting ?(suppress_ovwarn=false) ik = lift (I.starting ~suppress_ovwarn ik)
  let ending ?(suppress_ovwarn=false) ik = lift (I.ending ~suppress_ovwarn ik)

  let to_int x = unlift_opt I.to_int x
  let to_bool x = unlift_opt I.to_bool x

  let is_top_of ik = unlift_is (I.is_top_of ik)

  let is_bot_ikind = function
    | `Bot -> false
    | `Lifted x -> I.is_bot x
    | `Top -> false
end
module LS = SetDomain.ToppedSet (Lval.CilLval) (struct let topname = "All" end)
module TS = SetDomain.ToppedSet (CilType.Typ) (struct let topname = "All" end)
module ES = SetDomain.Reverse (SetDomain.ToppedSet (CilType.Exp) (struct let topname = "All" end))
module VS = SetDomain.ToppedSet (CilType.Varinfo) (struct let topname = "All" end)

module VI = Lattice.Flat (Basetype.Variables) (struct
    let top_name = "Unknown line"
    let bot_name = "Unreachable line"
  end)

type iterprevvar = int -> (MyCFG.node * Obj.t * int) -> MyARG.inline_edge -> unit
type itervar = int -> unit
let compare_itervar _ _ = 0
let compare_iterprevvar _ _ = 0

module FlatYojson = Lattice.Flat (Printable.Yojson) (struct
    let top_name = "top yojson"
    let bot_name = "bot yojson"
  end)

module SD = Basetype.Strings

module MayBool = BoolDomain.MayBool
module MustBool = BoolDomain.MustBool

module Unit = Lattice.Unit

(* Helper definitions for deriving complex parts of Any.compare below. *)
type maybepublic = {global: CilType.Varinfo.t; write: bool} [@@deriving ord, hash]
type maybepublicwithout = {global: CilType.Varinfo.t; write: bool; without_mutex: PreValueDomain.Addr.t} [@@deriving ord, hash]
type mustbeprotectedby = {mutex: PreValueDomain.Addr.t; global: CilType.Varinfo.t; write: bool} [@@deriving ord, hash]
type mustprotectedvars = {mutex: PreValueDomain.Addr.t; write: bool} [@@deriving ord, hash]
type memory_access = {exp: CilType.Exp.t; var_opt: CilType.Varinfo.t option; kind: AccessKind.t} [@@deriving ord, hash]
type access =
  | Memory of memory_access (** Memory location access (race). *)
  | Point (** Program point and state access (MHP), independent of memory location. *)
[@@deriving ord, hash] (* TODO: fix ppx_deriving_hash on variant with inline record *)
type invariant_context = Invariant.context = {
  path: int option;
  lvals: CilLval.Set.t;
}
[@@deriving ord, hash]


(** GADT for queries with specific result type. *)
type _ t =
  | EqualSet: exp -> ES.t t
  | MayPointTo: exp -> LS.t t
  | ReachableFrom: exp -> LS.t t
  | ReachableUkTypes: exp -> TS.t t
  | Regions: exp -> LS.t t
  | MayEscape: varinfo -> MayBool.t t
  | MayBePublic: maybepublic -> MayBool.t t (* old behavior with write=false *)
  | MayBePublicWithout: maybepublicwithout -> MayBool.t t
  | MustBeProtectedBy: mustbeprotectedby -> MustBool.t t
  | MustLockset: LS.t t
  | MustBeAtomic: MustBool.t t
  | MustBeSingleThreaded: MustBool.t t
  | MustBeUniqueThread: MustBool.t t
  | CurrentThreadId: ThreadIdDomain.ThreadLifted.t t
  | MayBeThreadReturn: MayBool.t t
  | EvalFunvar: exp -> LS.t t
  | EvalInt: exp -> ID.t t
  | EvalStr: exp -> SD.t t
  | EvalLength: exp -> ID.t t (* length of an array or string *)
  | EvalValueYojson: exp -> FlatYojson.t t (** Yojson because [ValueDomain] would have dependency cycle. *)
  | BlobSize: exp -> ID.t t (* size of a dynamically allocated `Blob pointed to by exp *)
  | CondVars: exp -> ES.t t
  | PartAccess: access -> Obj.t t (** Only queried by access and deadlock analysis. [Obj.t] represents [MCPAccess.A.t], needed to break dependency cycle. *)
  | IterPrevVars: iterprevvar -> Unit.t t
  | IterVars: itervar -> Unit.t t
  | PathQuery: int * 'a t -> 'a t (** Query only one path under witness lifter. *)
  | DYojson: FlatYojson.t t (** Get local state Yojson of one path under [PathQuery]. *)
  | HeapVar: VI.t t
  | IsHeapVar: varinfo -> MayBool.t t (* TODO: is may or must? *)
  | IsMultiple: varinfo -> MustBool.t t (* Is no other copy of this local variable reachable via pointers? *)
  | EvalThread: exp -> ConcDomain.ThreadSet.t t
  | EvalJumpBuf: exp -> JmpBufDomain.JmpBufSet.t t
  | ActiveJumpBuf: JmpBufDomain.ActiveLongjmps.t t
  | ValidLongJmp: JmpBufDomain.JmpBufSet.t t
  | CreatedThreads: ConcDomain.ThreadSet.t t
  | MustJoinedThreads: ConcDomain.MustThreadSet.t t
  | MustProtectedVars: mustprotectedvars -> LS.t t
  | Invariant: invariant_context -> Invariant.t t
  | InvariantGlobal: Obj.t -> Invariant.t t (** Argument must be of corresponding [Spec.V.t]. *)
  | WarnGlobal: Obj.t -> Unit.t t (** Argument must be of corresponding [Spec.V.t]. *)
  | IterSysVars: VarQuery.t * Obj.t VarQuery.f -> Unit.t t (** [iter_vars] for [Constraints.FromSpec]. [Obj.t] represents [Spec.V.t]. *)
  | MayAccessed: AccessDomain.EventSet.t t
  | MayBeTainted: LS.t t
  | MayBeModifiedSinceSetjmp: JmpBufDomain.BufferEntry.t -> VS.t t
  | MayBeInVLAScope: MayBool.t t

type 'a result = 'a

(** Container for explicitly polymorphic [ctx.ask] function out of [ctx].
    To be used when passing entire [ctx] around seems inappropriate.
    Use [Analyses.ask_of_ctx] to convert [ctx] to [ask]. *)
(* Must be in a singleton record due to second-order polymorphism.
   See https://ocaml.org/manual/polymorphism.html#s%3Ahigher-rank-poly. *)
type ask = { f: 'a. 'a t -> 'a result }

(* Result cannot implement Lattice.S because the function types are different due to GADT. *)
module Result =
struct
  let rec lattice: type a. a t -> (module Lattice.S with type t = a) = fun q ->
    match q with
    (* Cannot group these GADTs... *)
    | EqualSet _ -> (module ES)
    | CondVars _ -> (module ES)
    | MayPointTo _ -> (module LS)
    | ReachableFrom _ -> (module LS)
    | Regions _ -> (module LS)
    | MustLockset -> (module LS)
    | EvalFunvar _ -> (module LS)
    | ReachableUkTypes _ -> (module TS)
    | MayEscape _ -> (module MayBool)
    | MayBePublic _ -> (module MayBool)
    | MayBePublicWithout _ -> (module MayBool)
    | MayBeThreadReturn -> (module MayBool)
    | IsHeapVar _ -> (module MayBool)
    | MustBeProtectedBy _ -> (module MustBool)
    | MustBeAtomic -> (module MustBool)
    | MustBeSingleThreaded -> (module MustBool)
    | MustBeUniqueThread -> (module MustBool)
    | EvalInt _ -> (module ID)
    | EvalLength _ -> (module ID)
    | EvalValueYojson _ -> (module FlatYojson)
    | BlobSize _ -> (module ID)
    | CurrentThreadId -> (module ThreadIdDomain.ThreadLifted)
    | HeapVar -> (module VI)
    | EvalStr _ -> (module SD)
    | IterPrevVars _ -> (module Unit)
    | IterVars _ -> (module Unit)
    | PathQuery (_, q) -> lattice q
    | DYojson -> (module FlatYojson)
    | PartAccess _ -> Obj.magic (module Unit: Lattice.S) (* Never used, MCP handles PartAccess specially. Must still return module (instead of failwith) here, but the module is never used. *)
    | IsMultiple _ -> (module MustBool) (* see https://github.com/goblint/analyzer/pull/310#discussion_r700056687 on why this needs to be MustBool *)
    | EvalThread _ -> (module ConcDomain.ThreadSet)
    | EvalJumpBuf _ -> (module JmpBufDomain.JmpBufSet)
    | ActiveJumpBuf -> (module JmpBufDomain.ActiveLongjmps)
    | ValidLongJmp ->  (module JmpBufDomain.JmpBufSet)
    | CreatedThreads ->  (module ConcDomain.ThreadSet)
    | MustJoinedThreads -> (module ConcDomain.MustThreadSet)
    | MustProtectedVars _ -> (module LS)
    | Invariant _ -> (module Invariant)
    | InvariantGlobal _ -> (module Invariant)
    | WarnGlobal _ -> (module Unit)
    | IterSysVars _ -> (module Unit)
    | MayAccessed -> (module AccessDomain.EventSet)
    | MayBeTainted -> (module LS)
    | MayBeModifiedSinceSetjmp _ -> (module VS)
    | MayBeInVLAScope -> (module MayBool)

  (** Get bottom result for query. *)
  let bot (type a) (q: a t): a result =
    let module Result = (val lattice q) in
    Result.bot ()

  (** Get top result for query. *)
  let rec top: type a. a t -> a result = fun q ->
    (* let module Result = (val lattice q) in
       Result.top () *)
    (* [lattice] and [top] manually inlined to avoid first-class module
       for every unsupported [query] implementation.
       See benchmarks at: https://github.com/goblint/analyzer/pull/221#issuecomment-842351621. *)
    match q with
    (* Cannot group these GADTs... *)
    | EqualSet _ -> ES.top ()
    | CondVars _ -> ES.top ()
    | MayPointTo _ -> LS.top ()
    | ReachableFrom _ -> LS.top ()
    | Regions _ -> LS.top ()
    | MustLockset -> LS.top ()
    | EvalFunvar _ -> LS.top ()
    | ReachableUkTypes _ -> TS.top ()
    | MayEscape _ -> MayBool.top ()
    | MayBePublic _ -> MayBool.top ()
    | MayBePublicWithout _ -> MayBool.top ()
    | MayBeThreadReturn -> MayBool.top ()
    | IsHeapVar _ -> MayBool.top ()
    | MustBeProtectedBy _ -> MustBool.top ()
    | MustBeAtomic -> MustBool.top ()
    | MustBeSingleThreaded -> MustBool.top ()
    | MustBeUniqueThread -> MustBool.top ()
    | EvalInt _ -> ID.top ()
    | EvalLength _ -> ID.top ()
    | EvalValueYojson _ -> FlatYojson.top ()
    | BlobSize _ -> ID.top ()
    | CurrentThreadId -> ThreadIdDomain.ThreadLifted.top ()
    | HeapVar -> VI.top ()
    | EvalStr _ -> SD.top ()
    | IterPrevVars _ -> Unit.top ()
    | IterVars _ -> Unit.top ()
    | PathQuery (_, q) -> top q
    | DYojson -> FlatYojson.top ()
    | PartAccess _ -> failwith "Queries.Result.top: PartAccess" (* Never used, MCP handles PartAccess specially. *)
    | IsMultiple _ -> MustBool.top ()
    | EvalThread _ -> ConcDomain.ThreadSet.top ()
    | EvalJumpBuf _ -> JmpBufDomain.JmpBufSet.top ()
    | ActiveJumpBuf -> JmpBufDomain.ActiveLongjmps.top ()
    | ValidLongJmp -> JmpBufDomain.JmpBufSet.top ()
    | CreatedThreads -> ConcDomain.ThreadSet.top ()
    | MustJoinedThreads -> ConcDomain.MustThreadSet.top ()
    | MustProtectedVars _ -> LS.top ()
    | Invariant _ -> Invariant.top ()
    | InvariantGlobal _ -> Invariant.top ()
    | WarnGlobal _ -> Unit.top ()
    | IterSysVars _ -> Unit.top ()
    | MayAccessed -> AccessDomain.EventSet.top ()
    | MayBeTainted -> LS.top ()
    | MayBeModifiedSinceSetjmp _ -> VS.top ()
    | MayBeInVLAScope -> MayBool.top ()
end

(* The type any_query can't be directly defined in Any as t,
   because it also refers to the t from the outer scope. *)
type any_query = Any: 'a t -> any_query

module Any =
struct
  type t = any_query

  (* deriving ord doesn't work for GADTs (t and any_query) so this must be done manually... *)
  let order = function
    | Any (EqualSet _) -> 0
    | Any (MayPointTo _) -> 1
    | Any (ReachableFrom _) -> 2
    | Any (ReachableUkTypes _) -> 3
    | Any (Regions _) -> 4
    | Any (MayEscape _) -> 5
    | Any (MayBePublic _) -> 7
    | Any (MayBePublicWithout _) -> 8
    | Any (MustBeProtectedBy _) -> 9
    | Any MustLockset -> 10
    | Any MustBeAtomic -> 11
    | Any MustBeSingleThreaded -> 12
    | Any MustBeUniqueThread -> 13
    | Any CurrentThreadId -> 14
    | Any MayBeThreadReturn -> 15
    | Any (EvalFunvar _) -> 16
    | Any (EvalInt _) -> 17
    | Any (EvalStr _) -> 18
    | Any (EvalLength _) -> 19
    | Any (BlobSize _) -> 20
    | Any (CondVars _) -> 22
    | Any (PartAccess _) -> 23
    | Any (IterPrevVars _) -> 24
    | Any (IterVars _) -> 25
    | Any HeapVar -> 29
    | Any (IsHeapVar _) -> 30
    | Any (IsMultiple _) -> 31
    | Any (EvalThread _) -> 32
    | Any CreatedThreads -> 33
    | Any MustJoinedThreads -> 34
    | Any (WarnGlobal _) -> 35
    | Any (Invariant _) -> 36
    | Any (IterSysVars _) -> 37
    | Any (InvariantGlobal _) -> 38
    | Any (MustProtectedVars _) -> 39
    | Any MayAccessed -> 40
    | Any MayBeTainted -> 41
<<<<<<< HEAD
    | Any (EvalJumpBuf _) -> 42
    | Any ActiveJumpBuf -> 43
    | Any ValidLongJmp -> 44
    | Any (MayBeModifiedSinceSetjmp _) -> 45
    | Any MayBeInVLAScope -> 46
=======
    | Any (PathQuery _) -> 42
    | Any DYojson -> 43
    | Any (EvalValueYojson _) -> 44
>>>>>>> ab58983e

  let rec compare a b =
    let r = Stdlib.compare (order a) (order b) in
    if r <> 0 then
      r
    else
      match a, b with
      | Any (EqualSet e1), Any (EqualSet e2) -> CilType.Exp.compare e1 e2
      | Any (MayPointTo e1), Any (MayPointTo e2) -> CilType.Exp.compare e1 e2
      | Any (ReachableFrom e1), Any (ReachableFrom e2) -> CilType.Exp.compare e1 e2
      | Any (ReachableUkTypes e1), Any (ReachableUkTypes e2) -> CilType.Exp.compare e1 e2
      | Any (Regions e1), Any (Regions e2) -> CilType.Exp.compare e1 e2
      | Any (MayEscape vi1), Any (MayEscape vi2) -> CilType.Varinfo.compare vi1 vi2
      | Any (MayBePublic x1), Any (MayBePublic x2) -> compare_maybepublic x1 x2
      | Any (MayBePublicWithout x1), Any (MayBePublicWithout x2) -> compare_maybepublicwithout x1 x2
      | Any (MustBeProtectedBy x1), Any (MustBeProtectedBy x2) -> compare_mustbeprotectedby x1 x2
      | Any (EvalFunvar e1), Any (EvalFunvar e2) -> CilType.Exp.compare e1 e2
      | Any (EvalInt e1), Any (EvalInt e2) -> CilType.Exp.compare e1 e2
      | Any (EvalStr e1), Any (EvalStr e2) -> CilType.Exp.compare e1 e2
      | Any (EvalLength e1), Any (EvalLength e2) -> CilType.Exp.compare e1 e2
      | Any (EvalValueYojson e1), Any (EvalValueYojson e2) -> CilType.Exp.compare e1 e2
      | Any (BlobSize e1), Any (BlobSize e2) -> CilType.Exp.compare e1 e2
      | Any (CondVars e1), Any (CondVars e2) -> CilType.Exp.compare e1 e2
      | Any (PartAccess p1), Any (PartAccess p2) -> compare_access p1 p2
      | Any (IterPrevVars ip1), Any (IterPrevVars ip2) -> compare_iterprevvar ip1 ip2
      | Any (IterVars i1), Any (IterVars i2) -> compare_itervar i1 i2
      | Any (PathQuery (i1, q1)), Any (PathQuery (i2, q2)) ->
        let r = Stdlib.compare i1 i2 in
        if r <> 0 then
          r
        else
          compare (Any q1) (Any q2)
      | Any (IsHeapVar v1), Any (IsHeapVar v2) -> CilType.Varinfo.compare v1 v2
      | Any (IsMultiple v1), Any (IsMultiple v2) -> CilType.Varinfo.compare v1 v2
      | Any (EvalThread e1), Any (EvalThread e2) -> CilType.Exp.compare e1 e2
<<<<<<< HEAD
      | Any (EvalJumpBuf e1), Any (EvalJumpBuf e2) -> CilType.Exp.compare e1 e2
      | Any (WarnGlobal vi1), Any (WarnGlobal vi2) -> compare (Hashtbl.hash vi1) (Hashtbl.hash vi2)
=======
      | Any (WarnGlobal vi1), Any (WarnGlobal vi2) -> Stdlib.compare (Hashtbl.hash vi1) (Hashtbl.hash vi2)
>>>>>>> ab58983e
      | Any (Invariant i1), Any (Invariant i2) -> compare_invariant_context i1 i2
      | Any (InvariantGlobal vi1), Any (InvariantGlobal vi2) -> Stdlib.compare (Hashtbl.hash vi1) (Hashtbl.hash vi2)
      | Any (IterSysVars (vq1, vf1)), Any (IterSysVars (vq2, vf2)) -> VarQuery.compare vq1 vq2 (* not comparing fs *)
      | Any (MustProtectedVars m1), Any (MustProtectedVars m2) -> compare_mustprotectedvars m1 m2
      | Any (MayBeModifiedSinceSetjmp e1), Any (MayBeModifiedSinceSetjmp e2) -> JmpBufDomain.BufferEntry.compare e1 e2
      (* only argumentless queries should remain *)
      | _, _ -> Stdlib.compare (order a) (order b)

  let equal x y = compare x y = 0

  let rec hash_arg = function
    | Any (EqualSet e) -> CilType.Exp.hash e
    | Any (MayPointTo e) -> CilType.Exp.hash e
    | Any (ReachableFrom e) -> CilType.Exp.hash e
    | Any (ReachableUkTypes e) -> CilType.Exp.hash e
    | Any (Regions e) -> CilType.Exp.hash e
    | Any (MayEscape vi) -> CilType.Varinfo.hash vi
    | Any (MayBePublic x) -> hash_maybepublic x
    | Any (MayBePublicWithout x) -> hash_maybepublicwithout x
    | Any (MustBeProtectedBy x) -> hash_mustbeprotectedby x
    | Any (EvalFunvar e) -> CilType.Exp.hash e
    | Any (EvalInt e) -> CilType.Exp.hash e
    | Any (EvalStr e) -> CilType.Exp.hash e
    | Any (EvalLength e) -> CilType.Exp.hash e
    | Any (EvalValueYojson e) -> CilType.Exp.hash e
    | Any (BlobSize e) -> CilType.Exp.hash e
    | Any (CondVars e) -> CilType.Exp.hash e
    | Any (PartAccess p) -> hash_access p
    | Any (IterPrevVars i) -> 0
    | Any (IterVars i) -> 0
    | Any (PathQuery (i, q)) -> 31 * i + hash (Any q)
    | Any (IsHeapVar v) -> CilType.Varinfo.hash v
    | Any (IsMultiple v) -> CilType.Varinfo.hash v
    | Any (EvalThread e) -> CilType.Exp.hash e
    | Any (EvalJumpBuf e) -> CilType.Exp.hash e
    | Any (WarnGlobal vi) -> Hashtbl.hash vi
    | Any (Invariant i) -> hash_invariant_context i
    | Any (InvariantGlobal vi) -> Hashtbl.hash vi
    | Any (MustProtectedVars m) -> hash_mustprotectedvars m
    | Any (MayBeModifiedSinceSetjmp e) -> JmpBufDomain.BufferEntry.hash e
    (* IterSysVars:                                                                    *)
    (*   - argument is a function and functions cannot be compared in any meaningful way. *)
    (*   - doesn't matter because IterSysVars is always queried from outside of the analysis, so MCP's query caching is not done for it. *)
    (* only argumentless queries should remain *)
    | _ -> 0

  and hash x = 31 * order x + hash_arg x

  let rec pretty () = function
    | Any (EqualSet e) -> Pretty.dprintf "EqualSet %a" CilType.Exp.pretty e
    | Any (MayPointTo e) -> Pretty.dprintf "MayPointTo %a" CilType.Exp.pretty e
    | Any (ReachableFrom e) -> Pretty.dprintf "ReachableFrom %a" CilType.Exp.pretty e
    | Any (ReachableUkTypes e) -> Pretty.dprintf "ReachableUkTypes %a" CilType.Exp.pretty e
    | Any (Regions e) -> Pretty.dprintf "Regions %a" CilType.Exp.pretty e
    | Any (MayEscape vi) -> Pretty.dprintf "MayEscape %a" CilType.Varinfo.pretty vi
    | Any (MayBePublic x) -> Pretty.dprintf "MayBePublic _"
    | Any (MayBePublicWithout x) -> Pretty.dprintf "MayBePublicWithout _"
    | Any (MustBeProtectedBy x) -> Pretty.dprintf "MustBeProtectedBy _"
    | Any MustLockset -> Pretty.dprintf "MustLockset"
    | Any MustBeAtomic -> Pretty.dprintf "MustBeAtomic"
    | Any MustBeSingleThreaded -> Pretty.dprintf "MustBeSingleThreaded"
    | Any MustBeUniqueThread -> Pretty.dprintf "MustBeUniqueThread"
    | Any CurrentThreadId -> Pretty.dprintf "CurrentThreadId"
    | Any MayBeThreadReturn -> Pretty.dprintf "MayBeThreadReturn"
    | Any (EvalFunvar e) -> Pretty.dprintf "EvalFunvar %a" CilType.Exp.pretty e
    | Any (EvalInt e) -> Pretty.dprintf "EvalInt %a" CilType.Exp.pretty e
    | Any (EvalStr e) -> Pretty.dprintf "EvalStr %a" CilType.Exp.pretty e
    | Any (EvalLength e) -> Pretty.dprintf "EvalLength %a" CilType.Exp.pretty e
    | Any (EvalValueYojson e) -> Pretty.dprintf "EvalValueYojson %a" CilType.Exp.pretty e
    | Any (BlobSize e) -> Pretty.dprintf "BlobSize %a" CilType.Exp.pretty e
    | Any (CondVars e) -> Pretty.dprintf "CondVars %a" CilType.Exp.pretty e
    | Any (PartAccess p) -> Pretty.dprintf "PartAccess _"
    | Any (IterPrevVars i) -> Pretty.dprintf "IterPrevVars _"
    | Any (IterVars i) -> Pretty.dprintf "IterVars _"
    | Any (PathQuery (i, q)) -> Pretty.dprintf "PathQuery (%d, %a)" i pretty (Any q)
    | Any HeapVar -> Pretty.dprintf "HeapVar"
    | Any (IsHeapVar v) -> Pretty.dprintf "IsHeapVar %a" CilType.Varinfo.pretty v
    | Any (IsMultiple v) -> Pretty.dprintf "IsMultiple %a" CilType.Varinfo.pretty v
    | Any (EvalThread e) -> Pretty.dprintf "EvalThread %a" CilType.Exp.pretty e
    | Any (EvalJumpBuf e) -> Pretty.dprintf "EvalJumpBuf %a" CilType.Exp.pretty e
    | Any ActiveJumpBuf ->  Pretty.dprintf "ActiveJumpBuf"
    | Any ValidLongJmp -> Pretty.dprintf "ValidLongJmp"
    | Any CreatedThreads -> Pretty.dprintf "CreatedThreads"
    | Any MustJoinedThreads -> Pretty.dprintf "MustJoinedThreads"
    | Any (MustProtectedVars m) -> Pretty.dprintf "MustProtectedVars _"
    | Any (Invariant i) -> Pretty.dprintf "Invariant _"
    | Any (WarnGlobal vi) -> Pretty.dprintf "WarnGlobal _"
    | Any (IterSysVars _) -> Pretty.dprintf "IterSysVars _"
    | Any (InvariantGlobal i) -> Pretty.dprintf "InvariantGlobal _"
    | Any MayAccessed -> Pretty.dprintf "MayAccessed"
    | Any MayBeTainted -> Pretty.dprintf "MayBeTainted"
<<<<<<< HEAD
    | Any MayBeModifiedSinceSetjmp buf -> Pretty.dprintf "MayBeModifiedSinceSetjmp %a" JmpBufDomain.BufferEntry.pretty buf
    | Any MayBeInVLAScope -> Pretty.dprintf "MayBeInVLAScope"
=======
    | Any DYojson -> Pretty.dprintf "DYojson"
>>>>>>> ab58983e
end


let eval_int_binop (module Bool: Lattice.S with type t = bool) binop (ask: ask) e1 e2: Bool.t =
  let e = Cilfacade.makeBinOp binop e1 e2 in
  let i = ask.f (EvalInt e) in
  if ID.is_bot i || ID.is_bot_ikind i then
    Bool.top () (* base returns bot for non-int results, consider unknown *)
  else
    match ID.to_bool i with
    | Some b -> b
    | None -> Bool.top ()

(** Backwards-compatibility for former [MustBeEqual] query. *)
let must_be_equal = eval_int_binop (module MustBool) Eq

(** Backwards-compatibility for former [MayBeEqual] query. *)
let may_be_equal = eval_int_binop (module MayBool) Eq

(** Backwards-compatibility for former [MayBeLess] query. *)
let may_be_less = eval_int_binop (module MayBool) Lt


module Set = BatSet.Make (Any)
module Hashtbl = BatHashtbl.Make (Any)<|MERGE_RESOLUTION|>--- conflicted
+++ resolved
@@ -301,17 +301,14 @@
     | Any (MustProtectedVars _) -> 39
     | Any MayAccessed -> 40
     | Any MayBeTainted -> 41
-<<<<<<< HEAD
-    | Any (EvalJumpBuf _) -> 42
-    | Any ActiveJumpBuf -> 43
-    | Any ValidLongJmp -> 44
-    | Any (MayBeModifiedSinceSetjmp _) -> 45
-    | Any MayBeInVLAScope -> 46
-=======
     | Any (PathQuery _) -> 42
     | Any DYojson -> 43
     | Any (EvalValueYojson _) -> 44
->>>>>>> ab58983e
+    | Any (EvalJumpBuf _) -> 45
+    | Any ActiveJumpBuf -> 46
+    | Any ValidLongJmp -> 47
+    | Any (MayBeModifiedSinceSetjmp _) -> 48
+    | Any MayBeInVLAScope -> 49
 
   let rec compare a b =
     let r = Stdlib.compare (order a) (order b) in
@@ -347,12 +344,8 @@
       | Any (IsHeapVar v1), Any (IsHeapVar v2) -> CilType.Varinfo.compare v1 v2
       | Any (IsMultiple v1), Any (IsMultiple v2) -> CilType.Varinfo.compare v1 v2
       | Any (EvalThread e1), Any (EvalThread e2) -> CilType.Exp.compare e1 e2
-<<<<<<< HEAD
       | Any (EvalJumpBuf e1), Any (EvalJumpBuf e2) -> CilType.Exp.compare e1 e2
-      | Any (WarnGlobal vi1), Any (WarnGlobal vi2) -> compare (Hashtbl.hash vi1) (Hashtbl.hash vi2)
-=======
       | Any (WarnGlobal vi1), Any (WarnGlobal vi2) -> Stdlib.compare (Hashtbl.hash vi1) (Hashtbl.hash vi2)
->>>>>>> ab58983e
       | Any (Invariant i1), Any (Invariant i2) -> compare_invariant_context i1 i2
       | Any (InvariantGlobal vi1), Any (InvariantGlobal vi2) -> Stdlib.compare (Hashtbl.hash vi1) (Hashtbl.hash vi2)
       | Any (IterSysVars (vq1, vf1)), Any (IterSysVars (vq2, vf2)) -> VarQuery.compare vq1 vq2 (* not comparing fs *)
@@ -444,12 +437,9 @@
     | Any (InvariantGlobal i) -> Pretty.dprintf "InvariantGlobal _"
     | Any MayAccessed -> Pretty.dprintf "MayAccessed"
     | Any MayBeTainted -> Pretty.dprintf "MayBeTainted"
-<<<<<<< HEAD
+    | Any DYojson -> Pretty.dprintf "DYojson"
     | Any MayBeModifiedSinceSetjmp buf -> Pretty.dprintf "MayBeModifiedSinceSetjmp %a" JmpBufDomain.BufferEntry.pretty buf
     | Any MayBeInVLAScope -> Pretty.dprintf "MayBeInVLAScope"
-=======
-    | Any DYojson -> Pretty.dprintf "DYojson"
->>>>>>> ab58983e
 end
 
 
