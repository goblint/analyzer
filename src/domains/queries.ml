--- conflicted
+++ resolved
@@ -127,13 +127,10 @@
   | MayAccessed: AccessDomain.EventSet.t t
   | MayBeTainted: AD.t t
   | MayBeModifiedSinceSetjmp: JmpBufDomain.BufferEntry.t -> VS.t t
-<<<<<<< HEAD
   | MustTermLoop: stmt -> MustBool.t t
   | MustTermAllLoops: MustBool.t t
   | IsEverMultiThreaded: MayBool.t t
-=======
   | TmpSpecial:  Mval.Exp.t -> ML.t t
->>>>>>> 7e575622
 
 type 'a result = 'a
 
@@ -199,13 +196,10 @@
     | MayAccessed -> (module AccessDomain.EventSet)
     | MayBeTainted -> (module AD)
     | MayBeModifiedSinceSetjmp _ -> (module VS)
-<<<<<<< HEAD
     | MustTermLoop _ -> (module MustBool)
     | MustTermAllLoops -> (module MustBool)
     | IsEverMultiThreaded -> (module MayBool)
-=======
     | TmpSpecial _ -> (module ML)
->>>>>>> 7e575622
 
   (** Get bottom result for query. *)
   let bot (type a) (q: a t): a result =
@@ -270,13 +264,10 @@
     | MayAccessed -> AccessDomain.EventSet.top ()
     | MayBeTainted -> AD.top ()
     | MayBeModifiedSinceSetjmp _ -> VS.top ()
-<<<<<<< HEAD
     | MustTermLoop _ -> MustBool.top ()
     | MustTermAllLoops -> MustBool.top ()
     | IsEverMultiThreaded -> MayBool.top ()
-=======
     | TmpSpecial _ -> ML.top ()
->>>>>>> 7e575622
 end
 
 (* The type any_query can't be directly defined in Any as t,
@@ -337,14 +328,11 @@
     | Any (EvalMutexAttr _ ) -> 50
     | Any ThreadCreateIndexedNode -> 51
     | Any ThreadsJoinedCleanly -> 52
-<<<<<<< HEAD
     | Any (MustTermLoop _) -> 53
     | Any MustTermAllLoops -> 54
     | Any IsEverMultiThreaded -> 55
-=======
     | Any (TmpSpecial _) -> 53
     | Any (IsAllocVar _) -> 54
->>>>>>> 7e575622
 
   let rec compare a b =
     let r = Stdlib.compare (order a) (order b) in
@@ -426,11 +414,8 @@
     | Any (IterVars i) -> 0
     | Any (PathQuery (i, q)) -> 31 * i + hash (Any q)
     | Any (IsHeapVar v) -> CilType.Varinfo.hash v
-<<<<<<< HEAD
     | Any (MustTermLoop s) -> CilType.Stmt.hash s
-=======
     | Any (IsAllocVar v) -> CilType.Varinfo.hash v
->>>>>>> 7e575622
     | Any (IsMultiple v) -> CilType.Varinfo.hash v
     | Any (EvalThread e) -> CilType.Exp.hash e
     | Any (EvalJumpBuf e) -> CilType.Exp.hash e
@@ -500,13 +485,10 @@
     | Any MayBeTainted -> Pretty.dprintf "MayBeTainted"
     | Any DYojson -> Pretty.dprintf "DYojson"
     | Any MayBeModifiedSinceSetjmp buf -> Pretty.dprintf "MayBeModifiedSinceSetjmp %a" JmpBufDomain.BufferEntry.pretty buf
-<<<<<<< HEAD
     | Any (MustTermLoop s) -> Pretty.dprintf "MustTermLoop %a" CilType.Stmt.pretty s
     | Any MustTermAllLoops -> Pretty.dprintf "MustTermAllLoops"
     | Any IsEverMultiThreaded -> Pretty.dprintf "IsEverMultiThreaded"
-=======
     | Any (TmpSpecial lv) -> Pretty.dprintf "TmpSpecial %a" Mval.Exp.pretty lv
->>>>>>> 7e575622
 end
 
 let to_value_domain_ask (ask: ask) =
