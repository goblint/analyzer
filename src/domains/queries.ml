--- conflicted
+++ resolved
@@ -258,11 +258,8 @@
     | Any (WarnGlobal _) -> 35
     | Any (Invariant _) -> 36
     | Any (IterSysVars _) -> 37
-<<<<<<< HEAD
-    | Any MayAccessed -> 38
-=======
     | Any (InvariantGlobal _) -> 38
->>>>>>> 9eb6bad5
+    | Any MayAccessed -> 39
 
   let compare a b =
     let r = Stdlib.compare (order a) (order b) in
@@ -364,6 +361,7 @@
     | Any (Invariant i) -> Pretty.dprintf "Invariant _"
     | Any (WarnGlobal vi) -> Pretty.dprintf "WarnGlobal _"
     | Any (IterSysVars _) -> Pretty.dprintf "IterSysVars _"
+    | Any (InvariantGlobal i) -> Pretty.dprintf "InvariantGlobal _"
     | Any MayAccessed -> Pretty.dprintf "MayAccessed"
 end
 
