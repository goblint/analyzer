--- conflicted
+++ resolved
@@ -91,15 +91,9 @@
   let pretty () vt =
     (* Imitate old printing for now *)
     match vt with
-<<<<<<< HEAD
-    | `Var v -> Pretty.dprintf "%a@@%a" CilType.Varinfo.pretty v CilType.Location.pretty v.vdecl
+    | `Var v -> CilType.Varinfo.pretty () v
     | `Type (TSComp (_, name, _)) -> Pretty.dprintf "(struct %s)" name
     | `Type t -> Pretty.dprintf "(%a)" CilType.Typsig.pretty t
-=======
-    | `Var v -> CilType.Varinfo.pretty () v
-    | `Type (TComp (c, _)) -> Pretty.dprintf "(struct %s)" c.cname
-    | `Type t -> Pretty.dprintf "(%a)" CilType.Typ.pretty t
->>>>>>> b52da131
 
   include Printable.SimplePretty (
     struct
@@ -120,15 +114,9 @@
   let pretty () (vt, o) =
     (* Imitate old printing for now *)
     match vt with
-<<<<<<< HEAD
-    | `Var v -> Pretty.dprintf "%a%a@@%a" CilType.Varinfo.pretty v Offset.Unit.pretty o CilType.Location.pretty v.vdecl
+    | `Var v -> Pretty.dprintf "%a%a" CilType.Varinfo.pretty v Offset.Unit.pretty o
     | `Type (TSComp (_, name, _)) -> Pretty.dprintf "(struct %s)%a" name Offset.Unit.pretty o
     | `Type t -> Pretty.dprintf "(%a)%a" CilType.Typsig.pretty t Offset.Unit.pretty o
-=======
-    | `Var v -> Pretty.dprintf "%a%a" CilType.Varinfo.pretty v Offset.Unit.pretty o
-    | `Type (TComp (c, _)) -> Pretty.dprintf "(struct %s)%a" c.cname Offset.Unit.pretty o
-    | `Type t -> Pretty.dprintf "(%a)%a" CilType.Typ.pretty t Offset.Unit.pretty o
->>>>>>> b52da131
 
   include Printable.SimplePretty (
     struct
@@ -557,13 +545,7 @@
         M.msg_group Success ?loc:group_loc ~category:Race "Memory location %a (safe)" Memo.pretty memo (msgs safe_accs)
     )
 
-<<<<<<< HEAD
 let warn_global ~safe ~vulnerable ~unsafe warn_accs memo =
   let grouped_accs = group_may_race warn_accs in (* do expensive component finding only once *)
-  incr_summary ~safe ~vulnerable ~unsafe memo grouped_accs;
-=======
-let warn_global ~safe ~vulnerable ~unsafe ~ancestor_accs memo accs =
-  let grouped_accs = group_may_race ~ancestor_accs accs in (* do expensive component finding only once *)
   incr_summary ~safe ~vulnerable ~unsafe grouped_accs;
->>>>>>> b52da131
   print_accesses memo grouped_accs