open Batteries
open Cil
open Pretty
open GobConfig

module M = Messages

(* Some helper functions to avoid flagging race warnings on atomic types, and
 * other irrelevant stuff, such as mutexes and functions. *)

let is_ignorable_type (t: typ): bool =
  match t with
  | TNamed (info, attr) -> info.tname = "atomic_t" || info.tname = "pthread_mutex_t" || info.tname = "spinlock_t"
  | TComp (info, attr) -> info.cname = "lock_class_key"
  | TInt (IInt, attr) -> hasAttribute "mutex" attr
  | _ -> false

let is_ignorable = function
  | None -> false
  | Some (v,os) ->
    try isFunctionType v.vtype || is_ignorable_type v.vtype
    with Not_found -> false

module Ident : Printable.S with type t = string =
struct
  include Printable.Std (* for default invariant, tag, ... *)

  open Pretty
  type t = string [@@deriving eq, ord, to_yojson]
  let hash (x:t) = Hashtbl.hash x
  let show x = x
  let pretty () x = text (show x)
  let name () = "strings"
  let printXml f x =
    BatPrintf.fprintf f "<value>\n<data>\n%s\n</data>\n</value>\n"
      (XmlUtil.escape (show x))
end

module LabeledString =
struct
  include Printable.Prod (Ident) (Ident)
  let show (x,y) = x^":"^y
  let pretty () (x,y) =
    Pretty.text (show (x,y))
end
module LSSet = SetDomain.Make (LabeledString)
module LSSSet =
struct
  include SetDomain.Make (LSSet)
  (* TODO: is this actually some partition domain? *)
  let join po pd =
    let mult_po s = union (map (LSSet.union s) po) in
    fold mult_po pd (empty ())
  let bot () = singleton (LSSet.empty ())
  let is_bot x = cardinal x = 1 && LSSet.is_empty (choose x)
  (* top & is_top come from SetDomain.Make *)

  (* Since Queries.PartAccess and PartAccessResult are only used within MCP2,
     these operations are never really called. *)
  let leq _ _ = raise (Lattice.Unsupported "LSSSet.leq")
  (* meet (i.e. join in PartAccessResult) for PathSensitive query joining
     isn't needed, because accesses are handled only within MCP2. *)
  let meet _ _ = raise (Lattice.Unsupported "LSSSet.meet")
  let widen _ _ = raise (Lattice.Unsupported "LSSSet.widen")
  let narrow _ _ = raise (Lattice.Unsupported "LSSSet.narrow")
end

(* Reverse because MCP2.query [meet]s. *)
module PartAccessResult = Lattice.Reverse (Lattice.Prod (LSSSet) (LSSet))

let typeVar  = Hashtbl.create 101
let typeIncl = Hashtbl.create 101
let unsound = ref false

let init (f:file) =
  unsound := get_bool "ana.mutex.disjoint_types";
  let visited_vars = Hashtbl.create 100 in
  let visit_field fi =
    Hashtbl.add typeIncl (typeSig fi.ftype) fi
  in
  let visit_glob = function
    | GCompTag (c,_) ->
      List.iter visit_field c.cfields
    | GVarDecl (v,_) | GVar (v,_,_) ->
      if not (Hashtbl.mem visited_vars v.vid) then begin
        Hashtbl.add typeVar (typeSig v.vtype) v;
        (* ignore (printf "init adding %s : %a" v.vname d_typsig ((typeSig v.vtype))); *)
        Hashtbl.replace visited_vars v.vid true
      end
    | _ -> ()
  in
  List.iter visit_glob f.globals

<<<<<<< HEAD
type offs = [`NoOffset | `Index of offs | `Field of CilType.Fieldinfo.t * offs] [@@deriving eq]
=======

type offs = [`NoOffset | `Index of offs | `Field of CilType.Fieldinfo.t * offs] [@@deriving eq, ord]
>>>>>>> 6bc2e79a

let rec remove_idx : offset -> offs  = function
  | NoOffset    -> `NoOffset
  | Index (_,o) -> `Index (remove_idx o)
  | Field (f,o) -> `Field (f, remove_idx o)

let rec addOffs os1 os2 : offs =
  match os1 with
  | `NoOffset -> os2
  | `Index os -> `Index (addOffs os os2)
  | `Field (f,os) -> `Field (f, addOffs os os2)

let rec d_offs () : offs -> doc = function
  | `NoOffset -> nil
  | `Index o -> dprintf "[?]%a" d_offs o
  | `Field (f,o) -> dprintf ".%s%a" f.fname d_offs o

type acc_typ = [ `Type of CilType.Typ.t | `Struct of CilType.Compinfo.t * offs ] [@@deriving eq, ord]

let d_acct () = function
  | `Type t -> dprintf "(%a)" d_type t
  | `Struct (s,o) -> dprintf "(struct %s)%a" s.cname d_offs o

let file_re = Str.regexp "\\(.*/\\|\\)\\([^/]*\\)"
let d_loc () loc =
  let loc =
    if Str.string_match file_re loc.file 0 then
      {loc with file = Str.matched_group 2 loc.file}
    else
      loc
  in
  CilType.Location.pretty () loc

let d_memo () (t, lv) =
  match lv with
  | Some (v,o) -> dprintf "%s%a@@%a" v.vname d_offs o d_loc v.vdecl
  | None       -> dprintf "%a" d_acct t

let rec get_type (fb: typ) : exp -> acc_typ = function
  | AddrOf (h,o) | StartOf (h,o) ->
    let rec f htyp =
      match htyp with
      | TComp (ci,_) -> `Struct (ci,remove_idx o)
      | TNamed (ti,_) -> f ti.ttype
      | _ -> `Type fb
    in
    begin match o with
      | Field (f, on) -> `Struct (f.fcomp, remove_idx o)
      | NoOffset | Index _ ->
        begin match h with
          | Var v -> f (v.vtype)
          | Mem e -> f fb
        end
    end
  | SizeOf _ | SizeOfE _ | SizeOfStr _ | AlignOf _ | AlignOfE _ | AddrOfLabel _  ->
    `Type (uintType)
  | UnOp (_,_,t) -> `Type t
  | BinOp (_,_,_,t) -> `Type t
  | CastE (t,e) ->
    begin match get_type fb e with
      | `Struct s -> `Struct s
      | _         -> `Type t
    end
  | Question (_,b,c,t) ->
    begin match get_type fb b, get_type fb c with
      | `Struct (s1,o1), `Struct (s2,o2)
        when CilType.Compinfo.equal s1 s2 && equal_offs o1 o2 ->
        `Struct (s1, o1)
      | _ -> `Type t
    end
  | _ -> `Type fb

let get_type fb e =
  (* printf "e = %a\n" d_plainexp e; *)
  let r = get_type fb e in
  (* printf "result = %a\n" d_acct r; *)
  match r with
  | `Type (TPtr (t,a)) -> `Type t
  | x -> x


module Ht =
struct
  include Hashtbl

  let find_def ht k z : 'b =
    try
      find ht k
    with Not_found ->
      let v = Lazy.force z in
      add ht k v;
      v

  let modify_def ht k z f: unit =
    let g = function
      | None -> Some (f (Lazy.force z))
      | Some b -> Some (f b)
    in
    modify_opt k g ht

end

<<<<<<< HEAD
(* type -> lval option -> partition option -> (2^(confidence, write, loc, e, locks), locks_union) *)
module Acc_typHashable
  : Hashtbl.HashedType with type t = acc_typ =
struct
  type t = acc_typ [@@deriving eq]
  let hash = function
    | `Type t -> CilType.Typ.hash t
    | `Struct (c,o) -> Hashtbl.hash (c.ckey, o)
end
module TypeHash = HtF (Acc_typHashable)

module LvalOptHashable
  : Hashtbl.HashedType with type t = (varinfo * offs) option =
struct
  type t = (CilType.Varinfo.t * offs) option [@@deriving eq]
  let hash = function
    | None -> 435
    | Some (x,y) -> Hashtbl.hash (x.vid, Hashtbl.hash y)
end
module LvalOptHash = HtF (LvalOptHashable)

module PartOptHashable
  : Hashtbl.HashedType with type t = LSSet.t option =
struct
  type t = LSSet.t option [@@deriving eq]

  let hash = function
    | Some x -> LSSet.hash x
    | None -> 101
end
module PartOptHash = HtF (PartOptHashable)

module Accs = struct
  type t = int * MHP.t * bool * CilType.Location.t * CilType.Exp.t * LSSet.t [@@deriving ord]
end

module AccsSets = BatSet.Make(Accs)

let accs = TypeHash.create 100
=======
>>>>>>> 6bc2e79a

type var_o = varinfo option
type off_o = offset  option
type part  = LSSSet.t * LSSet.t

let get_val_type e (vo: var_o) (oo: off_o) : acc_typ =
  try (* FIXME: Cilfacade.typeOf fails on our fake variables: (struct s).data *)
    let t = Cilfacade.typeOf e in
    match vo, oo with
    | Some v, Some o -> get_type t (AddrOf (Var v, o))
    | Some v, None -> get_type t (AddrOf (Var v, NoOffset))
    | _ -> get_type t e
  with _ -> get_type voidType e

<<<<<<< HEAD
let some_accesses = ref false
let add_one (e:exp) (w:bool) (conf:int) (mhp:MHP.t) (ty:acc_typ) (lv:(varinfo*offs) option) ((pp,lp):part): unit =
=======
let add_one side (e:exp) (w:bool) (conf:int) (ty:acc_typ) (lv:(varinfo*offs) option) ((pp,lp):part): unit =
>>>>>>> 6bc2e79a
  if is_ignorable lv then () else begin
    let loc = !Tracing.current_loc in
    let add_part ls =
<<<<<<< HEAD
      PartOptHash.modify_def lvh (Some(ls)) (lazy (AccsSets.empty,lp)) (fun (s,o_lp) ->
          (AccsSets.add (conf,mhp, w,loc,e,lp) s, LSSet.inter lp o_lp)
        )
    in
    if LSSSet.is_empty pp then
      PartOptHash.modify_def lvh None (lazy (AccsSets.empty,lp)) (fun (s,o_lp) ->
          (AccsSets.add (conf,mhp, w,loc,e,lp) s, LSSet.inter lp o_lp)
        )
=======
      side ty lv (Some ls) (conf, w, loc, e, lp)
    in
    if LSSSet.is_empty pp then (
      side ty lv None (conf, w, loc, e, lp)
    )
>>>>>>> 6bc2e79a
    else
      LSSSet.iter add_part pp
  end

let type_from_type_offset : acc_typ -> typ = function
  | `Type t -> t
  | `Struct (s,o) ->
    let deref t =
      match unrollType t with
      | TPtr (t,_) -> t  (*?*)
      | TArray (t,_,_) -> t
      | _ -> failwith "type_from_type_offset: indexing non-pointer type"
    in
    let rec type_from_offs (t,o) =
      match o with
      | `NoOffset -> t
      | `Index os -> type_from_offs (deref t, os)
      | `Field (f,os) -> type_from_offs (f.ftype, os)
    in
    unrollType (type_from_offs (TComp (s, []), o))

<<<<<<< HEAD
let add_struct (e:exp) (w:bool) (conf:int) (mhp:MHP.t) (ty:acc_typ) (lv: (varinfo * offs) option) (p:part): unit =
=======
let add_struct side (e:exp) (w:bool) (conf:int) (ty:acc_typ) (lv: (varinfo * offs) option) (p:part): unit =
>>>>>>> 6bc2e79a
  let rec dist_fields ty =
    match unrollType ty with
    | TComp (ci,_)   ->
      let one_field fld =
        List.map (fun x -> `Field (fld,x)) (dist_fields fld.ftype)
      in
      List.concat_map one_field ci.cfields
    | TArray (t,_,_) ->
      List.map (fun x -> `Index x) (dist_fields t)
    | _ -> [`NoOffset]
  in
  match ty with
  | `Struct (s,os2) ->
    let add_lv os = match lv with
      | Some (v, os1) -> Some (v, addOffs os1 os)
      | None -> None
    in
    begin try
        let oss = dist_fields (type_from_type_offset ty) in
<<<<<<< HEAD
        List.iter (fun os -> add_one e w conf mhp (`Struct (s,addOffs os2 os)) (add_lv os) p) oss
      with Failure _ ->
        add_one e w conf mhp ty lv p
=======
        List.iter (fun os -> add_one side e w conf (`Struct (s,addOffs os2 os)) (add_lv os) p) oss
      with Failure _ ->
        add_one side e w conf ty lv p
>>>>>>> 6bc2e79a
    end
  | _ when lv = None && !unsound ->
    (* don't recognize accesses to locations such as (long ) and (int ). *)
    ()
  | _ ->
<<<<<<< HEAD
    add_one e w conf mhp ty lv p

let add_propagate e w conf mhp ty ls p =
=======
    add_one side e w conf ty lv p

let add_propagate side e w conf ty ls p =
>>>>>>> 6bc2e79a
  (* ignore (printf "%a:\n" d_exp e); *)
  let rec only_fields = function
    | `NoOffset -> true
    | `Field (_,os) -> only_fields os
    | `Index _ -> false
  in
  let struct_inv (f:offs) =
    let fi =
      match f with
      | `Field (fi,_) -> fi
      | _ -> failwith "add_propagate: no field found"
    in
    let ts = typeSig (TComp (fi.fcomp,[])) in
    let vars = Ht.find_all typeVar ts in
    (* List.iter (fun v -> ignore (printf " * %s : %a" v.vname d_typsig ts)) vars; *)
<<<<<<< HEAD
    let add_vars v = add_struct e w conf mhp (`Struct (fi.fcomp, f)) (Some (v, f)) p in
    List.iter add_vars vars;
    add_struct e w conf mhp (`Struct (fi.fcomp, f)) None p;
  in
  let just_vars t v =
    add_struct e w conf mhp (`Type t) (Some (v, `NoOffset)) p;
  in
  add_struct e w conf mhp ty None p;
=======
    let add_vars v = add_struct side e w conf (`Struct (fi.fcomp, f)) (Some (v, f)) p in
    List.iter add_vars vars;
    add_struct side e w conf (`Struct (fi.fcomp, f)) None p;
  in
  let just_vars t v =
    add_struct side e w conf (`Type t) (Some (v, `NoOffset)) p;
  in
  add_struct side e w conf ty None p;
>>>>>>> 6bc2e79a
  match ty with
  | `Struct (c,os) when only_fields os && os <> `NoOffset ->
    (* ignore (printf "  * type is a struct\n"); *)
    struct_inv  os
  | _ ->
    (* ignore (printf "  * type is NOT a struct\n"); *)
    let t = type_from_type_offset ty in
    let incl = Ht.find_all typeIncl (typeSig t) in
    List.iter (fun fi -> struct_inv (`Field (fi,`NoOffset))) incl;
    let vars = Ht.find_all typeVar (typeSig t) in
    List.iter (just_vars t) vars

let rec distribute_access_lval f w r c lv =
  (* Use unoptimized AddrOf so RegionDomain.Reg.eval_exp knows about dereference *)
  (* f w r c (mkAddrOf lv); *)
  f w r c (AddrOf lv);
  distribute_access_lval_addr f w r c lv

and distribute_access_lval_addr f w r c lv =
  match lv with
  | (Var v, os) ->
    distribute_access_offset f c os
  | (Mem e, os) ->
    distribute_access_offset f c os;
    distribute_access_exp f false false c e

and distribute_access_offset f c = function
  | NoOffset -> ()
  | Field (_,os) ->
    distribute_access_offset f c os
  | Index (e,os) ->
    distribute_access_exp f false false c e;
    distribute_access_offset f c os

and distribute_access_exp f w r c = function
  (* Variables and address expressions *)
  | Lval lval ->
    distribute_access_lval f w r c lval;

    (* Binary operators *)
  | BinOp (op,arg1,arg2,typ) ->
    distribute_access_exp f w r c arg1;
    distribute_access_exp f w r c arg2

  (* Unary operators *)
  | UnOp (op,arg1,typ) -> distribute_access_exp f w r c arg1

  (* The address operators, we just check the accesses under them *)
  | AddrOf lval | StartOf lval ->
    if r then
      distribute_access_lval f w r c lval
    else
      distribute_access_lval_addr f false r c lval

  (* Most casts are currently just ignored, that's probably not a good idea! *)
  | CastE  (t, exp) ->
    distribute_access_exp f w r c exp
  | Question (b,t,e,_) ->
    distribute_access_exp f false r c b;
    distribute_access_exp f w     r c t;
    distribute_access_exp f w     r c e
  | _ -> ()

<<<<<<< HEAD
let add e w conf mhp vo oo p =
  if !Goblintutil.should_warn then begin
    let ty = get_val_type e vo oo in
    (* let loc = !Tracing.current_loc in *)
    (* ignore (printf "add %a %b -- %a\n" d_exp e w d_loc loc); *)
    match vo, oo with
    | Some v, Some o -> add_struct e w conf mhp ty (Some (v, remove_idx o)) p
    | _ ->
      if !unsound && isArithmeticType (type_from_type_offset ty) then
        add_struct e w conf mhp ty None p
      else
        add_propagate e w conf mhp ty None p
  end
  
(* Check if two accesses race and if yes with which confidence *)
let conflict2 (conf,mhp,w,loc,e,lp) (conf2,mhp2,w2,loc2,e2,lp2) =
  if (not w) && (not w2) then
    None (* two read/read accesses do not conflict *)
  else if not (LSSet.is_empty @@ LSSet.inter lp lp2) then
    None (* the labelled string set excludes that these conflict *)
  else if not (MHP.may_happen_in_parallel mhp mhp2) then
    None (* They may not be in parallel *)
  else
    Some (max conf conf2)

let check_safe ls (accs,_) prev_safe =
  if ls = None then
    prev_safe
  else
    let e = AccsSets.elements accs in
    let cart = List.cartesian_product e e in
    let conf = List.filter_map (fun (x,y) -> if Accs.compare x y <= 0 then conflict2 x y else None) cart in
    if conf = [] then
=======
let add side e w conf vo oo p =
  let ty = get_val_type e vo oo in
  (* let loc = !Tracing.current_loc in *)
  (* ignore (printf "add %a %b -- %a\n" d_exp e w d_loc loc); *)
  match vo, oo with
  | Some v, Some o -> add_struct side e w conf ty (Some (v, remove_idx o)) p
  | _ ->
    if !unsound && isArithmeticType (type_from_type_offset ty) then
      add_struct side e w conf ty None p
    else
      add_propagate side e w conf ty None p


(* Access table as Lattice. *)
(* (varinfo ->) offset -> type -> partition option -> 2^(confidence, write, loc, e, locks) *)
module A =
struct
  include Printable.Std
  type t = int * bool * CilType.Location.t * CilType.Exp.t * LSSet.t [@@deriving eq, ord]

  let hash (conf, w, loc, e, lp) = 0 (* TODO: never hashed? *)

  let pretty () (conf, w, loc, e, lp) =
    Pretty.dprintf "%d, %B, %a, %a, %a" conf w CilType.Location.pretty loc CilType.Exp.pretty e LSSet.pretty lp

  let show x = Pretty.sprint ~width:max_int (pretty () x)
  let printXml f x = BatPrintf.fprintf f "<value>\n<data>\n%s\n</data>\n</value>\n" (XmlUtil.escape (show x))
  let to_yojson x = `String (show x)
end
module AS = SetDomain.Make (A)
module PM = MapDomain.MapBot (Printable.Option (LSSet) (struct let name = "None" end)) (AS)
module T =
struct
  include Printable.Std
  type t = acc_typ [@@deriving eq, ord]

  let hash = function
    | `Type t -> CilType.Typ.hash t
    | `Struct (c,o) -> Hashtbl.hash (c.ckey, o)

  let pretty = d_acct

  let show x = Pretty.sprint ~width:max_int (pretty () x)
  let printXml f x = BatPrintf.fprintf f "<value>\n<data>\n%s\n</data>\n</value>\n" (XmlUtil.escape (show x))
  let to_yojson x = `String (show x)
end
module O =
struct
  include Printable.Std
  type t = offs [@@deriving eq, ord]

  let rec hash = function
    | `NoOffset -> 13
    | `Index os -> 3 + hash os
    | `Field (f, os) -> 3 * CilType.Fieldinfo.hash f + hash os

  let pretty = d_offs

  let show x = Pretty.sprint ~width:max_int (pretty () x)
  let printXml f x = BatPrintf.fprintf f "<value>\n<data>\n%s\n</data>\n</value>\n" (XmlUtil.escape (show x))
  let to_yojson x = `String (show x)
end
module LV = Printable.Prod (CilType.Varinfo) (O)
module LVOpt = Printable.Option (LV) (struct let name = "NONE" end)


let check_accs (prev_r,prev_lp,prev_w) (conf,w,loc,e,lp) =
  match prev_r with
  | None ->
    let new_w  = prev_w || w in
    let new_lp = LSSet.inter lp prev_lp in
    let union_empty = LSSet.is_empty new_lp in
    (* ignore(printf "intersection with %a = %a\n" LSSet.pretty lp LSSet.pretty new_lp); *)
    let new_r  = if union_empty && new_w then Some conf else None in
    (new_r, new_lp, new_w)
  | _ -> (prev_r,prev_lp,prev_w)

let check_safe ls accs prev_safe =
  if ls = None then
    prev_safe
  else
    let accs = AS.elements accs in (* hope that it is not nil *)
    let lp_start = (fun (_,_,_,_,lp) -> lp) (List.hd accs) in
    (* ignore(printf "starting with lockset %a\n" LSSet.pretty lp_start); *)
    match List.fold_left check_accs (None, lp_start, false) accs, prev_safe with
    | (None, _,_), _ ->
      (* ignore(printf "this batch is safe\n"); *)
>>>>>>> 6bc2e79a
      prev_safe
    else
      let maxconf = List.max conf in
      match prev_safe with
      | None -> Some maxconf
      | Some prev -> Some (max maxconf prev)

let is_all_safe = ref true

(* Commenting your code is for the WEAK! *)
let incr_summary safe vulnerable unsafe (lv, ty) pm =
  (* ignore(printf "Checking safety of %a:\n" d_memo (ty,lv)); *)
  let safety = PM.fold check_safe pm None in
  match safety with
  | None -> incr safe
  | Some n when n >= 100 -> is_all_safe := false; incr unsafe
  | Some n -> is_all_safe := false; incr vulnerable

let print_accesses (lv, ty) pm =
  let allglobs = get_bool "allglobs" in
  let debug = get_bool "dbg.debug" in
<<<<<<< HEAD
  let g (ls, (acs,_)) =
    let h (conf,mhp,w,loc,e,lp) =
=======
  let g (ls, acs) =
    let h (conf,w,loc,e,lp) =
>>>>>>> 6bc2e79a
      let d_ls () = match ls with
        | None -> Pretty.text " is ok" (* None is used by add_one when access partitions set is empty (not singleton), so access is considered unracing (single-threaded or bullet region)*)
        | Some ls when LSSet.is_empty ls -> nil
        | Some ls -> text " in " ++ LSSet.pretty () ls
      in
      let atyp = if w then "write" else "read" in
      let d_msg () = dprintf "%s%t with %a (conf. %d)" atyp d_ls LSSet.pretty lp conf in
      let doc =
        if debug then
          dprintf "%t  (exp: %a)" d_msg d_exp e
        else
          d_msg ()
      in
      (doc, Some loc)
    in
<<<<<<< HEAD
    AccsSets.enum acs
=======
    AS.elements acs
    |> List.enum
>>>>>>> 6bc2e79a
    |> Enum.map h
  in
  let msgs () =
    PM.bindings pm
    |> List.enum
    |> Enum.concat_map g
    |> List.of_enum
  in
  match PM.fold check_safe pm None with
  | None ->
    if allglobs then
      M.msg_group Success ~category:Race "Memory location %a (safe)" d_memo (ty,lv) (msgs ())
  | Some n ->
    M.msg_group Warning ~category:Race "Memory location %a (race with conf. %d)" d_memo (ty,lv) n (msgs ())<|MERGE_RESOLUTION|>--- conflicted
+++ resolved
@@ -91,12 +91,8 @@
   in
   List.iter visit_glob f.globals
 
-<<<<<<< HEAD
-type offs = [`NoOffset | `Index of offs | `Field of CilType.Fieldinfo.t * offs] [@@deriving eq]
-=======
 
 type offs = [`NoOffset | `Index of offs | `Field of CilType.Fieldinfo.t * offs] [@@deriving eq, ord]
->>>>>>> 6bc2e79a
 
 let rec remove_idx : offset -> offs  = function
   | NoOffset    -> `NoOffset
@@ -199,48 +195,6 @@
 
 end
 
-<<<<<<< HEAD
-(* type -> lval option -> partition option -> (2^(confidence, write, loc, e, locks), locks_union) *)
-module Acc_typHashable
-  : Hashtbl.HashedType with type t = acc_typ =
-struct
-  type t = acc_typ [@@deriving eq]
-  let hash = function
-    | `Type t -> CilType.Typ.hash t
-    | `Struct (c,o) -> Hashtbl.hash (c.ckey, o)
-end
-module TypeHash = HtF (Acc_typHashable)
-
-module LvalOptHashable
-  : Hashtbl.HashedType with type t = (varinfo * offs) option =
-struct
-  type t = (CilType.Varinfo.t * offs) option [@@deriving eq]
-  let hash = function
-    | None -> 435
-    | Some (x,y) -> Hashtbl.hash (x.vid, Hashtbl.hash y)
-end
-module LvalOptHash = HtF (LvalOptHashable)
-
-module PartOptHashable
-  : Hashtbl.HashedType with type t = LSSet.t option =
-struct
-  type t = LSSet.t option [@@deriving eq]
-
-  let hash = function
-    | Some x -> LSSet.hash x
-    | None -> 101
-end
-module PartOptHash = HtF (PartOptHashable)
-
-module Accs = struct
-  type t = int * MHP.t * bool * CilType.Location.t * CilType.Exp.t * LSSet.t [@@deriving ord]
-end
-
-module AccsSets = BatSet.Make(Accs)
-
-let accs = TypeHash.create 100
-=======
->>>>>>> 6bc2e79a
 
 type var_o = varinfo option
 type off_o = offset  option
@@ -255,31 +209,15 @@
     | _ -> get_type t e
   with _ -> get_type voidType e
 
-<<<<<<< HEAD
-let some_accesses = ref false
-let add_one (e:exp) (w:bool) (conf:int) (mhp:MHP.t) (ty:acc_typ) (lv:(varinfo*offs) option) ((pp,lp):part): unit =
-=======
-let add_one side (e:exp) (w:bool) (conf:int) (ty:acc_typ) (lv:(varinfo*offs) option) ((pp,lp):part): unit =
->>>>>>> 6bc2e79a
+let add_one side (e:exp) (w:bool) (conf:int) (mhp:MHP.t) (ty:acc_typ) (lv:(varinfo*offs) option) ((pp,lp):part): unit =
   if is_ignorable lv then () else begin
     let loc = !Tracing.current_loc in
     let add_part ls =
-<<<<<<< HEAD
-      PartOptHash.modify_def lvh (Some(ls)) (lazy (AccsSets.empty,lp)) (fun (s,o_lp) ->
-          (AccsSets.add (conf,mhp, w,loc,e,lp) s, LSSet.inter lp o_lp)
-        )
-    in
-    if LSSSet.is_empty pp then
-      PartOptHash.modify_def lvh None (lazy (AccsSets.empty,lp)) (fun (s,o_lp) ->
-          (AccsSets.add (conf,mhp, w,loc,e,lp) s, LSSet.inter lp o_lp)
-        )
-=======
-      side ty lv (Some ls) (conf, w, loc, e, lp)
+      side ty lv (Some ls) (conf, mhp, w, loc, e, lp)
     in
     if LSSSet.is_empty pp then (
-      side ty lv None (conf, w, loc, e, lp)
+      side ty lv None (conf, mhp, w, loc, e, lp)
     )
->>>>>>> 6bc2e79a
     else
       LSSSet.iter add_part pp
   end
@@ -301,11 +239,7 @@
     in
     unrollType (type_from_offs (TComp (s, []), o))
 
-<<<<<<< HEAD
-let add_struct (e:exp) (w:bool) (conf:int) (mhp:MHP.t) (ty:acc_typ) (lv: (varinfo * offs) option) (p:part): unit =
-=======
-let add_struct side (e:exp) (w:bool) (conf:int) (ty:acc_typ) (lv: (varinfo * offs) option) (p:part): unit =
->>>>>>> 6bc2e79a
+let add_struct side (e:exp) (w:bool) (conf:int) (mhp:MHP.t) (ty:acc_typ) (lv: (varinfo * offs) option) (p:part): unit =
   let rec dist_fields ty =
     match unrollType ty with
     | TComp (ci,_)   ->
@@ -325,29 +259,17 @@
     in
     begin try
         let oss = dist_fields (type_from_type_offset ty) in
-<<<<<<< HEAD
-        List.iter (fun os -> add_one e w conf mhp (`Struct (s,addOffs os2 os)) (add_lv os) p) oss
+        List.iter (fun os -> add_one side e w conf mhp (`Struct (s,addOffs os2 os)) (add_lv os) p) oss
       with Failure _ ->
-        add_one e w conf mhp ty lv p
-=======
-        List.iter (fun os -> add_one side e w conf (`Struct (s,addOffs os2 os)) (add_lv os) p) oss
-      with Failure _ ->
-        add_one side e w conf ty lv p
->>>>>>> 6bc2e79a
+        add_one side e w conf mhp ty lv p
     end
   | _ when lv = None && !unsound ->
     (* don't recognize accesses to locations such as (long ) and (int ). *)
     ()
   | _ ->
-<<<<<<< HEAD
-    add_one e w conf mhp ty lv p
-
-let add_propagate e w conf mhp ty ls p =
-=======
-    add_one side e w conf ty lv p
-
-let add_propagate side e w conf ty ls p =
->>>>>>> 6bc2e79a
+    add_one side e w conf mhp ty lv p
+
+let add_propagate side e w conf mhp ty ls p =
   (* ignore (printf "%a:\n" d_exp e); *)
   let rec only_fields = function
     | `NoOffset -> true
@@ -363,25 +285,14 @@
     let ts = typeSig (TComp (fi.fcomp,[])) in
     let vars = Ht.find_all typeVar ts in
     (* List.iter (fun v -> ignore (printf " * %s : %a" v.vname d_typsig ts)) vars; *)
-<<<<<<< HEAD
-    let add_vars v = add_struct e w conf mhp (`Struct (fi.fcomp, f)) (Some (v, f)) p in
+    let add_vars v = add_struct side e w conf mhp (`Struct (fi.fcomp, f)) (Some (v, f)) p in
     List.iter add_vars vars;
-    add_struct e w conf mhp (`Struct (fi.fcomp, f)) None p;
+    add_struct side e w conf mhp (`Struct (fi.fcomp, f)) None p;
   in
   let just_vars t v =
-    add_struct e w conf mhp (`Type t) (Some (v, `NoOffset)) p;
-  in
-  add_struct e w conf mhp ty None p;
-=======
-    let add_vars v = add_struct side e w conf (`Struct (fi.fcomp, f)) (Some (v, f)) p in
-    List.iter add_vars vars;
-    add_struct side e w conf (`Struct (fi.fcomp, f)) None p;
-  in
-  let just_vars t v =
-    add_struct side e w conf (`Type t) (Some (v, `NoOffset)) p;
-  in
-  add_struct side e w conf ty None p;
->>>>>>> 6bc2e79a
+    add_struct side e w conf mhp (`Type t) (Some (v, `NoOffset)) p;
+  in
+  add_struct side e w conf mhp ty None p;
   match ty with
   | `Struct (c,os) when only_fields os && os <> `NoOffset ->
     (* ignore (printf "  * type is a struct\n"); *)
@@ -445,21 +356,71 @@
     distribute_access_exp f w     r c e
   | _ -> ()
 
-<<<<<<< HEAD
-let add e w conf mhp vo oo p =
-  if !Goblintutil.should_warn then begin
-    let ty = get_val_type e vo oo in
-    (* let loc = !Tracing.current_loc in *)
-    (* ignore (printf "add %a %b -- %a\n" d_exp e w d_loc loc); *)
-    match vo, oo with
-    | Some v, Some o -> add_struct e w conf mhp ty (Some (v, remove_idx o)) p
-    | _ ->
-      if !unsound && isArithmeticType (type_from_type_offset ty) then
-        add_struct e w conf mhp ty None p
-      else
-        add_propagate e w conf mhp ty None p
-  end
-  
+let add side e w conf mhp vo oo p =
+  let ty = get_val_type e vo oo in
+  (* let loc = !Tracing.current_loc in *)
+  (* ignore (printf "add %a %b -- %a\n" d_exp e w d_loc loc); *)
+  match vo, oo with
+  | Some v, Some o -> add_struct side e w conf mhp ty (Some (v, remove_idx o)) p
+  | _ ->
+    if !unsound && isArithmeticType (type_from_type_offset ty) then
+      add_struct side e w conf mhp ty None p
+    else
+      add_propagate side e w conf mhp ty None p
+
+
+(* Access table as Lattice. *)
+(* (varinfo ->) offset -> type -> partition option -> 2^(confidence, mhp, write, loc, e, locks) *)
+module A =
+struct
+  include Printable.Std
+  type t = int * MHP.t * bool * CilType.Location.t * CilType.Exp.t * LSSet.t [@@deriving eq, ord]
+
+  let hash (conf, mhp, w, loc, e, lp) = 0 (* TODO: never hashed? *)
+
+  let pretty () (conf, mhp, w, loc, e, lp) = (* TODO:Print MHP? *)
+    Pretty.dprintf "%d, %B, %a, %a, %a" conf w CilType.Location.pretty loc CilType.Exp.pretty e LSSet.pretty lp
+
+  let show x = Pretty.sprint ~width:max_int (pretty () x)
+  let printXml f x = BatPrintf.fprintf f "<value>\n<data>\n%s\n</data>\n</value>\n" (XmlUtil.escape (show x))
+  let to_yojson x = `String (show x)
+end
+module AS = SetDomain.Make (A)
+module PM = MapDomain.MapBot (Printable.Option (LSSet) (struct let name = "None" end)) (AS)
+module T =
+struct
+  include Printable.Std
+  type t = acc_typ [@@deriving eq, ord]
+
+  let hash = function
+    | `Type t -> CilType.Typ.hash t
+    | `Struct (c,o) -> Hashtbl.hash (c.ckey, o)
+
+  let pretty = d_acct
+
+  let show x = Pretty.sprint ~width:max_int (pretty () x)
+  let printXml f x = BatPrintf.fprintf f "<value>\n<data>\n%s\n</data>\n</value>\n" (XmlUtil.escape (show x))
+  let to_yojson x = `String (show x)
+end
+module O =
+struct
+  include Printable.Std
+  type t = offs [@@deriving eq, ord]
+
+  let rec hash = function
+    | `NoOffset -> 13
+    | `Index os -> 3 + hash os
+    | `Field (f, os) -> 3 * CilType.Fieldinfo.hash f + hash os
+
+  let pretty = d_offs
+
+  let show x = Pretty.sprint ~width:max_int (pretty () x)
+  let printXml f x = BatPrintf.fprintf f "<value>\n<data>\n%s\n</data>\n</value>\n" (XmlUtil.escape (show x))
+  let to_yojson x = `String (show x)
+end
+module LV = Printable.Prod (CilType.Varinfo) (O)
+module LVOpt = Printable.Option (LV) (struct let name = "NONE" end)
+
 (* Check if two accesses race and if yes with which confidence *)
 let conflict2 (conf,mhp,w,loc,e,lp) (conf2,mhp2,w2,loc2,e2,lp2) =
   if (not w) && (not w2) then
@@ -471,103 +432,14 @@
   else
     Some (max conf conf2)
 
-let check_safe ls (accs,_) prev_safe =
-  if ls = None then
-    prev_safe
-  else
-    let e = AccsSets.elements accs in
-    let cart = List.cartesian_product e e in
-    let conf = List.filter_map (fun (x,y) -> if Accs.compare x y <= 0 then conflict2 x y else None) cart in
-    if conf = [] then
-=======
-let add side e w conf vo oo p =
-  let ty = get_val_type e vo oo in
-  (* let loc = !Tracing.current_loc in *)
-  (* ignore (printf "add %a %b -- %a\n" d_exp e w d_loc loc); *)
-  match vo, oo with
-  | Some v, Some o -> add_struct side e w conf ty (Some (v, remove_idx o)) p
-  | _ ->
-    if !unsound && isArithmeticType (type_from_type_offset ty) then
-      add_struct side e w conf ty None p
-    else
-      add_propagate side e w conf ty None p
-
-
-(* Access table as Lattice. *)
-(* (varinfo ->) offset -> type -> partition option -> 2^(confidence, write, loc, e, locks) *)
-module A =
-struct
-  include Printable.Std
-  type t = int * bool * CilType.Location.t * CilType.Exp.t * LSSet.t [@@deriving eq, ord]
-
-  let hash (conf, w, loc, e, lp) = 0 (* TODO: never hashed? *)
-
-  let pretty () (conf, w, loc, e, lp) =
-    Pretty.dprintf "%d, %B, %a, %a, %a" conf w CilType.Location.pretty loc CilType.Exp.pretty e LSSet.pretty lp
-
-  let show x = Pretty.sprint ~width:max_int (pretty () x)
-  let printXml f x = BatPrintf.fprintf f "<value>\n<data>\n%s\n</data>\n</value>\n" (XmlUtil.escape (show x))
-  let to_yojson x = `String (show x)
-end
-module AS = SetDomain.Make (A)
-module PM = MapDomain.MapBot (Printable.Option (LSSet) (struct let name = "None" end)) (AS)
-module T =
-struct
-  include Printable.Std
-  type t = acc_typ [@@deriving eq, ord]
-
-  let hash = function
-    | `Type t -> CilType.Typ.hash t
-    | `Struct (c,o) -> Hashtbl.hash (c.ckey, o)
-
-  let pretty = d_acct
-
-  let show x = Pretty.sprint ~width:max_int (pretty () x)
-  let printXml f x = BatPrintf.fprintf f "<value>\n<data>\n%s\n</data>\n</value>\n" (XmlUtil.escape (show x))
-  let to_yojson x = `String (show x)
-end
-module O =
-struct
-  include Printable.Std
-  type t = offs [@@deriving eq, ord]
-
-  let rec hash = function
-    | `NoOffset -> 13
-    | `Index os -> 3 + hash os
-    | `Field (f, os) -> 3 * CilType.Fieldinfo.hash f + hash os
-
-  let pretty = d_offs
-
-  let show x = Pretty.sprint ~width:max_int (pretty () x)
-  let printXml f x = BatPrintf.fprintf f "<value>\n<data>\n%s\n</data>\n</value>\n" (XmlUtil.escape (show x))
-  let to_yojson x = `String (show x)
-end
-module LV = Printable.Prod (CilType.Varinfo) (O)
-module LVOpt = Printable.Option (LV) (struct let name = "NONE" end)
-
-
-let check_accs (prev_r,prev_lp,prev_w) (conf,w,loc,e,lp) =
-  match prev_r with
-  | None ->
-    let new_w  = prev_w || w in
-    let new_lp = LSSet.inter lp prev_lp in
-    let union_empty = LSSet.is_empty new_lp in
-    (* ignore(printf "intersection with %a = %a\n" LSSet.pretty lp LSSet.pretty new_lp); *)
-    let new_r  = if union_empty && new_w then Some conf else None in
-    (new_r, new_lp, new_w)
-  | _ -> (prev_r,prev_lp,prev_w)
-
 let check_safe ls accs prev_safe =
   if ls = None then
     prev_safe
   else
-    let accs = AS.elements accs in (* hope that it is not nil *)
-    let lp_start = (fun (_,_,_,_,lp) -> lp) (List.hd accs) in
-    (* ignore(printf "starting with lockset %a\n" LSSet.pretty lp_start); *)
-    match List.fold_left check_accs (None, lp_start, false) accs, prev_safe with
-    | (None, _,_), _ ->
-      (* ignore(printf "this batch is safe\n"); *)
->>>>>>> 6bc2e79a
+    let accs = AS.elements accs in
+    let cart = List.cartesian_product accs accs in
+    let conf = List.filter_map (fun (x,y) -> if A.compare x y <= 0 then conflict2 x y else None) cart in
+    if conf = [] then
       prev_safe
     else
       let maxconf = List.max conf in
@@ -589,13 +461,8 @@
 let print_accesses (lv, ty) pm =
   let allglobs = get_bool "allglobs" in
   let debug = get_bool "dbg.debug" in
-<<<<<<< HEAD
-  let g (ls, (acs,_)) =
+  let g (ls, acs) =
     let h (conf,mhp,w,loc,e,lp) =
-=======
-  let g (ls, acs) =
-    let h (conf,w,loc,e,lp) =
->>>>>>> 6bc2e79a
       let d_ls () = match ls with
         | None -> Pretty.text " is ok" (* None is used by add_one when access partitions set is empty (not singleton), so access is considered unracing (single-threaded or bullet region)*)
         | Some ls when LSSet.is_empty ls -> nil
@@ -611,12 +478,8 @@
       in
       (doc, Some loc)
     in
-<<<<<<< HEAD
-    AccsSets.enum acs
-=======
     AS.elements acs
     |> List.enum
->>>>>>> 6bc2e79a
     |> Enum.map h
   in
   let msgs () =
