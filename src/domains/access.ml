open Batteries
open Cil
open Pretty
open GobConfig

module M = Messages

(* Some helper functions to avoid flagging race warnings on atomic types, and
 * other irrelevant stuff, such as mutexes and functions. *)

let is_ignorable_type (t: typ): bool =
  match t with
  | TNamed ({ tname = "atomic_t" | "pthread_mutex_t" | "spinlock_t"; _ }, _) -> true
  | TComp ({ cname = "lock_class_key"; _ }, _) -> true
  | TInt (IInt, attr) when hasAttribute "mutex" attr -> true
  | t when hasAttribute "atomic" (typeAttrs t) -> true (* C11 _Atomic *)
  | _ -> false

let is_ignorable = function
  | None -> false
  | Some (v,os) ->
    try isFunctionType v.vtype || is_ignorable_type v.vtype
    with Not_found -> false

let typeVar  = Hashtbl.create 101
let typeIncl = Hashtbl.create 101
let unsound = ref false

let init (f:file) =
  unsound := get_bool "ana.mutex.disjoint_types";
  let visited_vars = Hashtbl.create 100 in
  let visit_field fi =
    Hashtbl.add typeIncl (typeSig fi.ftype) fi
  in
  let visit_glob = function
    | GCompTag (c,_) ->
      List.iter visit_field c.cfields
    | GVarDecl (v,_) | GVar (v,_,_) ->
      if not (Hashtbl.mem visited_vars v.vid) then begin
        Hashtbl.add typeVar (typeSig v.vtype) v;
        (* ignore (printf "init adding %s : %a" v.vname d_typsig ((typeSig v.vtype))); *)
        Hashtbl.replace visited_vars v.vid true
      end
    | _ -> ()
  in
  List.iter visit_glob f.globals


type offs = [`NoOffset | `Index of offs | `Field of CilType.Fieldinfo.t * offs] [@@deriving eq, ord, hash]

let rec remove_idx : offset -> offs  = function
  | NoOffset    -> `NoOffset
  | Index (_,o) -> `Index (remove_idx o)
  | Field (f,o) -> `Field (f, remove_idx o)

let rec addOffs os1 os2 : offs =
  match os1 with
  | `NoOffset -> os2
  | `Index os -> `Index (addOffs os os2)
  | `Field (f,os) -> `Field (f, addOffs os os2)

let rec d_offs () : offs -> doc = function
  | `NoOffset -> nil
  | `Index o -> dprintf "[?]%a" d_offs o
  | `Field (f,o) -> dprintf ".%s%a" f.fname d_offs o

type acc_typ = [ `Type of CilType.Typ.t | `Struct of CilType.Compinfo.t * offs ] [@@deriving eq, ord, hash]

let d_acct () = function
  | `Type t -> dprintf "(%a)" d_type t
  | `Struct (s,o) -> dprintf "(struct %s)%a" s.cname d_offs o

let file_re = Str.regexp "\\(.*/\\|\\)\\([^/]*\\)"
let d_loc () loc =
  let loc =
    if Str.string_match file_re loc.file 0 then
      {loc with file = Str.matched_group 2 loc.file}
    else
      loc
  in
  CilType.Location.pretty () loc

let d_memo () (t, lv) =
  match lv with
  | Some (v,o) -> dprintf "%s%a@@%a" v.vname d_offs o d_loc v.vdecl
  | None       -> dprintf "%a" d_acct t

let rec get_type (fb: typ) : exp -> acc_typ = function
  | AddrOf (h,o) | StartOf (h,o) ->
    let rec f htyp =
      match htyp with
      | TComp (ci,_) -> `Struct (ci,remove_idx o)
      | TNamed (ti,_) -> f ti.ttype
      | _ -> `Type fb
    in
    begin match o with
      | Field (f, on) -> `Struct (f.fcomp, remove_idx o)
      | NoOffset | Index _ ->
        begin match h with
          | Var v -> f (v.vtype)
          | Mem e -> f fb
        end
    end
  | SizeOf _ | SizeOfE _ | SizeOfStr _ | AlignOf _ | AlignOfE _ | AddrOfLabel _  ->
    `Type (uintType)
  | UnOp (_,_,t) -> `Type t
  | BinOp (_,_,_,t) -> `Type t
  | CastE (t,e) ->
    begin match get_type fb e with
      | `Struct s -> `Struct s
      | _         -> `Type t
    end
  | Question (_,b,c,t) ->
    begin match get_type fb b, get_type fb c with
      | `Struct (s1,o1), `Struct (s2,o2)
        when CilType.Compinfo.equal s1 s2 && equal_offs o1 o2 ->
        `Struct (s1, o1)
      | _ -> `Type t
    end
  | _ -> `Type fb

let get_type fb e =
  (* printf "e = %a\n" d_plainexp e; *)
  let r = get_type fb e in
  (* printf "result = %a\n" d_acct r; *)
  match r with
  | `Type (TPtr (t,a)) -> `Type t
  | x -> x


module Ht =
struct
  include Hashtbl

  let find_def ht k z : 'b =
    try
      find ht k
    with Not_found ->
      let v = Lazy.force z in
      add ht k v;
      v

  let modify_def ht k z f: unit =
    let g = function
      | None -> Some (f (Lazy.force z))
      | Some b -> Some (f b)
    in
    modify_opt k g ht

end


type var_o = varinfo option
type off_o = offset  option

let get_val_type e (vo: var_o) (oo: off_o) : acc_typ =
  try (* FIXME: Cilfacade.typeOf fails on our fake variables: (struct s).data *)
    let t = Cilfacade.typeOf e in
    match vo, oo with
    | Some v, Some o -> get_type t (AddrOf (Var v, o))
    | Some v, None -> get_type t (AddrOf (Var v, NoOffset))
    | _ -> get_type t e
  with _ -> get_type voidType e

let add_one side (e:exp) (w:bool) (conf:int) (ty:acc_typ) (lv:(varinfo*offs) option) a: unit =
  if is_ignorable lv then () else begin
    let loc = Option.get !Node.current_node in
    side ty lv (conf, w, loc, e, a)
  end

let type_from_type_offset : acc_typ -> typ = function
  | `Type t -> t
  | `Struct (s,o) ->
    let deref t =
      match unrollType t with
      | TPtr (t,_) -> t  (*?*)
      | TArray (t,_,_) -> t
      | _ -> failwith "type_from_type_offset: indexing non-pointer type"
    in
    let rec type_from_offs (t,o) =
      match o with
      | `NoOffset -> t
      | `Index os -> type_from_offs (deref t, os)
      | `Field (f,os) -> type_from_offs (f.ftype, os)
    in
    unrollType (type_from_offs (TComp (s, []), o))

let add_struct side (e:exp) (w:bool) (conf:int) (ty:acc_typ) (lv: (varinfo * offs) option) a: unit =
  let rec dist_fields ty =
    match unrollType ty with
    | TComp (ci,_)   ->
      let one_field fld =
        List.map (fun x -> `Field (fld,x)) (dist_fields fld.ftype)
      in
      List.concat_map one_field ci.cfields
    | TArray (t,_,_) ->
      List.map (fun x -> `Index x) (dist_fields t)
    | _ -> [`NoOffset]
  in
  match ty with
  | `Struct (s,os2) ->
    let add_lv os = match lv with
      | Some (v, os1) -> Some (v, addOffs os1 os)
      | None -> None
    in
    begin try
        let oss = dist_fields (type_from_type_offset ty) in
        List.iter (fun os -> add_one side e w conf (`Struct (s,addOffs os2 os)) (add_lv os) a) oss
      with Failure _ ->
        add_one side e w conf ty lv a
    end
  | _ when lv = None && !unsound ->
    (* don't recognize accesses to locations such as (long ) and (int ). *)
    ()
  | _ ->
    add_one side e w conf ty lv a

let add_propagate side e w conf ty ls a =
  (* ignore (printf "%a:\n" d_exp e); *)
  let rec only_fields = function
    | `NoOffset -> true
    | `Field (_,os) -> only_fields os
    | `Index _ -> false
  in
  let struct_inv (f:offs) =
    let fi =
      match f with
      | `Field (fi,_) -> fi
      | _ -> failwith "add_propagate: no field found"
    in
    let ts = typeSig (TComp (fi.fcomp,[])) in
    let vars = Ht.find_all typeVar ts in
    (* List.iter (fun v -> ignore (printf " * %s : %a" v.vname d_typsig ts)) vars; *)
    let add_vars v = add_struct side e w conf (`Struct (fi.fcomp, f)) (Some (v, f)) a in
    List.iter add_vars vars;
    add_struct side e w conf (`Struct (fi.fcomp, f)) None a;
  in
  let just_vars t v =
    add_struct side e w conf (`Type t) (Some (v, `NoOffset)) a;
  in
  add_struct side e w conf ty None a;
  match ty with
  | `Struct (c,os) when only_fields os && os <> `NoOffset ->
    (* ignore (printf "  * type is a struct\n"); *)
    struct_inv  os
  | _ ->
    (* ignore (printf "  * type is NOT a struct\n"); *)
    let t = type_from_type_offset ty in
    let incl = Ht.find_all typeIncl (typeSig t) in
    List.iter (fun fi -> struct_inv (`Field (fi,`NoOffset))) incl;
    let vars = Ht.find_all typeVar (typeSig t) in
    List.iter (just_vars t) vars

let rec distribute_access_lval f w r c lv =
  (* Use unoptimized AddrOf so RegionDomain.Reg.eval_exp knows about dereference *)
  (* f w r c (mkAddrOf lv); *)
  f w r c (AddrOf lv);
  distribute_access_lval_addr f w r c lv

and distribute_access_lval_addr f w r c lv =
  match lv with
  | (Var v, os) ->
    distribute_access_offset f c os
  | (Mem e, os) ->
    distribute_access_offset f c os;
    distribute_access_exp f false false c e

and distribute_access_offset f c = function
  | NoOffset -> ()
  | Field (_,os) ->
    distribute_access_offset f c os
  | Index (e,os) ->
    distribute_access_exp f false false c e;
    distribute_access_offset f c os

and distribute_access_exp f w r c = function
  (* Variables and address expressions *)
  | Lval lval ->
    distribute_access_lval f w r c lval;

    (* Binary operators *)
  | BinOp (op,arg1,arg2,typ) ->
    distribute_access_exp f w r c arg1;
    distribute_access_exp f w r c arg2

  (* Unary operators *)
  | UnOp (op,arg1,typ) -> distribute_access_exp f w r c arg1

  (* The address operators, we just check the accesses under them *)
  | AddrOf lval | StartOf lval ->
    if r then
      distribute_access_lval f w r c lval
    else
      distribute_access_lval_addr f false r c lval

  (* Most casts are currently just ignored, that's probably not a good idea! *)
  | CastE  (t, exp) ->
    distribute_access_exp f w r c exp
  | Question (b,t,e,_) ->
    distribute_access_exp f false r c b;
    distribute_access_exp f w     r c t;
    distribute_access_exp f w     r c e
  | _ -> ()

let add side e w conf vo oo a =
  let ty = get_val_type e vo oo in
  (* let loc = !Tracing.current_loc in *)
  (* ignore (printf "add %a %b -- %a\n" d_exp e w d_loc loc); *)
  match vo, oo with
  | Some v, Some o -> add_struct side e w conf ty (Some (v, remove_idx o)) a
  | _ ->
    if !unsound && isArithmeticType (type_from_type_offset ty) then
      add_struct side e w conf ty None a
    else
      add_propagate side e w conf ty None a


(* Access table as Lattice. *)
(* (varinfo ->) offset -> type -> 2^(confidence, write, loc, e, acc) *)
module A =
struct
  include Printable.Std
<<<<<<< HEAD
  type t = int * bool * Node.t * CilType.Exp.t * MCPAccess.A.t [@@deriving eq, ord]

  let compare x = Stats.time "access compare" (compare x)

  let hash (conf, w, loc, e, lp) = 0 (* TODO: never hashed? *)
=======
  type t = int * bool * CilType.Location.t * CilType.Exp.t * MCPAccess.A.t [@@deriving eq, ord, hash]
>>>>>>> 5ecb6c50

  let pretty () (conf, w, node, e, lp) =
    Pretty.dprintf "%d, %B, %a, %a, %a" conf w CilType.Location.pretty (Node.location node) CilType.Exp.pretty e MCPAccess.A.pretty lp

  include Printable.SimplePretty (
    struct
      type nonrec t = t
      let pretty = pretty
    end
    )

  let conf (conf, _, _, _, _) = conf
end
module AS =
struct
  include SetDomain.Make (A)

  let max_conf accs =
    accs |> elements |> List.map A.conf |> (List.max ~cmp:Int.compare)
end
module T =
struct
  include Printable.Std
  type t = acc_typ [@@deriving eq, ord, hash]

  let pretty = d_acct
  include Printable.SimplePretty (
    struct
      type nonrec t = t
      let pretty = pretty
    end
    )
end
module O =
struct
  include Printable.Std
  type t = offs [@@deriving eq, ord, hash]

  let pretty = d_offs
  include Printable.SimplePretty (
    struct
      type nonrec t = t
      let pretty = pretty
    end
    )
end
module LV = Printable.Prod (CilType.Varinfo) (O)
module LVOpt = Printable.Option (LV) (struct let name = "NONE" end)


(* Check if two accesses may race and if yes with which confidence *)
let may_race (conf,w,loc,e,a) (conf2,w2,loc2,e2,a2) =
  if not w && not w2 then
    false (* two read/read accesses do not race *)
  else if not (MCPAccess.A.may_race a a2) then
    false (* analysis-specific information excludes race *)
  else
    true

let group_may_race accs =
  (* BFS to traverse one component with may_race edges *)
  let rec bfs' accs visited todo =
    let accs' = AS.diff accs todo in
    let todo' = AS.fold (fun acc todo' ->
        AS.fold (fun acc' todo' ->
            if may_race acc acc' then
              AS.add acc' todo'
            else
              todo'
          ) accs' todo'
      ) todo (AS.empty ())
    in
    let visited' = AS.union visited todo in
    if AS.is_empty todo' then
      (accs', visited')
    else
      (bfs' [@tailcall]) accs' visited' todo'
  in
  let bfs accs acc = bfs' accs (AS.empty ()) (AS.singleton acc) in
  (* repeat BFS to find all components *)
  let rec components comps accs =
    if AS.is_empty accs then
      comps
    else (
      let acc = AS.choose accs in
      let (accs', comp) = bfs accs acc in
      let comps' = comp :: comps in
      components comps' accs'
    )
  in
  components [] accs

let race_conf accs =
  assert (not (AS.is_empty accs)); (* group_may_race should only construct non-empty components *)
  if AS.cardinal accs = 1 then ( (* singleton component *)
    let acc = AS.choose accs in
    if may_race acc acc then (* self-race *)
      Some (A.conf acc)
    else
      None
  )
  else
    Some (AS.max_conf accs)

let is_all_safe = ref true

(* Commenting your code is for the WEAK! *)
let incr_summary safe vulnerable unsafe (lv, ty) grouped_accs =
  (* ignore(printf "Checking safety of %a:\n" d_memo (ty,lv)); *)
  let safety =
    grouped_accs
    |> List.filter_map race_conf
    |> (function
        | [] -> None
        | confs -> Some (List.max confs)
      )
  in
  match safety with
  | None -> incr safe
  | Some n when n >= 100 -> is_all_safe := false; incr unsafe
  | Some n -> is_all_safe := false; incr vulnerable

let print_accesses (lv, ty) grouped_accs =
  let allglobs = get_bool "allglobs" in
  let debug = get_bool "dbg.debug" in
  let msgs race_accs =
    let h (conf,w,node,e,a) =
      let atyp = if w then "write" else "read" in
      let d_msg () = dprintf "%s with %a (conf. %d)" atyp MCPAccess.A.pretty a conf in
      let doc =
        if debug then
          dprintf "%t  (exp: %a)" d_msg d_exp e
        else
          d_msg ()
      in
      (doc, Some (Messages.Location.Node node))
    in
    AS.elements race_accs
    |> List.map h
  in
  grouped_accs
  |> List.fold_left (fun safe_accs accs ->
      match race_conf accs with
      | None ->
        AS.union safe_accs accs (* group all safe accs together for allglobs *)
      | Some conf ->
        M.msg_group Warning ~category:Race "Memory location %a (race with conf. %d)" d_memo (ty,lv) conf (msgs accs);
        safe_accs
    ) (AS.empty ())
  |> (fun safe_accs ->
      if allglobs && not (AS.is_empty safe_accs) then
        M.msg_group Success ~category:Race "Memory location %a (safe)" d_memo (ty,lv) (msgs safe_accs)
    )

let warn_global safe vulnerable unsafe g accs =
  let grouped_accs = group_may_race accs in (* do expensive component finding only once *)
  incr_summary safe vulnerable unsafe g grouped_accs;
  print_accesses g grouped_accs<|MERGE_RESOLUTION|>--- conflicted
+++ resolved
@@ -320,15 +320,7 @@
 module A =
 struct
   include Printable.Std
-<<<<<<< HEAD
-  type t = int * bool * Node.t * CilType.Exp.t * MCPAccess.A.t [@@deriving eq, ord]
-
-  let compare x = Stats.time "access compare" (compare x)
-
-  let hash (conf, w, loc, e, lp) = 0 (* TODO: never hashed? *)
-=======
-  type t = int * bool * CilType.Location.t * CilType.Exp.t * MCPAccess.A.t [@@deriving eq, ord, hash]
->>>>>>> 5ecb6c50
+  type t = int * bool * Node.t * CilType.Exp.t * MCPAccess.A.t [@@deriving eq, ord, hash]
 
   let pretty () (conf, w, node, e, lp) =
     Pretty.dprintf "%d, %B, %a, %a, %a" conf w CilType.Location.pretty (Node.location node) CilType.Exp.pretty e MCPAccess.A.pretty lp
