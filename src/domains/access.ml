--- conflicted
+++ resolved
@@ -264,17 +264,12 @@
     distribute_access_exp f c arg1;
     distribute_access_exp f c arg2
 
-<<<<<<< HEAD
-  (* Unary operators *)
-  | UnOp (op,arg1,typ) -> distribute_access_exp f c arg1
-=======
   | UnOp (_,e,_)
   | Real e
   | Imag e
   | SizeOfE e
   | AlignOfE e ->
-    distribute_access_exp f kind r c e
->>>>>>> 26dd0bf3
+    distribute_access_exp f c e
 
   (* The address operators, we just check the accesses under them *)
   | AddrOf lval | StartOf lval ->
@@ -284,22 +279,15 @@
   | CastE  (t, exp) ->
     distribute_access_exp f c exp
   | Question (b,t,e,_) ->
-<<<<<<< HEAD
     distribute_access_exp f c b;
     distribute_access_exp f c t;
     distribute_access_exp f c e
-  | _ -> ()
-=======
-    distribute_access_exp f `Read r c b;
-    distribute_access_exp f kind r c t;
-    distribute_access_exp f kind r c e
   | Const _
   | SizeOf _
   | SizeOfStr _
   | AlignOf _
   | AddrOfLabel _ ->
     ()
->>>>>>> 26dd0bf3
 
 let add side e kind conf vo oo a =
   let ty = get_val_type e vo oo in
