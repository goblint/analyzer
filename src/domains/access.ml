(** Memory accesses and their manipulation. *)

open Batteries
open GoblintCil
open Pretty
open GobConfig

module M = Messages

(* Some helper functions to avoid flagging race warnings on atomic types, and
 * other irrelevant stuff, such as mutexes and functions. *)

let is_ignorable_type (t: typ): bool =
  match t with
  | TNamed ({ tname = "atomic_t" | "pthread_mutex_t" | "pthread_rwlock_t" | "pthread_spinlock_t" | "spinlock_t" | "pthread_cond_t"; _ }, _) -> true
  | TComp ({ cname = "__pthread_mutex_s" | "__pthread_rwlock_arch_t" | "__jmp_buf_tag" | "_pthread_cleanup_buffer" | "__pthread_cleanup_frame" | "__cancel_jmp_buf_tag"; _}, _) -> true
  | TComp ({ cname; _}, _) when String.starts_with_stdlib ~prefix:"__anon" cname ->
    begin match Cilfacade.split_anoncomp_name cname with
      | (true, ("__once_flag" | "__pthread_unwind_buf_t" | "__cancel_jmp_buf"), _) -> true (* anonstruct *)
      | (false, ("pthread_mutexattr_t" | "pthread_condattr_t" | "pthread_barrierattr_t"), _) -> true (* anonunion *)
      | _ -> false
    end
  | TComp ({ cname = "lock_class_key"; _ }, _) -> true
  | TInt (IInt, attr) when hasAttribute "mutex" attr -> true
  | t when hasAttribute "atomic" (typeAttrs t) -> true (* C11 _Atomic *)
  | _ -> false

let is_ignorable = function
  | None -> false
  | Some (v,os) when hasAttribute "thread" v.vattr && not (v.vaddrof) -> true (* Thread-Local Storage *)
  | Some (v,os) ->
    try isFunctionType v.vtype || is_ignorable_type v.vtype
    with Not_found -> false

module TSH = Hashtbl.Make (CilType.Typsig)

let typeVar  = TSH.create 101
let typeIncl = TSH.create 101
let collect_direct_arithmetic = ref false

let init (f:file) =
  collect_direct_arithmetic := get_bool "ana.race.direct-arithmetic";
  let visited_vars = Hashtbl.create 100 in
  let add tsh t v =
    let rec add' ts =
      TSH.add tsh ts v;
      (* Account for aliasing to any level of array.
         See 06-symbeq/50-type_array_via_ptr_rc.c. *)
      match ts with
      | TSArray (ts', _, _) -> add' ts'
      | _ -> ()
    in
    if not (is_ignorable_type t) then
      add' (typeSig t)
  in
  let visit_field fi =
    (* TODO: is_ignorable_type? *)
    (* TODO: Direct ignoring doesn't really work since it doesn't account for pthread inner structs/unions being only reachable via ignorable types. *)
    add typeIncl fi.ftype fi
  in
  let visit_glob = function
    | GCompTag (c,_) ->
      if not (is_ignorable_type (TComp (c, []))) then
        List.iter visit_field c.cfields
    | GVarDecl (v,_) | GVar (v,_,_) ->
      if not (Hashtbl.mem visited_vars v.vid) then begin
        (* TODO: is_ignorable? *)
        add typeVar v.vtype v;
        (* ignore (printf "init adding %s : %a" v.vname d_typsig ((typeSig v.vtype))); *)
        Hashtbl.replace visited_vars v.vid true
      end
    | _ -> ()
  in
  List.iter visit_glob f.globals

let reset () =
  TSH.clear typeVar;
  TSH.clear typeIncl

type acc_typ = [ `Type of CilType.Typ.t | `Struct of CilType.Compinfo.t * Offset.Unit.t ] [@@deriving eq, ord, hash]
(** Old access type inferred from an expression. *)

module MemoRoot =
struct
  include Printable.StdLeaf
  type t = [`Var of CilType.Varinfo.t | `Type of CilType.Typ.t] [@@deriving eq, ord, hash]
  (* Can't use typsig for `Type because there's no function to follow offsets on typsig. *)

  let name () = "memoroot"

  let pretty () vt =
    (* Imitate old printing for now *)
    match vt with
    | `Var v -> Pretty.dprintf "%a@@%a" CilType.Varinfo.pretty v CilType.Location.pretty v.vdecl
    | `Type (TComp (c, _)) -> Pretty.dprintf "(struct %s)" c.cname
    | `Type t -> Pretty.dprintf "(%a)" CilType.Typ.pretty t

  include Printable.SimplePretty (
    struct
      type nonrec t = t
      let pretty = pretty
    end
    )
end

(** Memory location of an access. *)
module Memo =
struct
  include Printable.StdLeaf
  type t = MemoRoot.t * Offset.Unit.t [@@deriving eq, ord, hash]
  (* Can't use typsig for `Type because there's no function to follow offsets on typsig. *)

  let name () = "memo"

  let pretty () (vt, o) =
    (* Imitate old printing for now *)
    match vt with
    | `Var v -> Pretty.dprintf "%a%a@@%a" CilType.Varinfo.pretty v Offset.Unit.pretty o CilType.Location.pretty v.vdecl
    | `Type (TComp (c, _)) -> Pretty.dprintf "(struct %s)%a" c.cname Offset.Unit.pretty o
    | `Type t -> Pretty.dprintf "(%a)%a" CilType.Typ.pretty t Offset.Unit.pretty o

  include Printable.SimplePretty (
    struct
      type nonrec t = t
      let pretty = pretty
    end
    )

  let of_ty (ty: acc_typ): t =
    match ty with
    | `Struct (c, o) -> (`Type (TComp (c, [])), o)
    | `Type t -> (`Type t, `NoOffset)

  let to_mval: t -> Mval.Unit.t option = function
    | (`Var v, o) -> Some (v, o)
    | (`Type _, _) -> None

  let add_offset ((vt, o): t) o2: t = (vt, Offset.Unit.add_offset o o2)

  let type_of_base ((vt, _): t): typ =
    match vt with
    | `Var v -> v.vtype
    | `Type t -> t

  (** @raise Offset.Type_of_error *)
  let type_of ((vt, o) as memo: t): typ =
    Offset.Unit.type_of ~base:(type_of_base memo) o
end

(* TODO: What is the logic for get_type? *)
let rec get_type (fb: typ Lazy.t) : exp -> acc_typ = function
  | AddrOf (h,o) | StartOf (h,o) ->
    let rec f htyp =
      match htyp with
      | TComp (ci,_) -> `Struct (ci, Offset.Unit.of_cil o)
      | TNamed (ti,_) -> f ti.ttype
      | _ -> `Type (Lazy.force fb) (* TODO: Why fb not htyp? *)
    in
    begin match o with
      | Field (f, on) -> `Struct (f.fcomp, Offset.Unit.of_cil o)
      | NoOffset | Index _ ->
        begin match h with
          | Var v -> f (v.vtype)
          | Mem e -> f (Lazy.force fb) (* TODO: type of Mem doesn't have to be the fallback type if offsets present? *)
        end
    end
  | SizeOf _ | SizeOfE _ | SizeOfStr _ | AlignOf _ | AlignOfE _ | AddrOfLabel _  ->
    `Type (uintType) (* TODO: Correct types from typeOf? *)
  | UnOp (_,_,t) -> `Type t
  | BinOp (_,_,_,t) -> `Type t
  | CastE (t,e) ->
    begin match get_type fb e with
      | `Struct s -> `Struct s
      | _         -> `Type t
    end
  | Question (_,b,c,t) ->
    begin match get_type fb b, get_type fb c with
      | `Struct (s1,o1), `Struct (s2,o2)
        when CilType.Compinfo.equal s1 s2 && Offset.Unit.equal o1 o2 ->
        `Struct (s1, o1)
      | _ -> `Type t
    end
  | Const _
  | Lval _
  | Real _
  | Imag _ ->
    `Type (Lazy.force fb) (* TODO: is this right? *)

let get_type fb e =
  (* printf "e = %a\n" d_plainexp e; *)
  let r = get_type fb e in
  (* printf "result = %a\n" d_acct r; *)
  match r with
  | `Type (TPtr (t,a)) -> `Type t (* Why this special case? Almost always taken if not `Struct. *)
  | x -> x (* Mostly for `Struct, but also rare cases with non-pointer `Type. Should they happen at all? *)

let get_val_type e: acc_typ =
  let fb = lazy (
    try Cilfacade.typeOf e
    with Cilfacade.TypeOfError _ -> voidType (* Why is this a suitable default? *)
  )
  in
  get_type fb e


(** Add access to {!Memo} after distributing. *)
let add_one side memo: unit =
  let mv = Memo.to_mval memo in
  let ignorable = is_ignorable mv in
  if M.tracing then M.trace "access" "add_one %a (ignorable = %B)\n" Memo.pretty memo ignorable;
  if not ignorable then
    side memo

(** Distribute type-based access to variables and containing fields. *)
let rec add_distribute_outer side (t: typ) (o: Offset.Unit.t) =
  let memo = (`Type t, o) in
  if M.tracing then M.tracei "access" "add_distribute_outer %a\n" Memo.pretty memo;
  add_one side memo;

  (* distribute to variables of the type *)
  let ts = typeSig t in
  let vars = TSH.find_all typeVar ts in
  List.iter (fun v ->
      add_one side (`Var v, o) (* same offset, but on variable *)
    ) vars;

  (* recursively distribute to fields containing the type *)
  let fields = TSH.find_all typeIncl ts in
  List.iter (fun f ->
      (* prepend field and distribute to outer struct *)
      add_distribute_outer side (TComp (f.fcomp, [])) (`Field (f, o))
    ) fields;

  if M.tracing then M.traceu "access" "add_distribute_outer\n"

(** Add access to known variable with offsets or unknown variable from expression. *)
let add side e voffs =
  begin match voffs with
    | Some (v, o) -> (* known variable *)
      if M.tracing then M.traceli "access" "add var %a%a\n" CilType.Varinfo.pretty v CilType.Offset.pretty o;
      let memo = (`Var v, Offset.Unit.of_cil o) in
      add_one side memo
    | None -> (* unknown variable *)
      if M.tracing then M.traceli "access" "add type %a\n" CilType.Exp.pretty e;
      let ty = get_val_type e in (* extract old acc_typ from expression *)
      let (t, o) = match ty with (* convert acc_typ to type-based Memo (components) *)
        | `Struct (c, o) -> (TComp (c, []), o)
        | `Type t -> (t, `NoOffset)
      in
      match o with
      | `NoOffset when not !collect_direct_arithmetic && isArithmeticType t -> ()
      | _ -> add_distribute_outer side t o (* distribute to variables and outer offsets *)
  end;
  if M.tracing then M.traceu "access" "add\n"


(** Distribute to {!AddrOf} of all read lvals in subexpressions. *)

let rec distribute_access_lval f lv =
  (* Use unoptimized AddrOf so RegionDomain.Reg.eval_exp knows about dereference *)
  (* f (mkAddrOf lv); *)
  f (AddrOf lv);
  distribute_access_lval_addr f lv

and distribute_access_lval_addr f lv =
  match lv with
  | (Var v, os) ->
    distribute_access_offset f os
  | (Mem e, os) ->
    distribute_access_offset f os;
    distribute_access_exp f e

and distribute_access_offset f = function
  | NoOffset -> ()
  | Field (_,os) ->
    distribute_access_offset f os
  | Index (e,os) ->
    distribute_access_exp f e;
    distribute_access_offset f os

and distribute_access_exp f = function
  (* Variables and address expressions *)
  | Lval lval ->
    distribute_access_lval f lval;

    (* Binary operators *)
  | BinOp (op,arg1,arg2,typ) ->
    distribute_access_exp f arg1;
    distribute_access_exp f arg2

  | UnOp (_,e,_)
  | Real e
  | Imag e
  | SizeOfE e
  | AlignOfE e ->
    distribute_access_exp f e

  (* The address operators, we just check the accesses under them *)
  | AddrOf lval | StartOf lval ->
    distribute_access_lval_addr f lval

  (* Most casts are currently just ignored, that's probably not a good idea! *)
  | CastE  (t, exp) ->
    distribute_access_exp f exp
  | Question (b,t,e,_) ->
    distribute_access_exp f b;
    distribute_access_exp f t;
    distribute_access_exp f e

  | SizeOf t ->
    distribute_access_type f t

  | Const _
  | SizeOfStr _
  | AlignOf _
  | AddrOfLabel _ ->
    ()

and distribute_access_type f = function
  | TArray (et, len, _) ->
    Option.may (distribute_access_exp f) len;
    distribute_access_type f et

  | TVoid _
  | TInt _
  | TFloat _
  | TPtr _
  | TFun _
  | TNamed _
  | TComp _
  | TEnum _
  | TBuiltin_va_list _ ->
    ()


(* Access table as Lattice. *)
(* (varinfo ->) offset -> type -> 2^(confidence, write, loc, e, acc) *)
module A =
struct
  include Printable.Std
  type t = int * AccessKind.t * Node.t * CilType.Exp.t * MCPAccess.A.t [@@deriving eq, ord, hash]

  let name () = "access"

  let pretty () (conf, kind, node, e, lp) =
    Pretty.dprintf "%d, %a, %a, %a, %a" conf AccessKind.pretty kind CilType.Location.pretty (Node.location node) CilType.Exp.pretty e MCPAccess.A.pretty lp

  include Printable.SimplePretty (
    struct
      type nonrec t = t
      let pretty = pretty
    end
    )

  let conf (conf, _, _, _, _) = conf

  let relift (conf, kind, node, e, a) =
    (conf, kind, node, e, MCPAccess.A.relift a)
end

module AS =
struct
  include SetDomain.Make (A)

  let max_conf accs =
    accs |> elements |> List.map A.conf |> (List.max ~cmp:Int.compare)
end


(* Check if two accesses may race and if yes with which confidence *)
let may_race (conf,(kind: AccessKind.t),loc,e,a) (conf2,(kind2: AccessKind.t),loc2,e2,a2) =
  if kind = Read && kind2 = Read then
    false (* two read/read accesses do not race *)
  else if not (get_bool "ana.race.free") && (kind = Free || kind2 = Free) then
    false
  else if not (MCPAccess.A.may_race a a2) then
    false (* analysis-specific information excludes race *)
  else
    true

let group_may_race ~ancestor_accs accs =
  (* BFS to traverse one component with may_race edges *)
  let rec bfs' ~ancestor_accs ~accs ~todo ~visited =
    let may_race_accs ~accs ~todo =
      AS.fold (fun acc todo' ->
          AS.fold (fun acc' todo' ->
              if may_race acc acc' then
                AS.add acc' todo'
              else
                todo'
            ) accs todo'
        ) todo (AS.empty ())
    in
    let accs' = AS.diff accs todo in
    let ancestor_accs' = AS.diff ancestor_accs todo in
    let todo_accs = may_race_accs ~accs:accs' ~todo in
    let todo_ancestor_accs = may_race_accs ~accs:ancestor_accs' ~todo:(AS.diff todo ancestor_accs') in
    let todo' = AS.union todo_accs todo_ancestor_accs in
    let visited' = AS.union visited todo in
    if AS.is_empty todo' then
      (accs', visited')
    else
      (bfs' [@tailcall]) ~ancestor_accs:ancestor_accs' ~accs:accs' ~todo:todo' ~visited:visited'
  in
  let bfs accs acc = bfs' ~ancestor_accs ~accs ~todo:(AS.singleton acc) ~visited:(AS.empty ()) in
  (* repeat BFS to find all components *)
  let rec components comps accs =
    if AS.is_empty accs then
      comps
    else (
      let acc = AS.choose accs in
      let (accs', comp) = bfs accs acc in
      let comps' = comp :: comps in
      components comps' accs'
    )
  in
  components [] accs

let race_conf accs =
  assert (not (AS.is_empty accs)); (* group_may_race should only construct non-empty components *)
  if AS.cardinal accs = 1 then ( (* singleton component *)
    let acc = AS.choose accs in
    if may_race acc acc then (* self-race *)
      Some (A.conf acc)
    else
      None
  )
  else
    Some (AS.max_conf accs)

let is_all_safe = ref true

(* Commenting your code is for the WEAK! *)
<<<<<<< HEAD
let incr_summary ~safe ~vulnerable ~unsafe _ grouped_accs =
=======
let incr_summary safe vulnerable unsafe grouped_accs =
>>>>>>> 3af00a86
  (* ignore(printf "Checking safety of %a:\n" d_memo (ty,lv)); *)
  let safety =
    grouped_accs
    |> List.filter_map race_conf
    |> (function
        | [] -> None
        | confs -> Some (List.max confs)
      )
  in
  match safety with
  | None -> incr safe
  | Some n when n >= 100 -> is_all_safe := false; incr unsafe
  | Some n -> is_all_safe := false; incr vulnerable

let print_accesses memo grouped_accs =
  let allglobs = get_bool "allglobs" in
  let race_threshold = get_int "warn.race-threshold" in
  let msgs race_accs =
    let h (conf,kind,node,e,a) =
      let d_msg () = dprintf "%a with %a (conf. %d)" AccessKind.pretty kind MCPAccess.A.pretty a conf in
      let doc = dprintf "%t  (exp: %a)" d_msg d_exp e in
      (doc, Some (Messages.Location.Node node))
    in
    AS.elements race_accs
    |> List.map h
  in
  grouped_accs
  |> List.fold_left (fun safe_accs accs ->
      match race_conf accs with
      | None ->
        AS.union safe_accs accs (* group all safe accs together for allglobs *)
      | Some conf ->
        let severity: Messages.Severity.t =
          if conf >= race_threshold then
            Warning
          else
            Info
        in
        M.msg_group severity ~category:Race "Memory location %a (race with conf. %d)" Memo.pretty memo conf (msgs accs);
        safe_accs
    ) (AS.empty ())
  |> (fun safe_accs ->
      if allglobs && not (AS.is_empty safe_accs) then
        M.msg_group Success ~category:Race "Memory location %a (safe)" Memo.pretty memo (msgs safe_accs)
    )

<<<<<<< HEAD
let warn_global ~safe ~vulnerable ~unsafe ~ancestor_accs memo accs =
  let grouped_accs = group_may_race ~ancestor_accs accs in (* do expensive component finding only once *)
  incr_summary ~safe ~vulnerable ~unsafe memo grouped_accs;
=======
let warn_global safe vulnerable unsafe memo accs =
  let grouped_accs = group_may_race accs in (* do expensive component finding only once *)
  incr_summary safe vulnerable unsafe grouped_accs;
>>>>>>> 3af00a86
  print_accesses memo grouped_accs<|MERGE_RESOLUTION|>--- conflicted
+++ resolved
@@ -431,11 +431,7 @@
 let is_all_safe = ref true
 
 (* Commenting your code is for the WEAK! *)
-<<<<<<< HEAD
-let incr_summary ~safe ~vulnerable ~unsafe _ grouped_accs =
-=======
-let incr_summary safe vulnerable unsafe grouped_accs =
->>>>>>> 3af00a86
+let incr_summary ~safe ~vulnerable ~unsafe grouped_accs =
   (* ignore(printf "Checking safety of %a:\n" d_memo (ty,lv)); *)
   let safety =
     grouped_accs
@@ -482,13 +478,7 @@
         M.msg_group Success ~category:Race "Memory location %a (safe)" Memo.pretty memo (msgs safe_accs)
     )
 
-<<<<<<< HEAD
 let warn_global ~safe ~vulnerable ~unsafe ~ancestor_accs memo accs =
   let grouped_accs = group_may_race ~ancestor_accs accs in (* do expensive component finding only once *)
-  incr_summary ~safe ~vulnerable ~unsafe memo grouped_accs;
-=======
-let warn_global safe vulnerable unsafe memo accs =
-  let grouped_accs = group_may_race accs in (* do expensive component finding only once *)
-  incr_summary safe vulnerable unsafe grouped_accs;
->>>>>>> 3af00a86
+  incr_summary ~safe ~vulnerable ~unsafe grouped_accs;
   print_accesses memo grouped_accs