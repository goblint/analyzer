open Prelude.Ana

type t =
  | Lock of LockDomain.Lockset.Lock.t
  | Unlock of LockDomain.Addr.t
  | Escape of EscapeDomain.EscapedVars.t
  | EnterMultiThreaded
  | SplitBranch of exp * bool (** Used to simulate old branch-based split. *)
  | AssignSpawnedThread of lval * ThreadIdDomain.Thread.t (** Assign spawned thread's ID to lval. *)
<<<<<<< HEAD
  | UpdateExpSplit of exp (** Used by expsplit analysis to evaluate [exp] on post-state. *)
=======
  | Access of {var_opt: CilType.Varinfo.t option; kind: AccessKind.t} (** Access varinfo (unknown if None). *)
  | Assign of {lval: CilType.Lval.t; exp: CilType.Exp.t} (** Used to simulate old [ctx.assign]. *)
>>>>>>> 9eb6bad5

let pretty () = function
  | Lock m -> dprintf "Lock %a" LockDomain.Lockset.Lock.pretty m
  | Unlock m -> dprintf "Unlock %a" LockDomain.Addr.pretty m
  | Escape escaped -> dprintf "Escape %a" EscapeDomain.EscapedVars.pretty escaped
  | EnterMultiThreaded -> text "EnterMultiThreaded"
  | SplitBranch (exp, tv) -> dprintf "SplitBranch (%a, %B)" d_exp exp tv
  | AssignSpawnedThread (lval, tid) -> dprintf "AssignSpawnedThread (%a, %a)" d_lval lval ThreadIdDomain.Thread.pretty tid
<<<<<<< HEAD
  | UpdateExpSplit exp -> dprintf "UpdateExpSplit %a" d_exp exp
=======
  | Access {var_opt; kind} -> dprintf "Access {var_opt=%a, kind=%a}" (docOpt (CilType.Varinfo.pretty ())) var_opt AccessKind.pretty kind
  | Assign {lval; exp} -> dprintf "Assign {lval=%a, exp=%a}" CilType.Lval.pretty lval CilType.Exp.pretty exp
>>>>>>> 9eb6bad5
<|MERGE_RESOLUTION|>--- conflicted
+++ resolved
@@ -7,12 +7,9 @@
   | EnterMultiThreaded
   | SplitBranch of exp * bool (** Used to simulate old branch-based split. *)
   | AssignSpawnedThread of lval * ThreadIdDomain.Thread.t (** Assign spawned thread's ID to lval. *)
-<<<<<<< HEAD
-  | UpdateExpSplit of exp (** Used by expsplit analysis to evaluate [exp] on post-state. *)
-=======
   | Access of {var_opt: CilType.Varinfo.t option; kind: AccessKind.t} (** Access varinfo (unknown if None). *)
   | Assign of {lval: CilType.Lval.t; exp: CilType.Exp.t} (** Used to simulate old [ctx.assign]. *)
->>>>>>> 9eb6bad5
+  | UpdateExpSplit of exp (** Used by expsplit analysis to evaluate [exp] on post-state. *)
 
 let pretty () = function
   | Lock m -> dprintf "Lock %a" LockDomain.Lockset.Lock.pretty m
@@ -21,9 +18,6 @@
   | EnterMultiThreaded -> text "EnterMultiThreaded"
   | SplitBranch (exp, tv) -> dprintf "SplitBranch (%a, %B)" d_exp exp tv
   | AssignSpawnedThread (lval, tid) -> dprintf "AssignSpawnedThread (%a, %a)" d_lval lval ThreadIdDomain.Thread.pretty tid
-<<<<<<< HEAD
-  | UpdateExpSplit exp -> dprintf "UpdateExpSplit %a" d_exp exp
-=======
   | Access {var_opt; kind} -> dprintf "Access {var_opt=%a, kind=%a}" (docOpt (CilType.Varinfo.pretty ())) var_opt AccessKind.pretty kind
   | Assign {lval; exp} -> dprintf "Assign {lval=%a, exp=%a}" CilType.Lval.pretty lval CilType.Exp.pretty exp
->>>>>>> 9eb6bad5
+  | UpdateExpSplit exp -> dprintf "UpdateExpSplit %a" d_exp exp