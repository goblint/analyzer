(** Events. *)

open GoblintCil
open Pretty

type unassume =
  | Exp of CilType.Exp.t
  | ProtectedBy of {global: CilType.Varinfo.t; mutexes: LockDomain.MustLockset.t}

type t =
  | Lock of LockDomain.AddrRW.t
  | Unlock of LockDomain.Addr.t
  | Escape of EscapeDomain.EscapedVars.t
  | EnterMultiThreaded
  | SplitBranch of exp * bool (** Used to simulate old branch-based split. *)
  | AssignSpawnedThread of lval * ThreadIdDomain.Thread.t (** Assign spawned thread's ID to lval. *)
  | Access of {exp: CilType.Exp.t; ad: Queries.AD.t; kind: AccessKind.t; reach: bool}
  | Assign of {lval: CilType.Lval.t; exp: CilType.Exp.t} (** Used to simulate old [man.assign]. *) (* TODO: unused *)
  | UpdateExpSplit of exp (** Used by expsplit analysis to evaluate [exp] on post-state. *)
  | Assert of exp
  | Unassume of {value: unassume; tokens: WideningToken.t list}
  | Longjmped of {lval: CilType.Lval.t option}
  | EnterOnce of {once_control: CilType.Exp.t; ran:bool} (** Once is transformed into a sequence of: enter_once(o) if(!ran(o)) f() leave_once(o) *)
  | LeaveOnce of {once_control: CilType.Exp.t}

(** Should event be emitted after transfer function raises [Deadcode]? *)
let emit_on_deadcode = function
  | Unlock _ (* Privatization must still publish. *)
  | Escape _ (* Privatization must still handle escapes. *)
  | EnterMultiThreaded (* Privatization must still publish. *)
  | Access _ -> (* Protection and races must still consider access. *)
    true
  | Lock _ (* Doesn't need to publish. *)
  | SplitBranch _ (* only emitted in split, which is never dead. *)
  | AssignSpawnedThread _ (* Happens only after live thread spawn. *)
  | Assign _
  | UpdateExpSplit _ (* Pointless to split on dead. *)
  | Unassume _ (* Avoid spurious writes. *)
  | Assert _ (* Pointless to refine dead. *)
  | Longjmped _
  | EnterOnce _
  | LeaveOnce _ ->
    false

let pretty () = function
  | Lock m -> dprintf "Lock %a" LockDomain.AddrRW.pretty m
  | Unlock m -> dprintf "Unlock %a" LockDomain.Addr.pretty m
  | Escape escaped -> dprintf "Escape %a" EscapeDomain.EscapedVars.pretty escaped
  | EnterMultiThreaded -> text "EnterMultiThreaded"
  | SplitBranch (exp, tv) -> dprintf "SplitBranch (%a, %B)" d_exp exp tv
  | AssignSpawnedThread (lval, tid) -> dprintf "AssignSpawnedThread (%a, %a)" d_lval lval ThreadIdDomain.Thread.pretty tid
  | Access {exp; ad; kind; reach} -> dprintf "Access {exp=%a; ad=%a; kind=%a; reach=%B}" CilType.Exp.pretty exp Queries.AD.pretty ad AccessKind.pretty kind reach
  | Assign {lval; exp} -> dprintf "Assign {lval=%a, exp=%a}" CilType.Lval.pretty lval CilType.Exp.pretty exp
  | UpdateExpSplit exp -> dprintf "UpdateExpSplit %a" d_exp exp
  | Assert exp -> dprintf "Assert %a" d_exp exp
<<<<<<< HEAD
  | Unassume {exp; tokens} -> dprintf "Unassume {exp=%a; tokens=%a}" d_exp exp (d_list ", " WideningToken.pretty) tokens
  | Longjmped {lval} -> dprintf "Longjmped {lval=%a}" (docOpt (CilType.Lval.pretty ())) lval
  | EnterOnce {once_control; ran} -> dprintf "EnterOnce {once_control=%a; ran=%B}" CilType.Exp.pretty once_control ran
  | LeaveOnce {once_control} -> dprintf "LeaveOnce {once_control=%a}" CilType.Exp.pretty once_control
=======
  | Unassume {value = Exp exp; tokens} -> dprintf "Unassume {value=Exp %a; tokens=%a}" CilType.Exp.pretty exp (d_list ", " WideningToken.pretty) tokens
  | Unassume {value = ProtectedBy {global; mutexes}; tokens} -> dprintf "Unassume {value=ProtectedBy {global=%a; mutexes=%a}; tokens=%a}" CilType.Varinfo.pretty global LockDomain.MustLockset.pretty mutexes (d_list ", " WideningToken.pretty) tokens
  | Longjmped {lval} -> dprintf "Longjmped {lval=%a}" (docOpt (CilType.Lval.pretty ())) lval
>>>>>>> 34193416
<|MERGE_RESOLUTION|>--- conflicted
+++ resolved
@@ -53,13 +53,8 @@
   | Assign {lval; exp} -> dprintf "Assign {lval=%a, exp=%a}" CilType.Lval.pretty lval CilType.Exp.pretty exp
   | UpdateExpSplit exp -> dprintf "UpdateExpSplit %a" d_exp exp
   | Assert exp -> dprintf "Assert %a" d_exp exp
-<<<<<<< HEAD
-  | Unassume {exp; tokens} -> dprintf "Unassume {exp=%a; tokens=%a}" d_exp exp (d_list ", " WideningToken.pretty) tokens
-  | Longjmped {lval} -> dprintf "Longjmped {lval=%a}" (docOpt (CilType.Lval.pretty ())) lval
-  | EnterOnce {once_control; ran} -> dprintf "EnterOnce {once_control=%a; ran=%B}" CilType.Exp.pretty once_control ran
-  | LeaveOnce {once_control} -> dprintf "LeaveOnce {once_control=%a}" CilType.Exp.pretty once_control
-=======
   | Unassume {value = Exp exp; tokens} -> dprintf "Unassume {value=Exp %a; tokens=%a}" CilType.Exp.pretty exp (d_list ", " WideningToken.pretty) tokens
   | Unassume {value = ProtectedBy {global; mutexes}; tokens} -> dprintf "Unassume {value=ProtectedBy {global=%a; mutexes=%a}; tokens=%a}" CilType.Varinfo.pretty global LockDomain.MustLockset.pretty mutexes (d_list ", " WideningToken.pretty) tokens
   | Longjmped {lval} -> dprintf "Longjmped {lval=%a}" (docOpt (CilType.Lval.pretty ())) lval
->>>>>>> 34193416
+  | EnterOnce {once_control; ran} -> dprintf "EnterOnce {once_control=%a; ran=%B}" CilType.Exp.pretty once_control ran
+  | LeaveOnce {once_control} -> dprintf "LeaveOnce {once_control=%a}" CilType.Exp.pretty once_control