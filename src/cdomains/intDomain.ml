open GobConfig
open Pretty
open PrecisionUtil

module GU = Goblintutil
module M = Messages
module BI = IntOps.BigIntOps

let (%) = Batteries.(%)
let (|?) = Batteries.(|?)

exception IncompatibleIKinds of string
exception Unknown
exception Error
exception ArithmeticOnIntegerBot of string

(** Whether for a given ikind, we should compute with wrap-around arithmetic.
  *  Always for unsigned types, for signed types if 'sem.int.signed_overflow' is 'assume_wraparound'  *)
let should_wrap ik = not (Cil.isSigned ik) || get_string "sem.int.signed_overflow" = "assume_wraparound"

(** Whether for a given ikind, we should assume there are no overflows.
  * Always false for unsigned types, true for signed types if 'sem.int.signed_overflow' is 'assume_none'  *)
let should_ignore_overflow ik = Cil.isSigned ik && get_string "sem.int.signed_overflow" = "assume_none"

let widening_thresholds = lazy (WideningThresholds.thresholds ())
let widening_thresholds_desc = lazy (List.rev (Lazy.force widening_thresholds)) (* Lazy.map in 4.13*)

module type Arith =
sig
  type t
  val neg: t -> t
  val add: t -> t -> t
  val sub: t -> t -> t
  val mul: t -> t -> t
  val div: t -> t -> t
  val rem: t -> t -> t

  val lt: t -> t -> t
  val gt: t -> t -> t
  val le: t -> t -> t
  val ge: t -> t -> t
  val eq: t -> t -> t
  val ne: t -> t -> t

  val bitnot: t -> t
  val bitand: t -> t -> t
  val bitor : t -> t -> t
  val bitxor: t -> t -> t

  val shift_left : t -> t -> t
  val shift_right: t -> t -> t

  val lognot: t -> t
  val logand: t -> t -> t
  val logor : t -> t -> t

end

module type ArithIkind =
sig
  type t
  val neg: Cil.ikind -> t -> t
  val add: Cil.ikind -> t -> t -> t
  val sub: Cil.ikind -> t -> t -> t
  val mul: Cil.ikind -> t -> t -> t
  val div: Cil.ikind -> t -> t -> t
  val rem: Cil.ikind -> t -> t -> t

  val lt: Cil.ikind -> t -> t -> t
  val gt: Cil.ikind -> t -> t -> t
  val le: Cil.ikind -> t -> t -> t
  val ge: Cil.ikind -> t -> t -> t
  val eq: Cil.ikind -> t -> t -> t
  val ne: Cil.ikind -> t -> t -> t

  val bitnot: Cil.ikind -> t -> t
  val bitand: Cil.ikind -> t -> t -> t
  val bitor : Cil.ikind -> t -> t -> t
  val bitxor: Cil.ikind -> t -> t -> t

  val shift_left : Cil.ikind -> t -> t -> t
  val shift_right: Cil.ikind -> t -> t -> t

  val lognot: Cil.ikind -> t -> t
  val logand: Cil.ikind -> t -> t -> t
  val logor : Cil.ikind -> t -> t -> t

end

(* Shared functions between S and Z *)
module type B =
sig
  include Lattice.S
  type int_t
  val bot_of: Cil.ikind -> t
  val top_of: Cil.ikind -> t
  val to_int: t -> int_t option
  val is_int: t -> bool
  val equal_to: int_t -> t -> [`Eq | `Neq | `Top]

  val to_bool: t -> bool option
  val is_bool: t -> bool
  val to_excl_list: t -> int_t list option
  val of_excl_list: Cil.ikind -> int_t list -> t
  val is_excl_list: t -> bool

  val to_incl_list: t -> int_t list option

  val maximal    : t -> int_t option
  val minimal    : t -> int_t option

  val cast_to: ?torg:Cil.typ -> Cil.ikind -> t -> t
end


module type IkindUnawareS =
sig
  include B
  include Arith with type t := t
  val starting   : Cil.ikind -> int_t -> t
  val ending     : Cil.ikind -> int_t -> t
  val of_int: int_t -> t
  val of_bool: bool -> t
  val of_interval: Cil.ikind -> int_t * int_t -> t
  val of_congruence: Cil.ikind -> int_t * int_t -> t
end
(** Interface of IntDomain implementations that do not take ikinds for arithmetic operations yet.
   TODO: Should be ported to S in the future. *)

module type S =
sig
  include B
  include ArithIkind with type t:= t

  val add : ?no_ov:bool -> Cil.ikind ->  t -> t -> t
  val sub : ?no_ov:bool -> Cil.ikind ->  t -> t -> t
  val mul : ?no_ov:bool -> Cil.ikind ->  t -> t -> t
  val div : ?no_ov:bool -> Cil.ikind ->  t -> t -> t
  val neg : ?no_ov:bool -> Cil.ikind ->  t -> t
  val cast_to : ?torg:Cil.typ -> ?no_ov:bool -> Cil.ikind -> t -> t

  val join: Cil.ikind -> t -> t -> t
  val meet: Cil.ikind -> t -> t -> t
  val narrow: Cil.ikind -> t -> t -> t
  val widen: Cil.ikind -> t -> t -> t
  val starting : Cil.ikind -> int_t -> t
  val ending : Cil.ikind -> int_t -> t
  val of_int: Cil.ikind -> int_t -> t
  val of_bool: Cil.ikind -> bool -> t
  val of_interval: Cil.ikind -> int_t * int_t -> t
  val of_congruence: Cil.ikind -> int_t * int_t -> t
  val is_top_of: Cil.ikind -> t -> bool
  val invariant_ikind : Invariant.context -> Cil.ikind -> t -> Invariant.t

  val refine_with_congruence: Cil.ikind -> t -> (int_t * int_t) option -> t
  val refine_with_interval: Cil.ikind -> t -> (int_t * int_t) option -> t
  val refine_with_excl_list: Cil.ikind -> t -> int_t list option -> t
  val refine_with_incl_list: Cil.ikind -> t -> int_t list option -> t

  val project: Cil.ikind -> precision -> t -> t
end
(** Interface of IntDomain implementations taking an ikind for arithmetic operations *)

module type Y =
sig
  (* include B *)
  include B
  include Arith with type t:= t
  val of_int: Cil.ikind -> int_t -> t
  val of_bool: Cil.ikind -> bool -> t
  val of_interval: Cil.ikind -> int_t * int_t -> t
  val of_congruence: Cil.ikind -> int_t * int_t -> t

  val starting   : Cil.ikind -> int_t -> t
  val ending     : Cil.ikind -> int_t -> t
  val is_top_of: Cil.ikind -> t -> bool

  val project: precision -> t -> t
end

module type Z = Y with type int_t = BI.t

module OldDomainFacade (Old : IkindUnawareS with type int_t = int64) : S with type int_t = BI.t and type t = Old.t =
struct
  include Old
  type int_t = BI.t
  let neg ?no_ov _ik = Old.neg
  let add ?no_ov _ik = Old.add
  let sub ?no_ov _ik = Old.sub
  let mul ?no_ov _ik = Old.mul
  let div ?no_ov _ik = Old.div
  let rem _ik = Old.rem

  let lt _ik = Old.lt
  let gt _ik = Old.gt
  let le _ik = Old.le
  let ge _ik = Old.ge
  let eq _ik = Old.eq
  let ne _ik = Old.ne

  let bitnot _ik = bitnot
  let bitand _ik = bitand
  let bitor  _ik = bitor
  let bitxor _ik = bitxor

  let shift_left  _ik = shift_left
  let shift_right _ik = shift_right

  let lognot _ik = lognot
  let logand _ik = logand
  let logor  _ik = logor


  let to_int a = Option.map BI.of_int64 (Old.to_int a)

  let equal_to (x: int_t) (a: t)=
    try
      Old.equal_to (BI.to_int64 x) a
    with e -> `Top

  let to_excl_list a = Option.map (List.map BI.of_int64) (Old.to_excl_list a)
  let of_excl_list ik xs =
    let xs' = List.map BI.to_int64 xs in
    Old.of_excl_list ik xs'

  let to_incl_list a = Option.map (List.map BI.of_int64) (Old.to_incl_list a)

  let maximal a = Option.map BI.of_int64 (Old.maximal a)
  let minimal a = Option.map BI.of_int64 (Old.minimal a)

  let of_int ik x =
    (* If we cannot convert x to int64, we have to represent it with top in the underlying domain*)
    try
      Old.of_int (BI.to_int64 x)
    with
      Failure _ -> top_of ik

  let of_bool ik b = Old.of_bool b
  let of_interval ik (l, u) =
    try
      Old.of_interval ik (BI.to_int64 l, BI.to_int64 u)
    with
      Failure _ -> top_of ik
  let of_congruence ik (c, m) =
    try
      Old.of_congruence ik (BI.to_int64 c, BI.to_int64 m)
    with
      Failure _ -> top_of ik

  let starting ik x =
    try Old.starting ik (BI.to_int64 x) with Failure _ -> top_of ik
  let ending ik x =
    try Old.ending ik (BI.to_int64 x) with Failure _ -> top_of ik

  let join _ik = Old.join
  let meet _ik = Old.meet
  let narrow _ik = Old.narrow
  let widen _ik = Old.widen

  let is_top_of _ik = Old.is_top

  let invariant_ikind c ik t = Old.invariant c t

  let cast_to ?torg ?no_ov = Old.cast_to ?torg

  let refine_with_congruence ik a b = a
  let refine_with_interval ik a b = a
  let refine_with_excl_list ik a b = a
  let refine_with_incl_list ik a b = a

  let project ik p t = t
end


module IntDomLifter (I : S) =
struct
  open Cil
  type int_t = I.int_t
  type t = { v : I.t; ikind : (ikind [@equal (=)] [@compare Stdlib.compare] [@hash fun x -> Hashtbl.hash x]) } [@@deriving eq, ord, hash]

  (* Helper functions *)
  let check_ikinds x y = if x.ikind <> y.ikind then raise (IncompatibleIKinds ("ikinds " ^ Prelude.Ana.sprint Cil.d_ikind x.ikind ^ " and " ^ Prelude.Ana.sprint Cil.d_ikind y.ikind ^ " are incompatible. Values: " ^ Prelude.Ana.sprint I.pretty x.v ^ " and " ^ Prelude.Ana.sprint I.pretty y.v)) else ()
  let lift op x = {x with v = op x.ikind x.v }
  (* For logical operations the result is of type int *)
  let lift_logical op x = {v = op x.ikind x.v; ikind = Cil.IInt}
  let lift2 op x y = check_ikinds x y; {x with v = op x.ikind x.v y.v }
  let lift2_cmp op x y = check_ikinds x y; {v = op x.ikind x.v y.v; ikind = Cil.IInt}

  let bot_of ikind = { v = I.bot_of ikind; ikind}
  let bot () = failwith "bot () is not implemented for IntDomLifter."
  let is_bot x = I.is_bot x.v
  let top_of ikind = { v = I.top_of ikind; ikind}
  let top () = failwith "top () is not implemented for IntDomLifter."
  let is_top x = I.is_top x.v

  (* Leq does not check for ikind, because it is used in invariant with arguments of different type.
     TODO: check ikinds here and fix invariant to work with right ikinds *)
  let leq x y = I.leq x.v y.v
  let join = lift2 I.join
  let meet = lift2 I.meet
  let widen = lift2 I.widen
  let narrow = lift2 I.narrow

  let show x = I.show x.v  (* TODO add ikind to output *)
  let pretty () x = I.pretty () x.v (* TODO add ikind to output *)
  let pretty_diff () (x, y) = I.pretty_diff () (x.v, y.v) (* TODO check ikinds, add them to output *)
  let printXml o x = I.printXml o x.v (* TODO add ikind to output *)
  (* This is for debugging *)
  let name () = "IntDomLifter(" ^ (I.name ()) ^ ")"
  let to_yojson x = I.to_yojson x.v
  let invariant c x = I.invariant_ikind c x.ikind x.v
  let tag x = I.tag x.v
  let arbitrary () = failwith @@ "Arbitrary not implement for " ^ (name ()) ^ "."
  let to_int x = I.to_int x.v
  let of_int ikind x = { v = I.of_int ikind x; ikind}
  let is_int x = I.is_int x.v
  let equal_to i x = I.equal_to i x.v
  let to_bool x = I.to_bool x.v
  let of_bool ikind b = { v = I.of_bool ikind b; ikind}
  let is_bool x = I.is_bool x.v
  let to_excl_list x = I.to_excl_list x.v
  let of_excl_list ikind is = {v = I.of_excl_list ikind is; ikind}
  let is_excl_list x = I.is_excl_list x.v
  let to_incl_list x = I.to_incl_list x.v
  let of_interval ikind (lb,ub) = {v = I.of_interval ikind (lb,ub); ikind}
  let of_congruence ikind (c,m) = {v = I.of_congruence ikind (c,m); ikind}
  let starting ikind i = {v = I.starting ikind i; ikind}
  let ending ikind i = {v = I.ending ikind i; ikind}
  let maximal x = I.maximal x.v
  let minimal x = I.minimal x.v

  let neg = lift I.neg
  let add = lift2 I.add
  let sub = lift2 I.sub
  let mul = lift2 I.mul
  let div = lift2 I.div
  let rem = lift2 I.rem
  let lt = lift2_cmp I.lt
  let gt = lift2_cmp I.gt
  let le = lift2_cmp I.le
  let ge = lift2_cmp I.ge
  let eq = lift2_cmp I.eq
  let ne = lift2_cmp I.ne
  let bitnot = lift I.bitnot
  let bitand = lift2 I.bitand
  let bitor = lift2 I.bitor
  let bitxor = lift2 I.bitxor
  let shift_left x y = {x with v = I.shift_left x.ikind x.v y.v } (* TODO check ikinds*)
  let shift_right x y = {x with v = I.shift_right x.ikind x.v y.v } (* TODO check ikinds*)
  let lognot = lift_logical I.lognot
  let logand = lift2 I.logand
  let logor = lift2 I.logor

  let cast_to ?torg ikind x = {v = I.cast_to ~torg:(TInt(x.ikind,[])) ikind x.v; ikind}

  let is_top_of ik x = ik = x.ikind && I.is_top_of ik x.v

  let relift x = { v = I.relift x.v; ikind = x.ikind }

  let project p v =  { v = I.project v.ikind p v.v; ikind = v.ikind }
end

module type Ikind =
sig
  val ikind: unit -> Cil.ikind
end

module PtrDiffIkind : Ikind =
struct
  let ikind = Cilfacade.ptrdiff_ikind
end

module IntDomWithDefaultIkind (I: Y) (Ik: Ikind) : Y with type t = I.t and type int_t = I.int_t =
struct
  include I
  let top () = I.top_of (Ik.ikind ())
  let bot () = I.bot_of (Ik.ikind ())
end

module Size = struct (* size in bits as int, range as int64 *)
  open Cil open Big_int_Z
  let sign x = if BI.compare x BI.zero < 0 then `Signed else `Unsigned

  let max = function
    | `Signed -> ILongLong
    | `Unsigned -> IULongLong
  let top_typ = TInt (ILongLong, [])
  let min_for x = intKindForValue (fst (truncateCilint (max (sign x)) x)) (sign x = `Unsigned)
  let bit = function (* bits needed for representation *)
    | IBool -> 1
    | ik -> bytesSizeOfInt ik * 8
  let is_int64_big_int x = try let _ = int64_of_big_int x in true with _ -> false
  let card ik = (* cardinality *)
    let b = bit ik in
    shift_left_big_int unit_big_int b
  let bits ik = (* highest bits for neg/pos values *)
    let s = bit ik in
    if isSigned ik then s-1, s-1 else 0, s
  let bits_i64 ik = BatTuple.Tuple2.mapn Int64.of_int (bits ik)
  let range ik =
    let a,b = bits ik in
    let x = if isSigned ik then minus_big_int (shift_left_big_int unit_big_int a) (* -2^a *) else zero_big_int in
    let y = sub_big_int (shift_left_big_int unit_big_int b) unit_big_int in (* 2^b - 1 *)
    x,y
  let cast t x = (* TODO: overflow is implementation-dependent! *)
    let a,b = range t in
    let c = card t in
    (* let z = add (rem (sub x a) c) a in (* might lead to overflows itself... *)*)
    let y = mod_big_int x c in
    let y = if gt_big_int y b then sub_big_int y c
      else if lt_big_int y a then add_big_int y c
      else y
    in
    if M.tracing then M.tracel "cast_int" "Cast %s to range [%s, %s] (%s) = %s (%s in int64)\n" (string_of_big_int x) (string_of_big_int a) (string_of_big_int b) (string_of_big_int c) (string_of_big_int y) (if is_int64_big_int y then "fits" else "does not fit");
    y

  let min_range_sign_agnostic x =
    let size ik =
      let a,b = bits_i64 ik in
      Int64.neg a,b
    in
    if sign x = `Signed then
      size (min_for x)
    else
      let a, b = size (min_for x) in
      if b <= 64L then
        let upper_bound_less = Int64.sub b 1L in
        let max_one_less = BI.(pred @@ shift_left BI.one (Int64.to_int upper_bound_less)) in
        if x <= max_one_less then
          a, upper_bound_less
        else
          a,b
      else
        a, b

  (* From the number of bits used to represent a positive value, determines the maximal representable value *)
  let max_from_bit_range pos_bits = BI.(pred @@ shift_left BI.one (to_int (BI.of_int64 pos_bits)))

  (* From the number of bits used to represent a non-positive value, determines the minimal representable value *)
  let min_from_bit_range neg_bits = BI.(if neg_bits = 0L then BI.zero else neg @@ shift_left BI.one (to_int (neg (BI.of_int64 neg_bits))))

end


module StdTop (B: sig type t val top_of: Cil.ikind -> t end) = struct
  open B
  (* these should be overwritten for better precision if possible: *)
  let to_excl_list    x = None
  let of_excl_list ik x = top_of ik
  let is_excl_list    x = false
  let to_incl_list    x = None
  let of_interval  ik x = top_of ik
  let of_congruence ik x = top_of ik
  let starting     ik x = top_of ik
  let ending       ik x = top_of ik
  let maximal         x = None
  let minimal         x = None
end

module Std (B: sig
    type t
    val name: unit -> string
    val top_of: Cil.ikind -> t
    val bot_of: Cil.ikind -> t
    val show: t -> string
    val equal: t -> t -> bool
  end) = struct
  include Printable.Std
  let name = B.name (* overwrite the one from Printable.Std *)
  open B
  let is_top x = failwith "is_top not implemented for IntDomain.Std"
  let is_bot x = B.equal x (bot_of Cil.IInt) (* Here we assume that the representation of bottom is independent of the ikind
                                                This may be true for intdomain implementations, but not e.g. for IntDomLifter. *)
  let is_top_of ik x = B.equal x (top_of ik)

  (* all output is based on B.show *)
  include Printable.SimpleShow (
    struct
      type nonrec t = t
      let show = show
    end
    )
  let pretty_diff () (x,y) = dprintf "%s: %a instead of %a" (name ()) pretty x pretty y

  include StdTop (B)
end

module IntervalFunctor(Ints_t : IntOps.IntOps): S with type int_t = Ints_t.t and type t = (Ints_t.t * Ints_t.t) option =
struct
  let name () = "intervals"
  type int_t = Ints_t.t
  type t = (Ints_t.t * Ints_t.t) option [@@deriving eq, ord, hash]

  let min_int ik = Ints_t.of_bigint @@ fst @@ Size.range ik
  let max_int ik = Ints_t.of_bigint @@ snd @@ Size.range ik
  let top () = failwith @@ "top () not implemented for " ^ (name ())
  let top_of ik = Some (min_int ik, max_int ik)
  let bot () = None
  let bot_of ik = bot () (* TODO: improve *)

  let show = function None -> "bottom" | Some (x,y) -> "["^Ints_t.to_string x^","^Ints_t.to_string y^"]"

  include Std (struct type nonrec t = t let name = name let top_of = top_of let bot_of = bot_of let show = show let equal = equal end)

  let equal_to i = function
    | None -> failwith "unsupported: equal_to with bottom"
    | Some (a, b) ->
      if a = b && b = i then `Eq else if Ints_t.compare a i <= 0 && Ints_t.compare i b <=0 then `Top else `Neq

  let set_overflow_flag ~cast ~underflow ~overflow ik =
    let signed = Cil.isSigned ik in
    if !GU.postsolving && signed && not cast then
      Goblintutil.svcomp_may_overflow := true;

    let sign = if signed then "Signed" else "Unsigned" in
    match underflow, overflow with
    | true, true ->
      M.warn ~category:M.Category.Integer.overflow ~tags:[CWE 190; CWE 191] "%s integer overflow and underflow" sign
    | true, false ->
      M.warn ~category:M.Category.Integer.overflow ~tags:[CWE 191] "%s integer underflow" sign
    | false, true ->
      M.warn ~category:M.Category.Integer.overflow ~tags:[CWE 190] "%s integer overflow" sign
    | false, false -> assert false

  let norm ?(cast=false) ik = function None -> None | Some (x,y) ->
    if Ints_t.compare x y > 0 then None
    else (
      let min_ik = min_int ik in
      let max_ik = max_int ik in
      let underflow = Ints_t.compare min_ik x > 0 in
      let overflow = Ints_t.compare max_ik y < 0 in
      if underflow || overflow then (
        set_overflow_flag ~cast ~underflow ~overflow ik;
        if should_wrap ik then (* could add [|| cast], but that's GCC implementation-defined behavior: https://gcc.gnu.org/onlinedocs/gcc/Integers-implementation.html#Integers-implementation *)
          (* We can only soundly wrap if at most one overflow occurred, otherwise the minimal and maximal values of the interval *)
          (* on Z will not safely contain the minimal and maximal elements after the cast *)
          let diff = Ints_t.abs (Ints_t.sub max_ik min_ik) in
          let resdiff = Ints_t.abs (Ints_t.sub y x) in
          if Ints_t.compare resdiff diff > 0 then
            top_of ik
          else
            let l = Ints_t.of_bigint @@ Size.cast ik (Ints_t.to_bigint x) in
            let u = Ints_t.of_bigint @@ Size.cast ik (Ints_t.to_bigint y) in
            if Ints_t.compare l u <= 0 then
              Some (l, u)
            else
              (* Interval that wraps around (begins to the right of its end). We can not represent such intervals *)
              top_of ik
        else if not cast && should_ignore_overflow ik then
          let tl, tu = BatOption.get @@ top_of ik in
          Some (max tl x, min tu y)
        else
          top_of ik
      )
      else Some (x,y)
    )

  let leq (x:t) (y:t) =
    match x, y with
    | None, _ -> true
    | Some _, None -> false
    | Some (x1,x2), Some (y1,y2) -> Ints_t.compare x1 y1 >= 0 && Ints_t.compare x2 y2 <= 0

  let join ik (x:t) y =
    match x, y with
    | None, z | z, None -> z
    | Some (x1,x2), Some (y1,y2) -> norm ik @@ Some (min x1 y1, max x2 y2)

  let meet ik (x:t) y =
    match x, y with
    | None, z | z, None -> None
    | Some (x1,x2), Some (y1,y2) -> norm ik @@ Some (max x1 y1, min x2 y2)

  let is_int = function Some (x,y) when Ints_t.compare x y = 0 -> true | _ -> false

  (* TODO: change to_int signature so it returns a big_int *)
  let to_int = function Some (x,y) when Ints_t.compare x y = 0 -> Some x | _ -> None
  let of_interval ik (x,y) = norm ik @@ Some (x,y)
  let of_int ik (x: int_t) = of_interval ik (x,x)
  let zero = Some (Ints_t.zero, Ints_t.zero)
  let one  = Some (Ints_t.one, Ints_t.one)
  let top_bool = Some (Ints_t.zero, Ints_t.one)

  let of_bool _ik = function true -> one | false -> zero
  let is_bool x = x <> None && not (leq zero x) || equal x zero
  let to_bool (a: t) = match a with
    | None -> None
    | Some (l, u) when Ints_t.compare l Ints_t.zero = 0 && Ints_t.compare u Ints_t.zero = 0 -> Some false
    | x -> if leq zero x then None else Some true
  let to_bool_interval x = match x with
    | None -> x
    | Some (l, u) when Ints_t.compare l Ints_t.zero = 0 && Ints_t.compare u Ints_t.zero = 0 -> x
    | _ -> if leq zero x then top_bool else one

  let range_opt f = function
    | None -> None
    | Some ik -> Some (Ints_t.of_bigint @@ f @@ Size.range ik)

  let starting ik n =
    (norm ik) @@ Some (n, range_opt snd (Some ik) |? (max_int ik))

  let ending ik n =
    norm ik @@ Some (range_opt fst (Some ik) |? min_int ik, n)

  (* TODO: change signature of maximal, minimal to return big_int*)
  let maximal = function None -> None | Some (x,y) -> Some y
  let minimal = function None -> None | Some (x,y) -> Some x

  let cast_to ?torg ?no_ov t = norm ~cast:true t (* norm does all overflow handling *)

  let widen ik x y =
    let threshold = get_bool "ana.int.interval_threshold_widening" in
    let upper_threshold u =
      let ts = Lazy.force widening_thresholds in
      let u = Ints_t.to_bigint u in
      let t = List.find_opt (fun x -> Z.compare u x <= 0) ts in
      BatOption.map_default Ints_t.of_bigint (max_int ik) t
    in
    let lower_threshold l =
      let ts = Lazy.force widening_thresholds_desc in
      let l = Ints_t.to_bigint l in
      let t = List.find_opt (fun x -> Z.compare l x >= 0) ts in
      BatOption.map_default Ints_t.of_bigint (min_int ik) t
    in
    match x, y with
    | None, z | z, None -> z
    | Some (l0,u0), Some (l1,u1) ->
      let lt = if threshold then lower_threshold l1 else min_int ik in
      let l2 = if Ints_t.compare l0 l1 = 0 then l0 else min l1 (max lt (min_int ik)) in
      let ut = if threshold then upper_threshold u1 else max_int ik in
      let u2 = if Ints_t.compare u0 u1 = 0 then u0 else max u1 (min ut (max_int ik)) in
      norm ik @@ Some (l2,u2)
  let widen ik x y =
    let r = widen ik x y in
    if M.tracing then M.tracel "int" "interval widen %a %a -> %a\n" pretty x pretty y pretty r;
    assert (leq x y); (* TODO: remove for performance reasons? *)
    r

  let narrow ik x y =
    match x, y with
    | _,None | None, _ -> None
    | Some (x1,x2), Some (y1,y2) ->
      let lr = if Ints_t.compare (min_int ik) x1 = 0 then y1 else x1 in
      let ur = if Ints_t.compare (max_int ik) x2 = 0 then y2 else x2 in
      norm ik @@ Some (lr,ur)

  let log f ik i1 i2 =
    match is_bot i1, is_bot i2 with
    | true, true -> bot_of ik
    | true, _
    | _   , true -> raise (ArithmeticOnIntegerBot (Printf.sprintf "%s op %s" (show i1) (show i2)))
    | _ ->
      match to_bool i1, to_bool i2 with
      | Some x, Some y -> of_bool ik (f x y)
      | _              -> top_of ik

  let logor = log (||)
  let logand = log (&&)

  let log1 f ik i1 =
    if is_bot i1 then
      bot_of ik
    else
      match to_bool i1 with
      | Some x -> of_bool ik (f ik x)
      | _      -> top_of ik

  let lognot = log1 (fun _ik -> not)

  let bit f ik i1 i2 =
    match is_bot i1, is_bot i2 with
    | true, true -> bot_of ik
    | true, _
    | _   , true -> raise (ArithmeticOnIntegerBot (Printf.sprintf "%s op %s" (show i1) (show i2)))
    | _ ->
      match to_int i1, to_int i2 with
      | Some x, Some y -> (try norm ik (of_int ik (f ik x y)) with Division_by_zero -> top_of ik)
      | _              -> top_of ik

  let bitcomp f ik i1 i2 =
    match is_bot i1, is_bot i2 with
    | true, true -> bot_of ik
    | true, _
    | _   , true -> raise (ArithmeticOnIntegerBot (Printf.sprintf "%s op %s" (show i1) (show i2)))
    | _ ->
      match to_int i1, to_int i2 with
      | Some x, Some y -> (try norm ik (of_int ik (f ik x y)) with Division_by_zero | Invalid_argument _ -> top_of ik)
      | _              -> (set_overflow_flag ~cast:false ~underflow:true ~overflow:true ik;  top_of ik)

  let bitxor = bit (fun _ik -> Ints_t.bitxor)
  let bitand = bit (fun _ik -> Ints_t.bitand)
  let bitor  = bit (fun _ik -> Ints_t.bitor)

  let bit1 f ik i1 =
    if is_bot i1 then
      bot_of ik
    else
      match to_int i1 with
      | Some x -> of_int ik (f ik x)
      | _      -> top_of ik

  let bitnot = bit1 (fun _ik -> Ints_t.bitnot)
  let shift_right = bitcomp (fun _ik x y -> Ints_t.shift_right x (Ints_t.to_int y))
  let shift_left  = bitcomp (fun _ik x y -> Ints_t.shift_left  x (Ints_t.to_int y))

  let neg ?no_ov ik = function None -> None | Some (x,y) -> norm ik @@ Some (Ints_t.neg y, Ints_t.neg x)

  let add ?no_ov ik x y = match x, y with
  | None, None -> None
  | None, _ | _, None -> raise (ArithmeticOnIntegerBot (Printf.sprintf "%s op %s" (show x) (show y)))
  | Some (x1,x2), Some (y1,y2) -> norm ik @@ Some (Ints_t.add x1 y1, Ints_t.add x2 y2)

  let sub ?no_ov ik x y = match x, y with
  | None, None -> None
  | None, _ | _, None -> raise (ArithmeticOnIntegerBot (Printf.sprintf "%s op %s" (show x) (show y)))
  | Some (x1,x2), Some (y1,y2) -> norm ik @@ Some (Ints_t.sub x1 y2, Ints_t.sub x2 y1) (* y1, y2 are in different order here than in add *)

  let rem ik x y = match x, y with
    | None, None -> None
    | None, _ | _, None -> raise (ArithmeticOnIntegerBot (Printf.sprintf "%s op %s" (show x) (show y)))
    | Some (xl, xu), Some (yl, yu) ->
      if is_top_of ik x && is_top_of ik y then
        (* This is needed to preserve soundness also on things bigger than int32 e.g.  *)
        (* x:     3803957176L -> T in Interval32 *)
        (* y:     4209861404L -> T in Interval32 *)
        (* x % y: 3803957176L -> T in Interval32 *)
        (* T in Interval32 is [-2147483648,2147483647] *)
        (* the code below computes [-2147483647,2147483647] for this though which is unsound *)
        top_of ik
      else
        (* If we have definite values, Ints_t.rem will give a definite result.
        * Otherwise we meet with a [range] the result can be in.
        * This range is [0, min xu b] if x is positive, and [max xl -b, min xu b] if x can be negative.
        * The precise bound b is one smaller than the maximum bound. Negative y give the same result as positive. *)
        let pos x = if Ints_t.compare x Ints_t.zero < 0 then Ints_t.neg x else x in
        let b = Ints_t.sub (max (pos yl) (pos yu)) Ints_t.one in
        let range = if Ints_t.compare xl Ints_t.zero>= 0 then Some (Ints_t.zero, min xu b) else Some (max xl (Ints_t.neg b), min xu b) in
        meet ik (bit (fun _ik -> Ints_t.rem) ik x y) range

  let mul ?no_ov ik x y =
    match x, y with
    | None, None -> bot ()
    | None, _ | _, None -> raise (ArithmeticOnIntegerBot (Printf.sprintf "%s op %s" (show x) (show y)))
    | Some (x1,x2), Some (y1,y2) ->
      let x1y1 = (Ints_t.mul x1 y1) in let x1y2 = (Ints_t.mul x1 y2) in
      let x2y1 = (Ints_t.mul x2 y1) in let x2y2 = (Ints_t.mul x2 y2) in
      norm ik @@ Some ((min (min x1y1 x1y2) (min x2y1 x2y2)),
                      (max (max x1y1 x1y2) (max x2y1 x2y2)))

  let rec div ?no_ov ik x y =
    match x, y with
    | None, None -> bot ()
    | None, _ | _, None -> raise (ArithmeticOnIntegerBot (Printf.sprintf "%s op %s" (show x) (show y)))
    | Some (x1,x2), Some (y1,y2) ->
      begin
        let is_zero v = Ints_t.compare v Ints_t.zero = 0 in
        match y1, y2 with
        | l, u when is_zero l && is_zero u -> top_of ik (* TODO warn about undefined behavior *)
        | l, _ when is_zero l              -> div ik (Some (x1,x2)) (Some (Ints_t.one,y2))
        | _, u when is_zero u              -> div ik (Some (x1,x2)) (Some (y1, Ints_t.(neg one)))
        | _ when leq (of_int ik (Ints_t.zero)) (Some (y1,y2)) -> top_of ik
        | _ ->
          let x1y1n = (Ints_t.div x1 y1) in let x1y2n = (Ints_t.div x1 y2) in
          let x2y1n = (Ints_t.div x2 y1) in let x2y2n = (Ints_t.div x2 y2) in
          let x1y1p = (Ints_t.div x1 y1) in let x1y2p = (Ints_t.div x1 y2) in
          let x2y1p = (Ints_t.div x2 y1) in let x2y2p = (Ints_t.div x2 y2) in
          norm ik @@ Some ((min (min x1y1n x1y2n) (min x2y1n x2y2n)),
                        (max (max x1y1p x1y2p) (max x2y1p x2y2p)))
      end
  let ne ik i1 i2 = to_bool_interval (sub ik i1 i2)

  let eq ik (i1: t) (i2: t) = to_bool_interval (lognot ik (sub ik i1 i2))

  let ge ik x y =
    match x, y with
    | None, None -> bot_of ik
    | None, _ | _, None -> raise (ArithmeticOnIntegerBot (Printf.sprintf "%s op %s" (show x) (show y)))
    | Some (x1,x2), Some (y1,y2) ->
      if Ints_t.compare y2 x1 <= 0 then of_bool ik true
      else if Ints_t.compare x2 y1 < 0 then of_bool ik false
      else top_bool

  let le ik x y =
    match x, y with
    | None, None -> bot_of ik
    | None, _ | _, None -> raise (ArithmeticOnIntegerBot (Printf.sprintf "%s op %s" (show x) (show y)))
    | Some (x1,x2), Some (y1,y2) ->
      if Ints_t.compare x2 y1 <= 0 then of_bool ik true
      else if Ints_t.compare  y2 x1 < 0 then of_bool ik false
      else top_bool

  let gt ik x y =
    match x, y with
    | None, None -> bot_of ik
    | None, _ | _, None -> raise (ArithmeticOnIntegerBot (Printf.sprintf "%s op %s" (show x) (show y)))
    | Some (x1,x2), Some (y1,y2) ->
      if Ints_t.compare y2 x1 < 0 then of_bool ik true
      else if Ints_t.compare x2 y1 <= 0 then of_bool ik false
      else top_bool

  let lt ik x y =
    match x, y with
    | None, None -> bot_of ik
    | None, _ | _, None -> raise (ArithmeticOnIntegerBot (Printf.sprintf "%s op %s" (show x) (show y)))
    | Some (x1,x2), Some (y1,y2) ->
      if Ints_t.compare x2 y1 < 0 then of_bool ik true
      else if Ints_t.compare y2 x1 <= 0 then of_bool ik false
      else top_bool

  let invariant c x = failwith "unimplemented"

  let invariant_ikind c ik x =
    let c = Cil.(Lval (BatOption.get c.Invariant.lval)) in
    match x with
    | Some (x1, x2) when Ints_t.compare x1 x2 = 0 ->
      let x1 = Ints_t.to_bigint x1 in
      Invariant.of_exp Cil.(BinOp (Eq, c, kintegerCilint ik x1, intType))
    | Some (x1, x2) ->
      let open Invariant in
      let (x1', x2') = BatTuple.Tuple2.mapn (Ints_t.to_bigint) (x1, x2) in
      (try
        (* Cilfacade.typeOf will fail if c is heap allocated *)
        let i1 = if Ints_t.compare (min_int ik) x1 <> 0 then of_exp Cil.(BinOp (Le, kintegerCilint ik x1', c, intType)) else none in
        let i2 = if Ints_t.compare x2 (max_int ik) <> 0 then of_exp Cil.(BinOp (Le, c, kintegerCilint ik x2', intType)) else none in
        i1 && i2
      with e -> None)
    | None -> None

  let arbitrary () =
    (* TODO: use arbitrary ikind? *)
    let ik = Cil.ILongLong in
    let open QCheck.Iter in
    (* let int_arb = QCheck.map ~rev:Ints_t.to_bigint Ints_t.of_bigint MyCheck.Arbitrary.big_int in *)
    (* TODO: apparently bigints are really slow compared to int64 for domaintest *)
    let int_arb = QCheck.map ~rev:Ints_t.to_int64 Ints_t.of_int64 MyCheck.Arbitrary.int64 in
    let pair_arb = QCheck.pair int_arb int_arb in
    let shrink = function
      | Some (l, u) -> (return None) <+> (MyCheck.shrink pair_arb (l, u) >|= of_interval ik)
      | None -> empty
    in
    QCheck.(set_shrink shrink @@ set_print show @@ map (*~rev:BatOption.get*) (of_interval ik) pair_arb)
  let relift x = x

  let modulo n k =
    let result = Ints_t.rem n k in
    if Ints_t.compare result Ints_t.zero >= 0 then result
    else Ints_t.add result  k

  let refine_with_congruence ik (intv : t) (cong : (int_t * int_t ) option) : t =
    match intv, cong with
    | Some (x, y), Some (c, m) ->
      if Ints_t.equal m Ints_t.zero && (Ints_t.compare c x < 0 || Ints_t.compare c y > 0) then None
      else if Ints_t.equal m Ints_t.zero then
        Some (c, c)
      else
        let rcx =
          if Ints_t.equal x (min_int ik) then x else
            Ints_t.add x (modulo (Ints_t.sub c x) (Ints_t.abs m)) in
        let lcy =
          if Ints_t.equal y (max_int ik) then y else
            Ints_t.sub y (modulo (Ints_t.sub y c) (Ints_t.abs m)) in
        if Ints_t.compare rcx lcy > 0 then None
        else if Ints_t.equal rcx lcy then norm ik @@ Some (rcx, rcx)
        else norm ik @@ Some (rcx, lcy)
    | _ -> None

  let refine_with_congruence ik x y =
    let refn = refine_with_congruence ik x y in
    if M.tracing then M.trace "refine" "int_refine_with_congruence %a %a -> %a\n" pretty x pretty y pretty refn;
    refn

  let refine_with_interval ik a b = meet ik a b

  let refine_with_excl_list ik (intv : t) (excl : (int_t list) option) : t =
    match intv, excl with
    | None, _ | _, None -> intv
    | Some(l, u), Some(ls) ->
      let rec shrink op b =
        let new_b = (op b (Ints_t.of_int(Bool.to_int(List.mem b ls)))) in
           if not (Ints_t.equal b new_b) then shrink op new_b else new_b
          in
       let l' =
       if Ints_t.equal l (min_int ik) then l else
       shrink Ints_t.add l  in
       let u' =
       if Ints_t.equal u (max_int ik) then u else
       shrink Ints_t.sub u in
       norm ik @@ Some(l', u')

  let refine_with_incl_list ik (intv: t) (incl : (int_t list) option) : t =
    match intv, incl with
    | None, _ | _, None -> intv
    | Some(l, u), Some(ls) ->
        let rec min m1 ms = match ms with | [] -> m1 | x::xs -> match m1 with
              | None -> min (Some x) xs | Some m -> if Ints_t.compare m x < 0 then min (Some m) xs else min (Some x) xs in
        let rec max m1 ms = match ms with | [] -> m1 | x::xs -> match m1 with
              | None -> max (Some x) xs | Some m -> if Ints_t.compare m x > 0 then max (Some m) xs else max (Some x) xs in
        match min None ls, max None ls with
        | Some m1, Some m2 -> refine_with_interval ik (Some(l, u)) (Some (m1, m2))
        | _, _-> intv

  let project ik p t = t
end


module IntIkind = struct let ikind () = Cil.IInt end
module Interval =  IntervalFunctor (BI)
module Interval32 = IntDomWithDefaultIkind (IntDomLifter (IntervalFunctor (IntOps.Int64Ops))) (IntIkind)

module Integers(Ints_t : IntOps.IntOps): IkindUnawareS with type t = Ints_t.t and type int_t = Ints_t.t = (* no top/bot, order is <= *)
struct
  include Printable.Std
  let name () = "integers"
  type t = Ints_t.t [@@deriving eq, ord, hash]
  type int_t = Ints_t.t
  let top () = raise Unknown
  let bot () = raise Error
  let top_of ik = top ()
  let bot_of ik = bot ()
  let show (x: Ints_t.t) = if (Ints_t.to_int64 x) = GU.inthack then "*" else Ints_t.to_string x

  include Std (struct type nonrec t = t let name = name let top_of = top_of let bot_of = bot_of let show = show let equal = equal end)
<<<<<<< HEAD

=======
  let hash (x:t) = ((Ints_t.to_int x) - 787) * 17
>>>>>>> 84c1ef9f
  (* is_top and is_bot are never called, but if they were, the Std impl would raise their exception, so we overwrite them: *)
  let is_top _ = false
  let is_bot _ = false

  let equal_to i x = if i > x then `Neq else `Top
  let leq x y = x <= y
  let join x y = if Ints_t.compare x y > 0 then x else y
  let widen = join
  let meet x y = if Ints_t.compare x y > 0 then y else x
  let narrow = meet

  let of_bool x = if x then Ints_t.one else Ints_t.zero
  let to_bool' x = x <> Ints_t.zero
  let to_bool x = Some (to_bool' x)
  let is_bool _ = true
  let of_int  x = x
  let to_int  x = Some x
  let is_int  _ = true

  let neg  = Ints_t.neg
  let add  = Ints_t.add (* TODO: signed overflow is undefined behavior! *)
  let sub  = Ints_t.sub
  let mul  = Ints_t.mul
  let div  = Ints_t.div
  let rem  = Ints_t.rem
  let lt n1 n2 = of_bool (n1 <  n2)
  let gt n1 n2 = of_bool (n1 >  n2)
  let le n1 n2 = of_bool (n1 <= n2)
  let ge n1 n2 = of_bool (n1 >= n2)
  let eq n1 n2 = of_bool (n1 =  n2)
  let ne n1 n2 = of_bool (n1 <> n2)
  let bitnot = Ints_t.bitnot
  let bitand = Ints_t.bitand
  let bitor  = Ints_t.bitor
  let bitxor = Ints_t.bitxor
  let shift_left  n1 n2 = Ints_t.shift_left n1 (Ints_t.to_int n2)
  let shift_right n1 n2 = Ints_t.shift_right n1 (Ints_t.to_int n2)
  let lognot n1    = of_bool (not (to_bool' n1))
  let logand n1 n2 = of_bool ((to_bool' n1) && (to_bool' n2))
  let logor  n1 n2 = of_bool ((to_bool' n1) || (to_bool' n2))
  let cast_to ?torg t x =  failwith @@ "Cast_to not implemented for " ^ (name ()) ^ "."
  let arbitrary () = QCheck.map ~rev:Ints_t.to_int64 Ints_t.of_int64 MyCheck.Arbitrary.int64
end

module FlatPureIntegers: IkindUnawareS with type t = int64 and type int_t = int64 = (* Integers, but raises Unknown/Error on join/meet *)
struct
  include Integers(IntOps.Int64Ops)
  let top () = raise Unknown
  let bot () = raise Error
  let leq = equal
  let pretty_diff () (x,y) = Pretty.dprintf "Integer %a instead of %a" pretty x pretty y
  let join x y = if equal x y then x else top ()
  let meet x y = if equal x y then x else bot ()
end

module Flat (Base: IkindUnawareS) = (* identical to Lift, but goes to `Top/`Bot if Base raises Unknown/Error *)
struct
  type int_t = Base.int_t
  include Lattice.Flat (Base) (struct
      let top_name = "Unknown int"
      let bot_name = "Error int"
    end)

  let top_of ik = top ()
  let bot_of ik = bot ()


  let name () = "flat integers"
  let cast_to ?torg t = function
    | `Lifted x -> `Lifted (Base.cast_to t x)
    | x -> x

  let equal_to i = function
    | `Bot -> failwith "unsupported: equal_to with bottom"
    | `Top -> `Top
    | `Lifted x -> Base.equal_to i x

  let of_int  x = `Lifted (Base.of_int x)
  let to_int  x = match x with
    | `Lifted x -> Base.to_int x
    | _ -> None
  let is_int  x = match x with
    | `Lifted x -> true
    | _ -> false

  let of_bool x = `Lifted (Base.of_bool x)
  let to_bool x = match x with
    | `Lifted x -> Base.to_bool x
    | _ -> None
  let is_bool = is_int

  let to_excl_list x = None
  let of_excl_list ik x = top_of ik
  let is_excl_list x = false
  let to_incl_list x = None
  let of_interval ik x = top_of ik
  let of_congruence ik x = top_of ik
  let starting     ikind x = top_of ikind
  let ending       ikind x = top_of ikind
  let maximal      x = None
  let minimal      x = None

  let lift1 f x = match x with
    | `Lifted x ->
      (try `Lifted (f x) with Unknown -> `Top | Error -> `Bot)
    | x -> x
  let lift2 f x y = match x,y with
    | `Lifted x, `Lifted y ->
      (try `Lifted (f x y) with Unknown -> `Top | Error -> `Bot)
    | `Bot, `Bot -> `Bot
    | _ -> `Top

  let neg  = lift1 Base.neg
  let add  = lift2 Base.add
  let sub  = lift2 Base.sub
  let mul  = lift2 Base.mul
  let div  = lift2 Base.div
  let rem  = lift2 Base.rem
  let lt = lift2 Base.lt
  let gt = lift2 Base.gt
  let le = lift2 Base.le
  let ge = lift2 Base.ge
  let eq = lift2 Base.eq
  let ne = lift2 Base.ne
  let bitnot = lift1 Base.bitnot
  let bitand = lift2 Base.bitand
  let bitor  = lift2 Base.bitor
  let bitxor = lift2 Base.bitxor
  let shift_left  = lift2 Base.shift_left
  let shift_right = lift2 Base.shift_right
  let lognot = lift1 Base.lognot
  let logand = lift2 Base.logand
  let logor  = lift2 Base.logor
end

module Lift (Base: IkindUnawareS) = (* identical to Flat, but does not go to `Top/Bot` if Base raises Unknown/Error *)
struct
  include Lattice.LiftPO (Base) (struct
      let top_name = "MaxInt"
      let bot_name = "MinInt"
    end)
  type int_t = Base.int_t
  let top_of ik = top ()
  let bot_of ik = bot ()
  include StdTop (struct type nonrec t = t let top_of = top_of end)

  let name () = "lifted integers"
  let cast_to ?torg t = function
    | `Lifted x -> `Lifted (Base.cast_to t x)
    | x -> x

  let equal_to i = function
    | `Bot -> failwith "unsupported: equal_to with bottom"
    | `Top -> `Top
    | `Lifted x -> Base.equal_to i x

  let of_int  x = `Lifted (Base.of_int x)
  let to_int  x = match x with
    | `Lifted x -> Base.to_int x
    | _ -> None
  let is_int  x = match x with
    | `Lifted x -> true
    | _ -> false

  let of_bool x = `Lifted (Base.of_bool x)
  let to_bool x = match x with
    | `Lifted x -> Base.to_bool x
    | _ -> None
  let is_bool = is_int

  let lift1 f x = match x with
    | `Lifted x -> `Lifted (f x)
    | x -> x
  let lift2 f x y = match x,y with
    | `Lifted x, `Lifted y -> `Lifted (f x y)
    | `Bot, `Bot -> `Bot
    | _ -> `Top

  let neg  = lift1 Base.neg
  let add  = lift2 Base.add
  let sub  = lift2 Base.sub
  let mul  = lift2 Base.mul
  let div  = lift2 Base.div
  let rem  = lift2 Base.rem
  let lt = lift2 Base.lt
  let gt = lift2 Base.gt
  let le = lift2 Base.le
  let ge = lift2 Base.ge
  let eq = lift2 Base.eq
  let ne = lift2 Base.ne
  let bitnot = lift1 Base.bitnot
  let bitand = lift2 Base.bitand
  let bitor  = lift2 Base.bitor
  let bitxor = lift2 Base.bitxor
  let shift_left  = lift2 Base.shift_left
  let shift_right = lift2 Base.shift_right
  let lognot = lift1 Base.lognot
  let logand = lift2 Base.logand
  let logor  = lift2 Base.logor
end

module Flattened = Flat (Integers(IntOps.Int64Ops))
module FlattenedBI = Flat (Integers(IntOps.BigIntOps))
module Lifted    = Lift (Integers(IntOps.Int64Ops))

module Reverse (Base: IkindUnawareS) =
struct
  include Base
  include (Lattice.Reverse (Base) : Lattice.S with type t := Base.t)
end

module BigInt = struct
  include  BI
  let name () = "BigIntPrintable"
  let top () = raise Unknown
  let bot () = raise Error
  let top_of ik = top ()
  let bot_of ik = bot ()
  let cast_to ik x = Size.cast ik x
  let to_bool x = Some (not (BI.equal (BI.zero) x))

  let show x = BI.to_string x
  include Std (struct type nonrec t = t let name = name let top_of = top_of let bot_of = bot_of let show = show let equal = equal end)
  (* TODO: throws if x too big, used to be overridden with Hashtbl.hash by include Std anyway *)
  (* let hash x = (BI.to_int x) * 2147483647 *)
  let arbitrary () = QCheck.map ~rev:to_int64 of_int64 QCheck.int64
end

module BISet = struct
  include SetDomain.Make(BigInt)
  let is_singleton s = cardinal s = 1
end

(* The module [Exclusion] constains common functionality about handling of exclusion sets between [DefExc] and [Enums] *)
module Exclusion =
struct
  module R = Interval32
  module I = BI
  (* We use these types for the functions in this module to make the intended meaning more explicit *)
  type t = Exc of BISet.t * Interval32.t
  type inc = Inc of BISet.t
  let max_of_range r = Size.max_from_bit_range (Option.get (R.maximal r))
  let min_of_range r = Size.min_from_bit_range (Option.get (R.minimal r))
  let cardinality_of_range r = BI.add BI.one (BI.add (BI.neg (min_of_range r)) (max_of_range r))

  let cardinality_BISet s =
    BI.of_int (BISet.cardinal s)

  let leq_excl_incl (Exc (xs, r)) (Inc ys) =
    (* For a <= b to hold, the cardinalities must fit, i.e. |a| <= |b|, which implies |min_r, max_r| - |xs| <= |ys|. We check this first. *)
    let lower_bound_cardinality_a = BI.sub (cardinality_of_range r) (cardinality_BISet xs) in
    let card_b = cardinality_BISet ys in
    if I.compare lower_bound_cardinality_a card_b > 0 then
      false
    else (* The cardinality did fit, so we check for all elements that are represented by range r, whether they are in (xs union ys) *)
      let min_a = min_of_range r in
      let max_a = max_of_range r in
      GU.for_all_in_range (min_a, max_a) (fun el -> BISet.mem el xs || BISet.mem el ys)

  let leq (Exc (xs, r)) (Exc (ys, s)) =
    let min_a, max_a = min_of_range r, max_of_range r in
    let excluded_check = BISet.for_all (fun y -> BISet.mem y xs || I.compare y min_a < 0 || I.compare y max_a > 0) ys in (* if true, then the values ys, that are not in b, also do not occur in a *)
    if not excluded_check
    then false
    else begin (* Check whether all elements that are in the range r, but not in s, are in xs, i.e. excluded. *)
      if R.leq r s then true
      else begin if I.compare (cardinality_BISet xs) (I.sub (cardinality_of_range r) (cardinality_of_range s)) >= 0 (* Check whether the number of excluded elements in a is as least as big as |min_r, max_r| - |min_s, max_s| *)
        then
          let min_b, max_b = min_of_range s, max_of_range s in
          let leq1 = (* check whether the elements in [r_l; s_l-1] are all in xs, i.e. excluded *)
            if I.compare min_a min_b < 0 then
              GU.for_all_in_range (min_a, BI.sub min_b BI.one) (fun x -> BISet.mem x xs)
            else
              true
          in
          let leq2 () = (* check whether the elements in [s_u+1; r_u] are all in xs, i.e. excluded *)
            if I.compare max_b max_a < 0 then
              GU.for_all_in_range (BI.add max_b BI.one, max_a) (fun x -> BISet.mem x xs)
            else
              true
          in
          leq1 && (leq2 ())
        else
          false
      end
    end
end

module DefExc : S with type int_t = BigInt.t = (* definite or set of excluded values *)
struct
  module S = BISet
  module R = Interval32 (* range for exclusion *)

  (* Ikind used for intervals representing the domain *)
  let range_ikind = Cil.IInt
  let size t = R.of_interval range_ikind (let a,b = Size.bits_i64 t in Int64.neg a,b)


  type t = [
    | `Excluded of S.t * R.t
    | `Definite of BigInt.t
    | `Bot
  ] [@@deriving eq, ord, hash]
  type int_t = BigInt.t
  let name () = "def_exc"


  let top_range = R.of_interval range_ikind (-99L, 99L) (* Since there is no top ikind we use a range that includes both ILongLong [-63,63] and IULongLong [0,64]. Only needed for intermediate range computation on longs. Correct range is set by cast. *)
  let top () = `Excluded (S.empty (), top_range)
  let bot () = `Bot
  let top_of ik = `Excluded (S.empty (), size ik)
  let bot_of ik = bot ()



  let show x =
    let short_size x = "("^R.show x^")" in
    match x with
    | `Bot -> "Error int"
    | `Definite x -> BigInt.show x
    (* Print the empty exclusion as if it was a distinct top element: *)
    | `Excluded (s,l) when S.is_empty s -> "Unknown int" ^ short_size l
    (* Prepend the exclusion sets with something: *)
    | `Excluded (s,l) -> "Not " ^ S.show s ^ short_size l
<<<<<<< HEAD

  include Std (struct type nonrec t = t let name = name let top_of = top_of let bot_of = bot_of let show = show let equal = equal end)

=======

  include Std (struct type nonrec t = t let name = name let top_of = top_of let bot_of = bot_of let show = show let equal = equal end)
  let hash (x:t) =
    match x with
    | `Excluded (s,r) -> S.hash s + R.hash r
    | `Definite i -> 83*BigInt.hash i
    | `Bot -> 61426164

>>>>>>> 84c1ef9f
  let maximal = function
    | `Definite x -> Some x
    | `Excluded (s,r) -> Some (Exclusion.max_of_range r)
    | `Bot -> None

  let minimal = function
    | `Definite x -> Some x
    | `Excluded (s,r) -> Some (Exclusion.min_of_range r)
    | `Bot -> None

  let in_range r i =
    let lowerb = Exclusion.min_of_range r in
    if BI.compare i BI.zero < 0  then BI.compare lowerb i <= 0
    else (
      let upperb = Exclusion.max_of_range r in
      BI.compare i upperb <= 0
    )

  let is_top x = x = top ()

  let equal_to i = function
  | `Bot -> failwith "unsupported: equal_to with bottom"
  | `Definite x -> if i = x then `Eq else `Neq
  | `Excluded (s,r) -> if S.mem i s then `Neq else `Top

  let top_of ik = `Excluded (S.empty (), size ik)
  let cast_to ?torg ?no_ov ik = function
    | `Excluded (s,r) ->
      let r' = size ik in
      `Excluded (
        if R.leq r r' then (* upcast -> no change *)
          s, r
        else (* downcast: may overflow *)
          (* let s' = S.map (BigInt.cast_to ik) s in *)
          (* We want to filter out all i in s' where (t)x with x in r could be i. *)
          (* Since this is hard to compute, we just keep all i in s' which overflowed, since those are safe - all i which did not overflow may now be possible due to overflow of r. *)
          (* S.diff s' s, r' *)
          (* The above is needed for test 21/03, but not sound! See example https://github.com/goblint/analyzer/pull/95#discussion_r483023140 *)
          S.empty (), r'
      )
    | `Definite x -> `Definite (BigInt.cast_to ik x)
    | `Bot -> `Bot

    (* Wraps definite values and excluded values according to the ikind.
     * For an `Excluded s,r , assumes that r is already an overapproximation of the range of possible values.
     * r might be larger than the possible range of this type; the range of the returned `Excluded set will be within the bounds of the ikind.
     *)
    let norm ik v =
      match v with
      | `Excluded (s, r) ->
        let possibly_overflowed = not (R.leq r (size ik)) in
        (* If no overflow occurred, just return x *)
        if not possibly_overflowed then (
          v
        )
        (* Else, if an overflow might have occurred but we should just ignore it *)
        else if should_ignore_overflow ik then (
          let r = size ik in
          (* filter out excluded elements that are not in the range *)
          let mapped_excl = S.filter (in_range r) s in
          `Excluded (mapped_excl, r)
        )
        (* Else, if an overflow occurred that we should not treat with wrap-around, go to top *)
        else if not (should_wrap ik) then (
          top_of ik
        ) else (
          (* Else an overflow occurred that we should treat with wrap-around *)
          let r = size ik in
          (* Perform a wrap-around for unsigned values and for signed values (if configured). *)
          let mapped_excl = S.map (fun excl -> BigInt.cast_to ik excl) s in
          `Excluded (mapped_excl, r)
        )
      | `Definite x ->
        let min, max = Size.range ik in
        (* Perform a wrap-around for unsigned values and for signed values (if configured). *)
        if should_wrap ik then (
          cast_to ik v
        )
        else if BigInt.compare min x <= 0 && BigInt.compare x max <= 0 then (
          v
        )
        else if should_ignore_overflow ik then (
          M.warn ~category:M.Category.Integer.overflow "DefExc: Value was outside of range, indicating overflow, but 'sem.int.signed_overflow' is 'assume_none' -> Returned Bot";
          `Bot
        )
        else (
          top_of ik
        )
      | `Bot -> `Bot

  let leq x y = match (x,y) with
    (* `Bot <= x is always true *)
    | `Bot, _ -> true
    (* Anything except bot <= bot is always false *)
    | _, `Bot -> false
    (* Two known values are leq whenever equal *)
    | `Definite (x: int_t), `Definite y -> x = y
    (* A definite value is leq all exclusion sets that don't contain it *)
    | `Definite x, `Excluded (s,r) -> in_range r x && not (S.mem x s)
    (* No finite exclusion set can be leq than a definite value *)
    | `Excluded (xs, xr), `Definite d ->
      Exclusion.(leq_excl_incl (Exc (xs, xr)) (Inc (S.singleton d)))
    | `Excluded (xs,xr), `Excluded (ys,yr) ->
      Exclusion.(leq (Exc (xs,xr)) (Exc (ys, yr)))

  let join' ?range ik x y =
    match (x,y) with
    (* The least upper bound with the bottom element: *)
    | `Bot, x -> x
    | x, `Bot -> x
    (* The case for two known values: *)
    | `Definite (x: int_t), `Definite y ->
      (* If they're equal, it's just THAT value *)
      if x = y then `Definite x
      (* Unless one of them is zero, we can exclude it: *)
      else
        let a,b = Size.min_range_sign_agnostic x, Size.min_range_sign_agnostic y in
        let r = R.join (R.of_interval range_ikind a) (R.of_interval range_ikind b) in
        `Excluded ((if BI.equal x BI.zero || BI.equal y BI.zero then S.empty () else S.singleton BI.zero), r)
    (* A known value and an exclusion set... the definite value should no
     * longer be excluded: *)
    | `Excluded (s,r), `Definite x
    | `Definite x, `Excluded (s,r) ->
      if not (in_range r x) then
        let a = R.of_interval range_ikind (Size.min_range_sign_agnostic x) in
        `Excluded (S.remove x s, R.join a r)
      else
        `Excluded (S.remove x s, r)
    (* For two exclusion sets, only their intersection can be excluded: *)
    | `Excluded (x,wx), `Excluded (y,wy) -> `Excluded (S.inter x y, range |? R.join wx wy)

  let join ik = join' ik

  let widen ik x y =
    if get_bool "ana.int.def_exc_widen_by_join" then
      join' ik x y
    else if equal x y then
      x
    else
      join' ~range:(size ik) ik x y


  let meet ik x y =
    match (x,y) with
    (* Greatest LOWER bound with the least element is trivial: *)
    | `Bot, _ -> `Bot
    | _, `Bot -> `Bot
    (* Definite elements are either equal or the glb is bottom *)
    | `Definite x, `Definite y -> if x = y then `Definite x else `Bot
    (* The glb of a definite element and an exclusion set is either bottom or
     * just the element itself, if it isn't in the exclusion set *)
    | `Excluded (s,r), `Definite x
    | `Definite x, `Excluded (s,r) -> if S.mem x s || not (in_range r x) then `Bot else `Definite x
    (* The greatest lower bound of two exclusion sets is their union, this is
     * just DeMorgans Law *)
    | `Excluded (x,r1), `Excluded (y,r2) ->
      let r' = R.meet r1 r2 in
      let s' = S.union x y |> S.filter (in_range r') in
      `Excluded (s', r')

  let narrow ik x y = x

  let of_int ik x = norm ik @@ `Definite x
  let to_int x = match x with
    | `Definite x -> Some x
    | _ -> None
  let is_int  x = match x with
    | `Definite x -> true
    | _ -> false

  let from_excl ikind (s: S.t) = norm ikind @@ `Excluded (s, size ikind)
  let not_zero ikind = from_excl ikind (S.singleton BI.zero)

  let of_bool_cmp ik x = of_int ik (if x then BI.one else BI.zero)
  let of_bool = of_bool_cmp
  let to_bool x =
    match x with
    | `Definite x -> BigInt.to_bool x
    | `Excluded (s,r) when S.mem BI.zero s -> Some true
    | _ -> None
  let is_bool x =
    match x with
    | `Definite x -> true
    | `Excluded (s,r) -> S.mem BI.zero s
    | _ -> false

  let of_interval ik (x,y) = if BigInt.compare x y = 0 then of_int ik x else top_of ik

  let starting ikind x = if BigInt.compare x BigInt.zero > 0 then not_zero ikind else top_of ikind
  let ending ikind x = if BigInt.compare x BigInt.zero < 0 then not_zero ikind else top_of ikind

  let of_excl_list t l =
    let r = size t in (* elements in l are excluded from the full range of t! *)
    `Excluded (List.fold_right S.add l (S.empty ()), r)
  let is_excl_list l = match l with `Excluded _ -> true | _ -> false
  let to_excl_list x = match x with
    | `Definite _ -> None
    | `Excluded (s,r) -> Some (S.elements s)
    | `Bot -> None

  let to_incl_list x = match x with
    | `Definite x -> Some [x]
    | `Excluded _ -> None
    | `Bot -> None

  let apply_range f r = (* apply f to the min/max of the old range r to get a new range *)
    (* If the Int64 might overflow on us during computation, we instead go to top_range *)
    match R.minimal r, R.maximal r with
    | _ ->
      let rf m = (size % Size.min_for % f) (m r) in
      let r1, r2 = rf Exclusion.min_of_range, rf Exclusion.max_of_range in
      R.join r1 r2

  (* Default behaviour for unary operators, simply maps the function to the
   * DefExc data structure. *)
  let lift1 f ik x = match x with
    | `Excluded (s,r) ->
      let s' = S.map f s in
      `Excluded (s', apply_range f r)
    | `Definite x -> `Definite (f x)
    | `Bot -> `Bot

  let lift2 f ik x y = norm ik (match x,y with
    (* We don't bother with exclusion sets: *)
    | `Excluded _, `Definite _
    | `Definite _, `Excluded _
    | `Excluded _, `Excluded _ -> top ()
    (* The good case: *)
    | `Definite x, `Definite y ->
      (try `Definite (f x y) with | Division_by_zero -> top ())
    | `Bot, `Bot -> `Bot
    | _ ->
      (* If only one of them is bottom, we raise an exception that eval_rv will catch *)
      raise (ArithmeticOnIntegerBot (Printf.sprintf "%s op %s" (show x) (show y))))

  (* Default behaviour for binary operators that are injective in either
   * argument, so that Exclusion Sets can be used: *)
  let lift2_inj f ik x y =
    let def_exc f x s r = `Excluded (S.map (f x) s, apply_range (f x) r) in
    norm ik @@
      match x,y with
      (* If both are exclusion sets, there isn't anything we can do: *)
      | `Excluded _, `Excluded _ -> top ()
      (* A definite value should be applied to all members of the exclusion set *)
      | `Definite x, `Excluded (s,r) -> def_exc f x s r
      (* Same thing here, but we should flip the operator to map it properly *)
      | `Excluded (s,r), `Definite x -> def_exc (Batteries.flip f) x s r
      (* The good case: *)
      | `Definite x, `Definite y -> `Definite (f x y)
      | `Bot, `Bot -> `Bot
      | _ ->
        (* If only one of them is bottom, we raise an exception that eval_rv will catch *)
        raise (ArithmeticOnIntegerBot (Printf.sprintf "%s op %s" (show x) (show y)))

  (* The equality check: *)
  let eq ik x y = match x,y with
    (* Not much to do with two exclusion sets: *)
    | `Excluded _, `Excluded _ -> top ()
    (* Is x equal to an exclusion set, if it is a member then NO otherwise we
     * don't know: *)
    | `Definite x, `Excluded (s,r) -> if S.mem x s then of_bool IInt false else top ()
    | `Excluded (s,r), `Definite x -> if S.mem x s then of_bool IInt false else top ()
    (* The good case: *)
    | `Definite x, `Definite y -> of_bool IInt (x = y)
    | `Bot, `Bot -> `Bot
    | _ ->
      (* If only one of them is bottom, we raise an exception that eval_rv will catch *)
      raise (ArithmeticOnIntegerBot (Printf.sprintf "%s op %s" (show x) (show y)))

  (* The inequality check: *)
  let ne ik x y = match x,y with
    (* Not much to do with two exclusion sets: *)
    | `Excluded _, `Excluded _ -> top ()
    (* Is x unequal to an exclusion set, if it is a member then Yes otherwise we
     * don't know: *)
    | `Definite x, `Excluded (s,r) -> if S.mem x s then of_bool IInt true else top ()
    | `Excluded (s,r), `Definite x -> if S.mem x s then of_bool IInt true else top ()
    (* The good case: *)
    | `Definite x, `Definite y -> of_bool IInt (x <> y)
    | `Bot, `Bot -> `Bot
    | _ ->
      (* If only one of them is bottom, we raise an exception that eval_rv will catch *)
      raise (ArithmeticOnIntegerBot (Printf.sprintf "%s op %s" (show x) (show y)))

  let neg ?no_ov ik (x :t) = norm ik @@ lift1 BigInt.neg ik x
  let add ?no_ov ik x y = norm ik @@ lift2_inj BigInt.add ik x y

  let sub ?no_ov ik x y = norm ik @@ lift2_inj BigInt.sub ik x y
  let mul ?no_ov ik x y = norm ik @@ match x, y with
    | `Definite z, (`Excluded _ | `Definite _) when BigInt.equal z BigInt.zero -> x
    | (`Excluded _ | `Definite _), `Definite z when BigInt.equal z BigInt.zero -> y
    | `Definite a, `Excluded (s,r)
    (* Integer multiplication with even numbers is not injective. *)
    (* Thus we cannot exclude the values to which the exclusion set would be mapped to. *)
    | `Excluded (s,r),`Definite a when BigInt.equal (BigInt.rem a (BigInt.of_int 2)) BigInt.zero -> `Excluded (S.empty (), apply_range (BigInt.mul a) r)
    | _ -> lift2_inj BigInt.mul ik x y
  let div ?no_ov ik x y = lift2 BigInt.div ik x y
  let rem ik x y = lift2 BigInt.rem ik x y
  let lt ik = lift2 BigInt.lt ik
  let gt ik = lift2 BigInt.gt ik
  let le ik = lift2 BigInt.le ik
  let ge ik = lift2 BigInt.ge ik
  let bitnot = lift1 BigInt.bitnot
  let bitand = lift2 BigInt.bitand
  let bitor  = lift2 BigInt.bitor
  let bitxor = lift2 BigInt.bitxor

  let shift (shift_op: int_t -> int -> int_t) (ik: Cil.ikind) (x: t) (y: t) =
    (* BigInt only accepts int as second argument for shifts; perform conversion here *)
    let shift_op_big_int a (b: int_t) =
      let (b : int) = BI.to_int b in
      shift_op a b
    in
    (* If one of the parameters of the shift is negative, the result is undefined *)
    let x_min = minimal x in
    let y_min = minimal y in
    if x_min = None || y_min = None || BI.compare (Option.get x_min) BI.zero < 0 || BI.compare (Option.get y_min) BI.zero < 0 then
      top_of ik
    else
      norm ik @@ lift2 shift_op_big_int ik x y

  let shift_left =
    shift BigInt.shift_left

  let shift_right =
    shift BigInt.shift_right
  (* TODO: lift does not treat Not {0} as true. *)
  let logand = lift2 BigInt.logand
  let logor  = lift2 BigInt.logor
  let lognot ik = eq ik (of_int ik BigInt.zero)

  let invariant_ikind c ik (x:t) =
    let c = Cil.(Lval (BatOption.get c.Invariant.lval)) in
    match x with
    | `Definite x -> Invariant.of_exp Cil.(BinOp (Eq, c, kintegerCilint ik x, intType))
    | `Excluded (s, _) ->
      S.fold (fun x a ->
          let i = Invariant.of_exp Cil.(BinOp (Ne, c, kintegerCilint ik x, intType)) in
          Invariant.(a && i)
        ) s Invariant.none
    | `Bot -> Invariant.none

  let arbitrary () =
    let open QCheck.Iter in
    let excluded s = `Excluded (s, size Cil.ILongLong) in (* S TODO: non-fixed range *)
    let definite x = `Definite x in
    let shrink = function
      | `Excluded (s, _) -> MyCheck.shrink (S.arbitrary ()) s >|= excluded (* S TODO: possibly shrink excluded to definite *)
      | `Definite x -> (return `Bot) <+> (MyCheck.shrink (BigInt.arbitrary ()) x >|= definite)
      | `Bot -> empty
    in
    QCheck.frequency ~shrink ~print:show [
      20, QCheck.map excluded (S.arbitrary ());
      10, QCheck.map definite (BigInt.arbitrary ());
      1, QCheck.always `Bot
    ] (* S TODO: decide frequencies *)

  let refine_with_congruence ik a b = a
  let refine_with_interval ik a b = match a, b with
    | x, Some(i) -> meet ik x (of_interval ik i)
    | _ -> a
  let refine_with_excl_list ik a b = match a, b with
  | `Excluded (s, r), Some(ls) -> meet ik (`Excluded (s, r)) (of_excl_list ik ls)
  | _ -> a
  let refine_with_incl_list ik a b = a

  let project ik p t = t
end

(* BOOLEAN DOMAINS *)

module type BooleansNames =
sig
  val truename: string
  val falsename: string
end

module MakeBooleans (N: BooleansNames) =
struct
  type int_t = IntOps.Int64Ops.t
  type t = bool [@@deriving eq, ord, hash, to_yojson]
  let name () = "booleans"
  let top () = true
  let bot () = false
  let top_of ik = top ()
  let bot_of ik = bot ()
  let show x = if x then N.truename else N.falsename
  include Std (struct type nonrec t = t let name = name let top_of = top_of let bot_of = bot_of let show = show let equal = equal end)
  let is_top x = x (* override Std *)

  let equal_to i x = if x then `Top else failwith "unsupported: equal_to with bottom"
  let cast_to ?torg _ x = x (* ok since there's no smaller ikind to cast to *)

  let leq x y = not x || y
  let join = (||)
  let widen = join
  let meet = (&&)
  let narrow = meet

  let of_bool x = x
  let to_bool x = Some x
  let is_bool x = not x
  let of_int x  = x = Int64.zero
  let to_int x  = if x then None else Some Int64.zero
  let is_int x  = not x

  let neg x = x
  let add x y = x || y
  let sub x y = x || y
  let mul x y = x && y
  let div x y = true
  let rem x y = true
  let lt n1 n2 = true
  let gt n1 n2 = true
  let le n1 n2 = true
  let ge n1 n2 = true
  let eq n1 n2 = true
  let ne n1 n2 = true
  let bitnot x = true
  let bitand x y = x && y
  let bitor  x y = x || y
  let bitxor x y = x && not y || not x && y
  let shift_left  n1 n2 = n1
  let shift_right n1 n2 = n1
  let lognot = (not)
  let logand = (&&)
  let logor  = (||)
  let arbitrary () = QCheck.bool
end

module Booleans = MakeBooleans (
  struct
    let truename = "True"
    let falsename = "False"
  end)

(* Inclusion/Exclusion sets. Go to top on arithmetic operations (except for some easy cases, e.g. multiplication with 0). Joins on widen, i.e. precise integers as long as not derived from arithmetic expressions. *)
module Enums : S with type int_t = BigInt.t = struct
  open Batteries
  module I = BigInt
  module R = Interval32 (* range for exclusion *)

  let range_ikind = Cil.IInt
  let size t = R.of_interval range_ikind (let a,b = Size.bits_i64 t in Int64.neg a,b)

  type t = Inc of BISet.t | Exc of BISet.t * R.t [@@deriving eq, ord, hash] (* inclusion/exclusion set *)

  type int_t = BI.t
  let name () = "enums"
  let bot () = failwith "bot () not implemented for Enums"
  let top_of ik = Exc (BISet.empty (), size ik)
  let top () = failwith "top () not implemented for Enums"
  let bot_of ik = Inc (BISet.empty ())
  let top_bool = Inc (BISet.of_list [I.zero; I.one])

  let min_int ik = I.of_bigint @@ fst @@ Size.range ik
  let max_int ik = I.of_bigint @@ snd @@ Size.range ik
(*
  let max_of_range r = Size.max_from_bit_range (Option.get (R.maximal r))
  let min_of_range r = Size.min_from_bit_range (Option.get (R.minimal r))
  let cardinality_of_range r = I.add (I.neg (min_of_range r)) (max_of_range r) *)
  let value_in_range (min, max) v = I.compare min v <= 0 && I.compare v max <= 0

  let show = function
    | Inc xs when BISet.is_empty xs -> "bot"
    | Inc xs -> "{" ^ (String.concat ", " (List.map I.show (BISet.elements  xs))) ^ "}"
    | Exc (xs,r) -> "not {" ^ (String.concat ", " (List.map I.show (BISet.elements xs))) ^ "} " ^ "("^R.show r^")"

  include Std (struct type nonrec t = t let name = name let top_of = top_of let bot_of = bot_of let show = show let equal = equal end)

  (* Normalization function for enums, that handles overflows for Inc.
     As we do not compute on Excl, we do not have to perform any overflow handling for it. *)
  let norm ikind v =
    let min, max = min_int ikind, max_int ikind in
    (* Whether the value v lies within the values of the specified ikind. *)
    let value_in_ikind v =
      I.compare min v <= 0 && I.compare v max <= 0
    in
    match v with
    | Inc xs when BISet.for_all value_in_ikind xs -> v
    | Inc xs ->
      if should_wrap ikind then
        Inc (BISet.map (BigInt.cast_to ikind) xs)
      else if should_ignore_overflow ikind then
        Inc (BISet.filter value_in_ikind xs)
      else
        top_of ikind
    | Exc (xs, r) -> v
  (* The following assert should hold for Exc, therefore we do not have to overflow handling / normalization for it:
     let range_in_ikind r =
      R.leq r (size ikind)
     in
     let r_min, r_max = min_of_range r, max_of_range r in
     assert (range_in_ikind r && BISet.for_all (value_in_range (r_min, r_max)) xs); *)

  let equal_to i = function
    | Inc x ->
      if BISet.mem i x then
        if BISet.is_singleton x then `Eq
        else `Top
      else `Neq
    | Exc (x, r) ->
      if BISet.mem i x then `Neq
      else `Top

  let cast_to ?torg ?no_ov ik v = norm ik @@ match v with
    | Exc (s,r) ->
      let r' = size ik in
      if R.leq r r' then (* upcast -> no change *)
        Exc (s, r)
      else (* downcast: may overflow *)
        Exc ((BISet.empty ()), r')
    | Inc xs ->
      let casted_xs = BISet.map (BigInt.cast_to ik) xs in
      if Cil.isSigned ik && not (BISet.equal xs casted_xs)
        then top_of ik (* When casting into a signed type and the result does not fit, the behavior is implementation-defined *)
        else Inc casted_xs

  let of_int ikind x = cast_to ikind (Inc (BISet.singleton x))

  let of_interval ik (x,y) = if x = y then of_int ik x else top_of ik

  let join ik = curry @@ function
    | Inc x, Inc y -> Inc (BISet.union x y)
    | Exc (x,r1), Exc (y,r2) -> Exc (BISet.inter x y, R.join r1 r2)
    | Exc (x,r), Inc y
    | Inc y, Exc (x,r) ->
      let r = if BISet.is_empty y
        then r
        else
          let (min_el_range, max_el_range) = Tuple2.mapn (fun x -> R.of_interval range_ikind (Size.min_range_sign_agnostic x)) (BISet.min_elt y, BISet.max_elt y) in
          let range = R.join min_el_range max_el_range in
          R.join r range
      in
      Exc (BISet.diff x y, r)

  let meet ikind = curry @@ function
    | Inc x, Inc y -> Inc (BISet.inter x y)
    | Exc (x,r1), Exc (y,r2) ->
      let r = R.meet r1 r2 in
      let r_min, r_max = Exclusion.min_of_range r, Exclusion.max_of_range r in
      let filter_by_range = BISet.filter (value_in_range (r_min, r_max)) in
      (* We remove those elements from the exclusion set that do not fit in the range anyway *)
      let excl = BISet.union (filter_by_range x) (filter_by_range y) in
      Exc (excl, r)
    | Inc x, Exc (y,r)
    | Exc (y,r), Inc x -> Inc (BISet.diff x y)

  let widen = join
  let narrow = meet
  let leq a b =
    match a, b with
    | Inc xs, Exc (ys, r) ->
      if BISet.is_empty xs
      then true
      else
        let min_b, max_b = Exclusion.min_of_range r, Exclusion.max_of_range r in
        let min_a, max_a = BISet.min_elt xs, BISet.max_elt xs in
        (* Check that the xs fit into the range r  *)
        I.compare min_b min_a <= 0 && I.compare max_a max_b <= 0 &&
        (* && check that none of the values contained in xs is excluded, i.e. contained in ys. *)
        BISet.for_all (fun x -> not (BISet.mem x ys)) xs
    | Inc xs, Inc ys ->
      BISet.subset xs ys
    | Exc (xs, r), Exc (ys, s) ->
      Exclusion.(leq (Exc (xs, r)) (Exc (ys, s)))
    | Exc (xs, r), Inc ys ->
      Exclusion.(leq_excl_incl (Exc (xs, r)) (Inc ys))

  let handle_bot x y f = match is_bot x, is_bot y with
    | false, false -> f ()
    | true, false
    | false, true -> raise (ArithmeticOnIntegerBot (Printf.sprintf "%s op %s" (show x) (show y)))
    | true, true -> Inc (BISet.empty ())

  let lift1 f ikind v = norm ikind @@ match v with
    | Inc x when BISet.is_empty x -> v (* Return bottom when value is bottom *)
    | Inc x when BISet.is_singleton x -> Inc (BISet.singleton (f (BISet.choose x)))
    | _ -> top_of ikind

  let lift2 f (ikind: Cil.ikind) u v =
    handle_bot u v (fun () ->
      norm ikind @@ match u, v with
      | Inc x,Inc y when BISet.is_singleton x && BISet.is_singleton y -> Inc (BISet.singleton (f (BISet.choose x) (BISet.choose y)))
      | _,_ -> top_of ikind)

  let lift2 f ikind a b =
    try lift2 f ikind a b with Division_by_zero -> top_of ikind

  let neg ?no_ov = lift1 I.neg
  let add ?no_ov ikind = curry @@ function
    | Inc z,x when BISet.is_singleton z && BISet.choose z = BI.zero -> x
    | x,Inc z when BISet.is_singleton z && BISet.choose z = BI.zero -> x
    | x,y -> lift2 I.add ikind x y
  let sub ?no_ov = lift2 I.sub
  let mul ?no_ov ikind a b =
    match a, b with
    | Inc one,x when BISet.is_singleton one && BISet.choose one = BI.one -> x
    | x,Inc one when BISet.is_singleton one && BISet.choose one = BI.one -> x
    | Inc zero,_ when BISet.is_singleton zero && BISet.choose zero = BI.zero -> a
    | _,Inc zero when BISet.is_singleton zero && BISet.choose zero = BI.zero -> b
    | x,y -> lift2 I.mul ikind x y

  let div ?no_ov ikind a b = match a, b with
    | x,Inc one when BISet.is_singleton one && BISet.choose one = BI.one -> x
    | _,Inc zero when BISet.is_singleton zero && BISet.choose zero = BI.zero -> top_of ikind
    | Inc zero,_ when BISet.is_singleton zero && BISet.choose zero = BI.zero -> a
    | x,y -> lift2 I.div ikind x y

  let rem = lift2 I.rem

  let bitnot = lift1 BigInt.bitnot
  let bitand = lift2 BigInt.bitand
  let bitor  = lift2 BigInt.bitor
  let bitxor = lift2 BigInt.bitxor

  let shift (shift_op: int_t -> int -> int_t) (ik: Cil.ikind) (x: t) (y: t) =
    handle_bot x y (fun () ->
      (* BigInt only accepts int as second argument for shifts; perform conversion here *)
      let shift_op_big_int a (b: int_t) =
        let (b : int) = BI.to_int b in
        shift_op a b
      in
      (* If one of the parameters of the shift is negative, the result is undefined *)
      let x_min = minimal x in
      let y_min = minimal y in
      if x_min = None || y_min = None || BI.compare (Option.get x_min) BI.zero < 0 || BI.compare (Option.get y_min) BI.zero < 0 then
        top_of ik
      else
        lift2 shift_op_big_int ik x y)

  let shift_left =
    shift BigInt.shift_left

  let shift_right =
    shift BigInt.shift_right

  let of_bool ikind x = Inc (BISet.singleton (if x then BI.one else BI.zero))
  let to_bool  = function
    | Inc e when BISet.is_empty e -> None
    | Exc (e,_) when BISet.is_empty e -> None
    | Inc zero when BISet.is_singleton zero && BISet.choose zero = BI.zero -> Some false
    | Inc xs when BISet.for_all ((<>) BI.zero) xs -> Some true
    | Exc (xs,_) when BISet.exists ((=) BI.zero) xs -> Some true
    | _ -> None
  let is_bool = BatOption.is_some % to_bool
  let to_int = function Inc x when BISet.is_singleton x -> Some (BISet.choose x) | _ -> None
  let is_int = BatOption.is_some % to_int

  let to_excl_list = function Exc (x,r) when not (BISet.is_empty x) -> Some (BISet.elements x) | _ -> None
  let of_excl_list ik xs =
    let min_ik, max_ik = Size.range ik in
    let exc = BISet.of_list @@ List.filter (value_in_range (min_ik, max_ik)) xs in
    Exc (exc, size ik)
  let is_excl_list = BatOption.is_some % to_excl_list
  let to_incl_list = function Inc s when not (BISet.is_empty s) -> Some (BISet.elements s) | _ -> None

  let starting     ikind x = top_of ikind
  let ending       ikind x = top_of ikind

  let lognot ik x =
    if is_bot x
    then x
    else
      match to_bool x with
       | Some b -> of_bool ik (not b)
       | None -> top_bool

  let logand = lift2 I.logand
  let logor  = lift2 I.logor
  let maximal = function
    | Inc xs when not (BISet.is_empty xs) -> Some (BISet.max_elt xs)
    | Exc (excl,r) ->
      let rec decrement_while_contained v =
        if BISet.mem v excl
        then decrement_while_contained (BI.sub v (BI.one))
        else v
      in
      let range_max = Exclusion.max_of_range r in
      Some (decrement_while_contained range_max)
    | _ (* bottom case *) -> None

  let minimal = function
    | Inc xs when not (BISet.is_empty xs) -> Some (BISet.min_elt xs)
    | Exc (excl,r) ->
      let rec increment_while_contained v =
        if BISet.mem v excl
        then increment_while_contained (BI.add v (BI.one))
        else v
      in
      let range_min = Exclusion.min_of_range r in
      Some (increment_while_contained range_min)
    | _ (* bottom case *) -> None

  let lt ik x y =
    handle_bot x y (fun () ->
      match minimal x, maximal x, minimal y, maximal y with
      | _, Some x2, Some y1, _ when I.compare x2 y1 < 0 -> of_bool ik true
      | Some x1, _, _, Some y2 when I.compare x1 y2 >= 0 -> of_bool ik false
      | _, _, _, _ -> top_bool)

  let gt ik x y = lt ik y x

  let le ik x y =
    handle_bot x y (fun () ->
      match minimal x, maximal x, minimal y, maximal y with
      | _, Some x2, Some y1, _ when I.compare x2 y1 <= 0 -> of_bool ik true
      | Some x1, _, _, Some y2 when I.compare x1 y2 > 0 -> of_bool ik false
      | _, _, _, _ -> top_bool)

  let ge ik x y = le ik y x

  let eq ik x y =
    handle_bot x y (fun () ->
      match x, y with
        | Inc xs, Inc ys when BISet.is_singleton xs && BISet.is_singleton ys -> of_bool ik (I.equal (BISet.choose xs) (BISet.choose ys))
      | _, _ ->
        if is_bot (meet ik x y) then
          (* If the meet is empty, there is no chance that concrete values are equal *)
          of_bool ik false
        else
          top_bool)

  let ne ik x y = lognot ik (eq ik x y)

  let invariant_ikind c ik x =
    let c = Cil.(Lval (Option.get c.Invariant.lval)) in
    match x with
    | Inc ps ->
      List.fold_left (fun a x ->
          let i = Invariant.of_exp Cil.(BinOp (Eq, c, kintegerCilint ik x, intType)) in
          Invariant.(a || i)
        ) Invariant.none (BISet.elements ps)
    | Exc (ns, _) ->
      List.fold_left (fun a x ->
          let i = Invariant.of_exp Cil.(BinOp (Ne, c, kintegerCilint ik x, intType)) in
          Invariant.(a && i)
        ) Invariant.none (BISet.elements ns)


  let arbitrary () =
    let open QCheck.Iter in
    let neg s = Exc (s, size Cil.ILong) in (* S TODO: non-fixed range *)
    let pos s = Inc s in
    let shrink = function
      | Exc (s, _) -> MyCheck.shrink (BISet.arbitrary ()) s >|= neg (* S TODO: possibly shrink neg to pos *)
      | Inc s -> MyCheck.shrink (BISet.arbitrary ()) s >|= pos
    in
    QCheck.frequency ~shrink ~print:show [
      20, QCheck.map neg (BISet.arbitrary ());
      10, QCheck.map pos (BISet.arbitrary ());
    ] (* S TODO: decide frequencies *)

  let refine_with_congruence ik a b =
    let contains c m x = if BI.equal m BI.zero then BI.equal c x else BI.equal (BI.rem (BI.sub x c) m) BI.zero in
    match a, b with
    | Inc e, None -> bot_of ik
    | Inc e, Some (c, m) -> Inc (BISet.filter (contains c m) e)
    | _ -> a

  let refine_with_interval ik a b = a

  let refine_with_excl_list ik a b =
    match b with
    | Some (ls) -> meet ik a (of_excl_list ik ls)
    | _ -> a

  let refine_with_incl_list ik a b =
    match a, b with
    | Inc x, Some (ls) -> meet ik (Inc x) (Inc (BISet.of_list ls))
    | _ -> a

  let project ik p t = t
end

module Congruence : S with type int_t = BI.t and type t = (BI.t * BI.t) option =
struct
  let name () = "congruences"
  module Ints_t = BI
  type int_t = Ints_t.t

  (* represents congruence class of c mod m, None is bot *)
  type t = (Ints_t.t * Ints_t.t) option [@@deriving eq, ord, hash]

  let ( *: ) = Ints_t.mul
  let (+:) = Ints_t.add
  let (-:) = Ints_t.sub
  let (%:) = Ints_t.rem
  let (/:) = Ints_t.div
  let (=:) = Ints_t.equal
  let (<:) x y = Ints_t.compare x y < 0
  let (>:) x y = Ints_t.compare x y > 0
  let (<=:) x y = Ints_t.compare x y <= 0
  let (>=:) x y = Ints_t.compare x y >= 0
  (* a divides b *)
  let ( |: ) a b =
    if a =: Ints_t.zero then false else (b %: a) =: Ints_t.zero

  let normalize ik x =
    match x with
    | None -> None
    | Some (c, m) ->
      if m =: Ints_t.zero then
        if should_wrap ik then
          Some (BigInt.cast_to ik c, m)
        else
          Some (c, m)
      else
        let m' = Ints_t.abs m in
        let c' = c %: m' in
        if c' <: Ints_t.zero then
          Some (c' +: m', m')
        else
          Some (c' %: m', m')

  let min_int ik = Ints_t.of_bigint @@ fst @@ Size.range ik

  let max_int ik = Ints_t.of_bigint @@ snd @@ Size.range ik
  let top () = Some (Ints_t.zero, Ints_t.one)
  let top_of ik = Some (Ints_t.zero, Ints_t.one)
  let bot () = None
  let bot_of ik = bot ()

  let show = function ik -> match ik with
    | None -> "⟂"
    | Some (c, m) when (c, m) = (Ints_t.zero, Ints_t.zero) -> Ints_t.to_string c
    | Some (c, m) ->
      let a = if c =: Ints_t.zero then "" else Ints_t.to_string c in
      let b = if m =: Ints_t.zero then "" else if m = Ints_t.one then "ℤ" else Ints_t.to_string m^"ℤ" in
      let c = if a = "" || b = "" then "" else "+" in
      a^c^b

  include Std (struct type nonrec t = t let name = name let top_of = top_of let bot_of = bot_of let show = show let equal = equal end)

  let is_top x = x = top ()

  let equal_to i = function
    | None -> failwith "unsupported: equal_to with bottom"
    | Some (a, b) when b =: Ints_t.zero -> if a =: i then `Eq else `Neq
    | Some (a, b) -> if i %: b =: a then `Top else `Neq

  let leq (x:t) (y:t) =
    match x, y with
    | None, _ -> true
    | Some _, None -> false
    | Some (c1,m1), Some (c2,m2) when m2 =: Ints_t.zero && m1 =: Ints_t.zero -> c1 =: c2
    | Some (c1,m1), Some (c2,m2) when m2 =: Ints_t.zero -> c1 =: c2 && m1 =: Ints_t.zero
    | Some (c1,m1), Some (c2,m2) -> m2 |: (Ints_t.gcd (c1 -: c2) m1)
     (* Typo in original equation of P. Granger (m2 instead of m1): gcd (c1 -: c2) m2
     Reference: https://doi.org/10.1080/00207168908803778 Page 171 corollary 3.3*)

  let leq x y =
    let res = leq x y in
    if M.tracing then M.trace "congruence" "leq %a %a -> %a \n" pretty x pretty y pretty (Some(Ints_t.of_int (Bool.to_int res), Ints_t.zero)) ;
    res

  let join ik (x:t) y =
    match x, y with
    | None, z | z, None -> z
    | Some (c1,m1), Some (c2,m2) ->
      let m3 = Ints_t.gcd m1 (Ints_t.gcd m2 (c1 -: c2)) in
      normalize ik (Some (c1, m3))

  let join ik (x:t) y =
    let res = join ik x y in
    if M.tracing then M.trace "congruence" "join %a %a -> %a\n" pretty x pretty y pretty res;
    res


  let meet ik x y =
    (* if it exists, c2/a2 is solution to a*x ≡ c (mod m) *)
    let congruence_series a c m =
      let rec next a1 c1 a2 c2 =
        if a2 |: a1 then (a2, c2)
        else next a2 c2 (a1 %: a2) ((c1 -: c2) *: (a1 /: a2))
      in next m Ints_t.zero a c
    in
    let simple_case i c m =
      if m |: (i -: c)
      then Some (i, Ints_t.zero) else None
    in
    match x, y with
    | Some (c1, m1), Some (c2, m2) when m1 =: Ints_t.zero && m2 =: Ints_t.zero -> if c1 =: c2 then Some (c1, Ints_t.zero) else None
    | Some (c1, m1), Some (c2, m2) when m1 =: Ints_t.zero -> simple_case c1 c2 m2
    | Some (c1, m1), Some (c2, m2) when m2 =: Ints_t.zero -> simple_case c2 c1 m1
    | Some (c1, m1), Some (c2, m2) when (Ints_t.gcd m1 m2) |: (c1 -: c2) ->
      let (c, m) = congruence_series m1 (c2 -: c1 ) m2 in
      normalize ik (Some(c1 +: (m1 *: (m /: c)), m1 *: (m2 /: c)))
    | _  -> None

  let meet ik x y =
    let res = meet ik x y in
    if M.tracing then M.trace "congruence" "meet %a %a -> %a\n" pretty x pretty y pretty res;
    res

  let is_int = function Some (c, m) when m =: Ints_t.zero -> true | _ -> false

  let to_int = function Some (c, m) when m =: Ints_t.zero -> Some c | _ -> None
  let of_int ik (x: int_t) = Some (x, Ints_t.zero)
  let zero = Some (Ints_t.zero, Ints_t.zero)
  let one  = Some (Ints_t.one, Ints_t.zero)
  let top_bool = top()

  let of_bool _ik = function true -> one | false -> zero
  let is_bool x = x <> None && not (leq zero x) || equal x zero

  let to_bool (a: t) = match a with
    | None -> None
    | x when equal zero x -> Some false
    | x -> if leq zero x then None else Some true

  let starting ik n = top()

  let ending = starting

  let of_congruence ik (c,m) = normalize ik @@ Some(c,m)

  let maximal t = match t with
    | Some (x, y) when y =: Ints_t.zero -> Some x
    | _ -> None

  let minimal t = match t with
    | Some (x,y) when y =: Ints_t.zero -> Some x
    | _ -> None

  (* cast from original type to ikind, set to top if the value doesn't fit into the new type *)
  let cast_to ?torg ?(no_ov=false) t x =
    match x with
    | None -> None
    | Some (c, m) when m =: Ints_t.zero ->
      let c' = Ints_t.of_bigint @@ BigInt.cast_to t (Ints_t.to_bigint c) in
      (* When casting into a signed type and the result does not fit, the behavior is implementation-defined. (C90 6.2.1.2, C99 and C11 6.3.1.3) *)
      (* We go with GCC behavior here: *)
      (*  For conversion to a type of width N, the value is reduced modulo 2^N to be within range of the type; no signal is raised. *)
      (*   (https://gcc.gnu.org/onlinedocs/gcc/Integers-implementation.html)   *)
      (* Clang behaves the same but they never document that anywhere *)
      Some (c', m)
    | _ -> match torg with
      | (Some (Cil.TInt (ikorg, _)) ) when ikorg = t || (max_int t >=: max_int ikorg && min_int t <=: min_int ikorg) -> if M.tracing then M.trace "cong-cast" "some case"; x
      | _ -> top ()


  let cast_to ?torg ?(no_ov=false) (t : Cil.ikind) x =
    let pretty_bool _ x = Pretty.text (string_of_bool x) in
    let res = cast_to ?torg ~no_ov t x in
    if M.tracing then M.trace "cong-cast" "Cast %a to %a (no_ov: %a) = %a\n" pretty x Cil.d_ikind t pretty_bool no_ov pretty res;
    res

  let widen = join

  let widen ik x y =
    let res = widen ik x y in
    if M.tracing then M.trace "congruence" "widen %a %a -> %a\n" pretty x pretty y pretty res;
    res

  let narrow = meet

  let log f ik i1 i2 =
    match is_bot i1, is_bot i2 with
    | true, true -> bot_of ik
    | true, _
    | _   , true -> raise (ArithmeticOnIntegerBot (Printf.sprintf "%s op %s" (show i1) (show i2)))
    | _ ->
      match to_bool i1, to_bool i2 with
      | Some x, Some y -> of_bool ik (f x y)
      | _              -> top_of ik

  let logor = log (||)
  let logand = log (&&)

  let log1 f ik i1 =
    if is_bot i1 then
      bot_of ik
    else
      match to_bool i1 with
      | Some x -> of_bool ik (f ik x)
      | _      -> top_of ik

  let lognot = log1 (fun _ik -> not)

  let shift_right _ _ _ = top()

  let shift_right ik x y =
    let res = shift_right ik x y in
     if M.tracing then  M.trace "congruence" "shift_right : %a %a becomes %a \n" pretty x pretty y pretty res;
     res

  let shift_left ik x y =
    (* Naive primality test *)
    let is_prime n =
      let n = Ints_t.abs n in
      let rec is_prime' d =
        (d *: d >: n) || ((not ((n %: d) =: Ints_t.zero)) && (is_prime' [@tailcall]) (d +: Ints_t.one))
      in
      not (n =: Ints_t.one) && is_prime' (Ints_t.of_int 2)
    in
    match x, y with
    | None, None -> None
    | None, _
    | _, None -> raise (ArithmeticOnIntegerBot (Printf.sprintf "%s op %s" (show x) (show y)))
    | Some (c, m), Some (c', m') when (Cil.isSigned ik) || c <: Ints_t.zero || c' <: Ints_t.zero -> top ()
    | Some (c, m), Some (c', m') ->
      if (m =: Ints_t.zero && m' =: Ints_t.zero) then
        Some (Ints_t.bitand (max_int ik) (Ints_t.shift_left c (Ints_t.to_int c')), Ints_t.zero)
      else
        let x = (Ints_t.bitand (max_int ik) (Ints_t.shift_left Ints_t.one (Ints_t.to_int c'))) in   (* 2^c' *)
        if is_prime (m' +: Ints_t.one) then
          Some (x *: c, Ints_t.gcd (x *: m) ((c *: x) *: (m' +: Ints_t.one)))
        else
          Some (x *: c, Ints_t.gcd (x *: m) (c *: x))

  let shift_left ik x y =
    let res = shift_left ik x y in
    if M.tracing then  M.trace "congruence" "shift_left : %a %a becomes %a \n" pretty x pretty y pretty res;
    res

  let mul ?(no_ov=false) ik x y =
    match x, y with
    | None, None -> bot ()
    | None, _ | _, None ->
      raise (ArithmeticOnIntegerBot (Printf.sprintf "%s op %s" (show x) (show y)))
    | Some (c1, m1), Some (c2, m2) when no_ov ->
      Some (c1 *: c2, Ints_t.gcd (c1 *: m2) (Ints_t.gcd (m1 *: c2) (m1 *: m2)))
    | Some (c1, m1), Some (c2, m2)
         when m1 =: Ints_t.zero && m2 =: Ints_t.zero && not (Cil.isSigned ik) ->
       Some((c1 *: c2) %: ((max_int ik) +: Ints_t.one), Ints_t.zero)
    | _ -> top ()

  let mul ?no_ov ik x y =
    let res = mul ?no_ov ik x y in
    if M.tracing then  M.trace "congruence" "mul : %a %a -> %a \n" pretty x pretty y pretty res;
    res

  let neg ?(no_ov=false) ik x =
    match x with
    | None -> bot()
    | Some _ ->  mul ~no_ov ik (of_int ik (Ints_t.of_int (-1))) x


  let add ?(no_ov=false) ik x y =
    match (x, y) with
    | None, None -> bot ()
    | None, _ | _, None ->
       raise (ArithmeticOnIntegerBot (Printf.sprintf "%s op %s" (show x) (show y)))
    | Some (c1, m1), Some (c2, m2) when no_ov -> normalize ik (Some (c1 +: c2, Ints_t.gcd m1 m2))
    | Some (c1, m1), Some (c2, m2)
         when m1 =: Ints_t.zero && m2 =: Ints_t.zero && not (Cil.isSigned ik) ->
       Some((c1 +: c2) %: ((max_int ik) +: Ints_t.one), Ints_t.zero)
    | _ -> top ()


  let add ?no_ov ik x y =
    let res = add ?no_ov ik x y in
    if M.tracing then
      M.trace "congruence" "add : %a %a -> %a \n" pretty x pretty y
        pretty res ;
    res

  let sub ?(no_ov=false) ik x y = add ~no_ov ik x (neg ~no_ov ik y)


  let sub ?no_ov ik x y =
    let res = sub ?no_ov ik x y in
    if M.tracing then
      M.trace "congruence" "sub : %a %a -> %a \n" pretty x pretty y
        pretty res ;
    res

  let bitnot ik x = match x with
    | None -> None
    | Some (c, m) -> if (Cil.isSigned ik) then sub ik (neg ik x) one else Some (Ints_t.sub (max_int ik) c, m)

  (** The implementation of the bit operations could be improved based on the master’s thesis
      'Abstract Interpretation and Abstract Domains' written by Stefan Bygde.
      see: https://www.dsi.unive.it/~avp/domains.pdf *)
  let bit2 f ik x y = match x, y with
    | None, None -> None
    | None, _ | _, None -> raise (ArithmeticOnIntegerBot (Printf.sprintf "%s op %s" (show x) (show y)))
    | Some (c, m), Some (c', m') ->
      if (m =: Ints_t.zero && m' =: Ints_t.zero) then Some (f c c', Ints_t.zero)
      else top ()

  let bitor ik x y = bit2 Ints_t.bitor ik x y

  let bitand ik x y = bit2 Ints_t.bitand ik x y

  let bitxor ik x y = bit2 Ints_t.bitxor ik x y

  let rem ik x y =
    match x, y with
    | None, None -> bot()
    | None, _ | _, None -> raise (ArithmeticOnIntegerBot (Printf.sprintf "%s op %s" (show x) (show y)))
    | Some (c1, m1), Some(c2, m2) ->
      if m2 =: Ints_t.zero then
        if (c2 |: m1) then
          Some(c1 %: c2,Ints_t.zero)
        else
          normalize ik (Some(c1, (Ints_t.gcd m1 c2)))
      else
        normalize ik (Some(c1, Ints_t.gcd m1 (Ints_t.gcd c2 m2)))

  let rem ik x y = let res = rem ik x y in
    if M.tracing then  M.trace "congruence" "rem : %a %a -> %a \n" pretty x pretty y pretty res;
    res

  let div ?(no_ov=false) ik x y =
    match x,y with
    | None, None -> bot ()
    | None, _ | _, None -> raise (ArithmeticOnIntegerBot (Printf.sprintf "%s op %s" (show x) (show y)))
    | _, x when leq zero x -> top ()
    | Some(c1, m1), Some(c2, m2) when not no_ov && m2 =: Ints_t.zero && c2 =: Ints_t.neg Ints_t.one -> top ()
    | Some(c1, m1), Some(c2, m2) when m1 =: Ints_t.zero && m2 =: Ints_t.zero -> Some(c1 /: c2, Ints_t.zero)
    | Some(c1, m1), Some(c2, m2) when m2 =: Ints_t.zero ->  if (c2 |: m1) && (c2 |: c1) then Some(c1 /: c2, m1 /: c2) else top ()
    | _, _ -> top ()


  let div ?no_ov ik x y =
    let res = div ?no_ov ik x y in
    if M.tracing then
      M.trace "congruence" "div : %a %a -> %a \n" pretty x pretty y pretty
        res ;
    res

  let ne ik (x: t) (y: t) = match x, y with
    | Some (c1, m1), Some (c2, m2) when (m1 =: Ints_t.zero) && (m2 =: Ints_t.zero) -> of_bool ik (not (c1 =: c2 ))
    | x, y -> if meet ik x y = None then of_bool ik true else top_bool

  let eq ik (x: t) (y: t) = match x, y with
    | Some (c1, m1), Some (c2, m2) when (m1 =: Ints_t.zero) && (m2 =: Ints_t.zero) -> of_bool ik (c1 =: c2)
    | x, y -> if meet ik x y <> None then top_bool else of_bool ik false

  let comparison ik op x y = match x, y with
    | None, None -> bot_of ik
    | None, _ | _, None -> raise (ArithmeticOnIntegerBot (Printf.sprintf "%s op %s" (show x) (show y)))
    | Some (c1, m1), Some(c2, m2) -> if (m1 =: Ints_t.zero) && (m2 =: Ints_t.zero) then
        if op c1 c2 then of_bool ik true else of_bool ik false
      else top_bool

  let ge ik x y = comparison ik (>=:) x y

  let ge ik x y =
    let res = ge ik x y in
    if M.tracing then  M.trace "congruence" "greater or equal : %a %a -> %a \n" pretty x pretty y pretty res;
    res

  let le ik x y = comparison ik (<=:) x y

  let le ik x y =
    let res = le ik x y in
    if M.tracing then  M.trace "congruence" "less or equal : %a %a -> %a \n" pretty x pretty y pretty res;
    res

  let gt ik x y = comparison ik (>:) x y


  let gt ik x y =
    let res = gt ik x y in
    if M.tracing then  M.trace "congruence" "greater than : %a %a -> %a \n" pretty x pretty y pretty res;
    res

  let lt ik x y = comparison ik (<:) x y

  let lt ik x y =
    let res = lt ik x y in
    if M.tracing then  M.trace "congruence" "less than : %a %a -> %a \n" pretty x pretty y pretty res;
    res

  let invariant_ikind ctxt ik x =
    let l = Cil.(Lval (BatOption.get ctxt.Invariant.lval)) in
    match x with
    | Some (c, m) when m =: Ints_t.zero ->
      let c = Ints_t.to_bigint c in
      Invariant.of_exp Cil.(BinOp (Eq, l, Cil.kintegerCilint ik c, intType))
    | Some (c, m) ->
       let open Cil in
       let (c, m) = BatTuple.Tuple2.mapn (fun a -> kintegerCilint ik @@ Ints_t.to_bigint a) (c, m) in
       (try
          Invariant.of_exp (BinOp (Eq, (BinOp (Mod, l, m, TInt(ik,[]))), c, intType))
        with e -> None)
    | None -> None

  let arbitrary () =
    let open QCheck in
    let ik = Cil.ILongLong in
    let int_arb = map ~rev:Ints_t.to_int64 Ints_t.of_int64 MyCheck.Arbitrary.int64 in
    let top_arb = make ~print:show (Gen.return (top ())) in
    let bot_arb = make ~print:show (Gen.return (bot ())) in
    let int_cong_arb = pair int_arb (make (Gen.return Ints_t.zero)) in
    let cong_arb = pair int_arb int_arb in
    let of_pair ik p = normalize ik (Some p) in
    oneof
      ((set_print show @@ map (of_pair ik) cong_arb)::
         (set_print show @@ map (of_pair ik) int_cong_arb)::
           top_arb::bot_arb::[])

  let relift x = x

  let refine_with_interval ik (cong : t) (intv : (int_t * int_t ) option) : t =
    match intv, cong with
    | Some (x, y), Some (c, m) ->
      if m =: Ints_t.zero then
        if (c <: x || c >: y) then None else Some (c, Ints_t.zero)
      else
        let rcx = x +: ((c -: x) %: Ints_t.abs m) in
        let lcy = y -: ((y -: c) %: Ints_t.abs m) in
        if rcx >: lcy then None
        else if rcx =: lcy then Some (rcx, Ints_t.zero)
        else cong
    | _ -> None

  let refine_with_interval ik (cong : t) (intv : (int_t * int_t) option) : t =
    let pretty_intv _ i = (match i with
     | Some(l, u) -> let s = "["^Ints_t.to_string l^","^Ints_t.to_string u^"]" in Pretty.text s
     | _ -> Pretty.text ("Display Error")) in
    let refn = refine_with_interval ik cong intv in
    if M.tracing then M.trace "refine" "cong_refine_with_interval %a %a -> %a\n" pretty cong pretty_intv intv pretty refn;
    refn

  let refine_with_congruence ik a b = meet ik a b
  let refine_with_excl_list ik a b = a
  let refine_with_incl_list ik a b = a

  let project ik p t = t
end

(* The old IntDomList had too much boilerplate since we had to edit every function in S when adding a new domain. With the following, we only have to edit the places where fn are applied, i.e., create, mapp, map, map2. You can search for I3 below to see where you need to extend. *)
(* discussion: https://github.com/goblint/analyzer/pull/188#issuecomment-818928540 *)
module IntDomTupleImpl = struct
  include Printable.Std (* for default invariant, tag, ... *)

  open Batteries
  type int_t = BI.t
  module I1 = DefExc
  module I2 = Interval
  module I3 = Enums
  module I4 = Congruence

  type t = I1.t option * I2.t option * I3.t option * I4.t option
  [@@deriving to_yojson, eq, ord]

  let name () = "intdomtuple"

  (* The Interval domain can lead to too many contexts for recursive functions (top is [min,max]), but we don't want to drop all ints as with `ana.base.context.int`. TODO better solution? *)
  let no_interval = Tuple4.map2 (const None)

  type 'a m = (module S with type t = 'a)
  type 'a m2 = (module S with type t = 'a and type int_t = int_t )

  (* only first-order polymorphism on functions -> use records to get around monomorphism restriction on arguments *)
  type 'b poly_in  = { fi  : 'a. 'a m -> 'b -> 'a } (* inject *)
  type 'b poly2_in  = { fi2  : 'a. 'a m2 -> 'b -> 'a } (* inject for functions that depend on int_t *)
  type 'b poly_pr  = { fp  : 'a. 'a m -> 'a -> 'b } (* project *)
  type 'b poly_pr2  = { fp2  : 'a. 'a m2 -> 'a -> 'b } (* project for functions that depend on int_t *)
  type 'b poly2_pr = {f2p: 'a. 'a m -> ?no_ov:bool -> 'a -> 'a -> 'b}
  type poly1 = {f1: 'a. 'a m -> ?no_ov:bool -> 'a -> 'a} (* needed b/c above 'b must be different from 'a *)
  type poly2 = {f2: 'a. 'a m -> ?no_ov:bool -> 'a -> 'a -> 'a}
  type 'b poly3 = { f3: 'a. 'a m -> 'a option } (* used for projection to given precision *)
  let create r x ((p1, p2, p3, p4): precision) =
    let f b g = if b then Some (g x) else None in
    f p1 @@ r.fi (module I1), f p2 @@ r.fi (module I2), f p3 @@ r.fi (module I3), f p4 @@ r.fi (module I4)
  let create r x = (* use where values are introduced *)
    create r x (precision_from_node_or_config ())
  let create2 r x ((p1, p2, p3, p4): precision) =
    let f b g = if b then Some (g x) else None in
    f p1 @@ r.fi2 (module I1), f p2 @@ r.fi2 (module I2), f p3 @@ r.fi2 (module I3), f p4 @@ r.fi2 (module I4)
  let create2 r x = (* use where values are introduced *)
    create2 r x (precision_from_node_or_config ())

  let opt_map2 f ?no_ov =
    curry @@ function Some x, Some y -> Some (f ?no_ov x y) | _ -> None

  let to_list x = Tuple4.enum x |> List.of_enum |> List.filter_map identity (* contains only the values of activated domains *)
  let to_list_some x = List.filter_map identity @@ to_list x (* contains only the Some-values of activated domains *)
  let exists, for_all = let f g = g identity % to_list in List.(f exists, f for_all)

  (* f0: constructors *)
  let top () = create { fi = fun (type a) (module I:S with type t = a) -> I.top } ()
  let bot () = create { fi = fun (type a) (module I:S with type t = a) -> I.bot } ()
  let top_of = create { fi = fun (type a) (module I:S with type t = a) -> I.top_of }
  let bot_of = create { fi = fun (type a) (module I:S with type t = a) -> I.bot_of }
  let of_bool ik = create { fi = fun (type a) (module I:S with type t = a) -> I.of_bool ik }
  let of_excl_list ik = create2 { fi2 = fun (type a) (module I:S with type t = a and type int_t = int_t) -> I.of_excl_list ik}
  let of_int ik = create2 { fi2 = fun (type a) (module I:S with type t = a and type int_t = int_t) -> I.of_int ik }
  let starting ik = create2 { fi2 = fun (type a) (module I:S with type t = a and type int_t = int_t) -> I.starting ik }
  let ending ik = create2 { fi2 = fun (type a) (module I:S with type t = a and type int_t = int_t) -> I.ending ik }
  let of_interval ik = create2 { fi2 = fun (type a) (module I:S with type t = a and type int_t = int_t) -> I.of_interval ik }
  let of_congruence ik = create2 { fi2 = fun (type a) (module I:S with type t = a and type int_t = int_t) -> I.of_congruence ik }

  let refine_with_congruence ik ((a, b, c, d) : t) (cong : (int_t * int_t) option) : t=
    let opt f a =
      curry @@ function Some x, y -> Some (f a x y) | _ -> None
    in
    ( opt I1.refine_with_congruence ik a cong
    , opt I2.refine_with_congruence ik b cong
    , opt I3.refine_with_congruence ik c cong
    , opt I4.refine_with_congruence ik d cong )

  let refine_with_interval ik (a, b, c, d) intv =
    let opt f a =
      curry @@ function Some x, y -> Some (f a x y) | _ -> None
    in
    ( opt I1.refine_with_interval ik a intv
    , opt I2.refine_with_interval ik b intv
    , opt I3.refine_with_interval ik c intv
    , opt I4.refine_with_interval ik d intv )

  let refine_with_excl_list ik (a, b, c, d) excl =
    let opt f a =
      curry @@ function Some x, y -> Some (f a x y) | _ -> None
    in
    ( opt I1.refine_with_excl_list ik a excl
    , opt I2.refine_with_excl_list ik b excl
    , opt I3.refine_with_excl_list ik c excl
    , opt I4.refine_with_excl_list ik d excl )

  let refine_with_incl_list ik (a, b, c, d) incl =
    let opt f a =
      curry @@ function Some x, y -> Some (f a x y) | _ -> None
    in
    ( opt I1.refine_with_incl_list ik a incl
    , opt I2.refine_with_incl_list ik b incl
    , opt I3.refine_with_incl_list ik c incl
    , opt I4.refine_with_incl_list ik d incl )


  let mapp r (a, b, c, d) =
    let map = BatOption.map in
    ( map (r.fp (module I1)) a
    , map (r.fp (module I2)) b
    , map (r.fp (module I3)) c
    , map (r.fp (module I4)) d)


  let mapp2 r (a, b, c, d) =
    BatOption.
    ( map (r.fp2 (module I1)) a
    , map (r.fp2 (module I2)) b
    , map (r.fp2 (module I3)) c
    , map (r.fp2 (module I4)) d )


  (* exists/for_all *)
  let is_bot = exists % mapp { fp = fun (type a) (module I:S with type t = a) -> I.is_bot }
  let is_top = for_all % mapp { fp = fun (type a) (module I:S with type t = a) -> I.is_top }
  let is_top_of ik = for_all % mapp { fp = fun (type a) (module I:S with type t = a) -> I.is_top_of ik }
  let is_int = exists % mapp { fp = fun (type a) (module I:S with type t = a) -> I.is_int }
  let is_bool = exists % mapp { fp = fun (type a) (module I:S with type t = a) -> I.is_bool }
  let is_excl_list = exists % mapp { fp = fun (type a) (module I:S with type t = a) -> I.is_excl_list }

  let map2p r (xa, xb, xc, xd) (ya, yb, yc, yd) =
      ( opt_map2 (r.f2p (module I1)) xa ya
      , opt_map2 (r.f2p (module I2)) xb yb
      , opt_map2 (r.f2p (module I3)) xc yc
      , opt_map2 (r.f2p (module I4)) xd yd )

  (* f2p: binary projections *)
  let (%%) f g x = f % (g x) (* composition for binary function g *)

  let leq =
    for_all
    %% map2p {f2p= (fun (type a) (module I : S with type t = a) ?no_ov -> I.leq)}

  let flat f x = match to_list_some x with [] -> None | xs -> Some (f xs)

  let to_excl_list x = mapp2 { fp2 = fun (type a) (module I:S with type t = a and type int_t = int_t) -> I.to_excl_list } x |> flat List.concat

  let to_incl_list x =
    let hd l = match l with h::t -> h | _ -> [] in
    let tl l = match l with h::t -> t | _ -> [] in
    let a y = BatSet.of_list (hd y) in
    let b y = BatList.map BatSet.of_list (tl y) in
    let merge y = BatSet.elements @@ BatList.fold BatSet.intersect (a y) (b y)
    in
    mapp2 { fp2 = fun (type a) (module I:S with type t = a and type int_t = int_t) -> I.to_incl_list } x |> flat merge


  let pretty () = (fun xs -> text "(" ++ (try List.reduce (fun a b -> a ++ text "," ++ b) xs with _ -> nil) ++ text ")") % to_list % mapp { fp = fun (type a) (module I:S with type t = a) -> (* assert sf==I.short; *) I.pretty () } (* NOTE: the version above does something else. also, we ignore the sf-argument here. *)


  let refine_functions ik : (t -> t) list =
    let maybe reffun ik domtup dom =
      match dom with Some y -> reffun ik domtup y | _ -> domtup
    in
    [(fun (a, b, c, d) -> refine_with_excl_list ik (a, b, c, d) (to_excl_list (a, b, c, d)));
     (fun (a, b, c, d) -> refine_with_incl_list ik (a, b, c, d) (to_incl_list (a, b, c, d)));
     (fun (a, b, c, d) -> maybe refine_with_interval ik (a, b, c, d) b);
     (fun (a, b, c, d) -> maybe refine_with_congruence ik (a, b, c, d) d)]

  let refine ik ((a, b, c, d ) : t ) : t =
    let dt = ref (a, b, c, d) in
    (match GobConfig.get_string "ana.int.refinement" with
      | "never" -> ()
      | "once" ->
         List.iter (fun f -> dt := f !dt) (refine_functions ik);
      | "fixpoint" ->
         let quit_loop = ref false in
         while not !quit_loop do
           let old_dt = !dt in
           List.iter (fun f -> dt := f !dt) (refine_functions ik);
           quit_loop := equal old_dt !dt;
           if is_bot !dt then dt := bot_of ik; quit_loop := true;
           if M.tracing then M.trace "cong-refine-loop" "old: %a, new: %a\n" pretty old_dt pretty !dt;
         done;
      | _ -> ()
    ); !dt

  let no_overflow ik r =
    if should_ignore_overflow ik then true
    else let ika, ikb = Size.range ik in
      match I2.minimal r, I2.maximal r with
      | Some ra, Some rb -> BI.compare ika ra < 0 || BI.compare rb ikb < 0
      | _ -> false

  (* map with overflow check *)
  let mapovc ik r (a, b, c, d) =
    let map f ?no_ov = function Some x -> Some (f ?no_ov x) | _ -> None  in
    let intv = map (r.f1 (module I2)) b in
    let no_ov =
      match intv with Some i -> no_overflow ik i | _ -> should_ignore_overflow ik
    in refine ik
    ( map (r.f1 (module I1)) a
    , intv
    , map (r.f1 (module I3)) c
    , map (r.f1 (module I4)) ~no_ov d )

  (* map2 with overflow check *)
  let map2ovc ik r (xa, xb, xc, xd) (ya, yb, yc, yd) =
    let intv = opt_map2 (r.f2 (module I2)) xb yb in
    let no_ov =
      match intv with Some i -> no_overflow ik i | _ -> should_ignore_overflow ik
    in
    refine ik
      ( opt_map2 (r.f2 (module I1)) xa ya
      , intv
      , opt_map2 (r.f2 (module I3)) xc yc
      , opt_map2 (r.f2 (module I4)) ~no_ov xd yd )

  let map ik r (a, b, c, d) =
    refine ik
      BatOption.
        ( map (r.f1 (module I1)) a
        , map (r.f1 (module I2)) b
        , map (r.f1 (module I3)) c
        , map (r.f1 (module I4)) d )

  let map2 ik r (xa, xb, xc, xd) (ya, yb, yc, yd) =
    refine ik
      ( opt_map2 (r.f2 (module I1)) xa ya
      , opt_map2 (r.f2 (module I2)) xb yb
      , opt_map2 (r.f2 (module I3)) xc yc
      , opt_map2 (r.f2 (module I4)) xd yd )

  (* f1: unary ops *)
  let neg ?no_ov ik =
    mapovc ik {f1= (fun (type a) (module I : S with type t = a) ?no_ov -> I.neg ?no_ov ik)}

  let bitnot ik =
    map ik {f1= (fun (type a) (module I : S with type t = a) ?no_ov -> I.bitnot ik)}

  let lognot ik =
    map ik {f1= (fun (type a) (module I : S with type t = a) ?no_ov -> I.lognot ik)}

  let cast_to ?torg ?no_ov t =
    mapovc t {f1= (fun (type a) (module I : S with type t = a) ?no_ov -> I.cast_to ?torg ?no_ov t)}

  (* fp: projections *)
  let equal_to i x =
    let xs = mapp2 { fp2 = fun (type a) (module I:S with type t = a and type int_t = int_t) -> I.equal_to i } x |> Tuple4.enum |> List.of_enum |> List.filter_map identity in
    if List.mem `Eq xs then `Eq else
    if List.mem `Neq xs then `Neq else
      `Top
  let same show x = let xs = to_list_some x in let us = List.unique xs in let n = List.length us in
    if n = 1 then Some (List.hd xs)
    else (
      if n>1 then Messages.warn "Inconsistent state! %a" (Pretty.docList ~sep:(Pretty.text ",") (Pretty.text % show)) us; (* do not want to abort, but we need some unsound category *)
      None
    )
  let to_int = same BI.to_string % mapp2 { fp2 = fun (type a) (module I:S with type t = a and type int_t = int_t) -> I.to_int }
  let to_bool = same string_of_bool % mapp { fp = fun (type a) (module I:S with type t = a) -> I.to_bool }
  let minimal = flat (List.max ~cmp:BI.compare) % mapp2 { fp2 = fun (type a) (module I:S with type t = a and type int_t = int_t) -> I.minimal }
  let maximal = flat (List.min ~cmp:BI.compare) % mapp2 { fp2 = fun (type a) (module I:S with type t = a and type int_t = int_t) -> I.maximal }
  (* others *)
  let show = String.concat "; " % to_list % mapp { fp = fun (type a) (module I:S with type t = a) x -> I.name () ^ ":" ^ (I.show x) }
  let to_yojson = [%to_yojson: Yojson.Safe.t list] % to_list % mapp { fp = fun (type a) (module I:S with type t = a) x -> I.to_yojson x }
  let hash = List.fold_left (lxor) 0 % to_list % mapp { fp = fun (type a) (module I:S with type t = a) -> I.hash }

  (* `map/opt_map` are used by `project` *)
  let opt_map b f =
    curry @@ function None, true -> f | x, y when y || b -> x | _ -> None
  let map ~keep r (i1, i2, i3, i4) (b1, b2, b3, b4) =
    ( opt_map keep (r.f3 (module I1)) i1 b1
    , opt_map keep (r.f3 (module I2)) i2 b2
    , opt_map keep (r.f3 (module I3)) i3 b3
    , opt_map keep (r.f3 (module I4)) i4 b4 )

  (** Project tuple t to precision p
   * We have to deactivate IntDomains after the refinement, since we might
   * lose information if we do it before. E.g. only "Interval" is active
   * and shall be projected to only "Def_Exc". By seting "Interval" to None
   * before refinement we have no information for "Def_Exc".
   *
   * Thus we have 3 Steps:
   * 1. Add padding to t by setting `None` to `I.top_of ik` if p is true for this element
   * 2. Refine the padded t
   * 3. Set elements of t to `None` if p is false for this element
   *
   * Side Note:
   * ~keep is used to reuse `map/opt_map` for Step 1 and 3.
   * ~keep:true will keep elements that are `Some x` but should be set to `None` by p.
   *  This way we won't loose any information for the refinement.
   * ~keep:false will set the elements to `None` as defined by p *)
  let project ik (p: precision) t =
    let t_padded = map ~keep:true { f3 = fun (type a) (module I:S with type t = a) -> Some (I.top_of ik) } t p in
    let t_refined = refine ik t_padded in
    map ~keep:false { f3 = fun (type a) (module I:S with type t = a) -> None } t_refined p


  (* f2: binary ops *)
  let join ik =
    map2 ik {f2= (fun (type a) (module I : S with type t = a) ?no_ov -> I.join ik)}

  let meet ik =
    map2 ik {f2= (fun (type a) (module I : S with type t = a) ?no_ov -> I.meet ik)}

  let widen ik =
    map2 ik {f2= (fun (type a) (module I : S with type t = a) ?no_ov -> I.widen ik)}

  let narrow ik =
    map2 ik {f2= (fun (type a) (module I : S with type t = a) ?no_ov -> I.narrow ik)}

  let add ?no_ov ik =
    map2ovc ik
      {f2= (fun (type a) (module I : S with type t = a) ?no_ov -> I.add ?no_ov ik)}

  let sub ?no_ov ik =
    map2ovc ik
      {f2= (fun (type a) (module I : S with type t = a) ?no_ov -> I.sub ?no_ov ik)}

  let mul ?no_ov ik =
    map2ovc ik
      {f2= (fun (type a) (module I : S with type t = a) ?no_ov -> I.mul ?no_ov ik)}

  let div ?no_ov ik =
    map2ovc ik
      {f2= (fun (type a) (module I : S with type t = a) ?no_ov -> I.div ?no_ov ik)}

  let rem ik =
    map2 ik {f2= (fun (type a) (module I : S with type t = a) ?no_ov -> I.rem ik)}

  let lt ik =
    map2 ik {f2= (fun (type a) (module I : S with type t = a) ?no_ov -> I.lt ik)}

  let gt ik =
    map2 ik {f2= (fun (type a) (module I : S with type t = a) ?no_ov -> I.gt ik)}

  let le ik =
    map2 ik {f2= (fun (type a) (module I : S with type t = a) ?no_ov -> I.le ik)}

  let ge ik =
    map2 ik {f2= (fun (type a) (module I : S with type t = a) ?no_ov -> I.ge ik)}

  let eq ik =
    map2 ik {f2= (fun (type a) (module I : S with type t = a) ?no_ov -> I.eq ik)}

  let ne ik =
    map2 ik {f2= (fun (type a) (module I : S with type t = a) ?no_ov -> I.ne ik)}

  let bitand ik =
    map2 ik {f2= (fun (type a) (module I : S with type t = a) ?no_ov -> I.bitand ik)}

  let bitor ik =
    map2 ik {f2= (fun (type a) (module I : S with type t = a) ?no_ov -> I.bitor ik)}

  let bitxor ik =
    map2 ik {f2= (fun (type a) (module I : S with type t = a) ?no_ov -> I.bitxor ik)}

  let shift_left ik =
    map2 ik {f2= (fun (type a) (module I : S with type t = a) ?no_ov -> I.shift_left ik)}

  let shift_right ik =
    map2 ik {f2= (fun (type a) (module I : S with type t = a) ?no_ov -> I.shift_right ik)}

  let logand ik =
    map2 ik {f2= (fun (type a) (module I : S with type t = a) ?no_ov -> I.logand ik)}

  let logor ik =
    map2 ik {f2= (fun (type a) (module I : S with type t = a) ?no_ov -> I.logor ik)}


  (* printing boilerplate *)
  let pretty_diff () (x,y) = dprintf "%a instead of %a" pretty x pretty y
  let printXml f x = BatPrintf.fprintf f "<value>\n<data>\n%s\n</data>\n</value>\n" (show x)

  let invariant _ _ = failwith "invariant not implemented for IntDomTupleImpl. Use invariant_ikind instead"

  let invariant_ikind c ik x =
    match to_int x with
    | Some v ->
      (* If definite, output single equality instead of every subdomain repeating same equality *)
      let c_exp = Cil.(Lval (Option.get c.Invariant.lval)) in
      Invariant.of_exp Cil.(BinOp (Eq, c_exp, kintegerCilint ik v, intType))
    | None ->
      let is = to_list (mapp { fp = fun (type a) (module I:S with type t = a) -> I.invariant_ikind c ik } x)
      in List.fold_left (fun a i ->
          Invariant.(a && i)
        ) Invariant.none is

  let arbitrary () = QCheck.(set_print show @@ quad (option (I1.arbitrary ())) (option (I2.arbitrary ())) (option (I3.arbitrary ())) (option (I4.arbitrary ())))
end

module IntDomTuple =
struct
 module I = IntDomLifter (IntDomTupleImpl)
 include I

 let top () = failwith "top in IntDomTuple not supported. Use top_of instead."
 let no_interval (x: I.t) = {x with v = IntDomTupleImpl.no_interval x.v}

end

let of_const (i, ik, str) = IntDomTuple.of_int ik i<|MERGE_RESOLUTION|>--- conflicted
+++ resolved
@@ -920,11 +920,6 @@
   let show (x: Ints_t.t) = if (Ints_t.to_int64 x) = GU.inthack then "*" else Ints_t.to_string x
 
   include Std (struct type nonrec t = t let name = name let top_of = top_of let bot_of = bot_of let show = show let equal = equal end)
-<<<<<<< HEAD
-
-=======
-  let hash (x:t) = ((Ints_t.to_int x) - 787) * 17
->>>>>>> 84c1ef9f
   (* is_top and is_bot are never called, but if they were, the Std impl would raise their exception, so we overwrite them: *)
   let is_top _ = false
   let is_bot _ = false
@@ -1249,20 +1244,9 @@
     | `Excluded (s,l) when S.is_empty s -> "Unknown int" ^ short_size l
     (* Prepend the exclusion sets with something: *)
     | `Excluded (s,l) -> "Not " ^ S.show s ^ short_size l
-<<<<<<< HEAD
 
   include Std (struct type nonrec t = t let name = name let top_of = top_of let bot_of = bot_of let show = show let equal = equal end)
 
-=======
-
-  include Std (struct type nonrec t = t let name = name let top_of = top_of let bot_of = bot_of let show = show let equal = equal end)
-  let hash (x:t) =
-    match x with
-    | `Excluded (s,r) -> S.hash s + R.hash r
-    | `Definite i -> 83*BigInt.hash i
-    | `Bot -> 61426164
-
->>>>>>> 84c1ef9f
   let maximal = function
     | `Definite x -> Some x
     | `Excluded (s,r) -> Some (Exclusion.max_of_range r)
