--- conflicted
+++ resolved
@@ -1475,16 +1475,9 @@
     (* If the Int64 might overflow on us during computation, we instead go to top_range *)
     match R.minimal r, R.maximal r with
     | _ ->
-<<<<<<< HEAD
-      let rf m = BatOption.map (size % Size.min_for % f) (m r) in
-      match rf min_of_range, rf max_of_range with
-      | Some r1, Some r2 -> R.join r1 r2
-      | _ , _ -> top_range
-=======
       let rf m = (size % Size.min_for % f) (m r) in
       let r1, r2 = rf Exclusion.min_of_range, rf Exclusion.max_of_range in
       R.join r1 r2
->>>>>>> e168a4e2
 
   (* Default behaviour for unary operators, simply maps the function to the
    * DefExc data structure. *)
@@ -1834,39 +1827,15 @@
       else (* downcast: may overflow *)
         Exc ((BISet.empty ()), r')
     | Inc xs ->
-<<<<<<< HEAD
-      let casted_xs = ISet.map (BigInt.cast_to ik) xs in
-      if Cil.isSigned ik && not (ISet.equal xs casted_xs)
+      let casted_xs = BISet.map (BigInt.cast_to ik) xs in
+      if Cil.isSigned ik && not (BISet.equal xs casted_xs)
       then top_of ik (* When casting into a signed type and the result does not fit, the behavior is implementation-defined *)
       else Inc casted_xs
-=======
-      let casted_xs = BISet.map (BigInt.cast_to ik) xs in
-      if Cil.isSigned ik && not (BISet.equal xs casted_xs)
-        then top_of ik (* When casting into a signed type and the result does not fit, the behavior is implementation-defined *)
-        else Inc casted_xs
->>>>>>> e168a4e2
 
   let of_int ikind x = cast_to ikind (Inc (BISet.singleton x))
 
   let of_interval ik (x,y) = if x = y then of_int ik x else top_of ik
 
-<<<<<<< HEAD
-  let join_ignore_ikind = curry @@ function
-    | Inc x, Inc y -> Inc (ISet.union x y)
-    | Exc (x,r1), Exc (y,r2) -> Exc (ISet.inter x y, R.join r1 r2)
-    | Exc (x,r), Inc y
-    | Inc y, Exc (x,r) ->
-      let r = if ISet.is_empty y
-        then r
-        else
-          let (min_el_range, max_el_range) = Tuple2.mapn  (fun x -> R.of_interval range_ikind (Size.min_range_sign_agnostic x)) (ISet.min_elt y, ISet.max_elt y) in
-          let range = R.join min_el_range max_el_range in
-          R.join r range
-      in
-      Exc (ISet.diff x y, r)
-
-  let join ikind = join_ignore_ikind
-=======
   let join ik = curry @@ function
     | Inc x, Inc y -> Inc (BISet.union x y)
     | Exc (x,r1), Exc (y,r2) -> Exc (BISet.inter x y, R.join r1 r2)
@@ -1880,7 +1849,6 @@
           R.join r range
       in
       Exc (BISet.diff x y, r)
->>>>>>> e168a4e2
 
   let meet ikind = curry @@ function
     | Inc x, Inc y -> Inc (BISet.inter x y)
@@ -1928,15 +1896,9 @@
 
   let lift2 f (ikind: Cil.ikind) u v =
     handle_bot u v (fun () ->
-<<<<<<< HEAD
         norm ikind @@ match u, v with
-        | Inc x,Inc y when ISet.is_singleton x && ISet.is_singleton y -> Inc (ISet.singleton (f (ISet.choose x) (ISet.choose y)))
+        | Inc x,Inc y when BISet.is_singleton x && BISet.is_singleton y -> Inc (BISet.singleton (f (BISet.choose x) (BISet.choose y)))
         | _,_ -> top_of ikind)
-=======
-      norm ikind @@ match u, v with
-      | Inc x,Inc y when BISet.is_singleton x && BISet.is_singleton y -> Inc (BISet.singleton (f (BISet.choose x) (BISet.choose y)))
-      | _,_ -> top_of ikind)
->>>>>>> e168a4e2
 
   let lift2 f ikind a b =
     try lift2 f ikind a b with Division_by_zero -> top_of ikind
@@ -2066,25 +2028,14 @@
 
   let eq ik x y =
     handle_bot x y (fun () ->
-<<<<<<< HEAD
         match x, y with
-        | Inc xs, Inc ys when ISet.is_singleton xs && ISet.is_singleton ys -> of_bool ik (I.equal (ISet.choose xs) (ISet.choose ys))
+        | Inc xs, Inc ys when BISet.is_singleton xs && BISet.is_singleton ys -> of_bool ik (I.equal (BISet.choose xs) (BISet.choose ys))
         | _, _ ->
           if is_bot (meet ik x y) then
             (* If the meet is empty, there is no chance that concrete values are equal *)
             of_bool ik false
           else
             top_bool)
-=======
-      match x, y with
-        | Inc xs, Inc ys when BISet.is_singleton xs && BISet.is_singleton ys -> of_bool ik (I.equal (BISet.choose xs) (BISet.choose ys))
-      | _, _ ->
-        if is_bot (meet ik x y) then
-          (* If the meet is empty, there is no chance that concrete values are equal *)
-          of_bool ik false
-        else
-          top_bool)
->>>>>>> e168a4e2
 
   let ne ik x y = lognot ik (eq ik x y)
 
