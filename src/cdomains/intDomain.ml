open GobConfig
open Pretty
open IntervalOps
open CircularInterval
open CircularIntOps

module GU = Goblintutil
module JB = Json
module M = Messages

module type S =
sig
  include Lattice.S
  val to_int: t -> int64 option
  val of_int: int64 -> t
  val is_int: t -> bool
  val equal_to: int64 -> t -> [`Eq | `Neq | `Top]

  val to_bool: t -> bool option
  val of_bool: bool -> t
  val is_bool: t -> bool
  val to_excl_list: t -> int64 list option
  val of_excl_list: Cil.ikind -> int64 list -> t
  val is_excl_list: t -> bool
  val of_interval: int64 * int64 -> t
  val starting   : int64 -> t
  val ending     : int64 -> t
  val maximal    : t -> int64 option
  val minimal    : t -> int64 option

  val neg: t -> t
  val add: t -> t -> t
  val sub: t -> t -> t
  val mul: t -> t -> t
  val div: t -> t -> t
  val rem: t -> t -> t

  val lt: t -> t -> t
  val gt: t -> t -> t
  val le: t -> t -> t
  val ge: t -> t -> t
  val eq: t -> t -> t
  val ne: t -> t -> t

  val bitnot: t -> t
  val bitand: t -> t -> t
  val bitor : t -> t -> t
  val bitxor: t -> t -> t
  val shift_left : t -> t -> t
  val shift_right: t -> t -> t

  val lognot: t -> t
  val logand: t -> t -> t
  val logor : t -> t -> t

  val cast_to : Cil.ikind -> t -> t
end

module Size = struct (* size in bits as int, range as int64 *)
  exception Not_in_int64
  open Cil open Int64 open Big_int
  let sign x = if x<0L then `Signed else `Unsigned
  let max = function
    | `Signed -> ILongLong
    | `Unsigned -> IULongLong
  let top_typ = TInt (ILongLong, [])
  let min_for x = intKindForValue (mkCilint (max (sign x)) x) (sign x = `Unsigned)
  let bit = function (* bits needed for representation *)
    | IBool -> 1
    | ik -> bytesSizeOfInt ik * 8
  let is_int64_big_int x = try let _ = int64_of_big_int x in true with _ -> false
  let card ik = (* cardinality *)
    let b = bit ik in
    shift_left_big_int unit_big_int b
  let bits ik = (* highest bits for neg/pos values *)
    let s = bit ik in
    if isSigned ik then s-1, s-1 else 0, s
  let bits_i64 ik = BatTuple.Tuple2.mapn of_int (bits ik)
  let range ik = (* min/max values as int64 (signed), anything bigger is cropped! *)
    let a,b = bits ik in
    if a>63 || b>63 then raise Not_in_int64 else
      let x = if isSigned ik then neg (shift_left 1L a) (* -2^a *) else 0L in
      let y = sub (shift_left 1L b) 1L in (* 2^b - 1 *)
      x,y
  let range_big_int ik =
    let a,b = bits ik in
    let x = if isSigned ik then minus_big_int (shift_left_big_int unit_big_int a) (* -2^a *) else zero_big_int in
    let y = sub_big_int (shift_left_big_int unit_big_int b) unit_big_int in (* 2^b - 1 *)
    x,y
  let cast t x = (* TODO: overflow is implementation-dependent! *)
    let a,b = range_big_int t in
    let c = card t in
    let x' = big_int_of_int64 x in
    (* let z = add (rem (sub x a) c) a in (* might lead to overflows itself... *)*)
    let y = mod_big_int x' c in
    let y = if gt_big_int y b then sub_big_int y c
      else if lt_big_int y a then add_big_int y c
      else y
    in
    M.tracel "cast_int" "Cast %Li to range [%s, %s] (%s) = %s (%s in int64)\n" x (string_of_big_int a) (string_of_big_int b) (string_of_big_int c) (string_of_big_int y) (if is_int64_big_int y then "fits" else "does not fit");
    try int64_of_big_int y with _ -> raise Not_in_int64
end

module Interval32 : S with type t = (int64 * int64) option = (* signed 32bit ints *)
struct
<<<<<<< HEAD
  include Printable.Std (* for property-based testing *)
=======
  include Printable.Std (* for default invariant, tag, ... *)
>>>>>>> ac093ba6

  open Int64

  type t = (int64 * int64) option [@@deriving to_yojson]

  let equal_to i = function
    | None -> failwith "unsupported: equal_to with bottom"
    | Some (a, b) -> if a = b && b = i then `Eq else if a <= i && i <= b then `Top else `Neq

  let min_int, max_int = Size.range Cil.IInt (* TODO this currently depends on the machine Cil was compiled on... *)

  let top () = Some (min_int, max_int)
  let bot () = None
  let is_top x = x=top ()
  let is_bot = function None -> true | _ -> false

  let hash (x:t) = Hashtbl.hash x
  let equal (x:t) y = x=y
  let compare = Stdlib.compare
  let short _ = function None -> "bottom" | Some (x,y) -> "["^to_string x^","^to_string y^"]"
  let isSimple _ = true
  let name () = "32bit intervals"
  let pretty_f sh () x = text (sh 80 x)
  let pretty = pretty_f short
  let toXML_f sh x = Xml.Element ("Leaf", [("text", sh 80 x)],[])
  let toXML = toXML_f short
  let printXml f x = BatPrintf.fprintf f "<value>\n<data>\n%s\n</data>\n</value>\n" (short 800 x)
  let pretty_diff () (x,y) = Pretty.dprintf "%a instead of %a" pretty x pretty y


  let norm = function None -> None | Some (x,y) ->
    if Int64.compare x y > 0 then None
    else if Int64.compare min_int x > 0 || Int64.compare max_int y < 0 then top ()
    else Some (x,y)

  let (@@) f x = f x

  let equal x y =
    match x, y with
    | None, None -> true
    | Some (x1,x2), Some (y1,y2) -> Int64.compare x1 y1 = 0 && Int64.compare x2 y2 = 0
    | _ -> false

  let leq (x:t) (y:t) =
    match x, y with
    | None, _ -> true
    | Some _, None -> false
    | Some (x1,x2), Some (y1,y2) -> Int64.compare x1 y1 >= 0 && Int64.compare x2 y2 <= 0

  let join (x:t) y =
    match x, y with
    | None, z | z, None -> z
    | Some (x1,x2), Some (y1,y2) -> norm @@ Some (min x1 y1, max x2 y2)

  let meet (x:t) y =
    match x, y with
    | None, z | z, None -> None
    | Some (x1,x2), Some (y1,y2) -> norm @@ Some (max x1 y1, min x2 y2)

  let is_int = function Some (x,y) when Int64.compare x y = 0 -> true | _ -> false
  let to_int = function Some (x,y) when Int64.compare x y = 0 -> Some x | _ -> None
  let of_interval (x,y) = norm @@ Some (x,y)
  let of_int x = of_interval (x,x)
  let zero = Some (0L, 0L)
  let one  = Some (1L, 1L)
  let top_bool = Some (0L, 1L)

  let of_bool = function true -> one | false -> zero
  let is_bool x = x <> None && not (leq zero x) || x = zero
  let to_bool = function
    | None -> None
    | Some (0L , 0L) -> Some false
    | x -> if leq zero x then None else Some true
  let to_bool_interval x = match x with
    | None | Some (0L, 0L) -> x
    | _ -> if leq zero x then top_bool else one

  let starting n = norm @@ Some (n,max_int)
  let ending   n = norm @@ Some (min_int,n)
  let maximal = function None -> None | Some (x,y) -> Some y
  let minimal = function None -> None | Some (x,y) -> Some x

  let to_excl_list _ = None
  let of_excl_list t _ = top ()
  let is_excl_list _ = false

  let cast_to t = function
    | None -> None
    | Some (x,y) ->
      try
        let a = Size.cast t x in
        let b = Size.cast t y in
        let a,b = if x<>a || y<>b then Size.range t else a,b in
        norm @@ Some (a, b)
      with Size.Not_in_int64 -> top () (* TODO top not safe b/c range too small *)

  let widen x y =
    match x, y with
    | None, z | z, None -> z
    | Some (l0,u0), Some (l1,u1) ->
      let l2 = if Int64.compare l0 l1 = 0 then l0 else min l1 min_int in
      let u2 = if Int64.compare u0 u1 = 0 then u0 else max u1 max_int in
      norm @@ Some (l2,u2)

  let narrow x y =
    match x, y with
    | _,None | None, _ -> None
    | Some (x1,x2), Some (y1,y2) ->
      let lr = if Int64.compare min_int x1 = 0 then y1 else x1 in
      let ur = if Int64.compare max_int x2 = 0 then y2 else x2 in
      norm @@ Some (lr,ur)

  let log f i1 i2 =
    match is_bot i1, is_bot i2 with
    | true, _
    | _   , true -> bot ()
    | _ ->
      match to_bool i1, to_bool i2 with
      | Some x, Some y -> of_bool (f x y)
      | _              -> top ()

  let logor  = log (||)
  let logand = log (&&)

  let log1 f i1 =
    if is_bot i1 then
      bot ()
    else
      match to_bool i1 with
      | Some x -> of_bool (f x)
      | _      -> top ()

  let lognot = log1 not

  let bit f i1 i2 =
    match is_bot i1, is_bot i2 with
    | true, _
    | _   , true -> bot ()
    | _ ->
      match to_int i1, to_int i2 with
      | Some x, Some y -> (try norm (of_int (f x y)) with Division_by_zero -> top ())
      | _              -> top ()

  let bitxor = bit Int64.logxor
  let bitand = bit Int64.logand
  let bitor  = bit Int64.logor

  let bit1 f i1 =
    if is_bot i1 then
      bot ()
    else
      match to_int i1 with
      | Some x -> of_int (f x)
      | _      -> top ()

  let bitnot = bit1 Int64.lognot
  let shift_right = bit (fun x y -> Int64.shift_right x (Int64.to_int y))
  let shift_left  = bit (fun x y -> Int64.shift_left  x (Int64.to_int y))

  let neg = function None -> None | Some (x,y) -> norm @@ Some (Int64.neg y, Int64.neg x)

  let add x y =
    match x, y with
    | None, _ | _, None -> None
    | Some (x1,x2), Some (y1,y2) -> norm @@ Some (Int64.add x1 y1, Int64.add x2 y2)

  let sub i1 i2 = add i1 (neg i2)

  let rem x y =
    let y' = sub y (of_int 1L) in
    meet (bit Int64.rem x y) (join y' (neg y'))

  let mul x y =
    match x, y with
    | None, _ | _, None -> bot ()
    | Some (x1,x2), Some (y1,y2) ->
      let x1y1 = (Int64.mul x1 y1) in let x1y2 = (Int64.mul x1 y2) in
      let x2y1 = (Int64.mul x2 y1) in let x2y2 = (Int64.mul x2 y2) in
      norm @@ Some ((min (min x1y1 x1y2) (min x2y1 x2y2)),
                    (max (max x1y1 x1y2) (max x2y1 x2y2)))

  let rec div x y =
    match x, y with
    | None, _ | _, None -> bot ()
    | Some (x1,x2), Some (y1,y2) ->
      begin match y1, y2 with
        | 0L, 0L       -> top () (* TODO warn about undefined behavior *)
        | 0L, _        -> div (Some (x1,x2)) (Some (1L,y2))
        | _      , 0L  -> div (Some (x1,x2)) (Some (y1,(-1L)))
        | _ when leq (of_int 0L) (Some (y1,y2)) -> top ()
        | _ ->
          let x1y1n = (Int64.div x1 y1) in let x1y2n = (Int64.div x1 y2) in
          let x2y1n = (Int64.div x2 y1) in let x2y2n = (Int64.div x2 y2) in
          let x1y1p = (Int64.div x1 y1) in let x1y2p = (Int64.div x1 y2) in
          let x2y1p = (Int64.div x2 y1) in let x2y2p = (Int64.div x2 y2) in
          norm @@ Some ((min (min x1y1n x1y2n) (min x2y1n x2y2n)),
                        (max (max x1y1p x1y2p) (max x2y1p x2y2p)))
      end
  let ne i1 i2 = to_bool_interval (sub i1 i2)

  let eq i1 i2 = to_bool_interval (lognot (sub i1 i2))

  let ge x y =
    match x, y with
    | None, _ | _, None -> None
    | Some (x1,x2), Some (y1,y2) ->
      if Int64.compare y2 x1 <= 0 then of_bool true
      else if Int64.compare x2 y1 < 0 then of_bool false
      else top_bool

  let le x y =
    match x, y with
    | None, _ | _, None -> None
    | Some (x1,x2), Some (y1,y2) ->
      if Int64.compare x2 y1 <= 0 then of_bool true
      else if Int64.compare  y2 x1 < 0 then of_bool false
      else top_bool

  let gt x y =
    match x, y with
    | None, _ | _, None -> None
    | Some (x1,x2), Some (y1,y2) ->
      if Int64.compare  y2 x1 < 0 then of_bool true
      else if Int64.compare x2 y1 <= 0 then of_bool false
      else top_bool

  let lt x y =
    match x, y with
    | None, _ | _, None -> None
    | Some (x1,x2), Some (y1,y2) ->
      if Int64.compare x2 y1 < 0 then of_bool true
      else if Int64.compare y2 x1 <= 0 then of_bool false
<<<<<<< HEAD
      else top ()

  let arbitrary () =
    let open QCheck.Iter in
    let pair_arb = QCheck.pair MyCheck.Arbitrary.int64 MyCheck.Arbitrary.int64 in
    let shrink = function
      | Some (l, u) -> (return None) <+> (MyCheck.shrink pair_arb (l, u) >|= of_interval)
      | None -> empty
    in
    QCheck.(set_shrink shrink @@ set_print (short 10000) @@ map (*~rev:BatOption.get*) of_interval pair_arb)
=======
      else top_bool

  let invariant c = function
    | Some (x1, x2) when Int64.compare x1 x2 = 0 ->
      Invariant.of_string (c ^ " == " ^ Int64.to_string x1)
    | Some (x1, x2) ->
      let open Invariant in
      let i1 = if Int64.compare min_int x1 <> 0 then of_string (Int64.to_string x1 ^ " <= " ^ c) else none in
      let i2 = if Int64.compare x2 max_int <> 0 then of_string (c ^ " <= " ^ Int64.to_string x2) else none in
      i1 && i2
    | None -> None
>>>>>>> ac093ba6
end


exception Unknown
exception Error

module Integers = (* no top/bot, order is <= *)
struct
  include Printable.Std
  include Lattice.StdCousot
  let name () = "integers"
  type t = int64 [@@deriving to_yojson]
  let hash (x:t) = ((Int64.to_int x) - 787) * 17
  let equal (x:t) (y:t) = x=y
  let copy x = x
  let equal_to i x = if i > x then `Neq else `Top
  let top () = raise Unknown
  let is_top _ = false
  let bot () = raise Error
  let is_bot _ = false
  let isSimple _  = true
  let short _ x = if x = GU.inthack then "*" else Int64.to_string x
  let pretty_f _ _ x = text (Int64.to_string x)
  let toXML_f _ x = Xml.Element ("Leaf", [("text", Int64.to_string x)],[])
  let toXML m = toXML_f short m
  let pretty () x = pretty_f short () x
  let leq x y = x <= y
  let pretty_diff () (x,y) = Pretty.dprintf "%a instead of %a" pretty x pretty y
  let join x y = if Int64.compare x y > 0 then x else y
  let meet x y = if Int64.compare x y > 0 then y else x

  let of_bool x = if x then Int64.one else Int64.zero
  let to_bool' x = x <> Int64.zero
  let to_bool x = Some (to_bool' x)
  let is_bool _ = true
  let of_int  x = x
  let to_int  x = Some x
  let is_int  _ = true

  let to_excl_list x = None
  let of_excl_list t x = top ()
  let is_excl_list x = false
  let of_interval  x = top ()
  let starting     x = top ()
  let ending       x = top ()
  let maximal      x = None
  let minimal      x = None

  let neg  = Int64.neg
  let add  = Int64.add (* TODO: signed overflow is undefined behavior! *)
  let sub  = Int64.sub
  let mul  = Int64.mul
  let div  = Int64.div
  let rem  = Int64.rem
  let lt n1 n2 = of_bool (n1 <  n2)
  let gt n1 n2 = of_bool (n1 >  n2)
  let le n1 n2 = of_bool (n1 <= n2)
  let ge n1 n2 = of_bool (n1 >= n2)
  let eq n1 n2 = of_bool (n1 =  n2)
  let ne n1 n2 = of_bool (n1 <> n2)
  let bitnot = Int64.lognot
  let bitand = Int64.logand
  let bitor  = Int64.logor
  let bitxor = Int64.logxor
  let shift_left  n1 n2 = Int64.shift_left n1 (Int64.to_int n2)
  let shift_right n1 n2 = Int64.shift_right n1 (Int64.to_int n2)
  let lognot n1    = of_bool (not (to_bool' n1))
  let logand n1 n2 = of_bool ((to_bool' n1) && (to_bool' n2))
  let logor  n1 n2 = of_bool ((to_bool' n1) || (to_bool' n2))
  let pretty_diff () (x,y) = dprintf "%s: %a instead of %a" (name ()) pretty x pretty y
  let cast_to t x = Size.cast t x

  let printXml f x = BatPrintf.fprintf f "<value>\n<data>\n%s\n</data>\n</value>\n" (short 800 x)

  let arbitrary () = MyCheck.Arbitrary.int64
end

module FlatPureIntegers = (* Integers, but raises Unknown/Error on join/meet *)
struct
  include Integers

  let top () = raise Unknown
  let bot () = raise Error
  let leq = equal
  let pretty_diff () (x,y) = Pretty.dprintf "Integer %a instead of %a" pretty x pretty y
  let join x y = if equal x y then x else top ()
  let meet x y = if equal x y then x else bot ()
end

module Flat (Base: S) = (* identical to Lift, but goes to `Top/`Bot if Base raises Unknown/Error *)
struct
  include Lattice.Flat (Base) (struct
      let top_name = "Unknown int"
      let bot_name = "Error int"
    end)

  let name () = "flat integers"
  let cast_to t = function
    | `Lifted x -> `Lifted (Base.cast_to t x)
    | x -> x

  let equal_to i = function
    | `Bot -> failwith "unsupported: equal_to with bottom"
    | `Top -> `Top
    | `Lifted x -> Base.equal_to i x

  let of_int  x = `Lifted (Base.of_int x)
  let to_int  x = match x with
    | `Lifted x -> Base.to_int x
    | _ -> None
  let is_int  x = match x with
    | `Lifted x -> true
    | _ -> false

  let of_bool x = `Lifted (Base.of_bool x)
  let to_bool x = match x with
    | `Lifted x -> Base.to_bool x
    | _ -> None
  let is_bool = is_int

  let to_excl_list x = None
  let of_excl_list t x = top ()
  let is_excl_list x = false
  let of_interval  x = top ()
  let starting     x = top ()
  let ending       x = top ()
  let maximal      x = None
  let minimal      x = None

  let lift1 f x = match x with
    | `Lifted x ->
      (try `Lifted (f x) with Unknown -> `Top | Error -> `Bot)
    | x -> x
  let lift2 f x y = match x,y with
    | `Lifted x, `Lifted y ->
      (try `Lifted (f x y) with Unknown -> `Top | Error -> `Bot)
    | `Bot, `Bot -> `Bot
    | _ -> `Top

  let neg  = lift1 Base.neg
  let add  = lift2 Base.add
  let sub  = lift2 Base.sub
  let mul  = lift2 Base.mul
  let div  = lift2 Base.div
  let rem  = lift2 Base.rem
  let lt = lift2 Base.lt
  let gt = lift2 Base.gt
  let le = lift2 Base.le
  let ge = lift2 Base.ge
  let eq = lift2 Base.eq
  let ne = lift2 Base.ne
  let bitnot = lift1 Base.bitnot
  let bitand = lift2 Base.bitand
  let bitor  = lift2 Base.bitor
  let bitxor = lift2 Base.bitxor
  let shift_left  = lift2 Base.shift_left
  let shift_right = lift2 Base.shift_right
  let lognot = lift1 Base.lognot
  let logand = lift2 Base.logand
  let logor  = lift2 Base.logor
  let printXml f x = BatPrintf.fprintf f "<value>\n<data>\n%s\n</data>\n</value>\n" (short 800 x)
end

module Lift (Base: S) = (* identical to Flat, but does not go to `Top/Bot` if Base raises Unknown/Error *)
struct
  include Lattice.LiftPO (Base) (struct
      let top_name = "MaxInt"
      let bot_name = "MinInt"
    end)

  let name () = "lifted integers"
  let cast_to t = function
    | `Lifted x -> `Lifted (Base.cast_to t x)
    | x -> x

  let equal_to i = function
    | `Bot -> failwith "unsupported: equal_to with bottom"
    | `Top -> `Top
    | `Lifted x -> Base.equal_to i x

  let of_int  x = `Lifted (Base.of_int x)
  let to_int  x = match x with
    | `Lifted x -> Base.to_int x
    | _ -> None
  let is_int  x = match x with
    | `Lifted x -> true
    | _ -> false

  let of_bool x = `Lifted (Base.of_bool x)
  let to_bool x = match x with
    | `Lifted x -> Base.to_bool x
    | _ -> None
  let is_bool = is_int

  let to_excl_list x = None
  let of_excl_list t x = top ()
  let is_excl_list x = false
  let of_interval  x = top ()
  let starting     x = top ()
  let ending       x = top ()
  let maximal      x = None
  let minimal      x = None

  let lift1 f x = match x with
    | `Lifted x -> `Lifted (f x)
    | x -> x
  let lift2 f x y = match x,y with
    | `Lifted x, `Lifted y -> `Lifted (f x y)
    | `Bot, `Bot -> `Bot
    | _ -> `Top

  let neg  = lift1 Base.neg
  let add  = lift2 Base.add
  let sub  = lift2 Base.sub
  let mul  = lift2 Base.mul
  let div  = lift2 Base.div
  let rem  = lift2 Base.rem
  let lt = lift2 Base.lt
  let gt = lift2 Base.gt
  let le = lift2 Base.le
  let ge = lift2 Base.ge
  let eq = lift2 Base.eq
  let ne = lift2 Base.ne
  let bitnot = lift1 Base.bitnot
  let bitand = lift2 Base.bitand
  let bitor  = lift2 Base.bitor
  let bitxor = lift2 Base.bitxor
  let shift_left  = lift2 Base.shift_left
  let shift_right = lift2 Base.shift_right
  let lognot = lift1 Base.lognot
  let logand = lift2 Base.logand
  let logor  = lift2 Base.logor
  let printXml f x = BatPrintf.fprintf f "<value>\n<data>\n%s\n</data>\n</value>\n" (short 800 x)
end

module Flattened = Flat (Integers)
module Lifted    = Lift (Integers)

module Reverse (Base: S) =
struct
  include Base
  include (Lattice.Reverse (Base) : Lattice.S with type t := Base.t)
end

module DefExc = (* definite or set of excluded values *)
struct
  module S = SetDomain.Make (Integers)
  module R = Interval32 (* range for exclusion *)
  let size t = R.of_interval (let a,b = Size.bits_i64 t in Int64.neg a,b)
  include Printable.Std
  include Lattice.StdCousot
  type t = [
    | `Excluded of S.t * R.t
    | `Definite of Integers.t
    | `Bot
  ] [@@deriving to_yojson]
  let hash (x:t) =
    match x with
    | `Excluded (s,r) -> S.hash s + R.hash r
    | `Definite i -> 83*Integers.hash i
    | `Bot -> 61426164

  let equal_to i = function
    | `Bot -> failwith "unsupported: equal_to with bottom"
    | `Definite x -> if i = x then `Eq else `Neq
    | `Excluded (s,r) -> if S.mem i s then `Top else `Neq

  let equal x y =
    match x, y with
    | `Bot, `Bot -> true
    | `Definite x, `Definite y -> Integers.equal x y
    | `Excluded (xs,xw), `Excluded (ys,yw) -> S.equal xs ys && R.equal xw yw
    | _ -> false

  let name () = "def_exc"
  let top_of ik = `Excluded (S.empty (), size ik)
  let top_size = Size.max `Signed
  let top_range = size top_size
  let top () = top_of top_size
  let is_top x = x = top ()
  let bot () = `Bot
  let is_bot x = x = `Bot

  let bot_name = "Error int"
  let top_name = "Unknown int"

  let cast_to t = function
    | `Excluded (s,r) -> let r' = size t in `Excluded (if R.leq r r' then s,r else S.empty (), r') (* TODO can we do better here? *)
    | `Definite x -> (try `Definite (Integers.cast_to t x) with Size.Not_in_int64 -> top_of t)
    | `Bot -> `Bot

  let isSimple _ = true

  let short w x =
    let short_size x = "("^R.short 2 x^")" in
    match x with
    | `Bot -> bot_name
    | `Definite x -> Integers.short w x
    (* Print the empty exclusion as if it where a distinct top element: *)
    | `Excluded (s,l) when S.is_empty s -> top_name ^ short_size l
    (* Prepend the exclusion sets with something: *)
    | `Excluded (s,l) -> "Not " ^ S.short w s ^ short_size l

  let pretty_f sf () x = text (sf max_int x)
  let toXML_f sf x = Xml.Element ("Leaf", [("text", sf Goblintutil.summary_length x)],[])
  let toXML m = toXML_f short m
  let pretty () x = pretty_f short () x

  let leq x y = match (x,y) with
    (* `Bot <= x is always true *)
    | `Bot, _ -> true
    (* Anything except bot <= bot is always false *)
    | _, `Bot -> false
    (* Two known values are leq whenever equal *)
    | `Definite x, `Definite y -> x = y
    (* A definite value is leq all exclusion sets that don't contain it *)
    | `Definite x, `Excluded (s,r) -> not (S.mem x s)
    (* No finite exclusion set can be leq than a definite value *)
    | `Excluded _, `Definite _ -> false
    (* Excluding X <= Excluding Y whenever Y <= X *)
    | `Excluded (x,xw), `Excluded (y,yw) -> S.subset y x && R.leq xw yw

  let pretty_diff () (x,y) = Pretty.dprintf "Integer %a instead of %a" pretty x pretty y

  let join x y =
    match (x,y) with
    (* The least upper bound with the bottom element: *)
    | `Bot, x -> x
    | x, `Bot -> x
    (* The case for two known values: *)
    | `Definite x, `Definite y ->
      (* If they're equal, it's just THAT value *)
      if x = y then `Definite x
      (* Unless one of them is zero, we can exclude it: *)
      else
        let a,b = Size.(min_for x, min_for y) in
        let r = R.join (size a) (size b) in
        `Excluded ((if x = 0L || y = 0L then S.empty () else S.singleton 0L), r)
    (* A known value and an exclusion set... the definite value should no
     * longer be excluded: *)
    | `Excluded (s,r), `Definite x
    | `Definite x, `Excluded (s,r) ->
      let a = size (Size.min_for x) in
      `Excluded (S.remove x s, R.join a r)
    (* For two exclusion sets, only their intersection can be excluded: *)
    | `Excluded (x,wx), `Excluded (y,wy) -> `Excluded (S.inter x y, R.join wx wy)

  let meet x y =
    match (x,y) with
    (* Greatest LOWER bound with the least element is trivial: *)
    | `Bot, _ -> `Bot
    | _, `Bot -> `Bot
    (* Definite elements are either equal or the glb is bottom *)
    | `Definite x, `Definite y -> if x = y then `Definite x else `Bot
    (* The glb of a definite element and an exclusion set is either bottom or
     * just the element itself, if it isn't in the exclusion set *)
    | `Excluded (s,r), `Definite x -> if S.mem x s then `Bot else `Definite x
    | `Definite x, `Excluded (s,r) -> if S.mem x s then `Bot else `Definite x
    (* The greatest lower bound of two exclusion sets is their union, this is
     * just DeMorgans Law *)
    | `Excluded (x,wx), `Excluded (y,wy) -> `Excluded (S.union x y, R.meet wx wy)

  let of_int  x = `Definite (Integers.of_int x)
  let to_int  x = match x with
    | `Definite x -> Integers.to_int x
    | _ -> None
  let is_int  x = match x with
    | `Definite x -> true
    | _ -> false

  let zero = of_int 0L
  let not_zero = `Excluded (S.singleton 0L, top_range)

  let of_bool x = if x then not_zero else zero
  let of_bool_cmp x = of_int (if x then 1L else 0L)
  let to_bool x =
    match x with
    | `Definite x -> Integers.to_bool x
    | `Excluded (s,r) when S.mem Int64.zero s -> Some true
    | _ -> None
  let is_bool x =
    match x with
    | `Definite x -> true
    | `Excluded (s,r) -> S.mem Int64.zero s
    | _ -> false

  let of_interval (x,y) = if Int64.compare x y == 0 then of_int x else top ()
  let starting x = if x > 0L then not_zero else top ()
  let ending x = if x < 0L then not_zero else top ()

  let max_of_range r = Option.map (fun i -> Int64.(pred @@ shift_left 1L (to_int i))) (R.maximal r)
  let min_of_range r = Option.map (fun i -> Int64.(neg @@ shift_left 1L (to_int (neg i)))) (R.minimal r)
  let maximal : t -> int64 option = function
    | `Definite x -> Integers.to_int x
    | `Excluded (s,r) -> max_of_range r
    | `Bot -> None

  let minimal = function
    | `Definite x -> Integers.to_int x
    | `Excluded (s,r) -> min_of_range r
    | `Bot -> None

  let of_excl_list t l = `Excluded (List.fold_right S.add l (S.empty ()), size t)
  let is_excl_list l = match l with `Excluded _ -> true | _ -> false
  let to_excl_list x = match x with
    | `Definite _ -> None
    | `Excluded (s,r) -> Some (S.elements s)
    | `Bot -> None

  (* Default behaviour for unary operators, simply maps the function to the
   * DefExc data structure. *)
  let lift1 f x = match x with
    | `Excluded (s,r) -> `Excluded (S.map f s, r)
    | `Definite x -> `Definite (f x)
    | `Bot -> `Bot

  let lift2 f x y = match x,y with
    (* We don't bother with exclusion sets: *)
    | `Excluded _, _ -> top ()
    | _, `Excluded _ -> top ()
    (* The good case: *)
    | `Definite x, `Definite y -> (try `Definite (f x y) with | Division_by_zero -> top ())
    (* If any one of them is bottom, we return top *)
    | _ -> top ()

  (* Default behaviour for binary operators that are injective in either
   * argument, so that Exclusion Sets can be used: *)
  let lift2_inj f x y = match x,y with
    (* If both are exclusion sets, there isn't anything we can do: *)
    | `Excluded _, `Excluded _ -> top ()
    (* A definite value should be applied to all members of the exclusion set *)
    | `Definite x, `Excluded (s,r) ->
      let min = Option.map (f x) (min_of_range r) in
      let max = Option.map (f x) (max_of_range r) in
      let r'  = match min, max with
      | Some min, Some max ->
        R.join (size (Size.min_for min)) (size (Size.min_for max))
      | _ , _ -> top_range in
      `Excluded (S.map (f x)  s, r')
    (* Same thing here, but we should flip the operator to map it properly *)
    | `Excluded (s,r), `Definite x -> let f x y = f y x in
      let min = Option.map (f x) (min_of_range r) in
      let max = Option.map (f x) (max_of_range r) in
      let r' = match min, max with
      | Some min, Some max -> R.join (size (Size.min_for min)) (size (Size.min_for max))
      | _ , _ -> top_range in
      `Excluded (S.map (f x) s, r')
    (* The good case: *)
    | `Definite x, `Definite y -> `Definite (f x y)
    (* If any one of them is bottom, we return bottom *)
    | _ -> `Bot

  (* The equality check: *)
  let eq x y = match x,y with
    (* Not much to do with two exclusion sets: *)
    | `Excluded _, `Excluded _ -> top ()
    (* Is x equal to an exclusion set, if it is a member then NO otherwise we
     * don't know: *)
    | `Definite x, `Excluded (s,r) -> if S.mem x s then of_bool false else top ()
    | `Excluded (s,r), `Definite x -> if S.mem x s then of_bool false else top ()
    (* The good case: *)
    | `Definite x, `Definite y -> of_bool_cmp (x=y)
    (* If either one of them is bottom, we return bottom *)
    | _ -> `Bot

  (* The inequality check: *)
  let ne x y = match x,y with
    (* Not much to do with two exclusion sets: *)
    | `Excluded _, `Excluded _ -> top ()
    (* Is x unequal to an exclusion set, if it is a member then Yes otherwise we
     * don't know: *)
    | `Definite x, `Excluded (s,r) -> if S.mem x s then of_bool true else top ()
    | `Excluded (s,r), `Definite x -> if S.mem x s then of_bool true else top ()
    (* The good case: *)
    | `Definite x, `Definite y -> of_bool_cmp (x<>y)
    (* If either one of them is bottom, we return bottom *)
    | _ -> `Bot

  let neg  = lift1 Integers.neg
  let add  = lift2_inj Integers.add
  let sub  = lift2_inj Integers.sub
  let mul x y = match x, y with
    | `Definite 0L, _
    | _, `Definite 0L -> `Definite 0L
    | _ -> lift2_inj Integers.mul x y
  let div  = lift2 Integers.div
  let rem  = lift2 Integers.rem
  let lt = lift2 Integers.lt
  let gt = lift2 Integers.gt
  let le = lift2 Integers.le
  let ge = lift2 Integers.ge
  let bitnot = lift1 Integers.bitnot
  let bitand = lift2 Integers.bitand
  let bitor  = lift2 Integers.bitor
  let bitxor = lift2 Integers.bitxor
  let shift_left  = lift2 Integers.shift_left
  let shift_right = lift2 Integers.shift_right
  (* TODO: lift does not treat Not {0} as true. *)
  let logand = lift2 Integers.logand
  let logor  = lift2 Integers.logor
  let lognot = eq (of_int 0L)
  let printXml f x = BatPrintf.fprintf f "<value>\n<data>\n%s\n</data>\n</value>\n" (short 800 x)

<<<<<<< HEAD
  let arbitrary () =
    let open QCheck.Iter in
    let excluded s = `Excluded (s, size Cil.ILongLong) in (* S TODO: non-fixed range *)
    let definite x = `Definite x in
    let shrink = function
      | `Excluded (s, _) -> MyCheck.shrink (S.arbitrary ()) s >|= excluded (* S TODO: possibly shrink excluded to definite *)
      | `Definite x -> (return `Bot) <+> (MyCheck.shrink (Integers.arbitrary ()) x >|= definite)
      | `Bot -> empty
    in
    QCheck.frequency ~shrink ~print:(short 10000) [
      20, QCheck.map excluded (S.arbitrary ());
      10, QCheck.map definite (Integers.arbitrary ());
      1, QCheck.always `Bot
    ] (* S TODO: decide frequencies *)
=======
  let invariant c (x:t) = match x with
    | `Definite x -> Invariant.of_string (c ^ " == " ^ Int64.to_string x)
    | `Excluded (s, _) ->
      S.fold (fun x a ->
          let i = Invariant.of_string (c ^ " != " ^ Int64.to_string x) in
          Invariant.(a && i)
        ) s Invariant.none
    | `Bot -> Invariant.none
>>>>>>> ac093ba6
end

module OverflowInt64 = (* throws Overflow for add, sub, mul *)
struct
  exception Overflow of string

  include Int64

  let add (a:int64) (b:int64) =
    if logor (logxor a b) (logxor a (lognot (add a b))) < 0L  (* no kidding! *)
    then add a b
    else raise (Overflow (Printf.sprintf "%Ld + %Ld" a b))

  let sub (a:int64) (b:int64) =
    if b = min_int
    then
      if a >= 0L
      then raise (Overflow (Printf.sprintf "%Ld - %Ld" a b))
      else sub a b
    else
      let oppb = neg b in
      add a oppb

  let mul (a:int64) (b:int64) =
    if a = 0L then 0L
    else
      let x = mul a b in
      if b = div x a
      then x
      else raise (Overflow (Printf.sprintf "%Ld * %Ld" a b))

end

module CircInterval : S with type t = CBigInt.t interval =
struct
  include Printable.Std
  module I = CBigInt
  module C = CircularBigInt
  type t = I.t interval
  let to_yojson _ = failwith "TODO to_yojson"

  let max_width = 64
  let size t = Size.bit t

  let name () = "circular int intervals"
  let cast_to t x =
    match (I.bounds x) with
    | None -> Bot (size t)
    | Some(a,b) -> I.of_t (size t) a b

  let equal_to i x = failwith "equal_to not implemented"

  (* Int Conversion *)
  let to_int x =
    match x with
    | Int(w,a,b) when C.eq a b -> Some (C.to_int64 w a)
    | _ -> None
  let of_int x = I.of_int64 max_width x x
  let is_int x =
    match x with
    | Int(_,a,b) -> C.eq a b
    | _ -> false

  let of_interval (x,y) = I.of_int64 max_width x y

  (* Bool Conversion *)
  let to_bool x =
    match to_int x with
    | None -> None
    | Some 0L -> Some false
    | _ -> Some true
  let of_bool x =
    if x
    then Int(1, C.one, C.one)
    else Int(1, C.zero, C.zero)
  let is_bool x =
    match x with
    | Int(_,a,b) -> C.eq a b
    | _ -> false

  (* List Conversion *)
  let to_excl_list x = None
  let of_excl_list t x = Top max_width
  let is_excl_list x = false

  (* Starting/Ending *)
  let starting x =
    let r = I.of_t max_width (C.of_int64 max_width x) (C.max_value max_width)
    in
    print_endline ("starting: "^(I.to_string r)^" .. "^(Int64.to_string x));
    r
  let ending x =
    let r = I.of_t max_width C.zero (C.of_int64 max_width x)
    in
    print_endline ("ending: "^(I.to_string r)^" .. "^(Int64.to_string x));
    r
  let maximal x =
    print_endline ("maximal: "^(I.to_string x));
    match I.bounds x with
    | Some(_,m) -> Some (C.to_int64 (I.width x) m)
    | _ -> None
  let minimal x =
    print_endline ("minimal: "^(I.to_string x));
    match I.bounds x with
    | Some(m,_) -> Some (C.to_int64 (I.width x) m)
    | _ -> None

  (* Debug Helpers *)
  let wrap_debug1 n f =
    fun a ->
    let r = f a in
    if get_bool "ana.int.cdebug" then print_endline (n^": "^(I.to_string a)^" = "^(I.to_string r));
    r

  let wrap_debug2 n f =
    fun a b ->
    let r = f a b in
    if get_bool "ana.int.cdebug"
    then print_endline (n^": "^(I.to_string a)^" .. "^(I.to_string b)^" = "^(I.to_string r));
    r

  (* Arithmetic *)
  let neg = wrap_debug1 "neg" I.neg
  let add = wrap_debug2 "add" I.add
  let sub = wrap_debug2 "sub" I.sub
  let mul = wrap_debug2 "mul" I.mul
  let div = wrap_debug2 "div" I.div_s
  let rem = wrap_debug2 "rem" I.rem

  (* Comparison *)
  let comp_lt f a b =
    let w = I.width a in
    let np = I.north_pole_end w in
    if I.contains a (I.north_pole w) || I.contains b (I.north_pole w)
    then I.of_int 1 0 1
    else
      match I.bounds a, I.bounds b with
      | Some(l0,u0), Some(l1,u1) ->
        if (f w np u0 l1) then of_bool true
        else if (f w np l0 l1) then I.of_int 1 0 1
        else of_bool false
      | _ -> I.of_int 1 0 1

  let comp_gt f a b =
    let w = I.width a in
    let np = I.north_pole_end w in
    if I.contains a (I.north_pole w) || I.contains b (I.north_pole w)
    then I.of_int 1 0 1
    else
      match I.bounds a, I.bounds b with
      | Some(l0,u0), Some(l1,u1) ->
        if (f w np l0 u1) then of_bool true
        else if (f w np u0 u1) then I.of_int 1 0 1
        else of_bool false
      | _ -> I.of_int 1 0 1

  let lt = wrap_debug2 "lt" (comp_lt I.relative_lt)
  let le = wrap_debug2 "le" (comp_lt I.relative_leq)
  let gt = wrap_debug2 "gt" (comp_gt I.relative_gt)
  let ge = wrap_debug2 "ge" (comp_gt I.relative_geq)

  let eq' a b =
    match (I.meet a b) with
    | Bot _ -> of_bool false
    | _ ->
      match I.bounds a, I.bounds b with
      | Some(x,y), Some(u,v) ->
        if (C.eq x y) && (C.eq u v) && (C.eq x u)
        then of_bool true
        else I.of_int 1 0 1
      | _ -> I.of_int 1 0 1

  let ne' a b =
    match (I.meet a b) with
    | Bot _ -> of_bool true
    | _ ->
      match I.bounds a, I.bounds b with
      | Some(x,y), Some(u,v) ->
        if (C.eq x y) && (C.eq u v) && (C.eq x u)
        then of_bool false
        else I.of_int 1 0 1
      | _ -> I.of_int 1 0 1

  let eq = wrap_debug2 "eq" eq'
  let ne = wrap_debug2 "ne" ne'

  let leq a b = I.contains b a

  (* Bitwise *)
  let bitnot x =
    match x with
    | Bot _ -> x
    | Int(w,a,b) when C.eq a b ->
      let v = C.lognot w a in
      Int(w,v,v)
    | _ -> Top (I.width x)
  let bitand = wrap_debug2 "bitand" I.logand
  let bitor = wrap_debug2 "bitor" I.logor
  let bitxor = wrap_debug2 "bitxor" I.logxor
  let shift_left = wrap_debug2 "shift_left" I.shift_left
  let shift_right = wrap_debug2 "shift_right" I.shift_right

  (* Lattice *)
  let top () = Top max_width
  let bot () = Bot max_width
  let is_top x =
    match x with
    | Top _ -> true
    | _ -> false
  let is_bot x =
    match x with
    | Bot _ -> true
    | _ -> false

  (* Logical *)
  let log1 f i1 =
    if is_bot i1 then bot ()
    else
      match to_bool i1 with
      | Some x -> of_bool (f x)
      | _      -> top ()
  let log f i1 i2 =
    match is_bot i1, is_bot i2 with
    | true, _
    | _   , true -> bot ()
    | _ ->
      match to_bool i1, to_bool i2 with
      | Some x, Some y -> of_bool (f x y)
      | _              -> top ()

  let lognot = log1 not
  let logor  = log (||)
  let logand = log (&&)

  (* Others *)
  let meet = wrap_debug2 "meet" I.meet
  let join = wrap_debug2 "join" I.join
  let equal = I.eql

  let hash x =
    match x with
    | Top w -> w
    | Bot _ -> 0
    | Int(w,a,b) -> w lxor (Hashtbl.hash b) lxor (Hashtbl.hash a)

  let isSimple x = true
  let short _ x = I.to_string x
  let pretty_f sh () x = text (sh 10 x)
  let pretty = pretty_f short
  let toXML_f sf x = Xml.Element ("Leaf", [("text", sf
                                              Goblintutil.summary_length x)],[])
  let toXML = toXML_f short
  let pretty_diff () (x,y) = dprintf "%s: %a instead of %a" (name ()) pretty x pretty y
  let printXml f x = BatPrintf.fprintf f "<value>\n<data>\n%s\n</data>\n</value>\n" (short 800 x)

  (* Widen
   * Roughly double the interval size. *)
  let widen_double a b =
    let w = I.width b in
    let two = C.of_int w 2 and add = C.add w
    and sub = C.sub w and mul = C.mul w
    in
    if (I.contains a b) then b
    else if C.geq (I.count b) (I.north_pole_end w) then Top w
    else
      match I.bounds a,I.bounds b with
      | Some(u,v), Some(x,y) ->
        let j = I.join a b and uy = I.of_t w u y and xv = I.of_t w x y in
        if I.eql j uy then
          I.join uy (I.of_t w u (add (sub (mul v two) u) C.one))
        else if I.eql j xv then
          I.join xv (I.of_t w (sub (sub (mul u two) v) C.one) v)
        else if (I.contains_element b u) && (I.contains_element b v) then
          I.join b (I.of_t w x (add (sub (add x (mul v two)) (mul u two)) C.one))
        else Top w
      | _ -> Top w

  let widen_basic a b =
    if (I.eql a b) then b
    else Top (I.width b)

  let widen' a b =
    match get_string "ana.int.cwiden" with
    | "basic" -> widen_basic a b
    | "double" -> widen_double a b
    | _ -> b

  let widen = wrap_debug2 "widen" widen'

  (* Narrow
   * Take half of interval size. *)
  let narrow_half a b =
    let w = I.width b in
    let delta = C.of_int w 2 and add = C.add w
    and sub = C.sub w and div = C.div w
    in
    if I.eql a b then b
    else if C.leq (I.count b) (C.of_int w 2) then b
    else
      match I.bounds a, I.bounds b with
      | Some(u,v), Some(x,y) ->
        let m = I.meet a b and uy = I.of_t w u y and xv = I.of_t w x v in
        if I.eql m uy then
          I.meet uy (I.of_t w u (sub (add (div u delta) (div v delta)) C.one))
        else if I.eql m xv then
          I.meet xv (I.of_t w (add C.one (add (div u delta) (div v delta))) v)
        else
          I.meet b (I.of_t w (add (div u delta) (div v delta)) (add (div u delta) (div v delta)))
      | _ -> b

  let narrow_basic a b =
    if (I.eql a b) then b
    else
      match a with
      | Top _ -> b
      | _ -> a

  let narrow' a b =
    match get_string "ana.int.cnarrow" with
    | "basic" -> narrow_basic a b
    | "half"  -> narrow_half a b
    | _ -> b

  let narrow = wrap_debug2 "narrow" narrow'

  (* S TODO: shrinker for bigint circular intervals *)
  (* let arbitrary () = QCheck.set_print (short 10000) @@ QCheck.map (* ~rev:(fun x -> BatTuple.Tuple2.mapn BatOption.get (minimal x, maximal x)) *) of_interval @@ QCheck.pair MyCheck.Arbitrary.int64 MyCheck.Arbitrary.int64 *)
  let arbitrary () =
    let open QCheck.Iter in
    let pair_arb = QCheck.pair MyCheck.Arbitrary.big_int MyCheck.Arbitrary.big_int in
    (* let int (a, b) = Int (max_width, a, b) in *) (* shrinker gets stuck, probably doesn't satisfy some invariant *)
    let int (a, b) = I.of_t max_width a b in
    let shrink = function
      | Int (w, a, b) -> (return (Bot w)) <+> (MyCheck.shrink pair_arb (a, b) >|= int)
      | Bot w -> empty
      | Top w -> MyCheck.Iter.of_arbitrary ~n:20 pair_arb >|= int
    in
    QCheck.frequency ~shrink ~print:(short 10000) [
      20, QCheck.map int pair_arb;
      1, QCheck.always (Bot max_width);
      1, QCheck.always (Top max_width)
    ] (* S TODO: decide frequencies *)
end

(* BOOLEAN DOMAINS *)

module type BooleansNames =
sig
  val truename: string
  val falsename: string
end

module MakeBooleans (N: BooleansNames) =
struct
  include Printable.Std
  include Lattice.StdCousot
  type t = bool [@@deriving to_yojson]
  let hash = function true -> 51534333 | _ -> 561123444
  let equal_to i x = if x then `Top else failwith "unsupported: equal_to with bottom"
  let equal (x:t) (y:t) = x=y
  let name () = "booleans"
  let cast_to _ x = x (* ok since there's no smaller ikind to cast to *)
  let copy x = x
  let isSimple _ = true
  let short _ x = if x then N.truename else N.falsename
  let pretty_f sf _ x = Pretty.text (sf Goblintutil.summary_length x)
  let toXML_f sf x = Xml.Element ("Leaf", [("text", sf Goblintutil.summary_length x)],[])
  let toXML m = toXML_f short m
  let pretty () x = pretty_f short () x

  let top () = true
  let is_top x = x
  let bot () = false
  let is_bot x = not x
  let leq x y = not x || y
  let join = (||)
  let meet = (&&)

  let of_bool x = x
  let to_bool x = Some x
  let is_bool x = not x
  let of_int x  = x = Int64.zero
  let to_int x  = if x then None else Some Int64.zero
  let is_int x  = not x

  let to_excl_list x = None
  let of_excl_list t x = top ()
  let is_excl_list x = false
  let of_interval  x = top ()
  let starting     x = top ()
  let ending       x = top ()
  let maximal      x = None
  let minimal      x = None

  let neg x = x
  let add x y = x || y
  let sub x y = x || y
  let mul x y = x && y
  let div x y = true
  let rem x y = true
  let lt n1 n2 = true
  let gt n1 n2 = true
  let le n1 n2 = true
  let ge n1 n2 = true
  let eq n1 n2 = true
  let ne n1 n2 = true
  let bitnot x = true
  let bitand x y = x && y
  let bitor  x y = x || y
  let bitxor x y = x && not y || not x && y
  let shift_left  n1 n2 = n1
  let shift_right n1 n2 = n1
  let lognot = (not)
  let logand = (&&)
  let logor  = (||)
  let pretty_diff () (x,y) = dprintf "%s: %a instead of %a" (name ()) pretty x pretty y
  let printXml f x = BatPrintf.fprintf f "<value>\n<data>\n%s\n</data>\n</value>\n" (short 800 x)

  let arbitrary () = QCheck.bool
end

module Booleans = MakeBooleans (
  struct
    let truename = "True"
    let falsename = "False"
  end)

(* Inclusion/Exclusion sets. Go to top on arithmetic operations after ana.int.enums_max values. Joins on widen, i.e. precise integers as long as not derived from arithmetic expressions. *)
module Enums : S = struct
<<<<<<< HEAD
  include Printable.Std (* for property-based testing *)
=======
  include Printable.Std (* for default invariant, tag, ... *)
>>>>>>> ac093ba6

  open Batteries
  module I = Integers
  module R = Interval32 (* range for exclusion *)
  let size t = R.of_interval (Size.bits_i64 t)
  type e = I.t (* element *)
  and t = Inc of e list | Exc of e list * R.t [@@deriving to_yojson] (* inclusion/exclusion set *)

  let name () = "enums"

  let equal_to i = function
    | Inc x ->
      if List.mem i x then
        if List.length x = 1 then `Eq
        else `Top
      else `Neq
    | Exc (x, r) ->
      if List.mem i x then `Neq
      else `Top

  let bot () = Inc []
  let top_of ik = Exc ([], size ik)
  let top () = top_of (Size.max `Signed)
  let short _ = function
    | Inc[] -> "bot" | Exc([],r) -> "top"
    | Inc xs -> "{" ^ (String.concat ", " (List.map (I.short 30) xs)) ^ "}"
    | Exc (xs,r) -> "not {" ^ (String.concat ", " (List.map (I.short 30) xs)) ^ "}"

  let of_int x = Inc [x]
  let cast_to t = function Inc xs -> (try Inc (List.map (I.cast_to t) xs |> List.sort_unique compare) with Size.Not_in_int64 -> top_of t) | Exc _ -> top_of t

  let of_interval (x,y) = (* TODO this implementation might lead to very big lists; also use ana.int.enums_max? *)
    let rec build_set set start_num end_num =
      if start_num > end_num then set
      else (build_set (set @ [start_num]) (Int64.add start_num (Int64.of_int 1)) end_num) in
    Inc (build_set [] x y)

  let rec merge_cup a b = match a,b with
    | [],x | x,[] -> x
    | x::xs, y::ys -> (match compare x y with
        | 0 -> x :: merge_cup xs ys
        | 1 -> y :: merge_cup a ys
        | _ -> x :: merge_cup xs b
      )
  let rec merge_cap a b = match a,b with
    | [],_ | _,[] -> []
    | x::xs, y::ys -> (match compare x y with
        | 0 -> x :: merge_cap xs ys
        | 1 -> merge_cap a ys
        | _ -> merge_cap xs b
      )
  let rec merge_sub a b = match a,b with
    | [],_ -> []
    | _,[] -> a
    | x::xs, y::ys -> (match compare x y with
        | 0 -> merge_sub xs ys
        | 1 -> merge_sub a ys
        | _ -> x :: merge_sub xs b
      )
  (* let merge_sub x y = Set.(diff (of_list x) (of_list y) |> to_list) *)
  let join = curry @@ function
    | Inc x, Inc y -> Inc (merge_cup x y)
    | Exc (x,r1), Exc (y,r2) -> Exc (merge_cap x y, R.join r1 r2)
    | Exc (x,r), Inc y
    | Inc y, Exc (x,r) -> Exc (merge_sub x y, if y = [] then r else R.join r (R.of_interval (List.hd y, List.last y)))
  let meet = curry @@ function
    | Inc x, Inc y -> Inc (merge_cap x y)
    | Exc (x,r1), Exc (y,r2) -> Exc (merge_cup x y, R.meet r1 r2)
    | Inc x, Exc (y,r)
    | Exc (y,r), Inc x -> Inc (merge_sub x y)
  (* let join x y = let r = join x y in print_endline @@ "join " ^ short 10 x ^ " " ^ short 10 y ^ " = " ^ short 10 r; r *)
  (* let meet x y = let r = meet x y in print_endline @@ "meet " ^ short 10 x ^ " " ^ short 10 y ^ " = " ^ short 10 r; r *)

  let widen x y = join x y
  let narrow x y = meet x y

  let leq x y = join x y = y

  let abstr_compare = curry @@ function
    | Exc _, Exc _ -> Inc[-1L; 0L ;1L]
    | Inc[],_ | _,Inc[] -> Inc[]
    | Inc x, Inc y ->
      let x_max = List.last x in
      let x_min = List.hd x in
      let y_max = List.last y in
      let y_min = List.hd y in
      if  x_max < y_min then Inc[-1L]
      else if y_max < x_min then Inc[1L]
      else if x_min = y_max then
        if  y_min = x_max then Inc[0L]
        else Inc[0L;1L]
      else if y_min = x_max then Inc[-1L;0L]
      else Inc[-1L;0L;1L]
    | Inc l, Exc (l',r) ->
      (match merge_sub l l' with
       | [] -> Inc[-1L;1L]
       | _ -> Inc[-1L;0L;1L]
      )
    | Exc (l,r), Inc l' ->
      (match merge_sub l' l with
       | [] -> Inc[-1L;1L]
       | _ -> Inc[-1L;0L;1L]
      )

  let max_elems () = get_int "ana.int.enums_max" (* maximum number of resulting elements before going to top *)
  let lift1 f = function
    | Inc[x] -> Inc[f x]
    | Inc xs when List.length xs <= max_elems () -> Inc (List.sort_unique compare @@ List.map f xs)
    | _ -> top ()
  let lift2 f = curry @@ function
    | Inc[],_| _,Inc[] -> Inc[]
    | Inc[x],Inc[y] -> Inc[f x y]
    | Inc xs,Inc ys ->
      let r = List.cartesian_product xs ys |> List.map (uncurry f) |> List.sort_unique compare in
      if List.length r <= max_elems () then Inc r else top ()
    | _,_ -> top ()
  let lift2 f a b =
    try lift2 f a b with Division_by_zero -> top ()

  let neg  = lift1 I.neg
  let add  = curry @@ function
    | Inc[0L],x | x,Inc[0L] -> x
    | x,y -> lift2 I.add x y
  let sub  = lift2 I.sub
  let mul  = curry @@ function
    | Inc[1L],x | x,Inc[1L] -> x
    | Inc[0L],_ | _,Inc[0L] -> Inc[0L]
    | x,y -> lift2 I.mul x y
  let div  = curry @@ function
    | Inc[1L],x | x,Inc[1L] -> x
    | Inc[0L],_ -> Inc[0L]
    | _,Inc[0L] -> top ()
    | x,y -> lift2 I.div x y
  let rem  = lift2 I.rem
  let lt = lift2 I.lt
  let gt = lift2 I.gt
  let le = lift2 I.le
  let ge = lift2 I.ge
  let eq = lift2 I.eq (* TODO: add more precise cases for Exc, like in DefExc? *)
  let ne = lift2 I.ne (* TODO: add more precise cases for Exc, like in DefExc? *)
  let bitnot = lift1 I.bitnot
  let bitand = lift2 I.bitand
  let bitor  = lift2 I.bitor
  let bitxor = lift2 I.bitxor
  let shift_left  = lift2 I.shift_left
  let shift_right = lift2 I.shift_right
  let lognot = lift1 I.lognot
  let logand = lift2 I.logand
  let logor  = lift2 I.logor

  let is_top x = x = top ()
  let is_bot x = x = bot ()
  let hash = Hashtbl.hash
  let equal = (=)
  let compare = compare
  let isSimple _  = true
  let pretty_list xs = text "(" ++ (try List.reduce (fun a b -> a ++ text "," ++ b) xs with _ -> nil) ++ text ")"
  let pretty_f _ _ = function
    | Inc [] -> text "bot"
    | Exc ([],r) -> text "top"
    | Inc xs -> text "Inc" ++ pretty_list (List.map (I.pretty ()) xs)
    | Exc (xs,r) -> text "Exc" ++ pretty_list (List.map (I.pretty ()) xs)
  let toXML_f sh x = Xml.Element ("Leaf", [("text", sh 80 x)],[])
  let toXML m = toXML_f short m
  let pretty () x = pretty_f short () x
  let pretty_diff () (x,y) = Pretty.dprintf "%a instead of %a" pretty x pretty y
  let printXml f x = BatPrintf.fprintf f "<value>\n<data>\n%s\n</data>\n</value>\n" (short 800 x)

  let of_bool x = Inc [if x then Int64.one else Int64.zero]
  let to_bool = function
    | Inc [] | Exc ([],_) -> None
    | Inc [0L] -> Some false
    | Inc xs when List.for_all ((<>) 0L) xs -> Some true
    | Exc (xs,_) when List.exists ((=) 0L) xs -> Some true
    | _ -> None
  let is_bool = Option.is_some % to_bool
  let of_int  x = Inc [x]
  let to_int = function Inc [x] -> Some x | _ -> None
  let is_int = Option.is_some % to_int

  let to_excl_list = function Exc (x,r) when x<>[] -> Some x | _ -> None
  let of_excl_list t x = Exc (x, size t)
  let is_excl_list = Option.is_some % to_excl_list
  let starting     x = top ()
  let ending       x = top ()
  let maximal = function Inc xs when xs<>[] -> Some (List.last xs) | _ -> None
  let minimal = function Inc (x::xs) -> Some x | _ -> None
  (* let of_incl_list xs = failwith "TODO" *)

<<<<<<< HEAD
  let arbitrary () =
    let open QCheck.Iter in
    let i_list_arb = QCheck.small_list (Integers.arbitrary ()) in
    let neg is = Neg (is, size Cil.ILongLong) in (* S TODO: non-fixed range *)
    let pos is = Pos is in
    let shrink = function
      | Neg (is, _) -> MyCheck.shrink i_list_arb is >|= neg (* S TODO: possibly shrink neg to pos *)
      | Pos is -> MyCheck.shrink i_list_arb is >|= pos
    in
    QCheck.frequency ~shrink ~print:(short 10000) [
      20, QCheck.map neg i_list_arb;
      10, QCheck.map pos i_list_arb;
    ] (* S TODO: decide frequencies *)
=======
  let invariant c = function
    | Inc ps ->
      List.fold_left (fun a x ->
          let i = Invariant.of_string (c ^ " == " ^ Int64.to_string x) in
          Invariant.(a || i)
        ) Invariant.none ps
    | Exc (ns, _) ->
      List.fold_left (fun a x ->
          let i = Invariant.of_string (c ^ " != " ^ Int64.to_string x) in
          Invariant.(a && i)
        ) Invariant.none ns
>>>>>>> ac093ba6
end

(* The above IntDomList has too much boilerplate since we have to edit every function in S when adding a new domain. With the following, we only have to edit the places where fn are applied, i.e., create, mapp, map, map2. *)
module IntDomTuple = struct
<<<<<<< HEAD
  include Printable.Std (* for property-based testing *)
=======
  include Printable.Std (* for default invariant, tag, ... *)
>>>>>>> ac093ba6

  open Batteries
  module I1 = DefExc
  module I2 = Interval32
  module I3 = CircInterval
  module I4 = Enums
  type t = I1.t option * I2.t option * I3.t option * I4.t option [@@deriving to_yojson]

  (* The Interval32 domain can lead to too many contexts for recursive functions (top is [min,max]), but we don't want to drop all ints as with `exp.no-int-context`. TODO better solution? *)
  let no_interval32 = Tuple4.map2 (const None)

  type 'a m = (module S with type t = 'a)
  (* only first-order polymorphism on functions -> use records to get around monomorphism restriction on arguments *)
  type 'b poly_in  = { fi  : 'a. 'a m -> 'b -> 'a } (* inject *)
  type 'b poly_pr  = { fp  : 'a. 'a m -> 'a -> 'b } (* project *)
  type 'b poly2_pr  = { f2p  : 'a. 'a m -> 'a -> 'a -> 'b }
  type poly1 = { f1 : 'a. 'a m -> 'a -> 'a } (* needed b/c above 'b must be different from 'a *)
  type poly2 = { f2 : 'a. 'a m -> 'a -> 'a -> 'a }
  let create r x = (* use where values are introduced *)
    let f n g = if get_bool ("ana.int."^n) then Some (g x) else None in
    f "def_exc" @@ r.fi (module I1), f "interval" @@ r.fi (module I2), f "cinterval" @@ r.fi (module I3), f "enums" @@ r.fi (module I4)
  let mapp r (a,b,c,d) = Option.(map (r.fp (module I1)) a, map (r.fp (module I2)) b, map (r.fp (module I3)) c, map (r.fp (module I4)) d)
  let map  r (a,b,c,d) = Option.(map (r.f1 (module I1)) a, map (r.f1 (module I2)) b, map (r.f1 (module I3)) c, map (r.f1 (module I4)) d)
  let opt_map2 f = curry @@ function | Some x, Some y -> Some (f x y) | _ -> None
  let map2  r (xa,xb,xc,xd) (ya,yb,yc,yd) = opt_map2 (r.f2  (module I1)) xa ya, opt_map2 (r.f2  (module I2)) xb yb, opt_map2 (r.f2  (module I3)) xc yc, opt_map2 (r.f2  (module I4)) xd yd
  let map2p r (xa,xb,xc,xd) (ya,yb,yc,yd) = opt_map2 (r.f2p (module I1)) xa ya, opt_map2 (r.f2p (module I2)) xb yb, opt_map2 (r.f2p (module I3)) xc yc, opt_map2 (r.f2p  (module I4)) xd yd
  let to_list x = Tuple4.enum x |> List.of_enum |> List.filter_map identity (* contains only the values of activated domains *)
  let to_list_some x = List.filter_map identity @@ to_list x (* contains only the Some-values of activated domains *)
  let exists, for_all = let f g = g identity % to_list in List.(f exists, f for_all)

  let name () = "intdomtuple"

  (* f0: constructors *)
  let top = create { fi = fun (type a) (module I:S with type t = a) -> I.top }
  let bot = create { fi = fun (type a) (module I:S with type t = a) -> I.bot }
  let of_bool = create { fi = fun (type a) (module I:S with type t = a) -> I.of_bool }
  let of_excl_list t = create { fi = fun (type a) (module I:S with type t = a) -> I.of_excl_list t }
  let of_int = create { fi = fun (type a) (module I:S with type t = a) -> I.of_int }
  let starting = create { fi = fun (type a) (module I:S with type t = a) -> I.starting }
  let ending = create { fi = fun (type a) (module I:S with type t = a) -> I.ending }
  let of_interval = create { fi = fun (type a) (module I:S with type t = a) -> I.of_interval }

  (* f1: unary ops *)
  let neg = map { f1 = fun (type a) (module I:S with type t = a) -> I.neg }
  let bitnot = map { f1 = fun (type a) (module I:S with type t = a) -> I.bitnot }
  let lognot = map { f1 = fun (type a) (module I:S with type t = a) -> I.lognot }
  let cast_to t = map { f1 = fun (type a) (module I:S with type t = a) -> I.cast_to t }

  (* fp: projections *)
  let equal_to i x =
    let xs = mapp { fp = fun (type a) (module I:S with type t = a) -> I.equal_to i } x |> Tuple4.enum |> List.of_enum |> List.filter_map identity in
    if List.mem `Eq xs then `Eq else
    if List.mem `Neq xs then `Neq else
      `Top
  let same show x = let xs = to_list_some x in let us = List.unique xs in let n = List.length us in
    if n = 1 then Some (List.hd xs)
    else (
      if n>1 then Messages.warn_all @@ "Inconsistent state! "^String.concat "," @@ List.map show us; (* do not want to abort, but we need some unsound category *)
      None
    )
  let flat f x = match to_list_some x with [] -> None | xs -> Some (f xs)
  let to_int = same Int64.to_string % mapp { fp = fun (type a) (module I:S with type t = a) -> I.to_int }
  let to_bool = same string_of_bool % mapp { fp = fun (type a) (module I:S with type t = a) -> I.to_bool }
  let to_excl_list x = mapp { fp = fun (type a) (module I:S with type t = a) -> I.to_excl_list } x |> flat List.concat
  let minimal = flat List.max % mapp { fp = fun (type a) (module I:S with type t = a) -> I.minimal }
  let maximal = flat List.min % mapp { fp = fun (type a) (module I:S with type t = a) -> I.maximal }
  (* exists/for_all *)
  let is_bot = for_all % mapp { fp = fun (type a) (module I:S with type t = a) -> I.is_bot }
  let is_top = for_all % mapp { fp = fun (type a) (module I:S with type t = a) -> I.is_top }
  let is_int = exists % mapp { fp = fun (type a) (module I:S with type t = a) -> I.is_int }
  let is_bool = exists % mapp { fp = fun (type a) (module I:S with type t = a) -> I.is_bool }
  let is_excl_list = exists % mapp { fp = fun (type a) (module I:S with type t = a) -> I.is_excl_list }
  (* others *)
  let short w = String.concat "; " % to_list % mapp { fp = fun (type a) (module I:S with type t = a) x -> I.name () ^ ":" ^ (I.short (w / 4) x) }
  let hash = List.fold_left (lxor) 0 % to_list % mapp { fp = fun (type a) (module I:S with type t = a) -> I.hash }

  (* f2: binary ops *)
  let join = map2 { f2 = fun (type a) (module I:S with type t = a) -> I.join }
  let meet = map2 { f2 = fun (type a) (module I:S with type t = a) -> I.meet }
  let widen  = map2 { f2 = fun (type a) (module I:S with type t = a) -> I.widen }
  let narrow = map2 { f2 = fun (type a) (module I:S with type t = a) -> I.narrow }
  let add = map2 { f2 = fun (type a) (module I:S with type t = a) -> I.add }
  let sub = map2 { f2 = fun (type a) (module I:S with type t = a) -> I.sub }
  let mul = map2 { f2 = fun (type a) (module I:S with type t = a) -> I.mul }
  let div = map2 { f2 = fun (type a) (module I:S with type t = a) -> I.div }
  let rem = map2 { f2 = fun (type a) (module I:S with type t = a) -> I.rem }
  let lt = map2 { f2 = fun (type a) (module I:S with type t = a) -> I.lt }
  let gt = map2 { f2 = fun (type a) (module I:S with type t = a) -> I.gt }
  let le = map2 { f2 = fun (type a) (module I:S with type t = a) -> I.le }
  let ge = map2 { f2 = fun (type a) (module I:S with type t = a) -> I.ge }
  let eq = map2 { f2 = fun (type a) (module I:S with type t = a) -> I.eq }
  let ne = map2 { f2 = fun (type a) (module I:S with type t = a) -> I.ne }
  let bitand = map2 { f2 = fun (type a) (module I:S with type t = a) -> I.bitand }
  let bitor = map2 { f2 = fun (type a) (module I:S with type t = a) -> I.bitor }
  let bitxor = map2 { f2 = fun (type a) (module I:S with type t = a) -> I.bitxor }
  let shift_left = map2 { f2 = fun (type a) (module I:S with type t = a) -> I.shift_left }
  let shift_right = map2 { f2 = fun (type a) (module I:S with type t = a) -> I.shift_right }
  let logand = map2 { f2 = fun (type a) (module I:S with type t = a) -> I.logand }
  let logor = map2 { f2 = fun (type a) (module I:S with type t = a) -> I.logor }

  (* f2p: binary projections *)
  let (%%) f g x = f % (g x) (* composition for binary function g *)
  let leq = for_all %% map2p { f2p = fun (type a) (module I:S with type t = a) -> I.leq }
  let equal = for_all %% map2p { f2p = fun (type a) (module I:S with type t = a) -> I.equal }
  let compare = List.fold_left (fun a x -> if x<>0 then x else a) 0 % to_list %% map2p { f2p = fun (type a) (module I:S with type t = a) -> I.compare } (* idea? same impl. as above... *)
  (* val pretty_f: (int -> t -> string) -> unit -> t -> doc *)
  let pretty_f sf () : t -> doc = (fun xs -> text "(" ++ (try List.reduce (fun a b -> a ++ text "," ++ b) xs with _ -> nil) ++ text ")") % to_list % mapp { fp = fun (type a) (module I:S with type t = a) -> (* assert sf==I.short; *) I.pretty_f I.short () } (* NOTE: the version above does something else. also, we ignore the sf-argument here. *)

  (* printing boilerplate *)
  let isSimple _ = true
  let toXML_f sf x =
    let esc = Goblintutil.escape in
    Xml.Element ("Leaf", [("text", esc (sf Goblintutil.summary_length x))], [])
  let toXML = toXML_f short
  let pretty = pretty_f short
  let pretty_diff () (x,y) = dprintf "%a instead of %a" pretty x pretty y
  let printXml f x = BatPrintf.fprintf f "<value>\n<data>\n%s\n</data>\n</value>\n" (short 800 x)

<<<<<<< HEAD
  let arbitrary () = QCheck.(set_print (short 10000) @@ quad (option (I1.arbitrary ())) (option (I2.arbitrary ())) (option (I3.arbitrary ())) (option (I4.arbitrary ())))
=======
  let invariant c x =
    let is = to_list (mapp { fp = fun (type a) (module I:S with type t = a) -> I.invariant c } x)
    in List.fold_left (fun a i ->
        Invariant.(a && i)
      ) Invariant.none is
>>>>>>> ac093ba6
end<|MERGE_RESOLUTION|>--- conflicted
+++ resolved
@@ -103,11 +103,7 @@
 
 module Interval32 : S with type t = (int64 * int64) option = (* signed 32bit ints *)
 struct
-<<<<<<< HEAD
-  include Printable.Std (* for property-based testing *)
-=======
   include Printable.Std (* for default invariant, tag, ... *)
->>>>>>> ac093ba6
 
   open Int64
 
@@ -340,18 +336,6 @@
     | Some (x1,x2), Some (y1,y2) ->
       if Int64.compare x2 y1 < 0 then of_bool true
       else if Int64.compare y2 x1 <= 0 then of_bool false
-<<<<<<< HEAD
-      else top ()
-
-  let arbitrary () =
-    let open QCheck.Iter in
-    let pair_arb = QCheck.pair MyCheck.Arbitrary.int64 MyCheck.Arbitrary.int64 in
-    let shrink = function
-      | Some (l, u) -> (return None) <+> (MyCheck.shrink pair_arb (l, u) >|= of_interval)
-      | None -> empty
-    in
-    QCheck.(set_shrink shrink @@ set_print (short 10000) @@ map (*~rev:BatOption.get*) of_interval pair_arb)
-=======
       else top_bool
 
   let invariant c = function
@@ -363,7 +347,15 @@
       let i2 = if Int64.compare x2 max_int <> 0 then of_string (c ^ " <= " ^ Int64.to_string x2) else none in
       i1 && i2
     | None -> None
->>>>>>> ac093ba6
+
+  let arbitrary () =
+    let open QCheck.Iter in
+    let pair_arb = QCheck.pair MyCheck.Arbitrary.int64 MyCheck.Arbitrary.int64 in
+    let shrink = function
+      | Some (l, u) -> (return None) <+> (MyCheck.shrink pair_arb (l, u) >|= of_interval)
+      | None -> empty
+    in
+    QCheck.(set_shrink shrink @@ set_print (short 10000) @@ map (*~rev:BatOption.get*) of_interval pair_arb)
 end
 
 
@@ -867,7 +859,15 @@
   let lognot = eq (of_int 0L)
   let printXml f x = BatPrintf.fprintf f "<value>\n<data>\n%s\n</data>\n</value>\n" (short 800 x)
 
-<<<<<<< HEAD
+  let invariant c (x:t) = match x with
+    | `Definite x -> Invariant.of_string (c ^ " == " ^ Int64.to_string x)
+    | `Excluded (s, _) ->
+      S.fold (fun x a ->
+          let i = Invariant.of_string (c ^ " != " ^ Int64.to_string x) in
+          Invariant.(a && i)
+        ) s Invariant.none
+    | `Bot -> Invariant.none
+
   let arbitrary () =
     let open QCheck.Iter in
     let excluded s = `Excluded (s, size Cil.ILongLong) in (* S TODO: non-fixed range *)
@@ -882,16 +882,6 @@
       10, QCheck.map definite (Integers.arbitrary ());
       1, QCheck.always `Bot
     ] (* S TODO: decide frequencies *)
-=======
-  let invariant c (x:t) = match x with
-    | `Definite x -> Invariant.of_string (c ^ " == " ^ Int64.to_string x)
-    | `Excluded (s, _) ->
-      S.fold (fun x a ->
-          let i = Invariant.of_string (c ^ " != " ^ Int64.to_string x) in
-          Invariant.(a && i)
-        ) s Invariant.none
-    | `Bot -> Invariant.none
->>>>>>> ac093ba6
 end
 
 module OverflowInt64 = (* throws Overflow for add, sub, mul *)
@@ -1321,11 +1311,7 @@
 
 (* Inclusion/Exclusion sets. Go to top on arithmetic operations after ana.int.enums_max values. Joins on widen, i.e. precise integers as long as not derived from arithmetic expressions. *)
 module Enums : S = struct
-<<<<<<< HEAD
-  include Printable.Std (* for property-based testing *)
-=======
   include Printable.Std (* for default invariant, tag, ... *)
->>>>>>> ac093ba6
 
   open Batteries
   module I = Integers
@@ -1515,21 +1501,6 @@
   let minimal = function Inc (x::xs) -> Some x | _ -> None
   (* let of_incl_list xs = failwith "TODO" *)
 
-<<<<<<< HEAD
-  let arbitrary () =
-    let open QCheck.Iter in
-    let i_list_arb = QCheck.small_list (Integers.arbitrary ()) in
-    let neg is = Neg (is, size Cil.ILongLong) in (* S TODO: non-fixed range *)
-    let pos is = Pos is in
-    let shrink = function
-      | Neg (is, _) -> MyCheck.shrink i_list_arb is >|= neg (* S TODO: possibly shrink neg to pos *)
-      | Pos is -> MyCheck.shrink i_list_arb is >|= pos
-    in
-    QCheck.frequency ~shrink ~print:(short 10000) [
-      20, QCheck.map neg i_list_arb;
-      10, QCheck.map pos i_list_arb;
-    ] (* S TODO: decide frequencies *)
-=======
   let invariant c = function
     | Inc ps ->
       List.fold_left (fun a x ->
@@ -1541,16 +1512,25 @@
           let i = Invariant.of_string (c ^ " != " ^ Int64.to_string x) in
           Invariant.(a && i)
         ) Invariant.none ns
->>>>>>> ac093ba6
+
+  let arbitrary () =
+    let open QCheck.Iter in
+    let i_list_arb = QCheck.small_list (Integers.arbitrary ()) in
+    let neg is = Exc (is, size Cil.ILongLong) in (* S TODO: non-fixed range *)
+    let pos is = Inc is in
+    let shrink = function
+      | Exc (is, _) -> MyCheck.shrink i_list_arb is >|= neg (* S TODO: possibly shrink neg to pos *)
+      | Inc is -> MyCheck.shrink i_list_arb is >|= pos
+    in
+    QCheck.frequency ~shrink ~print:(short 10000) [
+      20, QCheck.map neg i_list_arb;
+      10, QCheck.map pos i_list_arb;
+    ] (* S TODO: decide frequencies *)
 end
 
 (* The above IntDomList has too much boilerplate since we have to edit every function in S when adding a new domain. With the following, we only have to edit the places where fn are applied, i.e., create, mapp, map, map2. *)
 module IntDomTuple = struct
-<<<<<<< HEAD
-  include Printable.Std (* for property-based testing *)
-=======
   include Printable.Std (* for default invariant, tag, ... *)
->>>>>>> ac093ba6
 
   open Batteries
   module I1 = DefExc
@@ -1669,13 +1649,11 @@
   let pretty_diff () (x,y) = dprintf "%a instead of %a" pretty x pretty y
   let printXml f x = BatPrintf.fprintf f "<value>\n<data>\n%s\n</data>\n</value>\n" (short 800 x)
 
-<<<<<<< HEAD
-  let arbitrary () = QCheck.(set_print (short 10000) @@ quad (option (I1.arbitrary ())) (option (I2.arbitrary ())) (option (I3.arbitrary ())) (option (I4.arbitrary ())))
-=======
   let invariant c x =
     let is = to_list (mapp { fp = fun (type a) (module I:S with type t = a) -> I.invariant c } x)
     in List.fold_left (fun a i ->
         Invariant.(a && i)
       ) Invariant.none is
->>>>>>> ac093ba6
+
+  let arbitrary () = QCheck.(set_print (short 10000) @@ quad (option (I1.arbitrary ())) (option (I2.arbitrary ())) (option (I3.arbitrary ())) (option (I4.arbitrary ())))
 end