--- conflicted
+++ resolved
@@ -29,12 +29,8 @@
   val smart_widen: (exp -> BI.t option) -> (exp -> BI.t option) ->  t -> t -> t
   val smart_leq: (exp -> BI.t option) -> (exp -> BI.t option) -> t -> t -> bool
   val is_immediate_type: typ -> bool
-<<<<<<< HEAD
   val is_mutex_type: typ -> bool
-  val bot_value: typ -> t
-=======
   val bot_value: ?varAttr:attributes -> typ -> t
->>>>>>> f28b8b1b
   val is_bot_value: t -> bool
   val init_value: ?varAttr:attributes -> typ -> t
   val top_value: ?varAttr:attributes -> typ -> t
@@ -135,12 +131,8 @@
       let l = BatOption.map Cilint.big_int_of_cilint (Cil.getInteger (Cil.constFold true exp)) in
       `Array (CArrays.make ~varAttr ~typAttr (BatOption.map_default (IndexDomain.of_int (Cilfacade.ptrdiff_ikind ())) (IndexDomain.bot ()) l) (bot_value ai))
     | t when is_thread_type t -> `Thread (ConcDomain.ThreadSet.empty ())
-<<<<<<< HEAD
     | t when is_mutexattr_type t -> `MutexAttr (MutexAttrDomain.bot ())
-    | TNamed ({ttype=t; _}, _) -> bot_value t
-=======
     | TNamed ({ttype=t; _}, _) -> bot_value ~varAttr (unrollType t)
->>>>>>> f28b8b1b
     | _ -> `Bot
 
   let is_bot_value x =
@@ -1187,19 +1179,6 @@
     match v, p, array_attr with
     | _, None, None -> v (*Nothing to change*)
     (* as long as we only have one representation, project is a nop*)
-<<<<<<< HEAD
-    | `Float n ->  `Float n
-    | `Address n -> `Address (project_addr p n)
-    | `Struct n -> `Struct (Structs.map (fun (x: t) -> project p x) n)
-    | `Union (f, v) -> `Union (f, project p v)
-    | `Array n -> `Array (project_arr p n)
-    | `Blob (v, s, z) -> `Blob (project p v, ID.project p s, z)
-    | `Thread n -> `Thread n
-    | `MutexAttr n -> `MutexAttr n
-    | `Mutex -> `Mutex
-    | `Bot -> `Bot
-    | `Top -> `Top
-=======
     | `Float n, _, _ ->  `Float n
     | `Int n, Some p, _->  `Int (ID.project p n)
     | `Address n, Some p, _-> `Address (project_addr p n)
@@ -1211,7 +1190,6 @@
     | `Bot, _, _ -> `Bot
     | `Top, _, _ -> `Top
     | _, _, _ -> v (*Nothing to change*)
->>>>>>> f28b8b1b
   and project_addr p a =
     AD.map (fun addr ->
         match addr with
