open Cil
open Pretty
open GobConfig

include PreValueDomain
module Offs = Lval.Offset (IndexDomain)
module M = Messages
module GU = Goblintutil
module Expp = ExpDomain
module Q = Queries
module BI = IntOps.BigIntOps
module AddrSetDomain = SetDomain.ToppedSet(Addr)(struct let topname = "All" end)
module ArrIdxDomain = IndexDomain

module type S =
sig
  include Lattice.S
  type offs
  val eval_offset: Q.ask -> (AD.t -> t) -> t-> offs -> exp option -> lval option -> typ -> t
  val update_offset: Q.ask -> t -> offs -> t -> exp option -> lval -> typ -> t
  val update_array_lengths: (exp -> t) -> t -> Cil.typ -> t
  val affect_move: ?replace_with_const:bool -> Q.ask -> t -> varinfo -> (exp -> int option) -> t
  val affecting_vars: t -> varinfo list
  val invalidate_value: Q.ask -> typ -> t -> t
  val is_safe_cast: typ -> typ -> bool
  val cast: ?torg:typ -> typ -> t -> t
  val smart_join: (exp -> int64 option) -> (exp -> int64 option) -> t -> t ->  t
  val smart_widen: (exp -> int64 option) -> (exp -> int64 option) ->  t -> t -> t
  val smart_leq: (exp -> int64 option) -> (exp -> int64 option) -> t -> t -> bool
  val is_immediate_type: typ -> bool
  val bot_value: typ -> t
  val init_value: typ -> t
  val top_value: typ -> t
  val zero_init_value: typ -> t
end

module type Blob =
sig
  type value
  type size
  type origin
  include Lattice.S with type t = value * size * origin

  val make: value -> size -> t
  val value: t -> value
  val size: t -> size
  val invalidate_value: Q.ask -> typ -> t -> t
end

(* ZeroInit is true if malloc was used to allocate memory and it's false if calloc was used *)
module ZeroInit = Lattice.Fake(Basetype.RawBools)

module Blob (Value: S) (Size: IntDomain.Z)=
struct
  let name () = "blob"
  include Lattice.Prod3 (Value) (Size) (ZeroInit)
  type value = Value.t
  type size = Size.t
  type origin = ZeroInit.t
  let printXml f (x, y, z) =
    BatPrintf.fprintf f "<value>\n<map>\n<key>\n%s\n</key>\n%a<key>\nsize\n</key>\n%a<key>\norigin\n</key>\n%a</map>\n</value>\n" (XmlUtil.escape (Value.name ())) Value.printXml x Size.printXml y ZeroInit.printXml z

  let make v s = v, s, true
  let value (a, b, c) = a
  let size (a, b, c) = b
  let invalidate_value ask t (v, s, o) = Value.invalidate_value ask t v, s, o

  let invariant c (v, _, _) = Value.invariant c v
end

module rec Compound: S with type t = [
    | `Top
    | `Int of ID.t
    | `Address of AD.t
    | `Struct of Structs.t
    | `Union of Unions.t
    | `Array of CArrays.t
    | `Blob of Blobs.t
    | `List of Lists.t
    | `Bot
  ] and type offs = (fieldinfo,IndexDomain.t) Lval.offs =
struct
  type t = [
    | `Top
    | `Int of ID.t
    | `Address of AD.t
    | `Struct of Structs.t
    | `Union of Unions.t
    | `Array of CArrays.t
    | `Blob of Blobs.t
    | `List of Lists.t
    | `Bot
  ] [@@deriving eq, ord, to_yojson]

  let is_mutex_type (t: typ): bool = match t with
  | TNamed (info, attr) -> info.tname = "pthread_mutex_t" || info.tname = "spinlock_t"
  | TInt (IInt, attr) -> hasAttribute "mutex" attr
  | _ -> false

  let is_immediate_type t = is_mutex_type t || isFunctionType t

  let rec bot_value (t: typ): t =
    let bot_comp compinfo: Structs.t =
      let nstruct = Structs.top () in
      let bot_field nstruct fd = Structs.replace nstruct fd (bot_value fd.ftype) in
      List.fold_left bot_field nstruct compinfo.cfields
    in
    match t with
    | TInt _ -> `Bot (*`Int (ID.bot ()) -- should be lower than any int or address*)
    | TPtr _ -> `Address (AD.bot ())
    | TComp ({cstruct=true; _} as ci,_) -> `Struct (bot_comp ci)
    | TComp ({cstruct=false; _},_) -> `Union (Unions.bot ())
    | TArray (ai, None, _) ->
      `Array (CArrays.make (IndexDomain.bot ()) (bot_value ai))
    | TArray (ai, Some exp, _) ->
      let l = BatOption.map Cilint.big_int_of_cilint (Cil.getInteger (Cil.constFold true exp)) in
      `Array (CArrays.make (BatOption.map_default (IndexDomain.of_int (Cilfacade.ptrdiff_ikind ())) (IndexDomain.bot ()) l) (bot_value ai))
    | TNamed ({ttype=t; _}, _) -> bot_value t
    | _ -> `Bot

  let rec init_value (t: typ): t = (* top_value is not used here because structs, blob etc will not contain the right members *)
    let init_comp compinfo: Structs.t =
      let nstruct = Structs.top () in
      let init_field nstruct fd = Structs.replace nstruct fd (init_value fd.ftype) in
      List.fold_left init_field nstruct compinfo.cfields
    in
    match t with
    | t when is_mutex_type t -> `Top
    | TInt (ik,_) -> `Int (ID.top_of ik)
    | TPtr _ -> `Address (if get_bool "exp.uninit-ptr-safe" then AD.(join null_ptr safe_ptr) else AD.top_ptr)
    | TComp ({cstruct=true; _} as ci,_) -> `Struct (init_comp ci)
    | TComp ({cstruct=false; _},_) -> `Union (Unions.top ())
    | TArray (ai, None, _) ->
      `Array (CArrays.make (IndexDomain.bot ())  (if get_bool "exp.partition-arrays.enabled" then (init_value ai) else (bot_value ai)))
    | TArray (ai, Some exp, _) ->
      let l = BatOption.map Cilint.big_int_of_cilint (Cil.getInteger (Cil.constFold true exp)) in
      `Array (CArrays.make (BatOption.map_default (IndexDomain.of_int (Cilfacade.ptrdiff_ikind ())) (IndexDomain.bot ()) l) (if get_bool "exp.partition-arrays.enabled" then (init_value ai) else (bot_value ai)))
    | TNamed ({ttype=t; _}, _) -> init_value t
    | _ -> `Top

  let rec top_value (t: typ): t =
    let top_comp compinfo: Structs.t =
      let nstruct = Structs.top () in
      let top_field nstruct fd = Structs.replace nstruct fd (top_value fd.ftype) in
      List.fold_left top_field nstruct compinfo.cfields
    in
    match t with
    | TInt (ik,_) -> `Int (ID.(cast_to ik (top_of ik)))
    | TPtr _ -> `Address AD.top_ptr
    | TComp ({cstruct=true; _} as ci,_) -> `Struct (top_comp ci)
    | TComp ({cstruct=false; _},_) -> `Union (Unions.top ())
    | TArray (ai, None, _) ->
      `Array (CArrays.make (IndexDomain.top ()) (if get_bool "exp.partition-arrays.enabled" then (top_value ai) else (bot_value ai)))
    | TArray (ai, Some exp, _) ->
      let l = BatOption.map Cilint.big_int_of_cilint (Cil.getInteger (Cil.constFold true exp)) in
      `Array (CArrays.make (BatOption.map_default (IndexDomain.of_int (Cilfacade.ptrdiff_ikind ())) (IndexDomain.top_of (Cilfacade.ptrdiff_ikind ())) l) (if get_bool "exp.partition-arrays.enabled" then (top_value ai) else (bot_value ai)))
    | TNamed ({ttype=t; _}, _) -> top_value t
    | _ -> `Top


    let rec zero_init_value (t:typ): t =
      let zero_init_comp compinfo: Structs.t =
        let nstruct = Structs.top () in
        let zero_init_field nstruct fd = Structs.replace nstruct fd (zero_init_value fd.ftype) in
        List.fold_left zero_init_field nstruct compinfo.cfields
      in
      match t with
      | TInt (ikind, _) -> `Int (ID.of_int ikind BI.zero)
      | TPtr _ -> `Address AD.null_ptr
      | TComp ({cstruct=true; _} as ci,_) -> `Struct (zero_init_comp ci)
      | TComp ({cstruct=false; _} as ci,_) ->
        let v = try
          (* C99 6.7.8.10: the first named member is initialized (recursively) according to these rules *)
          let firstmember = List.hd ci.cfields in
          `Lifted firstmember, zero_init_value firstmember.ftype
        with
          (* Union with no members ò.O *)
          Failure _ -> Unions.top ()
        in
        `Union(v)
      | TArray (ai, None, _) ->
        `Array (CArrays.make (IndexDomain.top_of (Cilfacade.ptrdiff_ikind ())) (zero_init_value ai))
      | TArray (ai, Some exp, _) ->
        let l = BatOption.map Cilint.big_int_of_cilint (Cil.getInteger (Cil.constFold true exp)) in
        `Array (CArrays.make (BatOption.map_default (IndexDomain.of_int (Cilfacade.ptrdiff_ikind ())) (IndexDomain.top_of (Cilfacade.ptrdiff_ikind ())) l) (zero_init_value ai))
      | TNamed ({ttype=t; _}, _) -> zero_init_value t
      | _ -> `Top

  let tag_name : t -> string = function
    | `Top -> "Top" | `Int _ -> "Int" | `Address _ -> "Address" | `Struct _ -> "Struct" | `Union _ -> "Union" | `Array _ -> "Array" | `Blob _ -> "Blob" | `List _ -> "List" | `Bot -> "Bot"

  include Printable.Std
  let name () = "compound"

  type offs = (fieldinfo,IndexDomain.t) Lval.offs


  let bot () = `Bot
  let is_bot x = x = `Bot
  let bot_name = "Uninitialized"
  let top () = `Top
  let is_top x = x = `Top
  let top_name = "Unknown"

  let hash x =
    match x with
    | `Int n -> 17 * ID.hash n
    | `Address n -> 19 * AD.hash n
    | `Struct n -> 23 * Structs.hash n
    | `Union n -> 29 * Unions.hash n
    | `Array n -> 31 * CArrays.hash n
    | `Blob n -> 37 * Blobs.hash n
    | _ -> Hashtbl.hash x

  let pretty () state =
    match state with
    | `Int n ->  ID.pretty () n
    | `Address n ->  AD.pretty () n
    | `Struct n ->  Structs.pretty () n
    | `Union n ->  Unions.pretty () n
    | `Array n ->  CArrays.pretty () n
    | `Blob n ->  Blobs.pretty () n
    | `List n ->  Lists.pretty () n
    | `Bot -> text bot_name
    | `Top -> text top_name

  let show state =
    match state with
    | `Int n ->  ID.show n
    | `Address n ->  AD.show n
    | `Struct n ->  Structs.show n
    | `Union n ->  Unions.show n
    | `Array n ->  CArrays.show n
    | `Blob n ->  Blobs.show n
    | `List n ->  Lists.show n
    | `Bot -> bot_name
    | `Top -> top_name

  let pretty_diff () (x,y) =
    match (x,y) with
    | (`Int x, `Int y) -> ID.pretty_diff () (x,y)
    | (`Address x, `Address y) -> AD.pretty_diff () (x,y)
    | (`Struct x, `Struct y) -> Structs.pretty_diff () (x,y)
    | (`Union x, `Union y) -> Unions.pretty_diff () (x,y)
    | (`Array x, `Array y) -> CArrays.pretty_diff () (x,y)
    | (`List x, `List y) -> Lists.pretty_diff () (x,y)
    | (`Blob x, `Blob y) -> Blobs.pretty_diff () (x,y)
    | _ -> dprintf "%s: %a not same type as %a" (name ()) pretty x pretty y

  (************************************************************
   * Functions for getting state out of a compound:
   ************************************************************)

  (* is a cast t1 to t2 invertible, i.e., content-preserving? TODO also use abstract value? *)
  let is_safe_cast t2 t1 = match t2, t1 with
    (*| TPtr _, t -> bitsSizeOf t <= bitsSizeOf !upointType
      | t, TPtr _ -> bitsSizeOf t >= bitsSizeOf !upointType*)
    | TInt (ik,_), TFloat (fk,_) (* does a1 fit into ik's range? *)
    | TFloat (fk,_), TInt (ik,_) (* can a1 be represented as fk? *)
      -> false (* TODO precision *)
    | _ -> bitsSizeOf t2 >= bitsSizeOf t1
  (*| _ -> false*)

  let ptr_ikind () = match !upointType with TInt (ik,_) -> ik | _ -> assert false

  exception CastError of string

  let typ_eq t1 t2 = match typeSig t1, typeSig t2 with
    (* f() and f(void) are not the same (1. no args specified, 2. specified as no args), but we don't care for function pointer casts TODO why does CIL have type f(void) for function definitions f(){..}? *)
    | TSFun (r1, None, false, _), TSFun (r2, Some [], false, _)
    | TSFun (r1, Some [], false, _), TSFun (r2, None, false, _)
      -> r1 = r2
    | a, b -> a = b

  let cast_addr t a =
    let rec stripVarLenArr = function
      | TPtr(t, args) -> TPtr(stripVarLenArr t, args)
      | TArray(t, None, args) -> TArray(stripVarLenArr t, None, args)
      | TArray(t, Some exp, args) when isConstant exp -> TArray(stripVarLenArr t, Some exp, args)
      | TArray(t, Some exp, args) -> TArray(stripVarLenArr t, None, args)
      | t -> t
    in
    let rec adjust_offs v o d =
      let ta = try Addr.type_offset v.vtype o with Addr.Type_offset (t,s) -> raise (CastError s) in
      let info = Pretty.(sprint ~width:0 @@ dprintf "Ptr-Cast %a from %a to %a" Addr.pretty (Addr.Addr (v,o)) d_type ta d_type t) in
      M.tracel "casta" "%s\n" info;
      let err s = raise (CastError (s ^ " (" ^ info ^ ")")) in
      match Stdlib.compare (bitsSizeOf (stripVarLenArr t)) (bitsSizeOf (stripVarLenArr ta)) with (* TODO is it enough to compare the size? -> yes? *)
      | 0 ->
        M.tracel "casta" "same size\n";
        if not (typ_eq t ta) then err "Cast to different type of same size."
        else (M.tracel "casta" "SUCCESS!\n"; o)
      | 1 -> (* cast to bigger/outer type *)
        M.tracel "casta" "cast to bigger size\n";
        if d = Some false then err "Ptr-cast to type of incompatible size!" else
        if o = `NoOffset then err "Ptr-cast to outer type, but no offset to remove."
        else if Addr.is_zero_offset o then adjust_offs v (Addr.remove_offset o) (Some true)
        else err "Ptr-cast to outer type, but possibly from non-zero offset."
      | _ -> (* cast to smaller/inner type *)
        M.tracel "casta" "cast to smaller size\n";
        if d = Some true then err "Ptr-cast to type of incompatible size!" else
          begin match ta, t with
            (* struct to its first field *)
            | TComp ({cfields = fi::_; _}, _), _ ->
              M.tracel "casta" "cast struct to its first field\n";
              adjust_offs v (Addr.add_offsets o (`Field (fi, `NoOffset))) (Some false)
            (* array of the same type but different length, e.g. assign array (with length) to array-ptr (no length) *)
            | TArray (t1, _, _), TArray (t2, _, _) when typ_eq t1 t2 -> o
            (* array to its first element *)
            | TArray _, _ ->
              M.tracel "casta" "cast array to its first element\n";
              adjust_offs v (Addr.add_offsets o (`Index (IndexDomain.of_int (Cilfacade.ptrdiff_ikind ()) BI.zero, `NoOffset))) (Some false)
            | _ -> err @@ "Cast to neither array index nor struct field."
                          ^ Pretty.(sprint ~width:0 @@ dprintf " is_zero_offset: %b" (Addr.is_zero_offset o))
          end
    in
    let one_addr = let open Addr in function
        | Addr ({ vtype = TVoid _; _} as v, offs) -> (* we had no information about the type (e.g. malloc), so we add it *)
          Addr ({ v with vtype = t }, offs)
        | Addr (v, o) as a ->
          begin try Addr (v, (adjust_offs v o None)) (* cast of one address by adjusting the abstract offset *)
            with CastError s -> (* don't know how to handle this cast :( *)
              M.tracel "caste" "%s\n" s;
              a (* probably garbage, but this is deref's problem *)
              (*raise (CastError s)*)
            | SizeOfError (s,t) ->
<<<<<<< HEAD
              M.mywarn_each (M.LogEvent.may M.EventType.Unknown);
=======
              M.warn_each (M.LogEvent.may (M.EventType.Unknown ("size of error: " ^  s)));
>>>>>>> 4214c5e5
              (* old warning: M.warn_each("size of error: " ^  s ^ "\n");*)
              a
          end
        | x -> x (* TODO we should also keep track of the type here *)
    in
    let a' = AD.map one_addr a in
    M.tracel "cast" "cast_addr %a to %a is %a!\n" AD.pretty a d_type t AD.pretty a'; a'

  (* this is called for:
   * 1. normal casts
   * 2. dereferencing pointers (needed?)
  *)
  let cast ?torg t v =
    (*if v = `Bot || (match torg with Some x -> is_safe_cast t x | None -> false) then v else*)
    if v = `Bot then v else
      let log_top (_,l,_,_) = Messages.tracel "cast" "log_top at %d: %a to %a is top!\n" l pretty v d_type t in
      let t = unrollType t in
      let v' = match t with
        | TFloat (fk,_) -> log_top __POS__; `Top
        | TInt (ik,_) ->
          `Int (ID.cast_to ?torg ik (match v with
              | `Int x -> x
              | `Address x when AD.equal x AD.null_ptr -> ID.of_int (ptr_ikind ()) BI.zero
              | `Address x when AD.is_not_null x -> ID.of_excl_list (ptr_ikind ()) [BI.zero]
              (*| `Struct x when Structs.cardinal x > 0 ->
                let some  = List.hd (Structs.keys x) in
                let first = List.hd some.fcomp.cfields in
                (match Structs.get x first with `Int x -> x | _ -> raise CastError)*)
              | _ -> log_top __POS__; ID.top_of ik
            ))
        | TEnum ({ekind=ik; _},_) ->
          `Int (ID.cast_to ?torg ik (match v with
              | `Int x -> (* TODO warn if x is not in the constant values of ei.eitems? (which is totally valid (only ik is relevant for wrapping), but might be unintended) *) x
              | _ -> log_top __POS__; ID.top_of ik
            ))
        | TPtr (t,_) when isVoidType t || isVoidPtrType t ->
          (match v with
          | `Address a -> v
          | `Int i -> `Int(ID.cast_to ?torg (ptr_ikind ()) i)
          | _ -> v (* TODO: Does it make sense to have things here that are neither `Address nor `Int? *)
          )
          (* cast to voidPtr are ignored TODO what happens if our value does not fit? *)
        | TPtr (t,_) ->
          `Address (match v with
              | `Int x when ID.to_int x = Some BI.zero -> AD.null_ptr
              | `Int x -> AD.top_ptr
              (* we ignore casts to void*! TODO report UB! *)
              | `Address x -> (match t with TVoid _ -> x | _ -> cast_addr t x)
              (*| `Address x -> x*)
              | _ -> log_top __POS__; AD.top_ptr
            )
        | TArray (ta, l, _) -> (* TODO, why is the length exp option? *)
          `Array (match v, Prelude.try_opt Cil.lenOfArray l with
              | `Array x, _ (* Some l' when Some l' = CArrays.length x *) -> x (* TODO handle casts between different sizes? *)
              | _ -> log_top __POS__; CArrays.top ()
            )
        | TComp (ci,_) -> (* struct/union *)
          (* rather clumsy, but our abstract values don't keep their type *)
          let same_struct x = (* check if both have the same parent *)
            (* compinfo is cyclic, so we only check the name *)
            try compFullName (List.hd (Structs.keys x)).fcomp = compFullName (List.hd ci.cfields).fcomp
            with _ -> false (* can't say if struct is empty *)
          in
          (* 1. casting between structs of different type does not work
           * 2. dereferencing a casted pointer works, but is undefined behavior because of the strict aliasing rule (compiler assumes that pointers of different type can never point to the same location)
          *)
          if ci.cstruct then
            `Struct (match v with
                | `Struct x when same_struct x -> x
                | `Struct x when List.length ci.cfields > 0 ->
                  let first = List.hd ci.cfields in
                  Structs.(replace (top ()) first (get x first))
                | _ -> log_top __POS__; Structs.top ()
              )
          else
            `Union (match v with
                | `Union x (* when same (Unions.keys x) *) -> x
                | _ -> log_top __POS__; Unions.top ()
              )
        (* | _ -> log_top (); `Top *)
        | TVoid _ -> log_top __POS__; `Top
        | TBuiltin_va_list _ ->
          (* cast to __builtin_va_list only happens in preprocessed SV-COMP files where vararg declarations are more explicit *)
          log_top __POS__; `Top
        | _ -> log_top __POS__; assert false
      in
      let s_torg = match torg with Some t -> Prelude.Ana.sprint d_type t | None -> "?" in
      Messages.tracel "cast" "cast %a from %s to %a is %a!\n" pretty v s_torg d_type t pretty v'; v'


  let warn_type op x y =
    if GobConfig.get_bool "dbg.verbose" then
      ignore @@ printf "warn_type %s: incomparable abstr. values %s and %s at line %i: %a and %a\n" op (tag_name x) (tag_name y) !Tracing.current_loc.line pretty x pretty y

  let leq x y =
    match (x,y) with
    | (_, `Top) -> true
    | (`Top, _) -> false
    | (`Bot, _) -> true
    | (_, `Bot) -> false
    | (`Int x, `Int y) -> ID.leq x y
    | (`Int x, `Address y) when ID.to_int x = Some BI.zero && not (AD.is_not_null y) -> true
    | (`Int _, `Address y) when AD.may_be_unknown y -> true
    | (`Address _, `Int y) when ID.is_top_of (Cilfacade.ptrdiff_ikind ()) y -> true
    | (`Address x, `Address y) -> AD.leq x y
    | (`Struct x, `Struct y) -> Structs.leq x y
    | (`Union x, `Union y) -> Unions.leq x y
    | (`Array x, `Array y) -> CArrays.leq x y
    | (`List x, `List y) -> Lists.leq x y
    | (`Blob x, `Blob y) -> Blobs.leq x y
    | _ -> warn_type "leq" x y; false

  let rec join x y =
    match (x,y) with
    | (`Top, _) -> `Top
    | (_, `Top) -> `Top
    | (`Bot, x) -> x
    | (x, `Bot) -> x
    | (`Int x, `Int y) -> (try `Int (ID.join x y) with IntDomain.IncompatibleIKinds m -> Messages.warn_all m; `Top)
    | (`Int x, `Address y)
    | (`Address y, `Int x) -> `Address (match ID.to_int x with
        | Some x when BI.equal x BI.zero -> AD.join AD.null_ptr y
        | Some x -> AD.(join y not_null)
        | None -> AD.join y AD.top_ptr)
    | (`Address x, `Address y) -> `Address (AD.join x y)
    | (`Struct x, `Struct y) -> `Struct (Structs.join x y)
    | (`Union (f,x), `Union (g,y)) -> `Union (match UnionDomain.Field.join f g with
        | `Lifted f -> (`Lifted f, join x y) (* f = g *)
        | x -> (x, `Top)) (* f <> g *)
    | (`Array x, `Array y) -> `Array (CArrays.join x y)
    | (`List x, `List y) -> `List (Lists.join x y)
    | (`Blob x, `Blob y) -> `Blob (Blobs.join x y)
    | `Blob (x,s,o), y
    | y, `Blob (x,s,o) -> `Blob (join (x:t) y, s, o)
    | _ ->
      warn_type "join" x y;
      `Top

  let rec smart_join x_eval_int y_eval_int  (x:t) (y:t):t =
    let join_elem: (t -> t -> t) = smart_join x_eval_int y_eval_int in  (* does not compile without type annotation *)
    match (x,y) with
    | (`Top, _) -> `Top
    | (_, `Top) -> `Top
    | (`Bot, x) -> x
    | (x, `Bot) -> x
    | (`Int x, `Int y) -> (try `Int (ID.join x y) with IntDomain.IncompatibleIKinds m -> Messages.warn_all m; `Top)
    | (`Int x, `Address y)
    | (`Address y, `Int x) -> `Address (match ID.to_int x with
        | Some x when BI.equal BI.zero x -> AD.join AD.null_ptr y
        | Some x -> AD.(join y not_null)
        | None -> AD.join y AD.top_ptr)
    | (`Address x, `Address y) -> `Address (AD.join x y)
    | (`Struct x, `Struct y) -> `Struct (Structs.join_with_fct join_elem x y)
    | (`Union (f,x), `Union (g,y)) -> `Union (match UnionDomain.Field.join f g with
        | `Lifted f -> (`Lifted f, join_elem x y) (* f = g *)
        | x -> (x, `Top)) (* f <> g *)
    | (`Array x, `Array y) -> `Array (CArrays.smart_join x_eval_int y_eval_int x y)
    | (`List x, `List y) -> `List (Lists.join x y) (* `List can not contain array -> normal join  *)
    | (`Blob x, `Blob y) -> `Blob (Blobs.join x y) (* `List can not contain array -> normal join  *)
    | `Blob (x,s,o), y
    | y, `Blob (x,s,o) ->
      `Blob (join (x:t) y, s, o)
    | _ ->
      warn_type "join" x y;
      `Top

  let rec smart_widen x_eval_int y_eval_int x y:t =
    let widen_elem: (t -> t -> t) = smart_widen x_eval_int y_eval_int in (* does not compile without type annotation *)
    match (x,y) with
    | (`Top, _) -> `Top
    | (_, `Top) -> `Top
    | (`Bot, x) -> x
    | (x, `Bot) -> x
    | (`Int x, `Int y) -> (try `Int (ID.widen x y) with IntDomain.IncompatibleIKinds m -> Messages.warn_all m; `Top)
    | (`Int x, `Address y)
    | (`Address y, `Int x) -> `Address (match ID.to_int x with
        | Some x when BI.equal BI.zero x -> AD.widen AD.null_ptr y
        | Some x -> AD.(widen y not_null)
        | None -> AD.widen y AD.top_ptr)
    | (`Address x, `Address y) -> `Address (AD.widen x y)
    | (`Struct x, `Struct y) -> `Struct (Structs.widen_with_fct widen_elem x y)
    | (`Union (f,x), `Union (g,y)) -> `Union (match UnionDomain.Field.widen f g with
        | `Lifted f -> `Lifted f, widen_elem x y  (* f = g *)
        | x -> x, `Top) (* f <> g *)
    | (`Array x, `Array y) -> `Array (CArrays.smart_widen x_eval_int y_eval_int x y)
    | (`List x, `List y) -> `List (Lists.widen x y) (* `List can not contain array -> normal widen  *)
    | (`Blob x, `Blob y) -> `Blob (Blobs.widen x y) (* `Blob can not contain array -> normal widen  *)
    | _ ->
      warn_type "widen" x y;
      `Top


  let rec smart_leq x_eval_int y_eval_int x y =
    let leq_elem:(t ->t -> bool) = smart_leq x_eval_int y_eval_int in (* does not compile without type annotation *)
    match (x,y) with
    | (_, `Top) -> true
    | (`Top, _) -> false
    | (`Bot, _) -> true
    | (_, `Bot) -> false
    | (`Int x, `Int y) -> ID.leq x y
    | (`Int x, `Address y) when ID.to_int x = Some BI.zero && not (AD.is_not_null y) -> true
    | (`Int _, `Address y) when AD.may_be_unknown y -> true
    | (`Address _, `Int y) when ID.is_top_of (Cilfacade.ptrdiff_ikind ()) y -> true
    | (`Address x, `Address y) -> AD.leq x y
    | (`Struct x, `Struct y) ->
          Structs.leq_with_fct leq_elem x y
    | (`Union (f, x), `Union (g, y)) ->
        UnionDomain.Field.leq f g && leq_elem x y
    | (`Array x, `Array y) -> CArrays.smart_leq x_eval_int y_eval_int x y
    | (`List x, `List y) -> Lists.leq x y (* `List can not contain array -> normal leq  *)
    | (`Blob x, `Blob y) -> Blobs.leq x y (* `Blob can not contain array -> normal leq  *)
    | _ -> warn_type "leq" x y; false

  let rec meet x y =
    match (x,y) with
    | (`Bot, _) -> `Bot
    | (_, `Bot) -> `Bot
    | (`Top, x) -> x
    | (x, `Top) -> x
    | (`Int x, `Int y) -> `Int (ID.meet x y)
    | (`Int _, `Address _) -> meet x (cast (TInt(ptr_ikind (),[])) y)
    | (`Address x, `Int y) -> `Address (AD.meet x (AD.of_int (module ID:IntDomain.Z with type t = ID.t) y))
    | (`Address x, `Address y) -> `Address (AD.meet x y)
    | (`Struct x, `Struct y) -> `Struct (Structs.meet x y)
    | (`Union x, `Union y) -> `Union (Unions.meet x y)
    | (`Array x, `Array y) -> `Array (CArrays.meet x y)
    | (`List x, `List y) -> `List (Lists.meet x y)
    | (`Blob x, `Blob y) -> `Blob (Blobs.meet x y)
    | _ ->
      warn_type "meet" x y;
      `Bot

  let rec widen x y =
    match (x,y) with
    | (`Top, _) -> `Top
    | (_, `Top) -> `Top
    | (`Bot, x) -> x
    | (x, `Bot) -> x
    | (`Int x, `Int y) -> (try `Int (ID.widen x y) with IntDomain.IncompatibleIKinds m -> Messages.warn_all m; `Top)
    | (`Int x, `Address y)
    | (`Address y, `Int x) -> `Address (match ID.to_int x with
        | Some x when BI.equal x BI.zero -> AD.widen AD.null_ptr y
        | Some x -> AD.(widen y not_null)
        | None -> AD.widen y AD.top_ptr)
    | (`Address x, `Address y) -> `Address (AD.widen x y)
    | (`Struct x, `Struct y) -> `Struct (Structs.widen x y)
    | (`Union (f,x), `Union (g,y)) -> `Union (match UnionDomain.Field.widen f g with
        | `Lifted f -> (`Lifted f, widen x y) (* f = g *)
        | x -> (x, `Top))
    | (`Array x, `Array y) -> `Array (CArrays.widen x y)
    | (`List x, `List y) -> `List (Lists.widen x y)
    | (`Blob x, `Blob y) -> `Blob (Blobs.widen x y)
    | _ ->
      warn_type "widen" x y;
      `Top

  let rec narrow x y =
    match (x,y) with
    | (`Int x, `Int y) -> `Int (ID.narrow x y)
    | (`Int _, `Address _) -> narrow x (cast IntDomain.Size.top_typ y)
    | (`Address x, `Int y) -> `Address (AD.narrow x (AD.of_int (module ID:IntDomain.Z with type t = ID.t) y))
    | (`Address x, `Address y) -> `Address (AD.narrow x y)
    | (`Struct x, `Struct y) -> `Struct (Structs.narrow x y)
    | (`Union x, `Union y) -> `Union (Unions.narrow x y)
    | (`Array x, `Array y) -> `Array (CArrays.narrow x y)
    | (`List x, `List y) -> `List (Lists.narrow x y)
    | (`Blob x, `Blob y) -> `Blob (Blobs.narrow x y)
    | x, `Top | `Top, x -> x
    | x, `Bot | `Bot, x -> `Bot
    | _ ->
      warn_type "narrow" x y;
      x

  let rec invalidate_value (ask:Q.ask) typ (state:t) : t =
    let typ = unrollType typ in
    let invalid_struct compinfo old =
      let nstruct = Structs.top () in
      let top_field nstruct fd =
        Structs.replace nstruct fd (invalidate_value ask fd.ftype (Structs.get old fd))
      in
      List.fold_left top_field nstruct compinfo.cfields
    in
    let array_idx_top = (ExpDomain.top (), ArrIdxDomain.top ()) in
    match typ, state with
    |                 _ , `Address n    -> `Address (AD.join AD.top_ptr n)
    | TComp (ci,_)  , `Struct n     -> `Struct (invalid_struct ci n)
    |                 _ , `Struct n     -> `Struct (Structs.map (fun x -> invalidate_value ask voidType x) n)
    | TComp (ci,_)  , `Union (`Lifted fd,n) -> `Union (`Lifted fd, invalidate_value ask fd.ftype n)
    | TArray (t,_,_), `Array n      ->
      let v = invalidate_value ask t (CArrays.get ask n array_idx_top) in
      `Array (CArrays.set ask n (array_idx_top) v)
    |                 _ , `Array n      ->
      let v = invalidate_value ask voidType (CArrays.get ask n (array_idx_top)) in
      `Array (CArrays.set ask n (array_idx_top) v)
    |                 t , `Blob n       -> `Blob (Blobs.invalidate_value ask t n)
    |                 _ , `List n       -> `Top
    |                 t , _             -> top_value t


  (* take the last offset in offset and move it over to left *)
  let shift_one_over left offset =
    match left, offset with
    | Some(left), Some(offset) ->
      begin
        (* Remove the first part of an offset, returns (removedPart, remainingOffset) *)
        let removeFirstOffset offset =
          match offset with
            | Field(f, o) -> Field(f, NoOffset), o
            | Index(exp, o) -> Index(exp, NoOffset), o
            | NoOffset -> offset, offset in
        let removed, remaining = removeFirstOffset offset in
        Some (Cil.addOffsetLval removed left), Some(remaining)
      end
    | _ -> None, None

  let determine_offset (ask: Q.ask) left offset exp v =
    let rec contains_pointer exp = (* CIL offsets containing pointers is no issue here, as pointers can only occur in `Index and the domain *)
      match exp with               (* does not partition according to expressions having `Index in them *)
      |	Const _
      |	SizeOf _
      |	SizeOfE _
      |	SizeOfStr _
      |	AlignOf _
      | Lval(Var _, _)
      |	AlignOfE _ -> false
      | Question(e1, e2, e3, _) ->
        (contains_pointer e1) || (contains_pointer e2) || (contains_pointer e3)
      |	CastE(_, e)
      |	UnOp(_, e , _)
      | Real e
      | Imag e -> contains_pointer e
      |	BinOp(_, e1, e2, _) -> (contains_pointer e1) || (contains_pointer e2)
      | AddrOf _
      | AddrOfLabel _
      | StartOf _
      | Lval(Mem _, _) -> true
    in
    let equiv_expr exp start_of_array_lval =
      match exp, start_of_array_lval with
      | BinOp(IndexPI, Lval lval, add, _), (Var arr_start_var, NoOffset) when not (contains_pointer add) ->
        begin
        match ask.f (Q.MayPointTo (Lval lval)) with
        | v when Q.LS.cardinal v = 1 && not (Q.LS.is_top v) ->
          begin
          match Q.LS.choose v with
          | (var,`Index (i,`NoOffset)) when Basetype.CilExp.equal i Cil.zero && CilType.Varinfo.equal var arr_start_var ->
            (* The idea here is that if a must(!) point to arr and we do sth like a[i] we don't want arr to be partitioned according to (arr+i)-&a but according to i instead  *)
            add
          | _ -> BinOp(MinusPP, exp, StartOf start_of_array_lval, !ptrdiffType)
          end
        | _ ->  BinOp(MinusPP, exp, StartOf start_of_array_lval, !ptrdiffType)
        end
      | _ -> BinOp(MinusPP, exp, StartOf start_of_array_lval, !ptrdiffType)
    in
    (* Create a typesig from a type, but drop the arraylen attribute *)
    let typeSigWithoutArraylen t =
      let attrFilter (attr : attribute) : bool =
        match attr with
        | Attr ("arraylen", _) -> false
        | _ -> true
      in
      typeSigWithAttrs (List.filter attrFilter) t
    in
    match left, offset with
      | Some(Var(_), _), Some(Index(exp, _)) -> (* The offset does not matter here, exp is used to index into this array *)
        if not (contains_pointer exp) then
          `Lifted exp
        else
          ExpDomain.top ()
      | Some((Mem(ptr), NoOffset)), Some(NoOffset) ->
        begin
          match v with
          | Some (v') ->
            begin
              (* This should mean the entire expression we have here is a pointer into the array *)
              if Cil.isArrayType (Cil.typeOf (Lval v')) then
                let expr = ptr in
                let start_of_array = StartOf v' in
                let start_type = typeSigWithoutArraylen (Cil.typeOf start_of_array) in
                let expr_type = typeSigWithoutArraylen (Cil.typeOf ptr) in
                (* Comparing types for structural equality is incorrect here, use typeSig *)
                (* as explained at https://people.eecs.berkeley.edu/~necula/cil/api/Cil.html#TYPEtyp *)
                if start_type = expr_type then
                  `Lifted (equiv_expr expr v')
                else
                  (* If types do not agree here, this means that we were looking at pointers that *)
                  (* contain more than one array access. Those are not supported. *)
                  ExpDomain.top ()
              else
                ExpDomain.top ()
            end
          | _ ->
            ExpDomain.top ()
        end
      | _, _ ->  ExpDomain.top()

  let zero_init_calloced_memory orig x t =
    if orig then
      (* This Blob came from malloc *)
      x
    else if x = `Bot then
      (* This Blob came from calloc *)
      zero_init_value t (* This should be zero initialized *)
    else
      x (* This already contains some value *)

  (* Funny, this does not compile without the final type annotation! *)
  let rec eval_offset (ask: Q.ask) f (x: t) (offs:offs) (exp:exp option) (v:lval option) (t:typ): t =
    let rec do_eval_offset (ask:Q.ask) f (x:t) (offs:offs) (exp:exp option) (l:lval option) (o:offset option) (v:lval option) (t:typ): t =
      match x, offs with
      | `Blob((va, _, orig) as c), `Index (_, ox) ->
        begin
          let l', o' = shift_one_over l o in
          let ev = do_eval_offset ask f (Blobs.value c) ox exp l' o' v t in
          zero_init_calloced_memory orig ev t
        end
      | `Blob((va, _, orig) as c), `Field _ ->
        begin
          let l', o' = shift_one_over l o in
          let ev = do_eval_offset ask f (Blobs.value c) offs exp l' o' v t in
          zero_init_calloced_memory orig ev t
        end
      | `Blob((va, _, orig) as c), `NoOffset ->
      begin
        let l', o' = shift_one_over l o in
        let ev = do_eval_offset ask f (Blobs.value c) offs exp l' o' v t in
        zero_init_calloced_memory orig ev t
      end
      | `Bot, _ -> `Bot
      | _ ->
        match offs with
        | `NoOffset -> x
        | `Field (fld, offs) when fld.fcomp.cstruct -> begin
            match x with
            | `List ls when fld.fname = "next" || fld.fname = "prev" ->
              `Address (Lists.entry_rand ls)
            | `Address ad when fld.fcomp.cname = "list_head" || fld.fname = "next" || fld.fname = "prev" ->
              (*hack for lists*)
              begin match f ad with
                | `List l -> `Address (Lists.entry_rand l)
                | _ -> M.warn (M.LogEvent.may (M.EventType.Unknown ("Trying to read a field, but was not given a struct"))); top ()
              end
            | `Struct str ->
              let x = Structs.get str fld in
              let l', o' = shift_one_over l o in
              do_eval_offset ask f x offs exp l' o' v t
            | `Top -> M.debug "Trying to read a field, but the struct is unknown"; top ()
            | _ -> M.warn (M.LogEvent.may (M.EventType.Unknown ("Trying to read a field, but was not given a struct"))); top ()
          end
        | `Field (fld, offs) -> begin
            match x with
            | `Union (`Lifted l_fld, valu) ->
              let x = cast ~torg:l_fld.ftype fld.ftype valu in
              let l', o' = shift_one_over l o in
              do_eval_offset ask f x offs exp l' o' v t
            | `Union (_, valu) -> top ()
            | `Top -> M.debug "Trying to read a field, but the union is unknown"; top ()
            | _ -> M.warn (M.LogEvent.may (M.EventType.Unknown ("Trying to read a field, but was not given a union"))); top ()
          end
        | `Index (idx, offs) -> begin
            let l', o' = shift_one_over l o in
            match x with
            | `Array x ->
              let e = determine_offset ask l o exp v in
              do_eval_offset ask f (CArrays.get ask x (e, idx)) offs exp l' o' v t
            | `Address _ ->
              begin
                do_eval_offset ask f x offs exp l' o' v t (* this used to be `blob `address -> we ignore the index *)
              end
            | x when Goblintutil.opt_predicate (BI.equal (BI.zero)) (IndexDomain.to_int idx) -> eval_offset ask f x offs exp v t
            | `Top -> M.debug "Trying to read an index, but the array is unknown"; top ()
            | _ -> M.warn (M.LogEvent.may (M.EventType.Unknown ("Trying to read an index, but was not given an array ("^show x^")"))); top ()
          end
    in
    let l, o = match exp with
      | Some(Lval (x,o)) -> Some ((x, NoOffset)), Some(o)
      | _ -> None, None
    in
    do_eval_offset ask f x offs exp l o v t

  let update_offset (ask: Q.ask) (x:t) (offs:offs) (value:t) (exp:exp option) (v:lval) (t:typ): t =
    let rec do_update_offset (ask:Q.ask) (x:t) (offs:offs) (value:t) (exp:exp option) (l:lval option) (o:offset option) (v:lval) (t:typ):t =
      let mu = function `Blob (`Blob (y, s', orig), s, orig2) -> `Blob (y, ID.join s s',orig) | x -> x in
      match x, offs with
      | `Blob (x,s,orig), `Index (_,ofs) ->
        begin
          let l', o' = shift_one_over l o in
          let x = zero_init_calloced_memory orig x t in
          mu (`Blob (join x (do_update_offset ask x ofs value exp l' o' v t), s, orig))
        end
      | `Blob (x,s,orig), `Field(f, _) ->
        begin
          (* We only have `Blob for dynamically allocated memort. In these cases t is the type of the lval used to access it, i.e. for a struct s {int x; int y;} a; accessed via a->x     *)
          (* will be int. Here, we need a zero_init of the entire contents of the blob though, which we get by taking the associated f.fcomp. Putting [] for attributes is ok, as we don't *)
          (* consider them in VD *)
          let l', o' = shift_one_over l o in
          let x = zero_init_calloced_memory orig x (TComp (f.fcomp, [])) in
          mu (`Blob (join x (do_update_offset ask x offs value exp l' o' v t), s, orig))
        end
      | `Blob (x,s,orig), _ ->
        begin
          let l', o' = shift_one_over l o in
          let x = zero_init_calloced_memory orig x t in
          mu (`Blob (join x (do_update_offset ask x offs value exp l' o' v t), s, orig))
        end
      | _ ->
      let result =
        match offs with
        | `NoOffset -> begin
            match value with
            | `Blob (y, s, orig) -> mu (`Blob (join x y, s, orig))
            | `Int _ -> cast t value
            | _ -> value
          end
        | `Field (fld, offs) when fld.fcomp.cstruct -> begin
            let t = fld.ftype in
            match x with
            | `Struct str ->
              begin
                let l', o' = shift_one_over l o in
                let value' = do_update_offset ask (Structs.get str fld) offs value exp l' o' v t in
                `Struct (Structs.replace str fld value')
              end
            | `Bot ->
              let init_comp compinfo =
                let nstruct = Structs.top () in
                let init_field nstruct fd = Structs.replace nstruct fd `Bot in
                List.fold_left init_field nstruct compinfo.cfields
              in
              let strc = init_comp fld.fcomp in
              let l', o' = shift_one_over l o in
              `Struct (Structs.replace strc fld (do_update_offset ask `Bot offs value exp l' o' v t))
            | `Top -> M.warn (M.LogEvent.may (M.EventType.Unknown ("Trying to update a field, but the struct is unknown"))); top ()
            | _ -> M.warn (M.LogEvent.may (M.EventType.Unknown ("Trying to update a field, but was not given a struct"))); top ()
          end
        | `Field (fld, offs) -> begin
            let t = fld.ftype in
            let l', o' = shift_one_over l o in
            match x with
            | `Union (last_fld, prev_val) ->
              let tempval, tempoffs =
                if UnionDomain.Field.equal last_fld (`Lifted fld) then
                  prev_val, offs
                else begin
                  match offs with
                  | `Field (fldi, _) when fldi.fcomp.cstruct ->
                    (top_value fld.ftype), offs
                  | `Field (fldi, _) -> `Union (Unions.top ()), offs
                  | `NoOffset -> top (), offs
                  | `Index (idx, _) when Cil.isArrayType fld.ftype ->
                    begin
                      match fld.ftype with
                      | TArray(_, l, _) ->
                        let len = try Cil.lenOfArray l
                          with Cil.LenOfArray -> 42 (* will not happen, VLA not allowed in union and struct *) in
                        `Array(CArrays.make (IndexDomain.of_int (Cilfacade.ptrdiff_ikind ()) (BI.of_int len)) `Top), offs
                      | _ -> top (), offs (* will not happen*)
                    end
                  | `Index (idx, _) when IndexDomain.equal idx (IndexDomain.of_int (Cilfacade.ptrdiff_ikind ()) BI.zero) ->
                    (* Why does cil index unions? We'll just pick the first field. *)
                    top (), `Field (List.nth fld.fcomp.cfields 0,`NoOffset)
                  | _ -> M.warn_each (M.LogEvent.may (M.EventType.Unknown ("Why are you indexing on a union? Normal people give a field name.")));
                    top (), offs
                end
              in
              `Union (`Lifted fld, do_update_offset ask tempval tempoffs value exp l' o' v t)
            | `Bot -> `Union (`Lifted fld, do_update_offset ask `Bot offs value exp l' o' v t)
            | `Top -> M.warn (M.LogEvent.may (M.EventType.Unknown ("Trying to update a field, but the union is unknown"))); top ()
            | _ -> M.warn_each (M.LogEvent.may (M.EventType.Unknown ("Trying to update a field, but was not given a union"))); top ()
          end
        | `Index (idx, offs) -> begin
            let l', o' = shift_one_over l o in
            match x with
            | `Array x' ->
              let t = (match t with
              | TArray(t1 ,_,_) -> t1
              | _ -> t) in (* This is necessary because t is not a TArray in case of calloc *)
              let e = determine_offset ask l o exp (Some v) in
              let new_value_at_index = do_update_offset ask (CArrays.get ask x' (e,idx)) offs value exp l' o' v t in
              let new_array_value = CArrays.set ask x' (e, idx) new_value_at_index in
              `Array new_array_value
            | `Bot ->
              let t = (match t with
              | TArray(t1 ,_,_) -> t1
              | _ -> t) in (* This is necessary because t is not a TArray in case of calloc *)
              let x' = CArrays.bot () in
              let e = determine_offset ask l o exp (Some v) in
              let new_value_at_index = do_update_offset ask `Bot offs value exp l' o' v t in
              let new_array_value =  CArrays.set ask x' (e, idx) new_value_at_index in
              `Array new_array_value
            | `Top -> M.warn (M.LogEvent.may (M.EventType.Unknown ("Trying to update an index, but the array is unknown"))); top ()
            | x when Goblintutil.opt_predicate (BI.equal BI.zero) (IndexDomain.to_int idx) -> do_update_offset ask x offs value exp l' o' v t
            | _ -> M.warn_each (M.LogEvent.may (M.EventType.Unknown ("Trying to update an index, but was not given an array("^show x^")"))); top ()
          end
      in mu result
    in
    let l, o = match exp with
      | Some(Lval (x,o)) -> Some ((x, NoOffset)), Some(o)
      | _ -> None, None
    in
    do_update_offset ask x offs value exp l o v t

  let rec affect_move ?(replace_with_const=false) ask (x:t) (v:varinfo) movement_for_expr:t =
    let move_fun x = affect_move ~replace_with_const:replace_with_const ask x v movement_for_expr in
    match x with
    | `Array a ->
      begin
        (* potentially move things (i.e. other arrays after arbitrarily deep nesting) in array first *)
        let moved_elems = CArrays.map move_fun a in
        (* then move the array itself *)
        let new_val = CArrays.move_if_affected ~replace_with_const:replace_with_const ask moved_elems v movement_for_expr in
        `Array (new_val)
      end
    | `Struct s -> `Struct (Structs.map (move_fun) s)
    | `Union (f, v) -> `Union(f, move_fun v)
    (* `Blob / `List can not contain Array *)
    | x -> x

  let rec affecting_vars (x:t) =
    let add_affecting_one_level list (va:t) =
      list @ (affecting_vars va)
    in
    match x with
    | `Array a ->
      begin
        let immediately_affecting = CArrays.get_vars_in_e a in
        CArrays.fold_left add_affecting_one_level immediately_affecting a
      end
    | `Struct s ->
        Structs.fold (fun x value acc -> add_affecting_one_level acc value) s []
    | `Union (f, v) ->
        affecting_vars v
    (* `Blob / `List can not contain Array *)
    | _ -> []

  (* Won't compile without the final :t annotation *)
  let rec update_array_lengths (eval_exp: exp -> t) (v:t) (typ:Cil.typ):t =
    match v, typ with
    | `Array(n), TArray(ti, e, _) ->
      begin
        let update_fun x = update_array_lengths eval_exp x ti in
        let n' = CArrays.map (update_fun) n in
        let newl = match e with
          | None -> ID.top_of (Cilfacade.ptrdiff_ikind ()) (* TODO: must be non-negative, top is overly cautious *)
          | Some e ->
            begin
              match eval_exp e with
              | `Int x -> ID.cast_to (Cilfacade.ptrdiff_ikind ())  x
              | _ -> ID.top_of (Cilfacade.ptrdiff_ikind ()) (* TODO:Warn *)
            end
        in
        `Array(CArrays.update_length newl n')
      end
    | _ -> v


  let printXml f state =
    match state with
    | `Int n ->  ID.printXml f n
    | `Address n ->  AD.printXml f n
    | `Struct n ->  Structs.printXml f n
    | `Union n ->  Unions.printXml f n
    | `Array n ->  CArrays.printXml f n
    | `Blob n ->  Blobs.printXml f n
    | `List n ->  Lists.printXml f n
    | `Bot -> BatPrintf.fprintf f "<value>\n<data>\nbottom\n</data>\n</value>\n"
    | `Top -> BatPrintf.fprintf f "<value>\n<data>\ntop\n</data>\n</value>\n"

  let invariant c = function
    | `Int n -> ID.invariant c n
    | `Address n -> AD.invariant c n
    | `Blob n -> Blobs.invariant c n
    | `Struct n -> Structs.invariant c n
    | `Union n -> Unions.invariant c n
    | _ -> None (* TODO *)

  let arbitrary () = QCheck.always `Bot (* S TODO: other elements *)
end

and Structs: StructDomain.S with type field = fieldinfo and type value = Compound.t =
  StructDomain.Simple (Compound)

and Unions: Lattice.S with type t = UnionDomain.Field.t * Compound.t =
  UnionDomain.Simple (Compound)

and CArrays: ArrayDomain.S with type value = Compound.t and type idx = ArrIdxDomain.t =
  ArrayDomain.FlagConfiguredArrayDomain(Compound)(ArrIdxDomain)

and Blobs: Blob with type size = ID.t and type value = Compound.t and type origin = ZeroInit.t = Blob (Compound) (ID)
and Lists: ListDomain.S with type elem = AD.t = ListDomain.SimpleList (AD)<|MERGE_RESOLUTION|>--- conflicted
+++ resolved
@@ -324,11 +324,7 @@
               a (* probably garbage, but this is deref's problem *)
               (*raise (CastError s)*)
             | SizeOfError (s,t) ->
-<<<<<<< HEAD
-              M.mywarn_each (M.LogEvent.may M.EventType.Unknown);
-=======
               M.warn_each (M.LogEvent.may (M.EventType.Unknown ("size of error: " ^  s)));
->>>>>>> 4214c5e5
               (* old warning: M.warn_each("size of error: " ^  s ^ "\n");*)
               a
           end
