open Cil
open Pretty
open GobConfig
open PrecisionUtil

include PreValueDomain
module Offs = Lval.Offset (IndexDomain)
module M = Messages
module GU = Goblintutil
module Expp = ExpDomain
module Q = Queries
module BI = IntOps.BigIntOps
module AddrSetDomain = SetDomain.ToppedSet(Addr)(struct let topname = "All" end)
module ArrIdxDomain = IndexDomain

module type S =
sig
  include Lattice.S
  type offs
  val eval_offset: Q.ask -> (AD.t -> t) -> t-> offs -> exp option -> lval option -> typ -> t
  val update_offset: Q.ask -> t -> offs -> t -> exp option -> lval -> typ -> t
  val update_array_lengths: (exp -> t) -> t -> Cil.typ -> t
  val affect_move: ?replace_with_const:bool -> Q.ask -> t -> varinfo -> (exp -> int option) -> t
  val affecting_vars: t -> varinfo list
  val invalidate_value: Q.ask -> typ -> t -> t
  val is_safe_cast: typ -> typ -> bool
  val cast: ?torg:typ -> typ -> t -> t
  val smart_join: (exp -> BI.t option) -> (exp -> BI.t option) -> t -> t ->  t
  val smart_widen: (exp -> BI.t option) -> (exp -> BI.t option) ->  t -> t -> t
  val smart_leq: (exp -> BI.t option) -> (exp -> BI.t option) -> t -> t -> bool
  val is_immediate_type: typ -> bool
  val bot_value: typ -> t
  val is_bot_value: t -> bool
  val init_value: typ -> t
  val top_value: typ -> t
  val is_top_value: t -> typ -> bool
  val zero_init_value: typ -> t

  val project: int_precision -> t -> t
end

module type Blob =
sig
  type value
  type size
  type origin
  include Lattice.S with type t = value * size * origin

  val value: t -> value
  val invalidate_value: Q.ask -> typ -> t -> t
end

(* ZeroInit is true if malloc was used to allocate memory and it's false if calloc was used *)
module ZeroInit = Lattice.Fake(Basetype.RawBools)

module Blob (Value: S) (Size: IntDomain.Z)=
struct
  include Lattice.Prod3 (Value) (Size) (ZeroInit)
  let name () = "blob"
  type value = Value.t
  type size = Size.t
  type origin = ZeroInit.t
  let printXml f (x, y, z) =
    BatPrintf.fprintf f "<value>\n<map>\n<key>\n%s\n</key>\n%a<key>\nsize\n</key>\n%a<key>\norigin\n</key>\n%a</map>\n</value>\n" (XmlUtil.escape (Value.name ())) Value.printXml x Size.printXml y ZeroInit.printXml z

  let value (a, b, c) = a
  let invalidate_value ask t (v, s, o) = Value.invalidate_value ask t v, s, o
end

module Threads = ConcDomain.ThreadSet

module rec Compound: S with type t = [
    | `Top
    | `Int of ID.t
    | `Float of FD.t
    | `Address of AD.t
    | `Struct of Structs.t
    | `Union of Unions.t
    | `Array of CArrays.t
    | `Blob of Blobs.t
    | `Thread of Threads.t
    | `Bot
  ] and type offs = (fieldinfo,IndexDomain.t) Lval.offs =
struct
  type t = [
    | `Top
    | `Int of ID.t
    | `Float of FD.t
    | `Address of AD.t
    | `Struct of Structs.t
    | `Union of Unions.t
    | `Array of CArrays.t
    | `Blob of Blobs.t
    | `Thread of Threads.t
    | `Bot
  ] [@@deriving eq, ord, hash]

  let is_mutex_type (t: typ): bool = match t with
  | TNamed (info, attr) -> info.tname = "pthread_mutex_t" || info.tname = "spinlock_t"
  | TInt (IInt, attr) -> hasAttribute "mutex" attr
  | _ -> false

  let is_immediate_type t = is_mutex_type t || isFunctionType t

  let is_thread_type = function
    | TNamed ({tname = "pthread_t"; _}, _) -> true
    | _ -> false

  let rec bot_value (t: typ): t =
    match t with
    | TInt _ -> `Bot (*`Int (ID.bot ()) -- should be lower than any int or address*)
    | TFloat _ -> `Bot
    | TPtr _ -> `Address (AD.bot ())
    | TComp ({cstruct=true; _} as ci,_) -> `Struct (Structs.create (fun fd -> bot_value fd.ftype) ci)
    | TComp ({cstruct=false; _},_) -> `Union (Unions.bot ())
    | TArray (ai, None, _) ->
      `Array (CArrays.make (IndexDomain.bot ()) (bot_value ai))
    | TArray (ai, Some exp, _) ->
      let l = BatOption.map Cilint.big_int_of_cilint (Cil.getInteger (Cil.constFold true exp)) in
      `Array (CArrays.make (BatOption.map_default (IndexDomain.of_int (Cilfacade.ptrdiff_ikind ())) (IndexDomain.bot ()) l) (bot_value ai))
    | t when is_thread_type t -> `Thread (ConcDomain.ThreadSet.empty ())
    | TNamed ({ttype=t; _}, _) -> bot_value t
    | _ -> `Bot

  let is_bot_value x =
    match x with
    | `Int x -> ID.is_bot x
    | `Float x -> FD.is_bot x
    | `Address x -> AD.is_bot x
    | `Struct x -> Structs.is_bot x
    | `Union x -> Unions.is_bot x
    | `Array x -> CArrays.is_bot x
    | `Blob x -> Blobs.is_bot x
    | `Thread x -> Threads.is_bot x
    | `Bot -> true
    | `Top -> false

  let rec init_value (t: typ): t = (* top_value is not used here because structs, blob etc will not contain the right members *)
    match t with
    | t when is_mutex_type t -> `Top
    | TInt (ik,_) -> `Int (ID.top_of ik)
    | TFloat ((FFloat | FDouble | FLongDouble as fkind), _) -> `Float (FD.top_of fkind)
    | TPtr _ -> `Address AD.top_ptr
    | TComp ({cstruct=true; _} as ci,_) -> `Struct (Structs.create (fun fd -> init_value fd.ftype) ci)
    | TComp ({cstruct=false; _},_) -> `Union (Unions.top ())
    | TArray (ai, None, _) ->
      `Array (CArrays.make (IndexDomain.bot ())  (if (get_string "ana.base.arrays.domain"="partitioned" || get_string "ana.base.arrays.domain"="unroll") then (init_value ai) else (bot_value ai)))
    | TArray (ai, Some exp, _) ->
      let l = BatOption.map Cilint.big_int_of_cilint (Cil.getInteger (Cil.constFold true exp)) in
      `Array (CArrays.make (BatOption.map_default (IndexDomain.of_int (Cilfacade.ptrdiff_ikind ())) (IndexDomain.bot ()) l) (if (get_string "ana.base.arrays.domain"="partitioned" || get_string "ana.base.arrays.domain"="unroll") then (init_value ai) else (bot_value ai)))
    (* | t when is_thread_type t -> `Thread (ConcDomain.ThreadSet.empty ()) *)
    | TNamed ({ttype=t; _}, _) -> init_value t
    | _ -> `Top

  let rec top_value (t: typ): t =
    match t with
    | TInt (ik,_) -> `Int (ID.(cast_to ik (top_of ik)))
    | TFloat ((FFloat | FDouble | FLongDouble as fkind), _) -> `Float (FD.top_of fkind)
    | TPtr _ -> `Address AD.top_ptr
    | TComp ({cstruct=true; _} as ci,_) -> `Struct (Structs.create (fun fd -> top_value fd.ftype) ci)
    | TComp ({cstruct=false; _},_) -> `Union (Unions.top ())
    | TArray (ai, None, _) ->
      `Array (CArrays.make (IndexDomain.top ()) (if (get_string "ana.base.arrays.domain"="partitioned" || get_string "ana.base.arrays.domain"="unroll") then (top_value ai) else (bot_value ai)))
    | TArray (ai, Some exp, _) ->
      let l = BatOption.map Cilint.big_int_of_cilint (Cil.getInteger (Cil.constFold true exp)) in
      `Array (CArrays.make (BatOption.map_default (IndexDomain.of_int (Cilfacade.ptrdiff_ikind ())) (IndexDomain.top_of (Cilfacade.ptrdiff_ikind ())) l) (if (get_string "ana.base.arrays.domain"="partitioned" || get_string "ana.base.arrays.domain"="unroll") then (top_value ai) else (bot_value ai)))
    | TNamed ({ttype=t; _}, _) -> top_value t
    | _ -> `Top

  let is_top_value x (t: typ) =
    match x with
    | `Int x -> ID.is_top_of (Cilfacade.get_ikind (t)) x
    | `Float x -> FD.is_top x
    | `Address x -> AD.is_top x
    | `Struct x -> Structs.is_top x
    | `Union x -> Unions.is_top x
    | `Array x -> CArrays.is_top x
    | `Blob x -> Blobs.is_top x
    | `Thread x -> Threads.is_top x
    | `Top -> true
    | `Bot -> false

    let rec zero_init_value (t:typ): t =
      match t with
      | TInt (ikind, _) -> `Int (ID.of_int ikind BI.zero)
      | TFloat ((FFloat | FDouble | FLongDouble as fkind), _) -> `Float (FD.of_const fkind 0.0)
      | TPtr _ -> `Address AD.null_ptr
      | TComp ({cstruct=true; _} as ci,_) -> `Struct (Structs.create (fun fd -> zero_init_value fd.ftype) ci)
      | TComp ({cstruct=false; _} as ci,_) ->
        let v = try
          (* C99 6.7.8.10: the first named member is initialized (recursively) according to these rules *)
          let firstmember = List.hd ci.cfields in
          `Lifted firstmember, zero_init_value firstmember.ftype
        with
          (* Union with no members ò.O *)
          Failure _ -> Unions.top ()
        in
        `Union(v)
      | TArray (ai, None, _) ->
        `Array (CArrays.make (IndexDomain.top_of (Cilfacade.ptrdiff_ikind ())) (zero_init_value ai))
      | TArray (ai, Some exp, _) ->
        let l = BatOption.map Cilint.big_int_of_cilint (Cil.getInteger (Cil.constFold true exp)) in
        `Array (CArrays.make (BatOption.map_default (IndexDomain.of_int (Cilfacade.ptrdiff_ikind ())) (IndexDomain.top_of (Cilfacade.ptrdiff_ikind ())) l) (zero_init_value ai))
      (* | t when is_thread_type t -> `Thread (ConcDomain.ThreadSet.empty ()) *)
      | TNamed ({ttype=t; _}, _) -> zero_init_value t
      | _ -> `Top

  let tag_name : t -> string = function
    | `Top -> "Top" | `Int _ -> "Int" | `Float _ -> "Float" | `Address _ -> "Address" | `Struct _ -> "Struct" | `Union _ -> "Union" | `Array _ -> "Array" | `Blob _ -> "Blob" | `Thread _ -> "Thread" | `Bot -> "Bot"

  include Printable.Std
  let name () = "compound"

  type offs = (fieldinfo,IndexDomain.t) Lval.offs


  let bot () = `Bot
  let is_bot x = x = `Bot
  let bot_name = "Uninitialized"
  let top () = `Top
  let is_top x = x = `Top
  let top_name = "Unknown"

  let pretty () state =
    match state with
    | `Int n ->  ID.pretty () n
    | `Float n ->  FD.pretty () n
    | `Address n ->  AD.pretty () n
    | `Struct n ->  Structs.pretty () n
    | `Union n ->  Unions.pretty () n
    | `Array n ->  CArrays.pretty () n
    | `Blob n ->  Blobs.pretty () n
    | `Thread n -> Threads.pretty () n
    | `Bot -> text bot_name
    | `Top -> text top_name

  let show state =
    match state with
    | `Int n ->  ID.show n
    | `Float n ->  FD.show n
    | `Address n ->  AD.show n
    | `Struct n ->  Structs.show n
    | `Union n ->  Unions.show n
    | `Array n ->  CArrays.show n
    | `Blob n ->  Blobs.show n
    | `Thread n -> Threads.show n
    | `Bot -> bot_name
    | `Top -> top_name

  let pretty_diff () (x,y) =
    match (x,y) with
    | (`Int x, `Int y) -> ID.pretty_diff () (x,y)
    | (`Float x, `Float y) -> FD.pretty_diff () (x,y)
    | (`Address x, `Address y) -> AD.pretty_diff () (x,y)
    | (`Struct x, `Struct y) -> Structs.pretty_diff () (x,y)
    | (`Union x, `Union y) -> Unions.pretty_diff () (x,y)
    | (`Array x, `Array y) -> CArrays.pretty_diff () (x,y)
    | (`Blob x, `Blob y) -> Blobs.pretty_diff () (x,y)
    | (`Thread x, `Thread y) -> Threads.pretty_diff () (x, y)
    | _ -> dprintf "%s: %a not same type as %a" (name ()) pretty x pretty y

  (************************************************************
   * Functions for getting state out of a compound:
   ************************************************************)

  (* is a cast t1 to t2 invertible, i.e., content-preserving? TODO also use abstract value? *)
  let is_safe_cast t2 t1 = match t2, t1 with
    (*| TPtr _, t -> bitsSizeOf t <= bitsSizeOf !upointType
      | t, TPtr _ -> bitsSizeOf t >= bitsSizeOf !upointType*)
<<<<<<< HEAD
    | TFloat (fk1,_), TFloat (fk2,_) when fk1 = fk2 -> true
    | TFloat (FDouble,_), TFloat (FFloat,_) -> true
    | TFloat (FLongDouble,_), TFloat (FFloat,_) -> true
    | TFloat (FLongDouble,_), TFloat (FDouble,_) -> true
    | _, TFloat _ -> false (* casting float to an integral type always looses the decimals *)
    | TFloat ((FFloat | FDouble | FLongDouble), _), TInt((IBool | IChar | IUChar | ISChar | IShort | IUShort), _) -> true (* resonably small integers can be stored in all fkinds *)
    | TFloat ((FDouble | FLongDouble), _), TInt((IInt | IUInt | ILong | IULong), _) -> true (* values stored in between 16 and 32 bits can only be stored in at least doubles *)
    | TFloat _, _ -> false (* all wider integers can not be completly put into a float, partially because our internal representation of long double is the same as for doubles *)
    | _ -> IntDomain.Size.is_cast_injective ~from_type:t1 ~to_type:t2 && bitsSizeOf t2 >= bitsSizeOf t1
  (*| _ -> false*)
=======
    | TInt (ik,_), TFloat (fk,_) (* does a1 fit into ik's range? *)
    | TFloat (fk,_), TInt (ik,_) (* can a1 be represented as fk? *)
      -> false (* TODO precision *)
    | (TInt _ | TEnum _ | TPtr _) , (TInt _ | TEnum _ | TPtr _) ->
      IntDomain.Size.is_cast_injective ~from_type:t1 ~to_type:t2 && bitsSizeOf t2 >= bitsSizeOf t1
    | _ -> false
>>>>>>> f68e54b0

  let ptr_ikind () = match !upointType with TInt (ik,_) -> ik | _ -> assert false

  exception CastError of string

  let typ_eq t1 t2 = match typeSig t1, typeSig t2 with
    (* f() and f(void) are not the same (1. no args specified, 2. specified as no args), but we don't care for function pointer casts TODO why does CIL have type f(void) for function definitions f(){..}? *)
    | TSFun (r1, None, false, _), TSFun (r2, Some [], false, _)
    | TSFun (r1, Some [], false, _), TSFun (r2, None, false, _)
      -> r1 = r2
    | a, b -> a = b

  let cast_addr t a =
    let rec stripVarLenArr = function
      | TPtr(t, args) -> TPtr(stripVarLenArr t, args)
      | TArray(t, None, args) -> TArray(stripVarLenArr t, None, args)
      | TArray(t, Some exp, args) when isConstant exp -> TArray(stripVarLenArr t, Some exp, args)
      | TArray(t, Some exp, args) -> TArray(stripVarLenArr t, None, args)
      | t -> t
    in
    let rec adjust_offs v o d =
      let ta = try Addr.type_offset v.vtype o with Addr.Type_offset (t,s) -> raise (CastError s) in
      let info = Pretty.(sprint ~width:0 @@ dprintf "Ptr-Cast %a from %a to %a" Addr.pretty (Addr.Addr (v,o)) d_type ta d_type t) in
      M.tracel "casta" "%s\n" info;
      let err s = raise (CastError (s ^ " (" ^ info ^ ")")) in
      match Stdlib.compare (bitsSizeOf (stripVarLenArr t)) (bitsSizeOf (stripVarLenArr ta)) with (* TODO is it enough to compare the size? -> yes? *)
      | 0 ->
        M.tracel "casta" "same size\n";
        if not (typ_eq t ta) then err "Cast to different type of same size."
        else (M.tracel "casta" "SUCCESS!\n"; o)
      | c when c > 0 -> (* cast to bigger/outer type *)
        M.tracel "casta" "cast to bigger size\n";
        if d = Some false then err "Ptr-cast to type of incompatible size!" else
        if o = `NoOffset then err "Ptr-cast to outer type, but no offset to remove."
        else if Addr.is_zero_offset o then adjust_offs v (Addr.remove_offset o) (Some true)
        else err "Ptr-cast to outer type, but possibly from non-zero offset."
      | _ -> (* cast to smaller/inner type *)
        M.tracel "casta" "cast to smaller size\n";
        if d = Some true then err "Ptr-cast to type of incompatible size!" else
          begin match ta, t with
            (* struct to its first field *)
            | TComp ({cfields = fi::_; _}, _), _ ->
              M.tracel "casta" "cast struct to its first field\n";
              adjust_offs v (Addr.add_offsets o (`Field (fi, `NoOffset))) (Some false)
            (* array of the same type but different length, e.g. assign array (with length) to array-ptr (no length) *)
            | TArray (t1, _, _), TArray (t2, _, _) when typ_eq t1 t2 -> o
            (* array to its first element *)
            | TArray _, _ ->
              M.tracel "casta" "cast array to its first element\n";
              adjust_offs v (Addr.add_offsets o (`Index (IndexDomain.of_int (Cilfacade.ptrdiff_ikind ()) BI.zero, `NoOffset))) (Some false)
            | _ -> err @@ "Cast to neither array index nor struct field."
                          ^ Pretty.(sprint ~width:0 @@ dprintf " is_zero_offset: %b" (Addr.is_zero_offset o))
          end
    in
    let one_addr = let open Addr in function
        (* only allow conversion of float pointers if source and target type are the same *)
        | Addr ({ vtype = TFloat(fkind, _); _}, _) as x when (match t with TFloat (fkind', _) when fkind = fkind' -> true | _ -> false) -> x
          (* do not allow conversion from/to float pointers*)
        | Addr ({ vtype = TFloat(_); _}, _) -> UnknownPtr
        | _ when (match t with TFloat _ -> true | _ -> false) -> UnknownPtr
        | Addr ({ vtype = TVoid _; _} as v, offs) when not (Cilfacade.isCharType t) -> (* we had no information about the type (e.g. malloc), so we add it; ignore for casts to char* since they're special conversions (N1570 6.3.2.3.7) *)
          Addr ({ v with vtype = t }, offs) (* HACK: equal varinfo with different type, causes inconsistencies down the line, when we again assume vtype being "right", but joining etc gives no consideration to which type version to keep *)
        | Addr (v, o) as a ->
          begin try Addr (v, (adjust_offs v o None)) (* cast of one address by adjusting the abstract offset *)
            with CastError s -> (* don't know how to handle this cast :( *)
              M.tracel "caste" "%s\n" s;
              a (* probably garbage, but this is deref's problem *)
              (*raise (CastError s)*)
            | SizeOfError (s,t) ->
              M.warn "size of error: %s" s;
              a
          end
        | x -> x (* TODO we should also keep track of the type here *)
    in
    let a' = AD.map one_addr a in
    M.tracel "cast" "cast_addr %a to %a is %a!\n" AD.pretty a d_type t AD.pretty a'; a'

  (* this is called for:
   * 1. normal casts
   * 2. dereferencing pointers (needed?)
  *)
  let cast ?torg t v =
    (*if v = `Bot || (match torg with Some x -> is_safe_cast t x | None -> false) then v else*)
    match v with
    | `Bot
    | `Thread _ ->
      v
    | _ ->
      let log_top (_,l,_,_) = Messages.tracel "cast" "log_top at %d: %a to %a is top!\n" l pretty v d_type t in
      let t = unrollType t in
      let v' = match t with
        | TInt (ik,_) ->
          `Int (ID.cast_to ?torg ik (match v with
              | `Int x -> x
              | `Float x -> FD.to_int ik x
              | `Address x when AD.equal x AD.null_ptr -> ID.of_int (ptr_ikind ()) BI.zero
              | `Address x when AD.is_not_null x -> ID.of_excl_list (ptr_ikind ()) [BI.zero]
              (*| `Struct x when Structs.cardinal x > 0 ->
                let some  = List.hd (Structs.keys x) in
                let first = List.hd some.fcomp.cfields in
                (match Structs.get x first with `Int x -> x | _ -> raise CastError)*)
              | _ -> log_top __POS__; ID.top_of ik
            ))
        | TFloat ((FFloat | FDouble | FLongDouble as fkind),_) ->
          (match v with
           |`Int ix ->  `Float (FD.of_int fkind ix)
           |`Float fx ->  `Float (FD.cast_to fkind fx)
           | _ -> log_top __POS__; `Top)
        | TFloat _ -> log_top __POS__; `Top (*ignore complex numbers by going to top*)
        | TEnum ({ekind=ik; _},_) ->
          `Int (ID.cast_to ?torg ik (match v with
              | `Int x -> (* TODO warn if x is not in the constant values of ei.eitems? (which is totally valid (only ik is relevant for wrapping), but might be unintended) *) x
              | _ -> log_top __POS__; ID.top_of ik
            ))
        | TPtr (t,_) when isVoidType t || isVoidPtrType t ->
          (match v with
          | `Address a -> v
          | `Int i -> `Int(ID.cast_to ?torg (ptr_ikind ()) i)
          | _ -> v (* TODO: Does it make sense to have things here that are neither `Address nor `Int? *)
          )
          (* cast to voidPtr are ignored TODO what happens if our value does not fit? *)
        | TPtr (t,_) ->
          `Address (match v with
              | `Int x when ID.to_int x = Some BI.zero -> AD.null_ptr
              | `Int x -> AD.top_ptr
              (* we ignore casts to void*! TODO report UB! *)
              | `Address x -> (match t with TVoid _ -> x | _ -> cast_addr t x)
              (*| `Address x -> x*)
              | _ -> log_top __POS__; AD.top_ptr
            )
        | TArray (ta, l, _) -> (* TODO, why is the length exp option? *)
          (* TODO handle casts between different sizes? *)
          `Array (match v with
              | `Array x -> x
              | _ -> log_top __POS__; CArrays.top ()
            )
        | TComp (ci,_) -> (* struct/union *)
          (* rather clumsy, but our abstract values don't keep their type *)
          let same_struct x = (* check if both have the same parent *)
            match Structs.keys x, ci.cfields with
            | k :: _, f :: _ -> compFullName k.fcomp = compFullName f.fcomp (* compinfo is cyclic, so we only check the name *)
            | _, _ -> false (* can't say if struct is empty *)
          in
          (* 1. casting between structs of different type does not work
           * 2. dereferencing a casted pointer works, but is undefined behavior because of the strict aliasing rule (compiler assumes that pointers of different type can never point to the same location)
          *)
          if ci.cstruct then
            `Struct (match v with
                | `Struct x when same_struct x -> x
                | `Struct x when ci.cfields <> [] ->
                  let first = List.hd ci.cfields in
                  Structs.(replace (Structs.create (fun fd -> top_value fd.ftype) ci) first (get x first))
                | _ -> log_top __POS__; Structs.create (fun fd -> top_value fd.ftype) ci
              )
          else
            `Union (match v with
                | `Union x (* when same (Unions.keys x) *) -> x
                | _ -> log_top __POS__; Unions.top ()
              )
        (* | _ -> log_top (); `Top *)
        | TVoid _ -> log_top __POS__; `Top
        | TBuiltin_va_list _ ->
          (* cast to __builtin_va_list only happens in preprocessed SV-COMP files where vararg declarations are more explicit *)
          log_top __POS__; `Top
        | _ -> log_top __POS__; assert false
      in
      let s_torg = match torg with Some t -> Prelude.Ana.sprint d_type t | None -> "?" in
      Messages.tracel "cast" "cast %a from %s to %a is %a!\n" pretty v s_torg d_type t pretty v'; v'


  let warn_type op x y =
    if GobConfig.get_bool "dbg.verbose" then
      ignore @@ printf "warn_type %s: incomparable abstr. values %s and %s at %a: %a and %a\n" op (tag_name x) (tag_name y) CilType.Location.pretty !Tracing.current_loc pretty x pretty y

  let rec leq x y =
    match (x,y) with
    | (_, `Top) -> true
    | (`Top, _) -> false
    | (`Bot, _) -> true
    | (_, `Bot) -> false
    | (`Int x, `Int y) -> ID.leq x y
    | (`Float x, `Float y) -> FD.leq x y
    | (`Int x, `Address y) when ID.to_int x = Some BI.zero && not (AD.is_not_null y) -> true
    | (`Int _, `Address y) when AD.may_be_unknown y -> true
    | (`Address _, `Int y) when ID.is_top_of (Cilfacade.ptrdiff_ikind ()) y -> true
    | (`Address x, `Address y) -> AD.leq x y
    | (`Struct x, `Struct y) -> Structs.leq x y
    | (`Union x, `Union y) -> Unions.leq x y
    | (`Array x, `Array y) -> CArrays.leq x y
    | (`Blob x, `Blob y) -> Blobs.leq x y
    | `Blob (x,s,o), y -> leq (x:t) y
    | x, `Blob (y,s,o) -> leq x (y:t)
    | (`Thread x, `Thread y) -> Threads.leq x y
    | (`Int x, `Thread y) -> true
    | (`Address x, `Thread y) -> true
    | _ -> warn_type "leq" x y; false

  let rec join x y =
    match (x,y) with
    | (`Top, _) -> `Top
    | (_, `Top) -> `Top
    | (`Bot, x) -> x
    | (x, `Bot) -> x
<<<<<<< HEAD
    | (`Int x, `Int y) -> (try `Int (ID.join x y) with IntDomain.IncompatibleIKinds m -> Messages.warn "%s" m; `Top)
    | (`Float x, `Float y) -> `Float (FD.join x y)
=======
    | (`Int x, `Int y) -> (try `Int (ID.join x y) with IntDomain.IncompatibleIKinds m -> Messages.warn ~category:Analyzer ~tags:[Category Imprecise] "%s" m; `Top)
>>>>>>> f68e54b0
    | (`Int x, `Address y)
    | (`Address y, `Int x) -> `Address (match ID.to_int x with
        | Some x when BI.equal x BI.zero -> AD.join AD.null_ptr y
        | Some x -> AD.(join y not_null)
        | None -> AD.join y AD.top_ptr)
    | (`Address x, `Address y) -> `Address (AD.join x y)
    | (`Struct x, `Struct y) -> `Struct (Structs.join x y)
    | (`Union (f,x), `Union (g,y)) -> `Union (match UnionDomain.Field.join f g with
        | `Lifted f -> (`Lifted f, join x y) (* f = g *)
        | x -> (x, `Top)) (* f <> g *)
    | (`Array x, `Array y) -> `Array (CArrays.join x y)
    | (`Blob x, `Blob y) -> `Blob (Blobs.join x y)
    | `Blob (x,s,o), y
    | y, `Blob (x,s,o) -> `Blob (join (x:t) y, s, o)
    | (`Thread x, `Thread y) -> `Thread (Threads.join x y)
    | (`Int x, `Thread y)
    | (`Thread y, `Int x) ->
      `Thread y (* TODO: ignores int! *)
    | (`Address x, `Thread y)
    | (`Thread y, `Address x) ->
      `Thread y (* TODO: ignores address! *)
    | _ ->
      warn_type "join" x y;
      `Top

  let rec smart_join x_eval_int y_eval_int  (x:t) (y:t):t =
    let join_elem: (t -> t -> t) = smart_join x_eval_int y_eval_int in  (* does not compile without type annotation *)
    match (x,y) with
    | (`Top, _) -> `Top
    | (_, `Top) -> `Top
    | (`Bot, x) -> x
    | (x, `Bot) -> x
<<<<<<< HEAD
    | (`Int x, `Int y) -> (try `Int (ID.join x y) with IntDomain.IncompatibleIKinds m -> Messages.warn "%s" m; `Top)
    | (`Float x, `Float y) -> `Float (FD.join x y)
=======
    | (`Int x, `Int y) -> (try `Int (ID.join x y) with IntDomain.IncompatibleIKinds m -> Messages.warn ~category:Analyzer "%s" m; `Top)
>>>>>>> f68e54b0
    | (`Int x, `Address y)
    | (`Address y, `Int x) -> `Address (match ID.to_int x with
        | Some x when BI.equal BI.zero x -> AD.join AD.null_ptr y
        | Some x -> AD.(join y not_null)
        | None -> AD.join y AD.top_ptr)
    | (`Address x, `Address y) -> `Address (AD.join x y)
    | (`Struct x, `Struct y) -> `Struct (Structs.join_with_fct join_elem x y)
    | (`Union (f,x), `Union (g,y)) -> `Union (match UnionDomain.Field.join f g with
        | `Lifted f -> (`Lifted f, join_elem x y) (* f = g *)
        | x -> (x, `Top)) (* f <> g *)
    | (`Array x, `Array y) -> `Array (CArrays.smart_join x_eval_int y_eval_int x y)
    | (`Blob x, `Blob y) -> `Blob (Blobs.join x y) (* `Blob can not contain array -> normal join  *)
    | `Blob (x,s,o), y
    | y, `Blob (x,s,o) ->
      `Blob (join (x:t) y, s, o)
    | (`Thread x, `Thread y) -> `Thread (Threads.join x y)
    | (`Int x, `Thread y)
    | (`Thread y, `Int x) ->
      `Thread y (* TODO: ignores int! *)
    | (`Address x, `Thread y)
    | (`Thread y, `Address x) ->
      `Thread y (* TODO: ignores address! *)
    | _ ->
      warn_type "join" x y;
      `Top

  let rec smart_widen x_eval_int y_eval_int x y:t =
    let widen_elem: (t -> t -> t) = smart_widen x_eval_int y_eval_int in (* does not compile without type annotation *)
    match (x,y) with
    | (`Top, _) -> `Top
    | (_, `Top) -> `Top
    | (`Bot, x) -> x
    | (x, `Bot) -> x
<<<<<<< HEAD
    | (`Int x, `Int y) -> (try `Int (ID.widen x y) with IntDomain.IncompatibleIKinds m -> Messages.warn "%s" m; `Top)
    | (`Float x, `Float y) -> `Float (FD.widen x y)
=======
    | (`Int x, `Int y) -> (try `Int (ID.widen x y) with IntDomain.IncompatibleIKinds m -> Messages.warn ~category:Analyzer "%s" m; `Top)
>>>>>>> f68e54b0
    | (`Int x, `Address y)
    | (`Address y, `Int x) -> `Address (match ID.to_int x with
        | Some x when BI.equal BI.zero x -> AD.widen AD.null_ptr y
        | Some x -> AD.(widen y not_null)
        | None -> AD.widen y AD.top_ptr)
    | (`Address x, `Address y) -> `Address (AD.widen x y)
    | (`Struct x, `Struct y) -> `Struct (Structs.widen_with_fct widen_elem x y)
    | (`Union (f,x), `Union (g,y)) -> `Union (match UnionDomain.Field.widen f g with
        | `Lifted f -> `Lifted f, widen_elem x y  (* f = g *)
        | x -> x, `Top) (* f <> g *)
    | (`Array x, `Array y) -> `Array (CArrays.smart_widen x_eval_int y_eval_int x y)
    | (`Blob x, `Blob y) -> `Blob (Blobs.widen x y) (* `Blob can not contain array -> normal widen  *)
    | (`Thread x, `Thread y) -> `Thread (Threads.widen x y)
    | (`Int x, `Thread y)
    | (`Thread y, `Int x) ->
      `Thread y (* TODO: ignores int! *)
    | (`Address x, `Thread y)
    | (`Thread y, `Address x) ->
      `Thread y (* TODO: ignores address! *)
    | _ ->
      warn_type "widen" x y;
      `Top


  let rec smart_leq x_eval_int y_eval_int x y =
    let leq_elem:(t ->t -> bool) = smart_leq x_eval_int y_eval_int in (* does not compile without type annotation *)
    match (x,y) with
    | (_, `Top) -> true
    | (`Top, _) -> false
    | (`Bot, _) -> true
    | (_, `Bot) -> false
    | (`Int x, `Int y) -> ID.leq x y
    | (`Float x, `Float y) -> FD.leq x y
    | (`Int x, `Address y) when ID.to_int x = Some BI.zero && not (AD.is_not_null y) -> true
    | (`Int _, `Address y) when AD.may_be_unknown y -> true
    | (`Address _, `Int y) when ID.is_top_of (Cilfacade.ptrdiff_ikind ()) y -> true
    | (`Address x, `Address y) -> AD.leq x y
    | (`Struct x, `Struct y) ->
          Structs.leq_with_fct leq_elem x y
    | (`Union (f, x), `Union (g, y)) ->
        UnionDomain.Field.leq f g && leq_elem x y
    | (`Array x, `Array y) -> CArrays.smart_leq x_eval_int y_eval_int x y
    | (`Blob x, `Blob y) -> Blobs.leq x y (* `Blob can not contain array -> normal leq  *)
    | (`Thread x, `Thread y) -> Threads.leq x y
    | (`Int x, `Thread y) -> true
    | (`Address x, `Thread y) -> true
    | _ -> warn_type "leq" x y; false

  let rec meet x y =
    match (x,y) with
    | (`Bot, _) -> `Bot
    | (_, `Bot) -> `Bot
    | (`Top, x) -> x
    | (x, `Top) -> x
    | (`Int x, `Int y) -> `Int (ID.meet x y)
    | (`Float x, `Float y) -> `Float (FD.meet x y)
    | (`Int _, `Address _) -> meet x (cast (TInt(ptr_ikind (),[])) y)
    | (`Address x, `Int y) -> `Address (AD.meet x (AD.of_int (module ID:IntDomain.Z with type t = ID.t) y))
    | (`Address x, `Address y) -> `Address (AD.meet x y)
    | (`Struct x, `Struct y) -> `Struct (Structs.meet x y)
    | (`Union x, `Union y) -> `Union (Unions.meet x y)
    | (`Array x, `Array y) -> `Array (CArrays.meet x y)
    | (`Blob x, `Blob y) -> `Blob (Blobs.meet x y)
    | (`Thread x, `Thread y) -> `Thread (Threads.meet x y)
    | (`Int x, `Thread y)
    | (`Thread y, `Int x) ->
      `Int x (* TODO: ignores thread! *)
    | (`Address x, `Thread y)
    | (`Thread y, `Address x) ->
      `Address x (* TODO: ignores thread! *)
    | _ ->
      warn_type "meet" x y;
      `Bot

  let rec widen x y =
    match (x,y) with
    | (`Top, _) -> `Top
    | (_, `Top) -> `Top
    | (`Bot, x) -> x
    | (x, `Bot) -> x
<<<<<<< HEAD
    | (`Int x, `Int y) -> (try `Int (ID.widen x y) with IntDomain.IncompatibleIKinds m -> Messages.warn "%s" m; `Top)
    | (`Float x, `Float y) -> `Float (FD.widen x y)
=======
    | (`Int x, `Int y) -> (try `Int (ID.widen x y) with IntDomain.IncompatibleIKinds m -> Messages.warn ~category:Analyzer "%s" m; `Top)
>>>>>>> f68e54b0
    | (`Int x, `Address y)
    | (`Address y, `Int x) -> `Address (match ID.to_int x with
        | Some x when BI.equal x BI.zero -> AD.widen AD.null_ptr y
        | Some x -> AD.(widen y not_null)
        | None -> AD.widen y AD.top_ptr)
    | (`Address x, `Address y) -> `Address (AD.widen x y)
    | (`Struct x, `Struct y) -> `Struct (Structs.widen x y)
    | (`Union (f,x), `Union (g,y)) -> `Union (match UnionDomain.Field.widen f g with
        | `Lifted f -> (`Lifted f, widen x y) (* f = g *)
        | x -> (x, `Top))
    | (`Array x, `Array y) -> `Array (CArrays.widen x y)
    | (`Blob x, `Blob y) -> `Blob (Blobs.widen x y)
    | (`Thread x, `Thread y) -> `Thread (Threads.widen x y)
    | (`Int x, `Thread y)
    | (`Thread y, `Int x) ->
      `Thread y (* TODO: ignores int! *)
    | (`Address x, `Thread y)
    | (`Thread y, `Address x) ->
      `Thread y (* TODO: ignores address! *)
    | _ ->
      warn_type "widen" x y;
      `Top

  let rec narrow x y =
    match (x,y) with
    | (`Int x, `Int y) -> `Int (ID.narrow x y)
    | (`Float x, `Float y) -> `Float (FD.narrow x y)
    | (`Int _, `Address _) -> narrow x (cast IntDomain.Size.top_typ y)
    | (`Address x, `Int y) -> `Address (AD.narrow x (AD.of_int (module ID:IntDomain.Z with type t = ID.t) y))
    | (`Address x, `Address y) -> `Address (AD.narrow x y)
    | (`Struct x, `Struct y) -> `Struct (Structs.narrow x y)
    | (`Union x, `Union y) -> `Union (Unions.narrow x y)
    | (`Array x, `Array y) -> `Array (CArrays.narrow x y)
    | (`Blob x, `Blob y) -> `Blob (Blobs.narrow x y)
    | (`Thread x, `Thread y) -> `Thread (Threads.narrow x y)
    | (`Int x, `Thread y)
    | (`Thread y, `Int x) ->
      `Int x (* TODO: ignores thread! *)
    | (`Address x, `Thread y)
    | (`Thread y, `Address x) ->
      `Address x (* TODO: ignores thread! *)
    | x, `Top | `Top, x -> x
    | x, `Bot | `Bot, x -> `Bot
    | _ ->
      warn_type "narrow" x y;
      x

  let rec invalidate_value (ask:Q.ask) typ (state:t) : t =
    let typ = unrollType typ in
    let invalid_struct compinfo old =
      let nstruct = Structs.create (fun fd -> invalidate_value ask fd.ftype (Structs.get old fd)) compinfo in
      let top_field nstruct fd =
        Structs.replace nstruct fd (invalidate_value ask fd.ftype (Structs.get old fd))
      in
      List.fold_left top_field nstruct compinfo.cfields
    in
    let array_idx_top = (ExpDomain.top (), ArrIdxDomain.top ()) in
    match typ, state with
    |                 _ , `Address n    -> `Address (AD.join AD.top_ptr n)
    | TComp (ci,_)  , `Struct n     -> `Struct (invalid_struct ci n)
    |                 _ , `Struct n     -> `Struct (Structs.map (fun x -> invalidate_value ask voidType x) n)
    | TComp (ci,_)  , `Union (`Lifted fd,n) -> `Union (`Lifted fd, invalidate_value ask fd.ftype n)
    | TArray (t,_,_), `Array n      ->
      let v = invalidate_value ask t (CArrays.get ask n array_idx_top) in
      `Array (CArrays.set ask n (array_idx_top) v)
    |                 _ , `Array n      ->
      let v = invalidate_value ask voidType (CArrays.get ask n (array_idx_top)) in
      `Array (CArrays.set ask n (array_idx_top) v)
    |                 t , `Blob n       -> `Blob (Blobs.invalidate_value ask t n)
    |                 _ , `Thread _     -> state (* TODO: no top thread ID set! *)
    | _, `Bot -> `Bot (* Leave uninitialized value (from malloc) alone in free to avoid trashing everything. TODO: sound? *)
    |                 t , _             -> top_value t


  (* take the last offset in offset and move it over to left *)
  let shift_one_over left offset =
    match left, offset with
    | Some(left), Some(offset) ->
      begin
        (* Remove the first part of an offset, returns (removedPart, remainingOffset) *)
        let removeFirstOffset offset =
          match offset with
            | Field(f, o) -> Field(f, NoOffset), o
            | Index(exp, o) -> Index(exp, NoOffset), o
            | NoOffset -> offset, offset in
        let removed, remaining = removeFirstOffset offset in
        Some (Cil.addOffsetLval removed left), Some(remaining)
      end
    | _ -> None, None

  let determine_offset (ask: Q.ask) left offset exp v =
    let rec contains_pointer exp = (* CIL offsets containing pointers is no issue here, as pointers can only occur in `Index and the domain *)
      match exp with               (* does not partition according to expressions having `Index in them *)
      |	Const _
      |	SizeOf _
      |	SizeOfE _
      |	SizeOfStr _
      |	AlignOf _
      | Lval(Var _, _)
      |	AlignOfE _ -> false
      | Question(e1, e2, e3, _) ->
        (contains_pointer e1) || (contains_pointer e2) || (contains_pointer e3)
      |	CastE(_, e)
      |	UnOp(_, e , _)
      | Real e
      | Imag e -> contains_pointer e
      |	BinOp(_, e1, e2, _) -> (contains_pointer e1) || (contains_pointer e2)
      | AddrOf _
      | AddrOfLabel _
      | StartOf _
      | Lval(Mem _, _) -> true
    in
    let equiv_expr exp start_of_array_lval =
      match exp, start_of_array_lval with
      | BinOp(IndexPI, Lval lval, add, _), (Var arr_start_var, NoOffset) when not (contains_pointer add) ->
        begin
        match ask.f (Q.MayPointTo (Lval lval)) with
        | v when Q.LS.cardinal v = 1 && not (Q.LS.is_top v) ->
          begin
          match Q.LS.choose v with
          | (var,`Index (i,`NoOffset)) when Basetype.CilExp.equal i Cil.zero && CilType.Varinfo.equal var arr_start_var ->
            (* The idea here is that if a must(!) point to arr and we do sth like a[i] we don't want arr to be partitioned according to (arr+i)-&a but according to i instead  *)
            add
          | _ -> BinOp(MinusPP, exp, StartOf start_of_array_lval, !ptrdiffType)
          end
        | _ ->  BinOp(MinusPP, exp, StartOf start_of_array_lval, !ptrdiffType)
        end
      | _ -> BinOp(MinusPP, exp, StartOf start_of_array_lval, !ptrdiffType)
    in
    (* Create a typesig from a type, but drop the arraylen attribute *)
    let typeSigWithoutArraylen t =
      let attrFilter (attr : attribute) : bool =
        match attr with
        | Attr ("arraylen", _) -> false
        | _ -> true
      in
      typeSigWithAttrs (List.filter attrFilter) t
    in
    match left, offset with
      | Some(Var(_), _), Some(Index(exp, _)) -> (* The offset does not matter here, exp is used to index into this array *)
        if not (contains_pointer exp) then
          `Lifted exp
        else
          ExpDomain.top ()
      | Some((Mem(ptr), NoOffset)), Some(NoOffset) ->
        begin
          match v with
          | Some (v') ->
            begin
              try
                (* This should mean the entire expression we have here is a pointer into the array *)
                if Cil.isArrayType (Cilfacade.typeOfLval v') then
                  let expr = ptr in
                  let start_of_array = StartOf v' in
                  let start_type = typeSigWithoutArraylen (Cilfacade.typeOf start_of_array) in
                  let expr_type = typeSigWithoutArraylen (Cilfacade.typeOf ptr) in
                  (* Comparing types for structural equality is incorrect here, use typeSig *)
                  (* as explained at https://people.eecs.berkeley.edu/~necula/cil/api/Cil.html#TYPEtyp *)
                  if start_type = expr_type then
                    `Lifted (equiv_expr expr v')
                  else
                    (* If types do not agree here, this means that we were looking at pointers that *)
                    (* contain more than one array access. Those are not supported. *)
                    ExpDomain.top ()
                else
                  ExpDomain.top ()
              with (Cilfacade.TypeOfError _) -> ExpDomain.top ()
            end
          | _ ->
            ExpDomain.top ()
        end
      | _, _ ->  ExpDomain.top()

  let zero_init_calloced_memory orig x t =
    if orig then
      (* This Blob came from malloc *)
      x
    else if x = `Bot then
      (* This Blob came from calloc *)
      zero_init_value t (* This should be zero initialized *)
    else
      x (* This already contains some value *)

  (* Funny, this does not compile without the final type annotation! *)
  let rec eval_offset (ask: Q.ask) f (x: t) (offs:offs) (exp:exp option) (v:lval option) (t:typ): t =
    let rec do_eval_offset (ask:Q.ask) f (x:t) (offs:offs) (exp:exp option) (l:lval option) (o:offset option) (v:lval option) (t:typ): t =
      match x, offs with
      | `Blob((va, _, orig) as c), `Index (_, ox) ->
        begin
          let l', o' = shift_one_over l o in
          let ev = do_eval_offset ask f (Blobs.value c) ox exp l' o' v t in
          zero_init_calloced_memory orig ev t
        end
      | `Blob((va, _, orig) as c), `Field _ ->
        begin
          let l', o' = shift_one_over l o in
          let ev = do_eval_offset ask f (Blobs.value c) offs exp l' o' v t in
          zero_init_calloced_memory orig ev t
        end
      | `Blob((va, _, orig) as c), `NoOffset ->
      begin
        let l', o' = shift_one_over l o in
        let ev = do_eval_offset ask f (Blobs.value c) offs exp l' o' v t in
        zero_init_calloced_memory orig ev t
      end
      | `Bot, _ -> `Bot
      | _ ->
        match offs with
        | `NoOffset -> x
        | `Field (fld, offs) when fld.fcomp.cstruct -> begin
            match x with
            | `Struct str ->
              let x = Structs.get str fld in
              let l', o' = shift_one_over l o in
              do_eval_offset ask f x offs exp l' o' v t
            | `Top -> M.info ~category:Imprecise "Trying to read a field, but the struct is unknown"; top ()
            | _ -> M.warn ~category:Imprecise ~tags:[Category Program] "Trying to read a field, but was not given a struct"; top ()
          end
        | `Field (fld, offs) -> begin
            match x with
<<<<<<< HEAD
            | `Union (`Lifted l_fld, value) ->
              (match value, fld.ftype with
               (* only return an actual value if we have a type and return actually the exact same type *)
               | `Float f_value, TFloat(fkind, _) when FD.get_fkind f_value = fkind -> `Float f_value
               | `Float _, t -> top_value t
               | _, TFloat((FFloat | FDouble | FLongDouble as fkind), _) -> `Float (FD.top_of fkind)
               | _ ->
                 let x = cast ~torg:l_fld.ftype fld.ftype value in
                 let l', o' = shift_one_over l o in
                 do_eval_offset ask f x offs exp l' o' v t)
            | `Union (_, value) -> top ()
            | `Top -> M.debug "Trying to read a field, but the union is unknown"; top ()
            | _ -> M.warn "Trying to read a field, but was not given a union"; top ()
=======
            | `Union (`Lifted l_fld, valu) ->
              let x = cast ~torg:l_fld.ftype fld.ftype valu in
              let l', o' = shift_one_over l o in
              do_eval_offset ask f x offs exp l' o' v t
            | `Union (_, valu) -> top ()
            | `Top -> M.info ~category:Imprecise "Trying to read a field, but the union is unknown"; top ()
            | _ -> M.warn ~category:Imprecise ~tags:[Category Program] "Trying to read a field, but was not given a union"; top ()
>>>>>>> f68e54b0
          end
        | `Index (idx, offs) -> begin
            let l', o' = shift_one_over l o in
            match x with
            | `Array x ->
              let e = determine_offset ask l o exp v in
              do_eval_offset ask f (CArrays.get ask x (e, idx)) offs exp l' o' v t
            | `Address _ ->
              begin
                do_eval_offset ask f x offs exp l' o' v t (* this used to be `blob `address -> we ignore the index *)
              end
            | x when GobOption.exists (BI.equal (BI.zero)) (IndexDomain.to_int idx) -> eval_offset ask f x offs exp v t
            | `Top -> M.info ~category:Imprecise "Trying to read an index, but the array is unknown"; top ()
            | _ -> M.warn ~category:Imprecise ~tags:[Category Program] "Trying to read an index, but was not given an array (%a)" pretty x; top ()
          end
    in
    let l, o = match exp with
      | Some(Lval (x,o)) -> Some ((x, NoOffset)), Some(o)
      | _ -> None, None
    in
    do_eval_offset ask f x offs exp l o v t

  let update_offset (ask: Q.ask) (x:t) (offs:offs) (value:t) (exp:exp option) (v:lval) (t:typ): t =
    let rec do_update_offset (ask:Q.ask) (x:t) (offs:offs) (value:t) (exp:exp option) (l:lval option) (o:offset option) (v:lval) (t:typ):t =
      if M.tracing then M.traceli "update_offset" "do_update_offset %a %a %a\n" pretty x Offs.pretty offs pretty value;
      let mu = function `Blob (`Blob (y, s', orig), s, orig2) -> `Blob (y, ID.join s s',orig) | x -> x in
      let r =
      match x, offs with
      | `Blob (x,s,orig), `Index (_,ofs) ->
        begin
          let l', o' = shift_one_over l o in
          let x = zero_init_calloced_memory orig x t in
          mu (`Blob (join x (do_update_offset ask x ofs value exp l' o' v t), s, orig))
        end
      | `Blob (x,s,orig), `Field(f, _) ->
        begin
          (* We only have `Blob for dynamically allocated memory. In these cases t is the type of the lval used to access it, i.e. for a struct s {int x; int y;} a; accessed via a->x     *)
          (* will be int. Here, we need a zero_init of the entire contents of the blob though, which we get by taking the associated f.fcomp. Putting [] for attributes is ok, as we don't *)
          (* consider them in VD *)
          let l', o' = shift_one_over l o in
          let x = zero_init_calloced_memory orig x (TComp (f.fcomp, [])) in
          mu (`Blob (join x (do_update_offset ask x offs value exp l' o' v t), s, orig))
        end
      | `Blob (x,s,orig), _ ->
        begin
          let l', o' = shift_one_over l o in
          let x = zero_init_calloced_memory orig x t in
          mu (`Blob (join x (do_update_offset ask x offs value exp l' o' v t), s, orig))
        end
      | `Thread _, _ ->
        (* hack for pthread_t variables *)
        begin match value with
          | `Thread t -> value (* if actually assigning thread, use value *)
          | _ ->
            if !GU.global_initialization then
              `Thread (ConcDomain.ThreadSet.empty ()) (* if assigning global init (int on linux, ptr to struct on mac), use empty set instead *)
            else
              `Top
        end
      | _ ->
      let result =
        match offs with
        | `NoOffset -> begin
            match value with
            | `Blob (y, s, orig) -> mu (`Blob (join x y, s, orig))
            | `Int _ -> cast t value
            | _ -> value
          end
        | `Field (fld, offs) when fld.fcomp.cstruct -> begin
            let t = fld.ftype in
            match x with
            | `Struct str ->
              begin
                let l', o' = shift_one_over l o in
                let value' = do_update_offset ask (Structs.get str fld) offs value exp l' o' v t in
                `Struct (Structs.replace str fld value')
              end
            | `Bot ->
              let init_comp compinfo =
                let nstruct = Structs.create (fun fd -> `Bot) compinfo in
                let init_field nstruct fd = Structs.replace nstruct fd `Bot in
                List.fold_left init_field nstruct compinfo.cfields
              in
              let strc = init_comp fld.fcomp in
              let l', o' = shift_one_over l o in
              `Struct (Structs.replace strc fld (do_update_offset ask `Bot offs value exp l' o' v t))
            | `Top -> M.warn ~category:Imprecise "Trying to update a field, but the struct is unknown"; top ()
            | _ -> M.warn ~category:Imprecise "Trying to update a field, but was not given a struct"; top ()
          end
        | `Field (fld, offs) -> begin
            let t = fld.ftype in
            let l', o' = shift_one_over l o in
            match x with
            | `Union (last_fld, prev_val) ->
              let tempval, tempoffs =
                if UnionDomain.Field.equal last_fld (`Lifted fld) then
                  prev_val, offs
                else begin
                  match offs with
                  | `Field (fldi, _) when fldi.fcomp.cstruct ->
                    (top_value fld.ftype), offs
                  | `Field (fldi, _) -> `Union (Unions.top ()), offs
                  | `NoOffset -> top (), offs
                  | `Index (idx, _) when Cil.isArrayType fld.ftype ->
                    begin
                      match fld.ftype with
                      | TArray(_, l, _) ->
                        let len = try Cil.lenOfArray l
                          with Cil.LenOfArray -> 42 (* will not happen, VLA not allowed in union and struct *) in
                        `Array(CArrays.make (IndexDomain.of_int (Cilfacade.ptrdiff_ikind ()) (BI.of_int len)) `Top), offs
                      | _ -> top (), offs (* will not happen*)
                    end
                  | `Index (idx, _) when IndexDomain.equal idx (IndexDomain.of_int (Cilfacade.ptrdiff_ikind ()) BI.zero) ->
                    (* Why does cil index unions? We'll just pick the first field. *)
                    top (), `Field (List.nth fld.fcomp.cfields 0,`NoOffset)
                  | _ -> M.warn ~category:Analyzer ~tags:[Category Unsound] "Indexing on a union is unusual, and unsupported by the analyzer";
                    top (), offs
                end
              in
              `Union (`Lifted fld, do_update_offset ask tempval tempoffs value exp l' o' v t)
            | `Bot -> `Union (`Lifted fld, do_update_offset ask `Bot offs value exp l' o' v t)
            | `Top -> M.warn ~category:Imprecise "Trying to update a field, but the union is unknown"; top ()
            | _ -> M.warn ~category:Imprecise "Trying to update a field, but was not given a union"; top ()
          end
        | `Index (idx, offs) -> begin
            let l', o' = shift_one_over l o in
            match x with
            | `Array x' ->
              let t = (match t with
              | TArray(t1 ,_,_) -> t1
              | _ -> t) in (* This is necessary because t is not a TArray in case of calloc *)
              let e = determine_offset ask l o exp (Some v) in
              let new_value_at_index = do_update_offset ask (CArrays.get ask x' (e,idx)) offs value exp l' o' v t in
              let new_array_value = CArrays.set ask x' (e, idx) new_value_at_index in
              `Array new_array_value
            | `Bot ->
              let t,len = (match t with
                  | TArray(t1 ,len,_) -> t1, len
                  | _ -> t, None) in (* This is necessary because t is not a TArray in case of calloc *)
              let x' = CArrays.bot () in
              let e = determine_offset ask l o exp (Some v) in
              let new_value_at_index = do_update_offset ask `Bot offs value exp l' o' v t in
              let new_array_value =  CArrays.set ask x' (e, idx) new_value_at_index in
              let len_ci = BatOption.bind len (fun e -> Cil.getInteger @@ Cil.constFold true e) in
              let len_id = BatOption.map (fun ci -> IndexDomain.of_int (Cilfacade.ptrdiff_ikind ()) @@ Cilint.big_int_of_cilint ci) len_ci in
              let newl = BatOption.default (ID.starting (Cilfacade.ptrdiff_ikind ()) Z.zero) len_id in
              let new_array_value = CArrays.update_length newl new_array_value in
              `Array new_array_value
            | `Top -> M.warn ~category:Imprecise "Trying to update an index, but the array is unknown"; top ()
            | x when GobOption.exists (BI.equal BI.zero) (IndexDomain.to_int idx) -> do_update_offset ask x offs value exp l' o' v t
            | _ -> M.warn ~category:Imprecise "Trying to update an index, but was not given an array(%a)" pretty x; top ()
          end
      in mu result
      in
      if M.tracing then M.traceu "update_offset" "do_update_offset -> %a\n" pretty r;
      r
    in
    let l, o = match exp with
      | Some(Lval (x,o)) -> Some ((x, NoOffset)), Some(o)
      | _ -> None, None
    in
    do_update_offset ask x offs value exp l o v t

  let rec affect_move ?(replace_with_const=false) ask (x:t) (v:varinfo) movement_for_expr:t =
    let move_fun x = affect_move ~replace_with_const:replace_with_const ask x v movement_for_expr in
    match x with
    | `Array a ->
      begin
        (* potentially move things (i.e. other arrays after arbitrarily deep nesting) in array first *)
        let moved_elems = CArrays.map move_fun a in
        (* then move the array itself *)
        let new_val = CArrays.move_if_affected ~replace_with_const:replace_with_const ask moved_elems v movement_for_expr in
        `Array (new_val)
      end
    | `Struct s -> `Struct (Structs.map (move_fun) s)
    | `Union (f, v) -> `Union(f, move_fun v)
    (* `Blob can not contain Array *)
    | x -> x

  let rec affecting_vars (x:t) =
    let add_affecting_one_level list (va:t) =
      list @ (affecting_vars va)
    in
    match x with
    | `Array a ->
      begin
        let immediately_affecting = CArrays.get_vars_in_e a in
        CArrays.fold_left add_affecting_one_level immediately_affecting a
      end
    | `Struct s ->
        Structs.fold (fun x value acc -> add_affecting_one_level acc value) s []
    | `Union (f, v) ->
        affecting_vars v
    (* `Blob can not contain Array *)
    | _ -> []

  (* Won't compile without the final :t annotation *)
  let rec update_array_lengths (eval_exp: exp -> t) (v:t) (typ:Cil.typ):t =
    match v, typ with
    | `Array(n), TArray(ti, e, _) ->
      begin
        let update_fun x = update_array_lengths eval_exp x ti in
        let n' = CArrays.map (update_fun) n in
        let newl = match e with
          | None -> ID.starting (Cilfacade.ptrdiff_ikind ()) Z.zero
          | Some e ->
            begin
              match eval_exp e with
              | `Int x -> ID.cast_to (Cilfacade.ptrdiff_ikind ())  x
              | _ ->
                M.debug ~category:Analyzer "Expression for size of VLA did not evaluate to Int at declaration";
                ID.starting (Cilfacade.ptrdiff_ikind ()) Z.zero
            end
        in
        `Array(CArrays.update_length newl n')
      end
    | _ -> v


  let printXml f state =
    match state with
    | `Int n ->  ID.printXml f n
    | `Float n ->  FD.printXml f n
    | `Address n ->  AD.printXml f n
    | `Struct n ->  Structs.printXml f n
    | `Union n ->  Unions.printXml f n
    | `Array n ->  CArrays.printXml f n
    | `Blob n ->  Blobs.printXml f n
    | `Thread n -> Threads.printXml f n
    | `Bot -> BatPrintf.fprintf f "<value>\n<data>\nbottom\n</data>\n</value>\n"
    | `Top -> BatPrintf.fprintf f "<value>\n<data>\ntop\n</data>\n</value>\n"

  let to_yojson = function
    | `Int n -> ID.to_yojson n
    | `Float n -> FD.to_yojson n
    | `Address n -> AD.to_yojson n
    | `Struct n -> Structs.to_yojson n
    | `Union n -> Unions.to_yojson n
    | `Array n -> CArrays.to_yojson n
    | `Blob n -> Blobs.to_yojson n
    | `Thread n -> Threads.to_yojson n
    | `Bot -> `String "⊥"
    | `Top -> `String "⊤"

  let arbitrary () = QCheck.always `Bot (* S TODO: other elements *)

  let rec project p (v: t): t =
    match v with
    | `Int n ->  `Int (ID.project p n)
    (* as long as we only have one representation, project is a nop*)
    | `Float n ->  `Float n
    | `Address n -> `Address (project_addr p n)
    | `Struct n -> `Struct (Structs.map (fun (x: t) -> project p x) n)
    | `Union (f, v) -> `Union (f, project p v)
    | `Array n -> `Array (project_arr p n)
    | `Blob (v, s, z) -> `Blob (project p v, ID.project p s, z)
    | `Thread n -> `Thread n
    | `Bot -> `Bot
    | `Top -> `Top
  and project_addr p a =
    AD.map (fun addr ->
        match addr with
        | Addr.Addr (v, o) -> Addr.Addr (v, project_offs p o)
        | ptr -> ptr) a
  and project_offs p offs =
    match offs with
    | `NoOffset -> `NoOffset
    | `Field (field, offs') -> `Field (field, project_offs p offs')
    | `Index (idx, offs') -> `Index (ID.project p idx, project_offs p offs')
  and project_arr p n =
    let n' = CArrays.map (fun (x: t) -> project p x) n in
    match CArrays.length n with
    | None -> n'
    | Some l -> CArrays.update_length (ID.project p l) n'
end

and Structs: StructDomain.S with type field = fieldinfo and type value = Compound.t =
  StructDomain.FlagConfiguredStructDomain (Compound)

and Unions: UnionDomain.S with type t = UnionDomain.Field.t * Compound.t and type value = Compound.t =
  UnionDomain.Simple (Compound)

and CArrays: ArrayDomain.S with type value = Compound.t and type idx = ArrIdxDomain.t =
  ArrayDomain.FlagConfiguredArrayDomain(Compound)(ArrIdxDomain)

and Blobs: Blob with type size = ID.t and type value = Compound.t and type origin = ZeroInit.t = Blob (Compound) (ID)<|MERGE_RESOLUTION|>--- conflicted
+++ resolved
@@ -267,7 +267,6 @@
   let is_safe_cast t2 t1 = match t2, t1 with
     (*| TPtr _, t -> bitsSizeOf t <= bitsSizeOf !upointType
       | t, TPtr _ -> bitsSizeOf t >= bitsSizeOf !upointType*)
-<<<<<<< HEAD
     | TFloat (fk1,_), TFloat (fk2,_) when fk1 = fk2 -> true
     | TFloat (FDouble,_), TFloat (FFloat,_) -> true
     | TFloat (FLongDouble,_), TFloat (FFloat,_) -> true
@@ -276,16 +275,9 @@
     | TFloat ((FFloat | FDouble | FLongDouble), _), TInt((IBool | IChar | IUChar | ISChar | IShort | IUShort), _) -> true (* resonably small integers can be stored in all fkinds *)
     | TFloat ((FDouble | FLongDouble), _), TInt((IInt | IUInt | ILong | IULong), _) -> true (* values stored in between 16 and 32 bits can only be stored in at least doubles *)
     | TFloat _, _ -> false (* all wider integers can not be completly put into a float, partially because our internal representation of long double is the same as for doubles *)
-    | _ -> IntDomain.Size.is_cast_injective ~from_type:t1 ~to_type:t2 && bitsSizeOf t2 >= bitsSizeOf t1
-  (*| _ -> false*)
-=======
-    | TInt (ik,_), TFloat (fk,_) (* does a1 fit into ik's range? *)
-    | TFloat (fk,_), TInt (ik,_) (* can a1 be represented as fk? *)
-      -> false (* TODO precision *)
     | (TInt _ | TEnum _ | TPtr _) , (TInt _ | TEnum _ | TPtr _) ->
       IntDomain.Size.is_cast_injective ~from_type:t1 ~to_type:t2 && bitsSizeOf t2 >= bitsSizeOf t1
     | _ -> false
->>>>>>> f68e54b0
 
   let ptr_ikind () = match !upointType with TInt (ik,_) -> ik | _ -> assert false
 
@@ -489,12 +481,8 @@
     | (_, `Top) -> `Top
     | (`Bot, x) -> x
     | (x, `Bot) -> x
-<<<<<<< HEAD
-    | (`Int x, `Int y) -> (try `Int (ID.join x y) with IntDomain.IncompatibleIKinds m -> Messages.warn "%s" m; `Top)
+    | (`Int x, `Int y) -> (try `Int (ID.join x y) with IntDomain.IncompatibleIKinds m -> Messages.warn ~category:Analyzer ~tags:[Category Imprecise] "%s" m; `Top)
     | (`Float x, `Float y) -> `Float (FD.join x y)
-=======
-    | (`Int x, `Int y) -> (try `Int (ID.join x y) with IntDomain.IncompatibleIKinds m -> Messages.warn ~category:Analyzer ~tags:[Category Imprecise] "%s" m; `Top)
->>>>>>> f68e54b0
     | (`Int x, `Address y)
     | (`Address y, `Int x) -> `Address (match ID.to_int x with
         | Some x when BI.equal x BI.zero -> AD.join AD.null_ptr y
@@ -527,12 +515,8 @@
     | (_, `Top) -> `Top
     | (`Bot, x) -> x
     | (x, `Bot) -> x
-<<<<<<< HEAD
-    | (`Int x, `Int y) -> (try `Int (ID.join x y) with IntDomain.IncompatibleIKinds m -> Messages.warn "%s" m; `Top)
+    | (`Int x, `Int y) -> (try `Int (ID.join x y) with IntDomain.IncompatibleIKinds m -> Messages.warn ~category:Analyzer "%s" m; `Top)
     | (`Float x, `Float y) -> `Float (FD.join x y)
-=======
-    | (`Int x, `Int y) -> (try `Int (ID.join x y) with IntDomain.IncompatibleIKinds m -> Messages.warn ~category:Analyzer "%s" m; `Top)
->>>>>>> f68e54b0
     | (`Int x, `Address y)
     | (`Address y, `Int x) -> `Address (match ID.to_int x with
         | Some x when BI.equal BI.zero x -> AD.join AD.null_ptr y
@@ -566,12 +550,8 @@
     | (_, `Top) -> `Top
     | (`Bot, x) -> x
     | (x, `Bot) -> x
-<<<<<<< HEAD
-    | (`Int x, `Int y) -> (try `Int (ID.widen x y) with IntDomain.IncompatibleIKinds m -> Messages.warn "%s" m; `Top)
+    | (`Int x, `Int y) -> (try `Int (ID.widen x y) with IntDomain.IncompatibleIKinds m -> Messages.warn ~category:Analyzer "%s" m; `Top)
     | (`Float x, `Float y) -> `Float (FD.widen x y)
-=======
-    | (`Int x, `Int y) -> (try `Int (ID.widen x y) with IntDomain.IncompatibleIKinds m -> Messages.warn ~category:Analyzer "%s" m; `Top)
->>>>>>> f68e54b0
     | (`Int x, `Address y)
     | (`Address y, `Int x) -> `Address (match ID.to_int x with
         | Some x when BI.equal BI.zero x -> AD.widen AD.null_ptr y
@@ -652,12 +632,8 @@
     | (_, `Top) -> `Top
     | (`Bot, x) -> x
     | (x, `Bot) -> x
-<<<<<<< HEAD
-    | (`Int x, `Int y) -> (try `Int (ID.widen x y) with IntDomain.IncompatibleIKinds m -> Messages.warn "%s" m; `Top)
+    | (`Int x, `Int y) -> (try `Int (ID.widen x y) with IntDomain.IncompatibleIKinds m -> Messages.warn ~category:Analyzer "%s" m; `Top)
     | (`Float x, `Float y) -> `Float (FD.widen x y)
-=======
-    | (`Int x, `Int y) -> (try `Int (ID.widen x y) with IntDomain.IncompatibleIKinds m -> Messages.warn ~category:Analyzer "%s" m; `Top)
->>>>>>> f68e54b0
     | (`Int x, `Address y)
     | (`Address y, `Int x) -> `Address (match ID.to_int x with
         | Some x when BI.equal x BI.zero -> AD.widen AD.null_ptr y
@@ -878,7 +854,6 @@
           end
         | `Field (fld, offs) -> begin
             match x with
-<<<<<<< HEAD
             | `Union (`Lifted l_fld, value) ->
               (match value, fld.ftype with
                (* only return an actual value if we have a type and return actually the exact same type *)
@@ -889,18 +864,9 @@
                  let x = cast ~torg:l_fld.ftype fld.ftype value in
                  let l', o' = shift_one_over l o in
                  do_eval_offset ask f x offs exp l' o' v t)
-            | `Union (_, value) -> top ()
-            | `Top -> M.debug "Trying to read a field, but the union is unknown"; top ()
-            | _ -> M.warn "Trying to read a field, but was not given a union"; top ()
-=======
-            | `Union (`Lifted l_fld, valu) ->
-              let x = cast ~torg:l_fld.ftype fld.ftype valu in
-              let l', o' = shift_one_over l o in
-              do_eval_offset ask f x offs exp l' o' v t
-            | `Union (_, valu) -> top ()
+            | `Union _ -> top ()
             | `Top -> M.info ~category:Imprecise "Trying to read a field, but the union is unknown"; top ()
             | _ -> M.warn ~category:Imprecise ~tags:[Category Program] "Trying to read a field, but was not given a union"; top ()
->>>>>>> f68e54b0
           end
         | `Index (idx, offs) -> begin
             let l', o' = shift_one_over l o in
