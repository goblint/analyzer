(** Domain for a single {!Base} analysis value. *)

open GoblintCil
open Pretty
open PrecisionUtil

include PreValueDomain
module Offs = Lval.OffsetLat (IndexDomain)
module M = Messages
module BI = IntOps.BigIntOps
module MutexAttr = MutexAttrDomain
module VDQ = ValueDomainQueries
module LS = VDQ.LS
module AddrSetDomain = SetDomain.ToppedSet(Addr)(struct let topname = "All" end)
module ArrIdxDomain = IndexDomain

module type S =
sig
  include Lattice.S
  type offs
  val eval_offset: VDQ.t -> (AD.t -> t) -> t-> offs -> exp option -> lval option -> typ -> t
  val update_offset: VDQ.t -> t -> offs -> t -> exp option -> lval -> typ -> t
  val update_array_lengths: (exp -> t) -> t -> Cil.typ -> t
  val affect_move: ?replace_with_const:bool -> VDQ.t -> t -> varinfo -> (exp -> int option) -> t
  val affecting_vars: t -> varinfo list
  val invalidate_value: VDQ.t -> typ -> t -> t
  val is_safe_cast: typ -> typ -> bool
  val cast: ?torg:typ -> typ -> t -> t
  val smart_join: (exp -> BI.t option) -> (exp -> BI.t option) -> t -> t ->  t
  val smart_widen: (exp -> BI.t option) -> (exp -> BI.t option) ->  t -> t -> t
  val smart_leq: (exp -> BI.t option) -> (exp -> BI.t option) -> t -> t -> bool
  val is_immediate_type: typ -> bool
  val is_mutex_type: typ -> bool
  val bot_value: ?varAttr:attributes -> typ -> t
  val is_bot_value: t -> bool
  val init_value: ?varAttr:attributes -> typ -> t
  val top_value: ?varAttr:attributes -> typ -> t
  val is_top_value: t -> typ -> bool
  val zero_init_value: ?varAttr:attributes -> typ -> t

  val null: unit -> t
  val not_null: unit -> t
  val is_null: t -> bool

  val project: VDQ.t -> int_precision option-> ( attributes * attributes ) option -> t -> t
  val mark_jmpbufs_as_copied: t -> t
end

module type Blob =
sig
  type value
  type size
  type origin
  include Lattice.S with type t = value * size * origin

  val value: t -> value
  val invalidate_value: VDQ.t -> typ -> t -> t
end

(* ZeroInit is true if malloc was used to allocate memory and it's false if calloc was used *)
module ZeroInit =
struct
  include Lattice.Fake(Basetype.RawBools)
  let name () = "no zeroinit"
end

module Blob (Value: S) (Size: IntDomain.Z)=
struct
  include Lattice.Prod3 (struct include Value let name () = "value" end) (struct include Size let name () = "size" end) (ZeroInit)
  let name () = "blob"
  type value = Value.t
  type size = Size.t
  type origin = ZeroInit.t

  let value (a, b, c) = a
  let relift (a, b, c) = Value.relift a, b, c
  let invalidate_value ask t (v, s, o) = Value.invalidate_value ask t v, s, o
end

module Threads = ConcDomain.ThreadSet
module JmpBufs = JmpBufDomain.JmpBufSetTaint

module rec Compound: S with type t = [
    | `Top
    | `Int of ID.t
    | `Float of FD.t
    | `Address of AD.t
    | `Struct of Structs.t
    | `Union of Unions.t
    | `Array of CArrays.t
    | `Blob of Blobs.t
    | `Thread of Threads.t
    | `JmpBuf of JmpBufs.t
    | `Mutex
<<<<<<< HEAD
    | `NullByte
    | `NotNullByte
=======
    | `MutexAttr of MutexAttr.t
>>>>>>> 52fea5d7
    | `Bot
  ] and type offs = (fieldinfo,IndexDomain.t) Lval.offs =
struct
  type t = [
    | `Top
    | `Int of ID.t
    | `Float of FD.t
    | `Address of AD.t
    | `Struct of Structs.t
    | `Union of Unions.t
    | `Array of CArrays.t
    | `Blob of Blobs.t
    | `Thread of Threads.t
    | `JmpBuf of JmpBufs.t
    | `Mutex
<<<<<<< HEAD
    | `NullByte
    | `NotNullByte
=======
    | `MutexAttr of MutexAttrDomain.t
>>>>>>> 52fea5d7
    | `Bot
  ] [@@deriving eq, ord, hash]

  let is_mutexattr_type (t:typ): bool = match t with
    | TNamed (info, attr) -> info.tname = "pthread_mutexattr_t"
    | _ -> false

  let is_mutex_type (t: typ): bool = match t with
    | TNamed (info, attr) -> info.tname = "pthread_mutex_t" || info.tname = "spinlock_t" || info.tname = "pthread_spinlock_t"
    | TInt (IInt, attr) -> hasAttribute "mutex" attr
    | _ -> false

  let is_immediate_type t = is_mutex_type t || isFunctionType t

  let is_thread_type = function
    | TNamed ({tname = "pthread_t"; _}, _) -> true
    | _ -> false

  let is_jmp_buf_type = function
    | TNamed ({tname = "jmp_buf"; _}, _) -> true
    | _ -> false

  let array_length_idx default length =
    let l = BatOption.bind length (fun e -> Cil.getInteger (Cil.constFold true e)) in
    BatOption.map_default (IndexDomain.of_int (Cilfacade.ptrdiff_ikind ())) default l

  let rec bot_value ?(varAttr=[]) (t: typ): t =
    match t with
    | _ when is_mutex_type t -> `Mutex
    | t when is_jmp_buf_type t -> `JmpBuf (JmpBufs.bot ())
    | TInt _ -> `Bot (*`Int (ID.bot ()) -- should be lower than any int or address*)
    | TFloat _ -> `Bot
    | TPtr _ -> `Address (AD.bot ())
    | TComp ({cstruct=true; _} as ci,_) -> `Struct (Structs.create (fun fd -> bot_value ~varAttr:fd.fattr fd.ftype) ci)
    | TComp ({cstruct=false; _},_) -> `Union (Unions.bot ())
    | TArray (ai, length, _) ->
      let typAttr = typeAttrs ai in
      let len = array_length_idx (IndexDomain.bot ()) length in
      `Array (CArrays.make ~varAttr ~typAttr len (bot_value ai))
    | t when is_thread_type t -> `Thread (ConcDomain.ThreadSet.empty ())
    | t when is_mutexattr_type t -> `MutexAttr (MutexAttrDomain.bot ())
    | t when is_jmp_buf_type t -> `JmpBuf (JmpBufs.Bufs.empty (), false)
    | TNamed ({ttype=t; _}, _) -> bot_value ~varAttr (unrollType t)
    | _ -> `Bot

  let is_bot_value x =
    match x with
    | `Int x -> ID.is_bot x
    | `Float x -> FD.is_bot x
    | `Address x -> AD.is_bot x
    | `Struct x -> Structs.is_bot x
    | `Union x -> Unions.is_bot x
    | `Array x -> CArrays.is_bot x
    | `Blob x -> Blobs.is_bot x
    | `Thread x -> Threads.is_bot x
    | `JmpBuf x -> JmpBufs.is_bot x
    | `Mutex -> true
<<<<<<< HEAD
    | `NullByte -> true (* TODO: is this correct? *)
    | `NotNullByte -> true (* TODO: is this correct? *)
=======
    | `MutexAttr x -> MutexAttr.is_bot x
>>>>>>> 52fea5d7
    | `Bot -> true
    | `Top -> false

  let rec init_value ?(varAttr=[]) (t: typ): t = (* top_value is not used here because structs, blob etc will not contain the right members *)
    match t with
    | t when is_mutex_type t -> `Mutex
    | t when is_jmp_buf_type t -> `JmpBuf (JmpBufs.top ())
    | t when is_mutexattr_type t -> `MutexAttr (MutexAttrDomain.top ())
    | TInt (ik,_) -> `Int (ID.top_of ik)
    | TFloat (fkind, _) when not (Cilfacade.isComplexFKind fkind) -> `Float (FD.top_of fkind)
    | TPtr _ -> `Address AD.top_ptr
    | TComp ({cstruct=true; _} as ci,_) -> `Struct (Structs.create (fun fd -> init_value ~varAttr:fd.fattr fd.ftype) ci)
    | TComp ({cstruct=false; _},_) -> `Union (Unions.top ())
    | TArray (ai, length, _) ->
      let typAttr = typeAttrs ai in
      let can_recover_from_top = ArrayDomain.can_recover_from_top (ArrayDomain.get_domain ~varAttr ~typAttr) in
      let len = array_length_idx (IndexDomain.bot ()) length in
      `Array (CArrays.make ~varAttr ~typAttr len (if can_recover_from_top then (init_value ai) else (bot_value ai)))
    (* | t when is_thread_type t -> `Thread (ConcDomain.ThreadSet.empty ()) *)
    | TNamed ({ttype=t; _}, _) -> init_value ~varAttr t
    | _ -> `Top

  let rec top_value ?(varAttr=[]) (t: typ): t =
    match t with
    | _ when is_mutex_type t -> `Mutex
    | t when is_jmp_buf_type t -> `JmpBuf (JmpBufs.top ())
    | t when is_mutexattr_type t -> `MutexAttr (MutexAttrDomain.top ())
    | TInt (ik,_) -> `Int (ID.(cast_to ik (top_of ik)))
    | TFloat (fkind, _) when not (Cilfacade.isComplexFKind fkind) -> `Float (FD.top_of fkind)
    | TPtr _ -> `Address AD.top_ptr
    | TComp ({cstruct=true; _} as ci,_) -> `Struct (Structs.create (fun fd -> top_value ~varAttr:fd.fattr fd.ftype) ci)
    | TComp ({cstruct=false; _},_) -> `Union (Unions.top ())
    | TArray (ai, length, _) ->
      let typAttr = typeAttrs ai in
      let can_recover_from_top = ArrayDomain.can_recover_from_top (ArrayDomain.get_domain ~varAttr ~typAttr) in
      let len = array_length_idx (IndexDomain.top ()) length in
      `Array (CArrays.make ~varAttr ~typAttr len (if can_recover_from_top then (top_value ai) else (bot_value ai)))
    | TNamed ({ttype=t; _}, _) -> top_value ~varAttr t
    | _ -> `Top

  let is_top_value x (t: typ) =
    match x with
    | `Int x -> ID.is_top_of (Cilfacade.get_ikind (t)) x
    | `Float x -> FD.is_top x
    | `Address x -> AD.is_top x
    | `Struct x -> Structs.is_top x
    | `Union x -> Unions.is_top x
    | `Array x -> CArrays.is_top x
    | `Blob x -> Blobs.is_top x
    | `Thread x -> Threads.is_top x
    | `MutexAttr x -> MutexAttr.is_top x
    | `JmpBuf x -> JmpBufs.is_top x
    | `Mutex -> true
    | `NullByte -> true
    | `NotNullByte -> true
    | `Top -> true
    | `Bot -> false

  let rec zero_init_value ?(varAttr=[]) (t:typ): t =
    match t with
    | _ when is_mutex_type t -> `Mutex
    | t when is_jmp_buf_type t -> `JmpBuf (JmpBufs.top ())
    | t when is_mutexattr_type t -> `MutexAttr (MutexAttrDomain.top ())
    | TInt (ikind, _) -> `Int (ID.of_int ikind BI.zero)
    | TFloat (fkind, _) when not (Cilfacade.isComplexFKind fkind) -> `Float (FD.of_const fkind 0.0)
    | TPtr _ -> `Address AD.null_ptr
    | TComp ({cstruct=true; _} as ci,_) -> `Struct (Structs.create (fun fd -> zero_init_value ~varAttr:fd.fattr fd.ftype) ci)
    | TComp ({cstruct=false; _} as ci,_) ->
      let v = try
          (* C99 6.7.8.10: the first named member is initialized (recursively) according to these rules *)
          let firstmember = List.hd ci.cfields in
          `Lifted firstmember, zero_init_value ~varAttr:firstmember.fattr firstmember.ftype
        with
        (* Union with no members ò.O *)
          Failure _ -> Unions.top ()
      in
      `Union(v)
    | TArray (ai, length, _) ->
      let typAttr = typeAttrs ai in
      let len = array_length_idx (IndexDomain.top ()) length in
      `Array (CArrays.make ~varAttr ~typAttr len (zero_init_value ai))
    (* | t when is_thread_type t -> `Thread (ConcDomain.ThreadSet.empty ()) *)
    | TNamed ({ttype=t; _}, _) -> zero_init_value ~varAttr t
    | _ -> `Top

  let tag_name : t -> string = function
<<<<<<< HEAD
    | `Top -> "Top" | `Int _ -> "Int" | `Float _ -> "Float" | `Address _ -> "Address" | `Struct _ -> "Struct" | `Union _ -> "Union" | `Array _ -> "Array" | `Blob _ -> "Blob" | `Thread _ -> "Thread" | `Mutex -> "Mutex" | `NullByte -> "NullByte" | `NotNullByte -> "NotNullByte" | `JmpBuf _ -> "JmpBuf" | `Bot -> "Bot"
=======
    | `Top -> "Top" | `Int _ -> "Int" | `Float _ -> "Float" | `Address _ -> "Address" | `Struct _ -> "Struct" | `Union _ -> "Union" | `Array _ -> "Array" | `Blob _ -> "Blob" | `Thread _ -> "Thread" | `Mutex -> "Mutex" | `MutexAttr _ -> "MutexAttr" | `JmpBuf _ -> "JmpBuf" | `Bot -> "Bot"
>>>>>>> 52fea5d7

  include Printable.Std
  let name () = "compound"

  type offs = (fieldinfo,IndexDomain.t) Lval.offs


  let bot () = `Bot
  let is_bot x = x = `Bot
  let bot_name = "Uninitialized"
  let top () = `Top
  let is_top x = x = `Top
  let top_name = "Unknown"

  let null () = `NullByte
  let not_null () = `NotNullByte
  let is_null x = x = `NullByte

  let pretty () state =
    match state with
    | `Int n ->  ID.pretty () n
    | `Float n ->  FD.pretty () n
    | `Address n ->  AD.pretty () n
    | `Struct n ->  Structs.pretty () n
    | `Union n ->  Unions.pretty () n
    | `Array n ->  CArrays.pretty () n
    | `Blob n ->  Blobs.pretty () n
    | `Thread n -> Threads.pretty () n
    | `MutexAttr n -> MutexAttr.pretty () n
    | `JmpBuf n -> JmpBufs.pretty () n
    | `Mutex -> text "mutex"
    | `NullByte -> text "null-byte"
    | `NotNullByte -> text "not-null-byte"
    | `Bot -> text bot_name
    | `Top -> text top_name

  let show state =
    match state with
    | `Int n ->  ID.show n
    | `Float n ->  FD.show n
    | `Address n ->  AD.show n
    | `Struct n ->  Structs.show n
    | `Union n ->  Unions.show n
    | `Array n ->  CArrays.show n
    | `Blob n ->  Blobs.show n
    | `Thread n -> Threads.show n
    | `JmpBuf n -> JmpBufs.show n
    | `Mutex -> "mutex"
<<<<<<< HEAD
    | `NullByte -> "null-byte"
    | `NotNullByte -> "not-null-byte"
=======
    | `MutexAttr x -> MutexAttr.show x
>>>>>>> 52fea5d7
    | `Bot -> bot_name
    | `Top -> top_name

  let pretty_diff () (x,y) =
    match (x,y) with
    | (`Int x, `Int y) -> ID.pretty_diff () (x,y)
    | (`Float x, `Float y) -> FD.pretty_diff () (x,y)
    | (`Address x, `Address y) -> AD.pretty_diff () (x,y)
    | (`Struct x, `Struct y) -> Structs.pretty_diff () (x,y)
    | (`Union x, `Union y) -> Unions.pretty_diff () (x,y)
    | (`Array x, `Array y) -> CArrays.pretty_diff () (x,y)
    | (`Blob x, `Blob y) -> Blobs.pretty_diff () (x,y)
    | (`Thread x, `Thread y) -> Threads.pretty_diff () (x, y)
    | (`JmpBuf x, `JmpBuf y) -> JmpBufs.pretty_diff () (x, y)
    | _ -> dprintf "%s: %a not same type as %a" (name ()) pretty x pretty y

  (************************************************************
   * Functions for getting state out of a compound:
   ************************************************************)

  (* is a cast t1 to t2 invertible, i.e., content-preserving? TODO also use abstract value? *)
  let is_safe_cast t2 t1 = match t2, t1 with
    (*| TPtr _, t -> bitsSizeOf t <= bitsSizeOf !upointType
      | t, TPtr _ -> bitsSizeOf t >= bitsSizeOf !upointType*)
    | TFloat (fk1,_), TFloat (fk2,_) when fk1 = fk2 -> true
    | TFloat (FDouble,_), TFloat (FFloat,_) -> true
    | TFloat (FLongDouble,_), TFloat (FFloat,_) -> true
    | TFloat (FLongDouble,_), TFloat (FDouble,_) -> true
    | TFloat (FFloat128, _), TFloat (FFloat,_) -> true
    | TFloat (FFloat128, _), TFloat (FDouble,_) -> true
    | TFloat (FFloat128, _), TFloat (FLongDouble,_) -> true
    | _, TFloat _ -> false (* casting float to an integral type always looses the decimals *)
    | TFloat (fk, _), TInt((IBool | IChar | IUChar | ISChar | IShort | IUShort), _) when not (Cilfacade.isComplexFKind fk)  -> true (* reasonably small integers can be stored in all fkinds *)
    | TFloat ((FDouble | FLongDouble | FFloat128), _), TInt((IInt | IUInt | ILong | IULong), _) -> true (* values stored in between 16 and 32 bits can only be stored in at least doubles *)
    | TFloat _, _ -> false (* all wider integers can not be completely put into a float, partially because our internal representation of long double is the same as for doubles *)
    | (TInt _ | TEnum _ | TPtr _) , (TInt _ | TEnum _ | TPtr _) ->
      IntDomain.Size.is_cast_injective ~from_type:t1 ~to_type:t2 && bitsSizeOf t2 >= bitsSizeOf t1
    | _ -> false

  exception CastError of string

  let typ_eq t1 t2 = match typeSig t1, typeSig t2 with
    (* f() and f(void) are not the same (1. no args specified, 2. specified as no args), but we don't care for function pointer casts TODO why does CIL have type f(void) for function definitions f(){..}? *)
    | TSFun (r1, None, false, _), TSFun (r2, Some [], false, _)
    | TSFun (r1, Some [], false, _), TSFun (r2, None, false, _)
      -> r1 = r2
    | a, b -> a = b

  let cast_addr t a =
    let rec stripVarLenArr = function
      | TPtr(t, args) -> TPtr(stripVarLenArr t, args)
      | TArray(t, None, args) -> TArray(stripVarLenArr t, None, args)
      | TArray(t, Some exp, args) when isConstant exp -> TArray(stripVarLenArr t, Some exp, args)
      | TArray(t, Some exp, args) -> TArray(stripVarLenArr t, None, args)
      | t -> t
    in
    let rec adjust_offs v o d =
      let ta = try Addr.type_offset v.vtype o with Addr.Type_offset (t,s) -> raise (CastError s) in
      let info = GobPretty.sprintf "Ptr-Cast %a from %a to %a" Addr.pretty (Addr.Addr (v,o)) d_type ta d_type t in
      M.tracel "casta" "%s\n" info;
      let err s = raise (CastError (s ^ " (" ^ info ^ ")")) in
      match Stdlib.compare (bitsSizeOf (stripVarLenArr t)) (bitsSizeOf (stripVarLenArr ta)) with (* TODO is it enough to compare the size? -> yes? *)
      | 0 ->
        M.tracel "casta" "same size\n";
        if not (typ_eq t ta) then err "Cast to different type of same size."
        else (M.tracel "casta" "SUCCESS!\n"; o)
      | c when c > 0 -> (* cast to bigger/outer type *)
        M.tracel "casta" "cast to bigger size\n";
        if d = Some false then err "Ptr-cast to type of incompatible size!" else
        if o = `NoOffset then err "Ptr-cast to outer type, but no offset to remove."
        else if Addr.is_zero_offset o then adjust_offs v (Addr.remove_offset o) (Some true)
        else err "Ptr-cast to outer type, but possibly from non-zero offset."
      | _ -> (* cast to smaller/inner type *)
        M.tracel "casta" "cast to smaller size\n";
        if d = Some true then err "Ptr-cast to type of incompatible size!" else
          begin match ta, t with
            (* struct to its first field *)
            | TComp ({cfields = fi::_; _}, _), _ ->
              M.tracel "casta" "cast struct to its first field\n";
              adjust_offs v (Addr.add_offsets o (`Field (fi, `NoOffset))) (Some false)
            (* array of the same type but different length, e.g. assign array (with length) to array-ptr (no length) *)
            | TArray (t1, _, _), TArray (t2, _, _) when typ_eq t1 t2 -> o
            (* array to its first element *)
            | TArray _, _ ->
              M.tracel "casta" "cast array to its first element\n";
              adjust_offs v (Addr.add_offsets o (`Index (IndexDomain.of_int (Cilfacade.ptrdiff_ikind ()) BI.zero, `NoOffset))) (Some false)
            | _ -> err @@ Format.sprintf "Cast to neither array index nor struct field. is_zero_offset: %b" (Addr.is_zero_offset o)
          end
    in
    let one_addr = let open Addr in function
        (* only allow conversion of float pointers if source and target type are the same *)
        | Addr ({ vtype = TFloat(fkind, _); _}, _) as x when (match t with TFloat (fkind', _) when fkind = fkind' -> true | _ -> false) -> x
        (* do not allow conversion from/to float pointers*)
        | Addr ({ vtype = TFloat(_); _}, _) -> UnknownPtr
        | _ when (match t with TFloat _ -> true | _ -> false) -> UnknownPtr
        | Addr ({ vtype = TVoid _; _} as v, offs) when not (Cilfacade.isCharType t) -> (* we had no information about the type (e.g. malloc), so we add it; ignore for casts to char* since they're special conversions (N1570 6.3.2.3.7) *)
          Addr ({ v with vtype = t }, offs) (* HACK: equal varinfo with different type, causes inconsistencies down the line, when we again assume vtype being "right", but joining etc gives no consideration to which type version to keep *)
        | Addr (v, o) as a ->
          begin try Addr (v, (adjust_offs v o None)) (* cast of one address by adjusting the abstract offset *)
            with CastError s -> (* don't know how to handle this cast :( *)
              M.tracel "caste" "%s\n" s;
              a (* probably garbage, but this is deref's problem *)
              (*raise (CastError s)*)
            | SizeOfError (s,t) ->
              M.warn "size of error: %s" s;
              a
          end
        | x -> x (* TODO we should also keep track of the type here *)
    in
    let a' = AD.map one_addr a in
    M.tracel "cast" "cast_addr %a to %a is %a!\n" AD.pretty a d_type t AD.pretty a'; a'

  (* this is called for:
   * 1. normal casts
   * 2. dereferencing pointers (needed?)
  *)
  let cast ?torg t v =
    (*if v = `Bot || (match torg with Some x -> is_safe_cast t x | None -> false) then v else*)
    match v with
    | `Bot
    | `Thread _
    | `Mutex
    | `MutexAttr _
    | `JmpBuf _ ->
      v
    | _ ->
      let log_top (_,l,_,_) = Messages.tracel "cast" "log_top at %d: %a to %a is top!\n" l pretty v d_type t in
      let t = unrollType t in
      let v' = match t with
        | TInt (ik,_) ->
          `Int (ID.cast_to ?torg ik (match v with
              | `Int x -> x
              | `Address x -> AD.to_int (module ID) x
              | `Float x -> FD.to_int ik x
              (*| `Struct x when Structs.cardinal x > 0 ->
                let some  = List.hd (Structs.keys x) in
                let first = List.hd some.fcomp.cfields in
                (match Structs.get x first with `Int x -> x | _ -> raise CastError)*)
              | _ -> log_top __POS__; ID.top_of ik
            ))
        | TFloat (fkind,_) when not (Cilfacade.isComplexFKind fkind) ->
          (match v with
           |`Int ix ->  `Float (FD.of_int fkind ix)
           |`Float fx ->  `Float (FD.cast_to fkind fx)
           | _ -> log_top __POS__; `Top)
        | TFloat _ -> log_top __POS__; `Top (*ignore complex numbers by going to top*)
        | TEnum ({ekind=ik; _},_) ->
          `Int (ID.cast_to ?torg ik (match v with
              | `Int x -> (* TODO warn if x is not in the constant values of ei.eitems? (which is totally valid (only ik is relevant for wrapping), but might be unintended) *) x
              | _ -> log_top __POS__; ID.top_of ik
            ))
        | TPtr (t,_) when isVoidType t || isVoidPtrType t ->
          (match v with
          | `Address a -> v
          | `Int i -> `Int(ID.cast_to ?torg (Cilfacade.ptr_ikind ()) i)
          | _ -> v (* TODO: Does it make sense to have things here that are neither `Address nor `Int? *)
          )
          (* cast to voidPtr are ignored TODO what happens if our value does not fit? *)
        | TPtr (t,_) ->
          `Address (match v with
              | `Int x when ID.to_int x = Some BI.zero -> AD.null_ptr
              | `Int x -> AD.top_ptr
              (* we ignore casts to void*! TODO report UB! *)
              | `Address x -> (match t with TVoid _ -> x | _ -> cast_addr t x)
              (*| `Address x -> x*)
              | _ -> log_top __POS__; AD.top_ptr
            )
        | TArray (ta, l, _) -> (* TODO, why is the length exp option? *)
          (* TODO handle casts between different sizes? *)
          `Array (match v with
              | `Array x -> x
              | _ -> log_top __POS__; CArrays.top ()
            )
        | TComp (ci,_) -> (* struct/union *)
          (* rather clumsy, but our abstract values don't keep their type *)
          let same_struct x = (* check if both have the same parent *)
            match Structs.keys x, ci.cfields with
            | k :: _, f :: _ -> compFullName k.fcomp = compFullName f.fcomp (* compinfo is cyclic, so we only check the name *)
            | _, _ -> false (* can't say if struct is empty *)
          in
          (* 1. casting between structs of different type does not work
           * 2. dereferencing a casted pointer works, but is undefined behavior because of the strict aliasing rule (compiler assumes that pointers of different type can never point to the same location)
          *)
          if ci.cstruct then
            `Struct (match v with
                | `Struct x when same_struct x -> x
                | `Struct x when ci.cfields <> [] ->
                  let first = List.hd ci.cfields in
                  Structs.(replace (Structs.create (fun fd -> top_value ~varAttr:fd.fattr fd.ftype) ci) first (get x first))
                | _ -> log_top __POS__; Structs.create (fun fd -> top_value ~varAttr:fd.fattr fd.ftype) ci
              )
          else
            `Union (match v with
                | `Union x (* when same (Unions.keys x) *) -> x
                | _ -> log_top __POS__; Unions.top ()
              )
        (* | _ -> log_top (); `Top *)
        | TVoid _ -> log_top __POS__; `Top
        | TBuiltin_va_list _ ->
          (* cast to __builtin_va_list only happens in preprocessed SV-COMP files where vararg declarations are more explicit *)
          log_top __POS__; `Top
        | _ -> log_top __POS__; assert false
      in
      let s_torg = match torg with Some t -> CilType.Typ.show t | None -> "?" in
      Messages.tracel "cast" "cast %a from %s to %a is %a!\n" pretty v s_torg d_type t pretty v'; v'


  let warn_type op x y =
    if GobConfig.get_bool "dbg.verbose" then
      ignore @@ printf "warn_type %s: incomparable abstr. values %s and %s at %a: %a and %a\n" op (tag_name (x:t)) (tag_name (y:t)) CilType.Location.pretty !Tracing.current_loc pretty x pretty y

  let rec leq x y =
    match (x,y) with
    | (_, `Top) -> true
    | (`Top, _) -> false
    | (`Bot, _) -> true
    | (_, `Bot) -> false
    | (`Int x, `Int y) -> ID.leq x y
    | (`Float x, `Float y) -> FD.leq x y
    | (`Int x, `Address y) when ID.to_int x = Some BI.zero && not (AD.is_not_null y) -> true
    | (`Int _, `Address y) when AD.may_be_unknown y -> true
    | (`Address _, `Int y) when ID.is_top_of (Cilfacade.ptrdiff_ikind ()) y -> true
    | (`Address x, `Address y) -> AD.leq x y
    | (`Struct x, `Struct y) -> Structs.leq x y
    | (`Union x, `Union y) -> Unions.leq x y
    | (`Array x, `Array y) -> CArrays.leq x y
    | (`Blob x, `Blob y) -> Blobs.leq x y
    | `Blob (x,s,o), y -> leq (x:t) y
    | x, `Blob (y,s,o) -> leq x (y:t)
    | (`Thread x, `Thread y) -> Threads.leq x y
    | (`Int x, `Thread y) -> true
    | (`Address x, `Thread y) -> true
    | (`JmpBuf x, `JmpBuf y) -> JmpBufs.leq x y
    | (`Mutex, `Mutex) -> true
    | (`MutexAttr x, `MutexAttr y) -> MutexAttr.leq x y
    | _ -> warn_type "leq" x y; false

  let rec join x y =
    match (x,y) with
    | (`Top, _) -> `Top
    | (_, `Top) -> `Top
    | (`Bot, x) -> x
    | (x, `Bot) -> x
    | (`Int x, `Int y) -> (try `Int (ID.join x y) with IntDomain.IncompatibleIKinds m -> Messages.warn ~category:Analyzer ~tags:[Category Imprecise] "%s" m; `Top)
    | (`Float x, `Float y) -> `Float (FD.join x y)
    | (`Int x, `Address y)
    | (`Address y, `Int x) -> `Address (match ID.to_int x with
        | Some x when BI.equal x BI.zero -> AD.join AD.null_ptr y
        | Some x -> AD.(join y not_null)
        | None -> AD.join y AD.top_ptr)
    | (`Address x, `Address y) -> `Address (AD.join x y)
    | (`Struct x, `Struct y) -> `Struct (Structs.join x y)
    | (`Union (f,x), `Union (g,y)) -> `Union (match UnionDomain.Field.join f g with
        | `Lifted f -> (`Lifted f, join x y) (* f = g *)
        | x -> (x, `Top)) (* f <> g *)
    | (`Array x, `Array y) -> `Array (CArrays.join x y)
    | (`Blob x, `Blob y) -> `Blob (Blobs.join x y)
    | `Blob (x,s,o), y
    | y, `Blob (x,s,o) -> `Blob (join (x:t) y, s, o)
    | (`Thread x, `Thread y) -> `Thread (Threads.join x y)
    | (`Int x, `Thread y)
    | (`Thread y, `Int x) ->
      `Thread y (* TODO: ignores int! *)
    | (`Address x, `Thread y)
    | (`Thread y, `Address x) ->
      `Thread y (* TODO: ignores address! *)
    | (`JmpBuf x, `JmpBuf y) -> `JmpBuf (JmpBufs.join x y)
    | (`Mutex, `Mutex) -> `Mutex
    | (`MutexAttr x, `MutexAttr y) -> `MutexAttr (MutexAttr.join x y)
    | _ ->
      warn_type "join" x y;
      `Top

  let rec widen x y =
    match (x,y) with
    | (`Top, _) -> `Top
    | (_, `Top) -> `Top
    | (`Bot, x) -> x
    | (x, `Bot) -> x
    | (`Int x, `Int y) -> (try `Int (ID.widen x y) with IntDomain.IncompatibleIKinds m -> Messages.warn ~category:Analyzer "%s" m; `Top)
    | (`Float x, `Float y) -> `Float (FD.widen x y)
    (* TODO: symmetric widen, wtf? *)
    | (`Int x, `Address y)
    | (`Address y, `Int x) -> `Address (match ID.to_int x with
        | Some x when BI.equal x BI.zero -> AD.widen AD.null_ptr (AD.join AD.null_ptr y)
        | Some x -> AD.(widen y (join y not_null))
        | None -> AD.widen y (AD.join y AD.top_ptr))
    | (`Address x, `Address y) -> `Address (AD.widen x y)
    | (`Struct x, `Struct y) -> `Struct (Structs.widen x y)
    | (`Union (f,x), `Union (g,y)) -> `Union (match UnionDomain.Field.widen f g with
        | `Lifted f -> (`Lifted f, widen x y) (* f = g *)
        | x -> (x, `Top))
    | (`Array x, `Array y) -> `Array (CArrays.widen x y)
    | (`Blob x, `Blob y) -> `Blob (Blobs.widen x y)
    | (`Thread x, `Thread y) -> `Thread (Threads.widen x y)
    | (`Int x, `Thread y)
    | (`Thread y, `Int x) ->
      `Thread y (* TODO: ignores int! *)
    | (`Address x, `Thread y)
    | (`Thread y, `Address x) ->
      `Thread y (* TODO: ignores address! *)
    | (`Mutex, `Mutex) -> `Mutex
    | (`JmpBuf x, `JmpBuf y) -> `JmpBuf (JmpBufs.widen x y)
    | (`MutexAttr x, `MutexAttr y) -> `MutexAttr (MutexAttr.widen x y)
    | _ ->
      warn_type "widen" x y;
      `Top

  let rec smart_join x_eval_int y_eval_int  (x:t) (y:t):t =
    let join_elem: (t -> t -> t) = smart_join x_eval_int y_eval_int in  (* does not compile without type annotation *)
    match (x,y) with
    | (`Struct x, `Struct y) -> `Struct (Structs.join_with_fct join_elem x y)
    | (`Union (f,x), `Union (g,y)) -> `Union (match UnionDomain.Field.join f g with
        | `Lifted f -> (`Lifted f, join_elem x y) (* f = g *)
        | x -> (x, `Top)) (* f <> g *)
    | (`Array x, `Array y) -> `Array (CArrays.smart_join x_eval_int y_eval_int x y)
    | _ -> join x y  (* Others can not contain array -> normal join  *)

  let rec smart_widen x_eval_int y_eval_int x y:t =
    let widen_elem: (t -> t -> t) = smart_widen x_eval_int y_eval_int in (* does not compile without type annotation *)
    match (x,y) with
    | (`Struct x, `Struct y) -> `Struct (Structs.widen_with_fct widen_elem x y)
    | (`Union (f,x), `Union (g,y)) -> `Union (match UnionDomain.Field.widen f g with
        | `Lifted f -> `Lifted f, widen_elem x y  (* f = g *)
        | x -> x, `Top) (* f <> g *)
    | (`Array x, `Array y) -> `Array (CArrays.smart_widen x_eval_int y_eval_int x y)
    | _ -> widen x y  (* Others can not contain array -> normal widen  *)


  let rec smart_leq x_eval_int y_eval_int x y =
    let leq_elem:(t ->t -> bool) = smart_leq x_eval_int y_eval_int in (* does not compile without type annotation *)
    match (x,y) with
    | (`Struct x, `Struct y) ->
          Structs.leq_with_fct leq_elem x y
    | (`Union (f, x), `Union (g, y)) ->
        UnionDomain.Field.leq f g && leq_elem x y
    | (`Array x, `Array y) -> CArrays.smart_leq x_eval_int y_eval_int x y
    | _ -> leq x y (* Others can not contain array -> normal leq *)

  let rec meet x y =
    match (x,y) with
    | (`Bot, _) -> `Bot
    | (_, `Bot) -> `Bot
    | (`Top, x) -> x
    | (x, `Top) -> x
    | (`Int x, `Int y) -> `Int (ID.meet x y)
    | (`Float x, `Float y) -> `Float (FD.meet x y)
    | (`Int _, `Address _) -> meet x (cast (TInt(Cilfacade.ptr_ikind (),[])) y)
    | (`Address x, `Int y) -> `Address (AD.meet x (AD.of_int (module ID:IntDomain.Z with type t = ID.t) y))
    | (`Address x, `Address y) -> `Address (AD.meet x y)
    | (`Struct x, `Struct y) -> `Struct (Structs.meet x y)
    | (`Union x, `Union y) -> `Union (Unions.meet x y)
    | (`Array x, `Array y) -> `Array (CArrays.meet x y)
    | (`Blob x, `Blob y) -> `Blob (Blobs.meet x y)
    | (`Thread x, `Thread y) -> `Thread (Threads.meet x y)
    | (`Int x, `Thread y)
    | (`Thread y, `Int x) ->
      `Int x (* TODO: ignores thread! *)
    | (`Address x, `Thread y)
    | (`Thread y, `Address x) ->
      `Address x (* TODO: ignores thread! *)
    | (`Mutex, `Mutex) -> `Mutex
    | (`JmpBuf x, `JmpBuf y) -> `JmpBuf (JmpBufs.meet x y)
    | (`MutexAttr x, `MutexAttr y) -> `MutexAttr (MutexAttr.meet x y)
    | _ ->
      warn_type "meet" x y;
      `Bot

  let rec narrow x y =
    match (x,y) with
    | (`Int x, `Int y) -> `Int (ID.narrow x y)
    | (`Float x, `Float y) -> `Float (FD.narrow x y)
    | (`Int _, `Address _) -> narrow x (cast IntDomain.Size.top_typ y)
    | (`Address x, `Int y) -> `Address (AD.narrow x (AD.of_int (module ID:IntDomain.Z with type t = ID.t) y))
    | (`Address x, `Address y) -> `Address (AD.narrow x y)
    | (`Struct x, `Struct y) -> `Struct (Structs.narrow x y)
    | (`Union x, `Union y) -> `Union (Unions.narrow x y)
    | (`Array x, `Array y) -> `Array (CArrays.narrow x y)
    | (`Blob x, `Blob y) -> `Blob (Blobs.narrow x y)
    | (`Thread x, `Thread y) -> `Thread (Threads.narrow x y)
    | (`JmpBuf x, `JmpBuf y) -> `JmpBuf (JmpBufs.narrow x y)
    | (`Int x, `Thread y)
    | (`Thread y, `Int x) ->
      `Int x (* TODO: ignores thread! *)
    | (`Address x, `Thread y)
    | (`Thread y, `Address x) ->
      `Address x (* TODO: ignores thread! *)
    | (`Mutex, `Mutex) -> `Mutex
    | (`MutexAttr x, `MutexAttr y) -> `MutexAttr (MutexAttr.narrow x y)
    | x, `Top | `Top, x -> x
    | x, `Bot | `Bot, x -> `Bot
    | _ ->
      warn_type "narrow" x y;
      x

  let rec invalidate_value (ask:VDQ.t) typ (state:t) : t =
    let typ = unrollType typ in
    let invalid_struct compinfo old =
      let nstruct = Structs.create (fun fd -> invalidate_value ask fd.ftype (Structs.get old fd)) compinfo in
      let top_field nstruct fd =
        Structs.replace nstruct fd (invalidate_value ask fd.ftype (Structs.get old fd))
      in
      List.fold_left top_field nstruct compinfo.cfields
    in
    let array_idx_top = (None, ArrIdxDomain.top ()) in
    match typ, state with
    |                 _ , `Address n    -> `Address (AD.join AD.top_ptr n)
    | TComp (ci,_)  , `Struct n     -> `Struct (invalid_struct ci n)
    |                 _ , `Struct n     -> `Struct (Structs.map (fun x -> invalidate_value ask voidType x) n)
    | TComp (ci,_)  , `Union (`Lifted fd,n) -> `Union (`Lifted fd, invalidate_value ask fd.ftype n)
    | TArray (t,_,_), `Array n      ->
      let v = invalidate_value ask t (CArrays.get ask n array_idx_top) in
      `Array (CArrays.set ask n (array_idx_top) v)
    |                 _ , `Array n      ->
      let v = invalidate_value ask voidType (CArrays.get ask n (array_idx_top)) in
      `Array (CArrays.set ask n (array_idx_top) v)
    |                 t , `Blob n       -> `Blob (Blobs.invalidate_value ask t n)
    |                 _ , `Thread _     -> state (* TODO: no top thread ID set! *)
    |                 _ , `JmpBuf _     -> state (* TODO: no top jmpbuf *)
    | _, `Bot -> `Bot (* Leave uninitialized value (from malloc) alone in free to avoid trashing everything. TODO: sound? *)
    |                 t , _             -> top_value t


  (* take the last offset in offset and move it over to left *)
  let shift_one_over left offset =
    match left, offset with
    | Some(left), Some(offset) ->
      begin
        (* Remove the first part of an offset, returns (removedPart, remainingOffset) *)
        let removeFirstOffset offset =
          match offset with
            | Field(f, o) -> Field(f, NoOffset), o
            | Index(exp, o) -> Index(exp, NoOffset), o
            | NoOffset -> offset, offset in
        let removed, remaining = removeFirstOffset offset in
        Some (Cil.addOffsetLval removed left), Some(remaining)
      end
    | _ -> None, None

  let determine_offset (ask: VDQ.t) left offset exp v =
    let rec contains_pointer exp = (* CIL offsets containing pointers is no issue here, as pointers can only occur in `Index and the domain *)
      match exp with               (* does not partition according to expressions having `Index in them *)
      |	Const _
      |	SizeOf _
      |	SizeOfE _
      |	SizeOfStr _
      |	AlignOf _
      | Lval(Var _, _)
      |	AlignOfE _ -> false
      | Question(e1, e2, e3, _) ->
        (contains_pointer e1) || (contains_pointer e2) || (contains_pointer e3)
      |	CastE(_, e)
      |	UnOp(_, e , _)
      | Real e
      | Imag e -> contains_pointer e
      |	BinOp(_, e1, e2, _) -> (contains_pointer e1) || (contains_pointer e2)
      | AddrOf _
      | AddrOfLabel _
      | StartOf _
      | Lval(Mem _, _) -> true
    in
    let equiv_expr exp start_of_array_lval =
      match exp, start_of_array_lval with
      | BinOp(IndexPI, Lval lval, add, _), (Var arr_start_var, NoOffset) when not (contains_pointer add) ->
        begin match ask.may_point_to (Lval lval) with
          | v when LS.cardinal v = 1 && not (LS.is_top v) ->
            begin match LS.choose v with
              | (var,`Index (i,`NoOffset)) when Cil.isZero (Cil.constFold true i) && CilType.Varinfo.equal var arr_start_var ->
                (* The idea here is that if a must(!) point to arr and we do sth like a[i] we don't want arr to be partitioned according to (arr+i)-&a but according to i instead  *)
                add
              | _ -> BinOp(MinusPP, exp, StartOf start_of_array_lval, !ptrdiffType)
            end
          | _ ->  BinOp(MinusPP, exp, StartOf start_of_array_lval, !ptrdiffType)
        end
      | _ -> BinOp(MinusPP, exp, StartOf start_of_array_lval, !ptrdiffType)
    in
    (* Create a typesig from a type, but drop the arraylen attribute *)
    let typeSigWithoutArraylen t =
      let attrFilter (attr : attribute) : bool =
        match attr with
        | Attr ("arraylen", _) -> false
        | _ -> true
      in
      typeSigWithAttrs (List.filter attrFilter) t
    in
    match left, offset with
      | Some(Var(_), _), Some(Index(exp, _)) -> (* The offset does not matter here, exp is used to index into this array *)
        if not (contains_pointer exp) then
          Some exp
        else
          None
      | Some((Mem(ptr), NoOffset)), Some(NoOffset) ->
        begin
          match v with
          | Some (v') ->
            begin
              try
                (* This should mean the entire expression we have here is a pointer into the array *)
                if Cil.isArrayType (Cilfacade.typeOfLval v') then
                  let expr = ptr in
                  let start_of_array = StartOf v' in
                  let start_type = typeSigWithoutArraylen (Cilfacade.typeOf start_of_array) in
                  let expr_type = typeSigWithoutArraylen (Cilfacade.typeOf ptr) in
                  (* Comparing types for structural equality is incorrect here, use typeSig *)
                  (* as explained at https://people.eecs.berkeley.edu/~necula/cil/api/Cil.html#TYPEtyp *)
                  if start_type = expr_type then
                    Some (equiv_expr expr v')
                  else
                    (* If types do not agree here, this means that we were looking at pointers that *)
                    (* contain more than one array access. Those are not supported. *)
                    None
                else
                  None
              with (Cilfacade.TypeOfError _) -> None
            end
          | _ ->
            None
        end
      | _, _ ->  None

  let zero_init_calloced_memory orig x t =
    if orig then
      (* This Blob came from malloc *)
      x
    else if x = `Bot then
      (* This Blob came from calloc *)
      zero_init_value t (* This should be zero initialized *)
    else
      x (* This already contains some value *)

  (* Funny, this does not compile without the final type annotation! *)
  let rec eval_offset (ask: VDQ.t) f (x: t) (offs:offs) (exp:exp option) (v:lval option) (t:typ): t =
    let rec do_eval_offset (ask:VDQ.t) f (x:t) (offs:offs) (exp:exp option) (l:lval option) (o:offset option) (v:lval option) (t:typ): t =
      match x, offs with
      | `Blob((va, _, orig) as c), `Index (_, ox) ->
        begin
          let l', o' = shift_one_over l o in
          let ev = do_eval_offset ask f (Blobs.value c) ox exp l' o' v t in
          zero_init_calloced_memory orig ev t
        end
      | `Blob((va, _, orig) as c), `Field _ ->
        begin
          let l', o' = shift_one_over l o in
          let ev = do_eval_offset ask f (Blobs.value c) offs exp l' o' v t in
          zero_init_calloced_memory orig ev t
        end
      | `Blob((va, _, orig) as c), `NoOffset ->
      begin
        let l', o' = shift_one_over l o in
        let ev = do_eval_offset ask f (Blobs.value c) offs exp l' o' v t in
        zero_init_calloced_memory orig ev t
      end
      | `Bot, _ -> `Bot
      | _ ->
        match offs with
        | `NoOffset -> x
        | `Field (fld, offs) when fld.fcomp.cstruct -> begin
            match x with
            | `Struct str ->
              let x = Structs.get str fld in
              let l', o' = shift_one_over l o in
              do_eval_offset ask f x offs exp l' o' v t
            | `Top -> M.info ~category:Imprecise "Trying to read a field, but the struct is unknown"; top ()
            | _ -> M.warn ~category:Imprecise ~tags:[Category Program] "Trying to read a field, but was not given a struct"; top ()
          end
        | `Field (fld, offs) -> begin
            match x with
            | `Union (`Lifted l_fld, value) ->
              (match value, fld.ftype with
               (* only return an actual value if we have a type and return actually the exact same type *)
               | `Float f_value, TFloat(fkind, _) when FD.get_fkind f_value = fkind -> `Float f_value
               | `Float _, t -> top_value t
               | _, TFloat(fkind, _)  when not (Cilfacade.isComplexFKind fkind)-> `Float (FD.top_of fkind)
               | _ ->
                 let x = cast ~torg:l_fld.ftype fld.ftype value in
                 let l', o' = shift_one_over l o in
                 do_eval_offset ask f x offs exp l' o' v t)
            | `Union _ -> top ()
            | `Top -> M.info ~category:Imprecise "Trying to read a field, but the union is unknown"; top ()
            | _ -> M.warn ~category:Imprecise ~tags:[Category Program] "Trying to read a field, but was not given a union"; top ()
          end
        | `Index (idx, offs) -> begin
            let l', o' = shift_one_over l o in
            match x with
            | `Array x ->
              let e = determine_offset ask l o exp v in
              do_eval_offset ask f (CArrays.get ask x (e, idx)) offs exp l' o' v t
            | `Address _ ->
              begin
                do_eval_offset ask f x offs exp l' o' v t (* this used to be `blob `address -> we ignore the index *)
              end
            | x when GobOption.exists (BI.equal (BI.zero)) (IndexDomain.to_int idx) -> eval_offset ask f x offs exp v t
            | `Top -> M.info ~category:Imprecise "Trying to read an index, but the array is unknown"; top ()
            | _ -> M.warn ~category:Imprecise ~tags:[Category Program] "Trying to read an index, but was not given an array (%a)" pretty x; top ()
          end
    in
    let l, o = match exp with
      | Some(Lval (x,o)) -> Some ((x, NoOffset)), Some(o)
      | _ -> None, None
    in
    do_eval_offset ask f x offs exp l o v t

  let update_offset (ask: VDQ.t) (x:t) (offs:offs) (value:t) (exp:exp option) (v:lval) (t:typ): t =
    let rec do_update_offset (ask:VDQ.t) (x:t) (offs:offs) (value:t) (exp:exp option) (l:lval option) (o:offset option) (v:lval) (t:typ):t =
      if M.tracing then M.traceli "update_offset" "do_update_offset %a %a (%a) %a\n" pretty x Offs.pretty offs (Pretty.docOpt (CilType.Exp.pretty ())) exp pretty value;
      let mu = function `Blob (`Blob (y, s', orig), s, orig2) -> `Blob (y, ID.join s s',orig) | x -> x in
      let r =
      match x, offs with
        | `Mutex, _ -> (* hide mutex structure contents, not updated anyway *)
          `Mutex
      | `Blob (x,s,orig), `Index (_,ofs) ->
        begin
          let l', o' = shift_one_over l o in
          let x = zero_init_calloced_memory orig x t in
          mu (`Blob (join x (do_update_offset ask x ofs value exp l' o' v t), s, orig))
        end
      | `Blob (x,s,orig), `Field(f, _) ->
        begin
          (* We only have `Blob for dynamically allocated memory. In these cases t is the type of the lval used to access it, i.e. for a struct s {int x; int y;} a; accessed via a->x     *)
          (* will be int. Here, we need a zero_init of the entire contents of the blob though, which we get by taking the associated f.fcomp. Putting [] for attributes is ok, as we don't *)
          (* consider them in VD *)
          let l', o' = shift_one_over l o in
          let x = zero_init_calloced_memory orig x (TComp (f.fcomp, [])) in
          (* Strong update of scalar variable is possible if the variable is unique and size of written value matches size of blob being written to. *)
          let do_strong_update =
            match v with
            | (Var var, Field (fld,_)) ->
              let toptype = fld.fcomp in
              let blob_size_opt = ID.to_int s in
              not @@ ask.is_multiple var
              && not @@ Cil.isVoidType t      (* Size of value is known *)
              && Option.is_some blob_size_opt (* Size of blob is known *)
              && BI.equal (Option.get blob_size_opt) (BI.of_int @@ Cil.bitsSizeOf (TComp (toptype, []))/8)
            | _ -> false
          in
          if do_strong_update then
            `Blob ((do_update_offset ask x offs value exp l' o' v t), s, orig)
          else
            mu (`Blob (join x (do_update_offset ask x offs value exp l' o' v t), s, orig))
        end
      | `Blob (x,s,orig), _ ->
        begin
          let l', o' = shift_one_over l o in
          let x = zero_init_calloced_memory orig x t in
          (* Strong update of scalar variable is possible if the variable is unique and size of written value matches size of blob being written to. *)
          let do_strong_update =
            begin match v with
              | (Var var, _) ->
                let blob_size_opt = ID.to_int s in
                not @@ ask.is_multiple var
                && not @@ Cil.isVoidType t      (* Size of value is known *)
                && Option.is_some blob_size_opt (* Size of blob is known *)
                && BI.equal (Option.get blob_size_opt) (BI.of_int @@ Cil.alignOf_int t)
              | _ -> false
            end
          in
          if do_strong_update then
            `Blob ((do_update_offset ask x offs value exp l' o' v t), s, orig)
          else
            mu (`Blob (join x (do_update_offset ask x offs value exp l' o' v t), s, orig))
        end
      | `Thread _, _ ->
        (* hack for pthread_t variables *)
        begin match value with
          | `Thread t -> value (* if actually assigning thread, use value *)
          | _ ->
            if !AnalysisState.global_initialization then
              `Thread (ConcDomain.ThreadSet.empty ()) (* if assigning global init (int on linux, ptr to struct on mac), use empty set instead *)
            else
              `Top
        end
      | `JmpBuf _, _ ->
        (* hack for jmp_buf variables *)
        begin match value with
          | `JmpBuf t -> value (* if actually assigning jmpbuf, use value *)
          | `Blob(`Bot, _, _) -> `Bot (* TODO: Stopgap for malloced jmp_bufs, there is something fundamentally flawed somewhere *)
          | _ ->
            if !AnalysisState.global_initialization then
              `JmpBuf (JmpBufs.Bufs.empty (), false) (* if assigning global init, use empty set instead *)
            else
              `Top
        end
      | _ ->
      let result =
        match offs with
        | `NoOffset -> begin
            match value with
            | `Blob (y, s, orig) -> mu (`Blob (join x y, s, orig))
            | `Int _ -> cast t value
            | _ -> value
          end
        | `Field (fld, offs) when fld.fcomp.cstruct -> begin
            let t = fld.ftype in
            match x with
            | `Struct str ->
              begin
                let l', o' = shift_one_over l o in
                let value' = do_update_offset ask (Structs.get str fld) offs value exp l' o' v t in
                `Struct (Structs.replace str fld value')
              end
            | `Bot ->
              let init_comp compinfo =
                let nstruct = Structs.create (fun fd -> `Bot) compinfo in
                let init_field nstruct fd = Structs.replace nstruct fd `Bot in
                List.fold_left init_field nstruct compinfo.cfields
              in
              let strc = init_comp fld.fcomp in
              let l', o' = shift_one_over l o in
              `Struct (Structs.replace strc fld (do_update_offset ask `Bot offs value exp l' o' v t))
            | `Top -> M.warn ~category:Imprecise "Trying to update a field, but the struct is unknown"; top ()
            | _ -> M.warn ~category:Imprecise "Trying to update a field, but was not given a struct"; top ()
          end
        | `Field (fld, offs) -> begin
            let t = fld.ftype in
            let l', o' = shift_one_over l o in
            match x with
            | `Union (last_fld, prev_val) ->
              let tempval, tempoffs =
                if UnionDomain.Field.equal last_fld (`Lifted fld) then
                  prev_val, offs
                else begin
                  match offs with
                  | `Field (fldi, _) when fldi.fcomp.cstruct ->
                    (top_value ~varAttr:fld.fattr fld.ftype), offs
                  | `Field (fldi, _) -> `Union (Unions.top ()), offs
                  | `NoOffset -> top (), offs
                  | `Index (idx, _) when Cil.isArrayType fld.ftype ->
                    begin
                      match fld.ftype with
                      | TArray(_, l, _) ->
                        let len = try Cil.lenOfArray l
                          with Cil.LenOfArray -> 42 (* will not happen, VLA not allowed in union and struct *) in
                        `Array(CArrays.make (IndexDomain.of_int (Cilfacade.ptrdiff_ikind ()) (BI.of_int len)) `Top), offs
                      | _ -> top (), offs (* will not happen*)
                    end
                  | `Index (idx, _) when IndexDomain.equal idx (IndexDomain.of_int (Cilfacade.ptrdiff_ikind ()) BI.zero) ->
                    (* Why does cil index unions? We'll just pick the first field. *)
                    top (), `Field (List.nth fld.fcomp.cfields 0,`NoOffset)
                  | _ -> M.warn ~category:Analyzer ~tags:[Category Unsound] "Indexing on a union is unusual, and unsupported by the analyzer";
                    top (), offs
                end
              in
              `Union (`Lifted fld, do_update_offset ask tempval tempoffs value exp l' o' v t)
            | `Bot -> `Union (`Lifted fld, do_update_offset ask `Bot offs value exp l' o' v t)
            | `Top -> M.warn ~category:Imprecise "Trying to update a field, but the union is unknown"; top ()
            | _ -> M.warn ~category:Imprecise "Trying to update a field, but was not given a union"; top ()
          end
        | `Index (idx, offs) -> begin
            let l', o' = shift_one_over l o in
            match x with
            | `Array x' ->
              let t = (match t with
              | TArray(t1 ,_,_) -> t1
              | _ -> t) in (* This is necessary because t is not a TArray in case of calloc *)
              let e = determine_offset ask l o exp (Some v) in
              let new_value_at_index = do_update_offset ask (CArrays.get ask x' (e,idx)) offs value exp l' o' v t in
              let new_array_value = CArrays.set ask x' (e, idx) new_value_at_index in
              `Array new_array_value
            | `Bot ->
              let t,len = (match t with
                  | TArray(t1 ,len,_) -> t1, len
                  | _ -> t, None) in (* This is necessary because t is not a TArray in case of calloc *)
              let x' = CArrays.bot () in
              let e = determine_offset ask l o exp (Some v) in
              let new_value_at_index = do_update_offset ask `Bot offs value exp l' o' v t in
              let new_array_value =  CArrays.set ask x' (e, idx) new_value_at_index in
              let len_ci = BatOption.bind len (fun e -> Cil.getInteger @@ Cil.constFold true e) in
              let len_id = BatOption.map (IndexDomain.of_int (Cilfacade.ptrdiff_ikind ())) len_ci in
              let newl = BatOption.default (ID.starting (Cilfacade.ptrdiff_ikind ()) Z.zero) len_id in
              let new_array_value = CArrays.update_length newl new_array_value in
              `Array new_array_value
            | `Top -> M.warn ~category:Imprecise "Trying to update an index, but the array is unknown"; top ()
            | x when GobOption.exists (BI.equal BI.zero) (IndexDomain.to_int idx) -> do_update_offset ask x offs value exp l' o' v t
            | _ -> M.warn ~category:Imprecise "Trying to update an index, but was not given an array(%a)" pretty x; top ()
          end
      in mu result
      in
      if M.tracing then M.traceu "update_offset" "do_update_offset -> %a\n" pretty r;
      r
    in
    let l, o = match exp with
      | Some(Lval (x,o)) -> Some ((x, NoOffset)), Some(o)
      | _ -> None, None
    in
    do_update_offset ask x offs value exp l o v t

  let rec affect_move ?(replace_with_const=false) ask (x:t) (v:varinfo) movement_for_expr:t =
    let move_fun x = affect_move ~replace_with_const:replace_with_const ask x v movement_for_expr in
    match x with
    | `Array a ->
      begin
        (* potentially move things (i.e. other arrays after arbitrarily deep nesting) in array first *)
        let moved_elems = CArrays.map move_fun a in
        (* then move the array itself *)
        let new_val = CArrays.move_if_affected ~replace_with_const:replace_with_const ask moved_elems v movement_for_expr in
        `Array (new_val)
      end
    | `Struct s -> `Struct (Structs.map (move_fun) s)
    | `Union (f, v) -> `Union(f, move_fun v)
    (* `Blob can not contain Array *)
    | x -> x

  let rec affecting_vars (x:t) =
    let add_affecting_one_level list (va:t) =
      list @ (affecting_vars va)
    in
    match x with
    | `Array a ->
      begin
        let immediately_affecting = CArrays.get_vars_in_e a in
        CArrays.fold_left add_affecting_one_level immediately_affecting a
      end
    | `Struct s ->
        Structs.fold (fun x value acc -> add_affecting_one_level acc value) s []
    | `Union (f, v) ->
        affecting_vars v
    (* `Blob can not contain Array *)
    | _ -> []

  (* Won't compile without the final :t annotation *)
  let rec update_array_lengths (eval_exp: exp -> t) (v:t) (typ:Cil.typ):t =
    match v, typ with
    | `Array(n), TArray(ti, e, _) ->
      begin
        let update_fun x = update_array_lengths eval_exp x ti in
        let n' = CArrays.map (update_fun) n in
        let newl = match e with
          | None -> ID.starting (Cilfacade.ptrdiff_ikind ()) Z.zero
          | Some e ->
            begin
              match eval_exp e with
              | `Int x -> ID.cast_to (Cilfacade.ptrdiff_ikind ())  x
              | _ ->
                M.debug ~category:Analyzer "Expression for size of VLA did not evaluate to Int at declaration";
                ID.starting (Cilfacade.ptrdiff_ikind ()) Z.zero
            end
        in
        `Array(CArrays.update_length newl n')
      end
    | _ -> v

  let rec mark_jmpbufs_as_copied (v:t):t =
    match v with
    | `JmpBuf (v,t) -> `JmpBuf (v, true)
    | `Array n -> `Array (CArrays.map (fun (x: t) -> mark_jmpbufs_as_copied x) n)
    | `Struct n -> `Struct (Structs.map (fun (x: t) -> mark_jmpbufs_as_copied x) n)
    | `Union (f, n) -> `Union (f, mark_jmpbufs_as_copied n)
    | `Blob (a,b,c) -> `Blob (mark_jmpbufs_as_copied a, b,c)
    | _ -> v

  let printXml f state =
    match state with
    | `Int n ->  ID.printXml f n
    | `Float n ->  FD.printXml f n
    | `Address n ->  AD.printXml f n
    | `Struct n ->  Structs.printXml f n
    | `Union n ->  Unions.printXml f n
    | `Array n ->  CArrays.printXml f n
    | `Blob n ->  Blobs.printXml f n
    | `Thread n -> Threads.printXml f n
    | `MutexAttr n -> MutexAttr.printXml f n
    | `JmpBuf n -> JmpBufs.printXml f n
    | `Mutex -> BatPrintf.fprintf f "<value>\n<data>\nmutex\n</data>\n</value>\n"
    | `NullByte -> BatPrintf.fprintf f "<value>\n<data>\nnull-byte\n</data>\n</value>\n"
    | `NotNullByte -> BatPrintf.fprintf f "<value>\n<data>\nnot-null-byte\n</data>\n</value>\n"
    | `Bot -> BatPrintf.fprintf f "<value>\n<data>\nbottom\n</data>\n</value>\n"
    | `Top -> BatPrintf.fprintf f "<value>\n<data>\ntop\n</data>\n</value>\n"

  let to_yojson = function
    | `Int n -> ID.to_yojson n
    | `Float n -> FD.to_yojson n
    | `Address n -> AD.to_yojson n
    | `Struct n -> Structs.to_yojson n
    | `Union n -> Unions.to_yojson n
    | `Array n -> CArrays.to_yojson n
    | `Blob n -> Blobs.to_yojson n
    | `Thread n -> Threads.to_yojson n
    | `MutexAttr n -> MutexAttr.to_yojson n
    | `JmpBuf n -> JmpBufs.to_yojson n
    | `Mutex -> `String "mutex"
    | `NullByte -> `String "null-byte"
    | `NotNullByte -> `String "not-null-byte"
    | `Bot -> `String "⊥"
    | `Top -> `String "⊤"

  let arbitrary () = QCheck.always `Bot (* S TODO: other elements *)

  (*Changes the value: if p is present, change all Integer precisions. If array_attr=(varAttr, typeAttr) is present, change the top level array domain according to the attributes *)
  let rec project ask p array_attr (v: t): t =
    match v, p, array_attr with
    | _, None, None -> v (*Nothing to change*)
    (* as long as we only have one representation, project is a nop*)
    | `Float n, _, _ ->  `Float n
    | `Int n, Some p, _->  `Int (ID.project p n)
    | `Address n, Some p, _-> `Address (project_addr p n)
    | `Struct n, _, _ -> `Struct (Structs.map (fun (x: t) -> project ask p None x) n)
    | `Union (f, v), _, _ -> `Union (f, project ask p None v)
    | `Array n , _, _ -> `Array (project_arr ask p array_attr n)
    | `Blob (v, s, z), Some p', _ -> `Blob (project ask p None v, ID.project p' s, z)
    | `Thread n, _, _ -> `Thread n
    | `Bot, _, _ -> `Bot
    | `Top, _, _ -> `Top
    | _, _, _ -> v (*Nothing to change*)
  and project_addr p a =
    AD.map (fun addr ->
        match addr with
        | Addr.Addr (v, o) -> Addr.Addr (v, project_offs p o)
        | ptr -> ptr) a
  and project_offs p offs =
    match offs with
    | `NoOffset -> `NoOffset
    | `Field (field, offs') -> `Field (field, project_offs p offs')
    | `Index (idx, offs') -> `Index (ID.project p idx, project_offs p offs')
  and project_arr ask p array_attr n =
    let n = match array_attr with
      | Some (varAttr,typAttr) -> CArrays.project ~varAttr ~typAttr ask n
      | _ -> n
    in let n' = CArrays.map (fun (x: t) -> project ask p None x) n in
    match CArrays.length n, p with
    | None, _
    | _, None -> n'
    | Some l, Some p -> CArrays.update_length (ID.project p l) n'

  let relift state =
    match state with
    | `Int n -> `Int (ID.relift n)
    | `Float n -> `Float (FD.relift n)
    | `Address n -> `Address (AD.relift n)
    | `Struct n -> `Struct (Structs.relift n)
    | `Union n -> `Union (Unions.relift n)
    | `Array n -> `Array (CArrays.relift n)
    | `Blob n -> `Blob (Blobs.relift n)
    | `Thread n -> `Thread (Threads.relift n)
    | `JmpBuf n -> `JmpBuf (JmpBufs.relift n)
    | `MutexAttr n -> `MutexAttr (MutexAttr.relift n)
    | `Mutex -> `Mutex
    | `NullByte -> `NullByte
    | `NotNullByte -> `NotNullByte
    | `Bot -> `Bot
    | `Top -> `Top
end

and Structs: StructDomain.S with type field = fieldinfo and type value = Compound.t =
  StructDomain.FlagConfiguredStructDomain (Compound)

and Unions: UnionDomain.S with type t = UnionDomain.Field.t * Compound.t and type value = Compound.t =
  UnionDomain.Simple (Compound)

and CArrays: ArrayDomain.StrWithDomain with type value = Compound.t and type idx = ArrIdxDomain.t = ArrayDomain.AttributeConfiguredArrayDomain(Compound)(ArrIdxDomain)

and Blobs: Blob with type size = ID.t and type value = Compound.t and type origin = ZeroInit.t = Blob (Compound) (ID)


module type InvariantArg =
sig
  val context: Invariant.context
  val scope: fundec
  val find: varinfo -> Compound.t
end

module ValueInvariant (Arg: InvariantArg) =
struct
  open Arg
  open GobOption.Syntax

  (* VS is used to detect and break cycles in deref_invariant calls *)
  module VS = Set.Make (Basetype.Variables)

  let rec ad_invariant ~vs ~offset ~lval x =
    let c_exp = Lval lval in
    let is_opt = AD.fold (fun addr acc_opt ->
        let* acc = acc_opt in
        match addr with
        | Addr.UnknownPtr ->
          None
        | Addr.Addr (vi, offs) when Addr.Offs.is_definite offs ->
          let rec offs_to_offset = function
            | `NoOffset -> NoOffset
            | `Field (f, offs) -> Field (f, offs_to_offset offs)
            | `Index (i, offs) ->
              (* Addr.Offs.is_definite implies Idx.to_int returns Some *)
              let i_definite = BatOption.get (IndexDomain.to_int i) in
              let i_exp = Cil.(kinteger64 ILongLong (IntOps.BigIntOps.to_int64 i_definite)) in
              Index (i_exp, offs_to_offset offs)
          in
          let offset = offs_to_offset offs in

          let cast_to_void_ptr e =
            Cilfacade.mkCast ~e ~newt:(TPtr (TVoid [], []))
          in
          let i =
            if InvariantCil.(not (exp_contains_tmp c_exp) && exp_is_in_scope scope c_exp && not (var_is_tmp vi) && var_is_in_scope scope vi && not (var_is_heap vi)) then
              try
                let addr_exp = AddrOf (Var vi, offset) in (* AddrOf or Lval? *)
                let addr_exp, c_exp = if typeSig (Cilfacade.typeOf addr_exp) <> typeSig (Cilfacade.typeOf c_exp) then
                    cast_to_void_ptr addr_exp, cast_to_void_ptr c_exp
                  else
                    addr_exp, c_exp
                in
                Invariant.of_exp Cil.(BinOp (Eq, c_exp, addr_exp, intType))
              with Cilfacade.TypeOfError _ -> Invariant.none
            else
              Invariant.none
          in
          let i_deref =
            (* Avoid dereferencing into functions, mutexes, ..., which are not added to the hash table *)
            match Cilfacade.typeOfLval (Var vi, offset) with
            | typ when not (Compound.is_immediate_type typ) ->
              (* Address set for a void* variable contains pointers to values of non-void type,
                  so insert pointer cast to make invariant expression valid (no field/index on void). *)
              let newt = TPtr (typ, []) in
              let c_exp = Cilfacade.mkCast ~e:c_exp ~newt in
              deref_invariant ~vs vi ~offset ~lval:(Mem c_exp, NoOffset)
            | exception Cilfacade.TypeOfError _ (* typeOffset: Index on a non-array on calloc-ed alloc variables *)
            | _ ->
              Invariant.none
          in

          Some (Invariant.(i && i_deref) :: acc)
        | Addr.NullPtr ->
          let i =
            let addr_exp = integer 0 in
            if InvariantCil.(not (exp_contains_tmp c_exp) && exp_is_in_scope scope c_exp) then
              Invariant.of_exp Cil.(BinOp (Eq, c_exp, addr_exp, intType))
            else
              Invariant.none
          in
          Some (i :: acc)
        (* TODO: handle Addr.StrPtr? *)
        | _ ->
          None
      ) x (Some [])
    in
    match is_opt with
    | Some [i] -> if GobConfig.get_bool "witness.invariant.exact" then i else Invariant.none
    | Some is -> List.fold_left Invariant.(||) (Invariant.bot ()) is
    | None -> Invariant.none

  and blob_invariant ~vs ~offset ~lval (v, _, _) =
    vd_invariant ~vs ~offset ~lval v

  and vd_invariant ~vs ~offset ~lval = function
    | `Int n ->
      let e = Lval lval in
      if InvariantCil.(not (exp_contains_tmp e) && exp_is_in_scope scope e) then
        ID.invariant e n
      else
        Invariant.none
    | `Float n ->
      let e = Lval lval in
      if InvariantCil.(not (exp_contains_tmp e) && exp_is_in_scope scope e) then
        FD.invariant e n
      else
        Invariant.none
    | `Address n -> ad_invariant ~vs ~offset ~lval n
    | `Struct n -> Structs.invariant ~value_invariant:(vd_invariant ~vs) ~offset ~lval n
    | `Union n -> Unions.invariant ~value_invariant:(vd_invariant ~vs) ~offset ~lval n
    | `Array n -> CArrays.invariant ~value_invariant:(vd_invariant ~vs) ~offset ~lval n
    | `Blob n when GobConfig.get_bool "ana.base.invariant.blobs" -> blob_invariant ~vs ~offset ~lval n
    | _ -> Invariant.none (* TODO *)

  and deref_invariant ~vs vi ~offset ~lval =
    let v = find vi in
    key_invariant_lval ~vs vi ~offset ~lval v

  and key_invariant_lval ?(vs=VS.empty) k ~offset ~lval v =
    if not (VS.mem k vs) then
      let vs' = VS.add k vs in
      vd_invariant ~vs:vs' ~offset ~lval v
    else
      Invariant.none

  let key_invariant k ?(offset=NoOffset) v = key_invariant_lval k ~offset ~lval:(var k) v
end

let invariant_global find g =
  let module Arg =
  struct
    let context = Invariant.default_context
    let scope = dummyFunDec
    let find = find
  end
  in
  let module I = ValueInvariant (Arg) in
  I.key_invariant g (find g)<|MERGE_RESOLUTION|>--- conflicted
+++ resolved
@@ -92,12 +92,9 @@
     | `Thread of Threads.t
     | `JmpBuf of JmpBufs.t
     | `Mutex
-<<<<<<< HEAD
+    | `MutexAttr of MutexAttr.t
     | `NullByte
     | `NotNullByte
-=======
-    | `MutexAttr of MutexAttr.t
->>>>>>> 52fea5d7
     | `Bot
   ] and type offs = (fieldinfo,IndexDomain.t) Lval.offs =
 struct
@@ -113,12 +110,9 @@
     | `Thread of Threads.t
     | `JmpBuf of JmpBufs.t
     | `Mutex
-<<<<<<< HEAD
+    | `MutexAttr of MutexAttrDomain.t
     | `NullByte
     | `NotNullByte
-=======
-    | `MutexAttr of MutexAttrDomain.t
->>>>>>> 52fea5d7
     | `Bot
   ] [@@deriving eq, ord, hash]
 
@@ -176,12 +170,9 @@
     | `Thread x -> Threads.is_bot x
     | `JmpBuf x -> JmpBufs.is_bot x
     | `Mutex -> true
-<<<<<<< HEAD
+    | `MutexAttr x -> MutexAttr.is_bot x
     | `NullByte -> true (* TODO: is this correct? *)
     | `NotNullByte -> true (* TODO: is this correct? *)
-=======
-    | `MutexAttr x -> MutexAttr.is_bot x
->>>>>>> 52fea5d7
     | `Bot -> true
     | `Top -> false
 
@@ -268,11 +259,7 @@
     | _ -> `Top
 
   let tag_name : t -> string = function
-<<<<<<< HEAD
-    | `Top -> "Top" | `Int _ -> "Int" | `Float _ -> "Float" | `Address _ -> "Address" | `Struct _ -> "Struct" | `Union _ -> "Union" | `Array _ -> "Array" | `Blob _ -> "Blob" | `Thread _ -> "Thread" | `Mutex -> "Mutex" | `NullByte -> "NullByte" | `NotNullByte -> "NotNullByte" | `JmpBuf _ -> "JmpBuf" | `Bot -> "Bot"
-=======
-    | `Top -> "Top" | `Int _ -> "Int" | `Float _ -> "Float" | `Address _ -> "Address" | `Struct _ -> "Struct" | `Union _ -> "Union" | `Array _ -> "Array" | `Blob _ -> "Blob" | `Thread _ -> "Thread" | `Mutex -> "Mutex" | `MutexAttr _ -> "MutexAttr" | `JmpBuf _ -> "JmpBuf" | `Bot -> "Bot"
->>>>>>> 52fea5d7
+    | `Top -> "Top" | `Int _ -> "Int" | `Float _ -> "Float" | `Address _ -> "Address" | `Struct _ -> "Struct" | `Union _ -> "Union" | `Array _ -> "Array" | `Blob _ -> "Blob" | `Thread _ -> "Thread" | `Mutex -> "Mutex" | `MutexAttr _ -> "MutexAttr" | `NullByte -> "NullByte" | `NotNullByte -> "NotNullByte" | `JmpBuf _ -> "JmpBuf" | `Bot -> "Bot"
 
   include Printable.Std
   let name () = "compound"
@@ -321,12 +308,9 @@
     | `Thread n -> Threads.show n
     | `JmpBuf n -> JmpBufs.show n
     | `Mutex -> "mutex"
-<<<<<<< HEAD
+    | `MutexAttr x -> MutexAttr.show x
     | `NullByte -> "null-byte"
     | `NotNullByte -> "not-null-byte"
-=======
-    | `MutexAttr x -> MutexAttr.show x
->>>>>>> 52fea5d7
     | `Bot -> bot_name
     | `Top -> top_name
 
