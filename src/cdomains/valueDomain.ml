--- conflicted
+++ resolved
@@ -879,198 +879,138 @@
       if M.tracing then M.traceli "update_offset" "do_update_offset %a %a %a\n" pretty x Offs.pretty offs pretty value;
       let mu = function `Blob (`Blob (y, s', orig), s, orig2) -> `Blob (y, ID.join s s',orig) | x -> x in
       let r =
-      match x, offs with
-      | `Blob (x,s,orig), `Index (_,ofs) ->
-        begin
-          let l', o' = shift_one_over l o in
-          let x = zero_init_calloced_memory orig x t in
-          mu (`Blob (join x (do_update_offset ask x ofs value exp l' o' v t), s, orig))
-        end
-      | `Blob (x,s,orig), `Field(f, _) ->
-        begin
-          (* We only have `Blob for dynamically allocated memory. In these cases t is the type of the lval used to access it, i.e. for a struct s {int x; int y;} a; accessed via a->x     *)
-          (* will be int. Here, we need a zero_init of the entire contents of the blob though, which we get by taking the associated f.fcomp. Putting [] for attributes is ok, as we don't *)
-          (* consider them in VD *)
-          let l', o' = shift_one_over l o in
-          let x = zero_init_calloced_memory orig x (TComp (f.fcomp, [])) in
-          mu (`Blob (join x (do_update_offset ask x offs value exp l' o' v t), s, orig))
-        end
-      | `Blob (x,s,orig), _ ->
-        begin
-          let l', o' = shift_one_over l o in
-          let x = zero_init_calloced_memory orig x t in
-          mu (`Blob (join x (do_update_offset ask x offs value exp l' o' v t), s, orig))
-        end
-      | `Thread _, _ ->
-        (* hack for pthread_t variables *)
-        begin match value with
-          | `Thread t -> value (* if actually assigning thread, use value *)
-          | _ ->
-            if !GU.global_initialization then
-              `Thread (ConcDomain.ThreadSet.empty ()) (* if assigning global init (int on linux, ptr to struct on mac), use empty set instead *)
-            else
-              `Top
-        end
-      | _ ->
-        let result =
-          match offs with
-          | `NoOffset -> begin
-              match value with
-              | `Blob (y, s, orig) -> mu (`Blob (join x y, s, orig))
-              | `Int _ -> cast t value
-              | _ -> value
-            end
-          | `Field (fld, offs) when fld.fcomp.cstruct -> begin
-              let t = fld.ftype in
-              match x with
-              | `Struct str ->
-                begin
+        match x, offs with
+        | `Blob (x,s,orig), `Index (_,ofs) ->
+          begin
+            let l', o' = shift_one_over l o in
+            let x = zero_init_calloced_memory orig x t in
+            mu (`Blob (join x (do_update_offset ask x ofs value exp l' o' v t), s, orig))
+          end
+        | `Blob (x,s,orig), `Field(f, _) ->
+          begin
+            (* We only have `Blob for dynamically allocated memory. In these cases t is the type of the lval used to access it, i.e. for a struct s {int x; int y;} a; accessed via a->x     *)
+            (* will be int. Here, we need a zero_init of the entire contents of the blob though, which we get by taking the associated f.fcomp. Putting [] for attributes is ok, as we don't *)
+            (* consider them in VD *)
+            let l', o' = shift_one_over l o in
+            let x = zero_init_calloced_memory orig x (TComp (f.fcomp, [])) in
+            mu (`Blob (join x (do_update_offset ask x offs value exp l' o' v t), s, orig))
+          end
+        | `Blob (x,s,orig), _ ->
+          begin
+            let l', o' = shift_one_over l o in
+            let x = zero_init_calloced_memory orig x t in
+            mu (`Blob (join x (do_update_offset ask x offs value exp l' o' v t), s, orig))
+          end
+        | `Thread _, _ ->
+          (* hack for pthread_t variables *)
+          begin match value with
+            | `Thread t -> value (* if actually assigning thread, use value *)
+            | _ ->
+              if !GU.global_initialization then
+                `Thread (ConcDomain.ThreadSet.empty ()) (* if assigning global init (int on linux, ptr to struct on mac), use empty set instead *)
+              else
+                `Top
+          end
+        | _ ->
+          let result =
+            match offs with
+            | `NoOffset -> begin
+                match value with
+                | `Blob (y, s, orig) -> mu (`Blob (join x y, s, orig))
+                | `Int _ -> cast t value
+                | _ -> value
+              end
+            | `Field (fld, offs) when fld.fcomp.cstruct -> begin
+                let t = fld.ftype in
+                match x with
+                | `Struct str ->
+                  begin
+                    let l', o' = shift_one_over l o in
+                    let value' = do_update_offset ask (Structs.get str fld) offs value exp l' o' v t in
+                    `Struct (Structs.replace str fld value')
+                  end
+                | `Bot ->
+                  let init_comp compinfo =
+                    let nstruct = Structs.top () in
+                    let init_field nstruct fd = Structs.replace nstruct fd `Bot in
+                    List.fold_left init_field nstruct compinfo.cfields
+                  in
+                  let strc = init_comp fld.fcomp in
                   let l', o' = shift_one_over l o in
-                  let value' = do_update_offset ask (Structs.get str fld) offs value exp l' o' v t in
-                  `Struct (Structs.replace str fld value')
-                end
-              | `Bot ->
-                let init_comp compinfo =
-                  let nstruct = Structs.top () in
-                  let init_field nstruct fd = Structs.replace nstruct fd `Bot in
-                  List.fold_left init_field nstruct compinfo.cfields
-                in
-                let strc = init_comp fld.fcomp in
+                  `Struct (Structs.replace strc fld (do_update_offset ask `Bot offs value exp l' o' v t))
+                | `Top -> M.warn "Trying to update a field, but the struct is unknown"; top ()
+                | _ -> M.warn "Trying to update a field, but was not given a struct"; top ()
+              end
+            | `Field (fld, offs) -> begin
+                let t = fld.ftype in
                 let l', o' = shift_one_over l o in
                 `Struct (Structs.replace strc fld (do_update_offset ask `Bot offs value exp l' o' v t))
               | `Top -> M.warn "Trying to update a field, but the struct is unknown"; top ()
-              | _ -> M.warn "Trying to update a field, but was not given a struct"; top ()
-            end
-          | `Field (fld, offs) -> begin
-              let t = fld.ftype in
-              let l', o' = shift_one_over l o in
-<<<<<<< HEAD
-              match x with
-              | `Union (last_fld, prev_val) ->
-                let tempval, tempoffs =
-                  if UnionDomain.Field.equal last_fld (`Lifted fld) then
-                    prev_val, offs
-                  else begin
-                    match offs with
-                    | `Field (fldi, _) when fldi.fcomp.cstruct ->
-                      (top_value fld.ftype), offs
-                    | `Field (fldi, _) -> `Union (Unions.top ()), offs
-                    | `NoOffset -> top (), offs
-                    | `Index (idx, _) when Cil.isArrayType fld.ftype ->
-                      begin
-                        match fld.ftype with
-                        | TArray(_, l, _) ->
-                          let len = try Cil.lenOfArray l
-                            with Cil.LenOfArray -> 42 (* will not happen, VLA not allowed in union and struct *) in
-                          `Array(CArrays.make (IndexDomain.of_int (Cilfacade.ptrdiff_ikind ()) (BI.of_int len)) `Top), offs
-                        | _ -> top (), offs (* will not happen*)
-                      end
-                    | `Index (idx, _) when IndexDomain.equal idx (IndexDomain.of_int (Cilfacade.ptrdiff_ikind ()) BI.zero) ->
-                      (* Why does cil index unions? We'll just pick the first field. *)
-                      top (), `Field (List.nth fld.fcomp.cfields 0,`NoOffset)
-                    | _ -> M.warn "Why are you indexing on a union? Normal people give a field name.";
-                      top (), offs
-                  end
-                in
-                `Union (`Lifted fld, do_update_offset ask tempval tempoffs value exp l' o' v t)
-              | `Bot -> `Union (`Lifted fld, do_update_offset ask `Bot offs value exp l' o' v t)
-              | `Top -> M.warn "Trying to update a field, but the union is unknown"; top ()
-              | _ -> M.warn "Trying to update a field, but was not given a union"; top ()
-            end
-          | `Index (idx, offs) -> begin
-              let l', o' = shift_one_over l o in
-              match x with
-              | `Array x' ->
-                let t = (match t with
-                    | TArray(t1 ,_,_) -> t1
-                    | _ -> t) in (* This is necessary because t is not a TArray in case of calloc *)
-                let e = determine_offset ask l o exp (Some v) in
-                let new_value_at_index = do_update_offset ask (CArrays.get ask x' (e,idx)) offs value exp l' o' v t in
-                let new_array_value = CArrays.set ask x' (e, idx) new_value_at_index in
-                `Array new_array_value
-              | `Bot ->
-                let t = (match t with
-                    | TArray(t1 ,_,_) -> t1
-                    | _ -> t) in (* This is necessary because t is not a TArray in case of calloc *)
-                let x' = CArrays.bot () in
-                let e = determine_offset ask l o exp (Some v) in
-                let new_value_at_index = do_update_offset ask `Bot offs value exp l' o' v t in
-                let new_array_value =  CArrays.set ask x' (e, idx) new_value_at_index in
-                `Array new_array_value
-              | `Top -> M.warn "Trying to update an index, but the array is unknown"; top ()
-              | x when Goblintutil.opt_predicate (BI.equal BI.zero) (IndexDomain.to_int idx) -> do_update_offset ask x offs value exp l' o' v t
-              | _ -> M.warn "Trying to update an index, but was not given an array(%a)" pretty x; top ()
-            end
-        in mu result
-=======
-              `Struct (Structs.replace strc fld (do_update_offset ask `Bot offs value exp l' o' v t))
-            | `Top -> M.warn "Trying to update a field, but the struct is unknown"; top ()
-            | _ -> M.warn "Trying to update a field, but was not given a struct"; top ()
-          end
-        | `Field (fld, offs) -> begin
-            let t = fld.ftype in
-            let l', o' = shift_one_over l o in
-            match x with
-            | `Union (last_fld, prev_val) ->
-              let tempval, tempoffs =
-                if UnionDomain.Field.equal last_fld (`Lifted fld) then
-                  prev_val, offs
-                else begin
-                  match offs with
-                  | `Field (fldi, _) when fldi.fcomp.cstruct ->
-                    (top_value fld.ftype), offs
-                  | `Field (fldi, _) -> `Union (Unions.top ()), offs
-                  | `NoOffset -> top (), offs
-                  | `Index (idx, _) when Cil.isArrayType fld.ftype ->
-                    begin
-                      match fld.ftype with
-                      | TArray(_, l, _) ->
-                        let len = try Cil.lenOfArray l
-                          with Cil.LenOfArray -> 42 (* will not happen, VLA not allowed in union and struct *) in
-                        `Array(CArrays.make (IndexDomain.of_int (Cilfacade.ptrdiff_ikind ()) (BI.of_int len)) `Top), offs
-                      | _ -> top (), offs (* will not happen*)
+                                                                                    | _ -> M.warn "Trying to update a field, but was not given a struct"; top ()
+              end
+            | `Field (fld, offs) -> begin
+                let t = fld.ftype in
+                let l', o' = shift_one_over l o in
+                match x with
+                | `Union (last_fld, prev_val) ->
+                  let tempval, tempoffs =
+                    if UnionDomain.Field.equal last_fld (`Lifted fld) then
+                      prev_val, offs
+                    else begin
+                      match offs with
+                      | `Field (fldi, _) when fldi.fcomp.cstruct ->
+                        (top_value fld.ftype), offs
+                      | `Field (fldi, _) -> `Union (Unions.top ()), offs
+                      | `NoOffset -> top (), offs
+                      | `Index (idx, _) when Cil.isArrayType fld.ftype ->
+                        begin
+                          match fld.ftype with
+                          | TArray(_, l, _) ->
+                            let len = try Cil.lenOfArray l
+                              with Cil.LenOfArray -> 42 (* will not happen, VLA not allowed in union and struct *) in
+                            `Array(CArrays.make (IndexDomain.of_int (Cilfacade.ptrdiff_ikind ()) (BI.of_int len)) `Top), offs
+                          | _ -> top (), offs (* will not happen*)
+                        end
+                      | `Index (idx, _) when IndexDomain.equal idx (IndexDomain.of_int (Cilfacade.ptrdiff_ikind ()) BI.zero) ->
+                        (* Why does cil index unions? We'll just pick the first field. *)
+                        top (), `Field (List.nth fld.fcomp.cfields 0,`NoOffset)
+                      | _ -> M.warn "Why are you indexing on a union? Normal people give a field name.";
+                        top (), offs
                     end
-                  | `Index (idx, _) when IndexDomain.equal idx (IndexDomain.of_int (Cilfacade.ptrdiff_ikind ()) BI.zero) ->
-                    (* Why does cil index unions? We'll just pick the first field. *)
-                    top (), `Field (List.nth fld.fcomp.cfields 0,`NoOffset)
-                  | _ -> M.warn "Why are you indexing on a union? Normal people give a field name.";
-                    top (), offs
-                end
-              in
-              `Union (`Lifted fld, do_update_offset ask tempval tempoffs value exp l' o' v t)
-            | `Bot -> `Union (`Lifted fld, do_update_offset ask `Bot offs value exp l' o' v t)
-            | `Top -> M.warn "Trying to update a field, but the union is unknown"; top ()
-            | _ -> M.warn "Trying to update a field, but was not given a union"; top ()
-          end
-        | `Index (idx, offs) -> begin
-            let l', o' = shift_one_over l o in
-            match x with
-            | `Array x' ->
-              let t = (match t with
-              | TArray(t1 ,_,_) -> t1
-              | _ -> t) in (* This is necessary because t is not a TArray in case of calloc *)
-              let e = determine_offset ask l o exp (Some v) in
-              let new_value_at_index = do_update_offset ask (CArrays.get ask x' (e,idx)) offs value exp l' o' v t in
-              let new_array_value = CArrays.set ask x' (e, idx) new_value_at_index in
-              `Array new_array_value
-            | `Bot ->
-              let t = (match t with
-              | TArray(t1 ,_,_) -> t1
-              | _ -> t) in (* This is necessary because t is not a TArray in case of calloc *)
-              let x' = CArrays.bot () in
-              let e = determine_offset ask l o exp (Some v) in
-              let new_value_at_index = do_update_offset ask `Bot offs value exp l' o' v t in
-              let new_array_value =  CArrays.set ask x' (e, idx) new_value_at_index in
-              `Array new_array_value
-            | `Top -> M.warn "Trying to update an index, but the array is unknown"; top ()
-            | x when Goblintutil.opt_predicate (BI.equal BI.zero) (IndexDomain.to_int idx) -> do_update_offset ask x offs value exp l' o' v t
-            | _ -> M.warn "Trying to update an index, but was not given an array(%a)" pretty x; top ()
-          end
-      in mu result
+                  in
+                  `Union (`Lifted fld, do_update_offset ask tempval tempoffs value exp l' o' v t)
+                | `Bot -> `Union (`Lifted fld, do_update_offset ask `Bot offs value exp l' o' v t)
+                | `Top -> M.warn "Trying to update a field, but the union is unknown"; top ()
+                | _ -> M.warn "Trying to update a field, but was not given a union"; top ()
+              end
+            | `Index (idx, offs) -> begin
+                let l', o' = shift_one_over l o in
+                match x with
+                | `Array x' ->
+                  let t = (match t with
+                      | TArray(t1 ,_,_) -> t1
+                      | _ -> t) in (* This is necessary because t is not a TArray in case of calloc *)
+                  let e = determine_offset ask l o exp (Some v) in
+                  let new_value_at_index = do_update_offset ask (CArrays.get ask x' (e,idx)) offs value exp l' o' v t in
+                  let new_array_value = CArrays.set ask x' (e, idx) new_value_at_index in
+                  `Array new_array_value
+                | `Bot ->
+                  let t = (match t with
+                      | TArray(t1 ,_,_) -> t1
+                      | _ -> t) in (* This is necessary because t is not a TArray in case of calloc *)
+                  let x' = CArrays.bot () in
+                  let e = determine_offset ask l o exp (Some v) in
+                  let new_value_at_index = do_update_offset ask `Bot offs value exp l' o' v t in
+                  let new_array_value =  CArrays.set ask x' (e, idx) new_value_at_index in
+                  `Array new_array_value
+                | `Top -> M.warn "Trying to update an index, but the array is unknown"; top ()
+                | x when Goblintutil.opt_predicate (BI.equal BI.zero) (IndexDomain.to_int idx) -> do_update_offset ask x offs value exp l' o' v t
+                | _ -> M.warn "Trying to update an index, but was not given an array(%a)" pretty x; top ()
+              end
+          in mu result
       in
       if M.tracing then M.traceu "update_offset" "do_update_offset -> %a\n" pretty r;
       r
->>>>>>> e168a4e2
     in
     let l, o = match exp with
       | Some(Lval (x,o)) -> Some ((x, NoOffset)), Some(o)
