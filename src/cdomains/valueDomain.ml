--- conflicted
+++ resolved
@@ -6,12 +6,9 @@
 module Offs = Lval.OffsetLat (IndexDomain)
 module M = Messages
 module BI = IntOps.BigIntOps
-<<<<<<< HEAD
 module MutexAttr = MutexAttrDomain
-=======
 module VDQ = ValueDomainQueries
 module LS = VDQ.LS
->>>>>>> d1328f75
 module AddrSetDomain = SetDomain.ToppedSet(Addr)(struct let topname = "All" end)
 module ArrIdxDomain = IndexDomain
 
@@ -109,12 +106,9 @@
     | `Bot
   ] [@@deriving eq, ord, hash]
 
-<<<<<<< HEAD
   let is_mutexattr_type (t:typ): bool = match t with
     | TNamed (info, attr) -> info.tname = "pthread_mutexattr_t"
     | _ -> false
-=======
->>>>>>> d1328f75
 
   let is_mutex_type (t: typ): bool = match t with
     | TNamed (info, attr) -> info.tname = "pthread_mutex_t" || info.tname = "spinlock_t" || info.tname = "pthread_spinlock_t"
@@ -1217,6 +1211,7 @@
     | `Blob n -> `Blob (Blobs.relift n)
     | `Thread n -> `Thread (Threads.relift n)
     | `JmpBuf n -> `JmpBuf (JmpBufs.relift n)
+    | `MutexAttr n -> `MutexAttr (MutexAttr.relift n)
     | `Mutex -> `Mutex
     | `Bot -> `Bot
     | `Top -> `Top
