--- conflicted
+++ resolved
@@ -481,11 +481,7 @@
 
   let warn_type op x y =
     if GobConfig.get_bool "dbg.verbose" then
-<<<<<<< HEAD
-      ignore @@ printf "warn_type %s: incomparable abstr. values %s and %s in %s at line %i: %a and %a\n" op (tag_name x) (tag_name y) !Tracing.current_loc.file !Tracing.current_loc.line pretty x pretty y
-=======
       ignore @@ printf "warn_type %s: incomparable abstr. values %s and %s at %a: %a and %a\n" op (tag_name x) (tag_name y) CilType.Location.pretty !Tracing.current_loc pretty x pretty y
->>>>>>> d9c4818a
 
   let leq x y =
     match (x,y) with
