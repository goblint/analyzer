--- conflicted
+++ resolved
@@ -300,11 +300,7 @@
         | TInt (ik,_) ->
           `Int (ID.cast_to ?torg ik (match v with
               | `Int x -> x
-<<<<<<< HEAD
-              | `Address x when AD.equal x AD.null_ptr -> ID.cast_to ?torg (ptr_ikind ()) @@ ID.of_int Int64.zero
-=======
               | `Address x when AD.equal x AD.null_ptr -> ID.cast_to (ptr_ikind ()) @@ ID.of_int Int64.zero
->>>>>>> 3f0c4af6
               | `Address x when AD.is_not_null x -> ID.of_excl_list (ptr_ikind ()) [0L]
               (*| `Struct x when Structs.cardinal x > 0 ->
                 let some  = List.hd (Structs.keys x) in
@@ -320,11 +316,7 @@
         | TPtr (t,_) when isVoidType t || isVoidPtrType t ->
           (match v with
           | `Address a -> v
-<<<<<<< HEAD
-          | `Int i -> `Int(ID.cast_to ?torg (ptr_ikind ()) i)
-=======
           | `Int i -> `Int(ID.cast_to (ptr_ikind ()) i)
->>>>>>> 3f0c4af6
           | _ -> v (* TODO: Does it make sense to have things here that are neither `Address nor `Int? *)
           )
           (* cast to voidPtr are ignored TODO what happens if our value does not fit? *)
