--- conflicted
+++ resolved
@@ -78,20 +78,7 @@
       List.map (fun row -> V.insert_zero_at_indices row occ_cols (Array.length cols)) m
 
     let add_empty_columns m cols =
-<<<<<<< HEAD
-      Timing.wrap "add_empty_cols" (add_empty_columns m) cols
-
-    (**
-       [get_col m n] returns a vector representing the [n]-th column of [m].
-    *)
-    let get_col m n =
-      V.of_sparse_list (num_rows m) @@ List.filteri_map (fun i row -> let value = V.nth row n in if value <>: A.zero then Some (i, value) else None) m
-
-    let get_col m n =
-      Timing.wrap "get_col" (get_col m) n
-=======
       timing_wrap "add_empty_cols" (add_empty_columns m) cols
->>>>>>> 6d4c154c
 
     (** 
        [get_col_upper_triangular m n] returns the [n]th column of [m]. [m] must be in upper triangular form.
