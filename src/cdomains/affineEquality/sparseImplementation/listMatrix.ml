--- conflicted
+++ resolved
@@ -90,7 +90,6 @@
     let get_col m n =
       Timing.wrap "get_col" (get_col m) n
 
-<<<<<<< HEAD
     let get_col_rref m n =
       let rec helper acc m i = 
         if i > n then 
@@ -102,9 +101,6 @@
       in V.of_sparse_list (num_rows m) (List.rev @@ helper [] m 0)
 
     let set_col m new_col n = 
-=======
-    let set_col m new_col n =
->>>>>>> af9e10cc
       map2 (fun row value -> V.set_nth row n value) m new_col
 
     let set_col m new_col n = Timing.wrap "set_col" (set_col m) new_col n
@@ -238,6 +234,7 @@
       let m' = find_piv_and_reduce m m 0 0 in
       if affeq_rows_are_valid m' then Some m' else None (* TODO: We can check this for each row, using the helper function row_is_invalid *)
 
+
     let normalize m = Timing.wrap "normalize" normalize m
 
     (* Sets the jth column to zero by subtracting multiples of v *)
