--- conflicted
+++ resolved
@@ -224,12 +224,12 @@
       texpr1_expr_of_cil_exp exp
     in
     let exp = Cil.constFold false exp in
-    if M.tracing then 
+    if M.tracing then
       match conv exp with
-      | exception Unsupported_CilExp ex -> 
+      | exception Unsupported_CilExp ex ->
         M.tracel "rel-texpr-cil-conv" "unsuccessfull: %s" (show_unsupported_cilExp ex);
         raise (Unsupported_CilExp ex)
-      | res -> 
+      | res ->
         M.trace "relation" "texpr1_expr_of_cil_exp: %a -> %a (%b)" d_plainexp exp Texpr1.Expr.pretty res (Lazy.force no_ov);
         M.tracel "rel-texpr-cil-conv" "successfull: Good";
         res
@@ -337,7 +337,6 @@
     match c with
     | Scalar c ->
       (match int_of_scalar ?scalewith c with
-<<<<<<< HEAD
       | Some i ->
         let ikind = const_ikind i in
         let ci,truncation = truncateCilint ikind i in
@@ -356,28 +355,8 @@
       | None -> raise Unsupported_Linexpr1)
     | _ -> raise Unsupported_Linexpr1
 
+  (** Returned boolean indicates whether returned expression should be negated. *)
   let cil_exp_of_linexpr1_term ~scalewith (ask: Queries.ask) (e_inv: exp -> exp) (c: Coeff.t) v =
-=======
-       | Some i ->
-         let ci,truncation = truncateCilint ILongLong i in
-         if truncation = NoTruncation then
-           if Z.compare i Z.zero >= 0 then
-             false, Const (CInt(i,ILongLong,None))
-           else
-             (* attempt to negate if that does not cause an overflow *)
-             let cneg, truncation = truncateCilint ILongLong (Z.neg i) in
-             if truncation = NoTruncation then
-               true, Const (CInt((Z.neg i),ILongLong,None))
-             else
-               false, Const (CInt(i,ILongLong,None))
-         else
-           (M.warn ~category:Analyzer "Invariant Apron: coefficient is not int: %a" Scalar.pretty c; raise Unsupported_Linexpr1)
-       | None -> raise Unsupported_Linexpr1)
-    | _ -> raise Unsupported_Linexpr1
-
-  (** Returned boolean indicates whether returned expression should be negated. *)
-  let cil_exp_of_linexpr1_term ~scalewith (c: Coeff.t) v =
->>>>>>> 848713da
     match V.to_cil_varinfo v with
     | Some vinfo ->
       let var = Lval (Var vinfo, NoOffset) in
@@ -390,15 +369,10 @@
       M.warn ~category:Analyzer "Invariant Apron: cannot convert to cil var: %a" Var.pretty v;
       raise Unsupported_Linexpr1
 
-<<<<<<< HEAD
+  (** Returned booleans indicates whether returned expressions should be negated. *)
   let cil_exp_of_linexpr1 ?scalewith (ask: Queries.ask) (e_inv: exp -> exp) (linexpr1:Linexpr1.t) =
     let flip, coeff = coeff_to_const ~scalewith (Linexpr1.get_cst linexpr1) in
     let terms = ref [flip, (coeff, coeff)] in
-=======
-  (** Returned booleans indicates whether returned expressions should be negated. *)
-  let cil_exp_of_linexpr1 ?scalewith (linexpr1:Linexpr1.t) =
-    let terms = ref [coeff_to_const ~scalewith (Linexpr1.get_cst linexpr1)] in
->>>>>>> 848713da
     let append_summand (c:Coeff.union_5) v =
       if not (Coeff.is_zero c) then
         terms := cil_exp_of_linexpr1_term ~scalewith (ask: Queries.ask) e_inv c v :: !terms
@@ -438,13 +412,8 @@
     try
       let linexpr1 = Lincons1.get_linexpr1 lincons1 in
       let common_denominator = lcm_den linexpr1 in
-<<<<<<< HEAD
       let terms = cil_exp_of_linexpr1 ~scalewith:common_denominator (ask: Queries.ask) e_inv linexpr1 in
-      let (nterms, pterms) = Tuple2.mapn (List.map snd) (List.partition fst terms) in
-=======
-      let terms = cil_exp_of_linexpr1 ~scalewith:common_denominator linexpr1 in
       let (nterms, pterms) = BatTuple.Tuple2.mapn (List.map snd) (List.partition fst terms) in (* partition terms into negative (nterms) and positive (pterms) *)
->>>>>>> 848713da
       let fold_terms terms =
         List.fold_left (fun acc (term, term_plain) ->
             match acc with
@@ -454,12 +423,8 @@
               let exp_plain' = BinOp (PlusA, exp_plain, term_plain, Cilfacade.typeOf exp') in
               Some (check_for_overflows ask e_inv exp' exp_plain')
           ) None terms
-<<<<<<< HEAD
-        |> Option.map Tuple2.second
-        |> Option.default zero
-=======
+        |> Option.map snd
         |> BatOption.default zero
->>>>>>> 848713da
       in
       let lhs = fold_terms pterms in
       let rhs = fold_terms nterms in (* negative terms are moved from Apron's lhs to our rhs, so they all become positive there *)
@@ -563,7 +528,7 @@
   let add_vars t vars = Vector.timing_wrap "add_vars" (add_vars t) vars
 
   let remove_vars t vars =
-    let t = copy t in 
+    let t = copy t in
     let env' = Environment.remove_vars t.env vars in
     dimchange2_remove t env'
 
