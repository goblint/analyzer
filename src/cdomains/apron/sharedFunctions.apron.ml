--- conflicted
+++ resolved
@@ -282,12 +282,8 @@
           expr := BinOp(MinusA,!expr,prod,longlong)
         else
           expr := BinOp(PlusA,!expr,prod,longlong)
-<<<<<<< HEAD
       | None -> M.warn ~category:Analyzer "Invariant Apron: cannot convert to cil var: %a" Var.pretty v; raise Unsupported_Linexpr1
-=======
-      | None -> M.warn ~category:Analyzer "Invariant Apron: cannot convert to cil var: %s"  (Var.to_string v); raise Unsupported_Linexpr1
-      | _ -> M.warn ~category:Analyzer "Invariant Apron: cannot convert to cil var in overflow preserving manner: %s"  (Var.to_string v); raise Unsupported_Linexpr1
->>>>>>> 4ca8df9a
+      | _ -> M.warn ~category:Analyzer "Invariant Apron: cannot convert to cil var in overflow preserving manner: %a" Var.pretty v; raise Unsupported_Linexpr1
     in
     Linexpr1.iter append_summand linexpr1;
     !expr
