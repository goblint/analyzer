--- conflicted
+++ resolved
@@ -1,13 +1,8 @@
 (** Relational value domain utilities. *)
 open GoblintCil
 open Batteries
-<<<<<<< HEAD
+
 open GobApron
-module M = Messages
-
-=======
-open Apron
->>>>>>> 2e9284d4
 
 module M = Messages
 
@@ -97,9 +92,9 @@
       let (type_min, type_max) = IntDomain.Size.range ik in
       let texpr1 = Texpr1.of_expr env expr in
       match Bounds.bound_texpr d texpr1 with
-      | Some min, Some max when BI.compare type_min min <= 0 && BI.compare max type_max <= 0 -> ()
+      | Some min, Some max when Z.compare type_min min <= 0 && Z.compare max type_max <= 0 -> ()
       | min_opt, max_opt ->
-        if M.tracing then M.trace "apron" "may overflow: %a (%a, %a)\n" CilType.Exp.pretty exp (Pretty.docOpt (IntDomain.BigInt.pretty ())) min_opt (Pretty.docOpt (IntDomain.BigInt.pretty ())) max_opt;
+        if M.tracing then M.trace "apron" "may overflow: %a (%a, %a)\n" CilType.Exp.pretty exp (Pretty.docOpt (IntOps.BigIntOps.pretty ())) min_opt (Pretty.docOpt (IntOps.BigIntOps.pretty ())) max_opt;
         raise (Unsupported_CilExp Overflow)
     )
 
@@ -160,20 +155,7 @@
               end
             | _ ->
               raise (Unsupported_CilExp Exp_not_supported)
-<<<<<<< HEAD
           in overflow_handling_apron no_ov ik env expr d exp;
-=======
-          in
-          if not no_ov then (
-            let (type_min, type_max) = IntDomain.Size.range ik in
-            let texpr1 = Texpr1.of_expr env expr in
-            match Bounds.bound_texpr d texpr1 with
-            | Some min, Some max when Z.compare type_min min <= 0 && Z.compare max type_max <= 0 -> ()
-            | min_opt, max_opt ->
-              if M.tracing then M.trace "apron" "may overflow: %a (%a, %a)\n" CilType.Exp.pretty exp (Pretty.docOpt (IntOps.BigIntOps.pretty ())) min_opt (Pretty.docOpt (IntOps.BigIntOps.pretty ())) max_opt;
-              raise (Unsupported_CilExp Overflow)
-          );
->>>>>>> 2e9284d4
           expr
         | exception (Cilfacade.TypeOfError _ as e)
         | exception (Invalid_argument _ as e) ->
