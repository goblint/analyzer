(** OCaml implementation of the affine equalities domain.

    @see <https://doi.org/10.1007/BF00268497> Karr, M. Affine relationships among variables of a program. *)

(** There are two versions of the AffineEqualityDomain.
    This version here is based on side effects, thus it uses Matrix and Vector functions marked with "_with" which use side effects.
    Abstract states in the newly added domain are represented by structs containing a matrix and an apron environment.
    Matrices are modeled as proposed by Karr: Each variable is assigned to a column and each row represents a linear affine relationship that must hold at the corresponding program point.
    The apron environment is hereby used to organize the order of columns and variables. *)

open GoblintCil
open Pretty
module M = Messages
open GobApron

<<<<<<< HEAD
open VectorFunctor
open MatrixFunctor
=======
open ConvenienceOps
open ArrayVector
open ArrayMatrix
>>>>>>> 8daa4de4

open Batteries

module Mpqf = SharedFunctions.Mpqf

module AffineEqualityMatrix (Vec: ArrayVectorFunctor) (Mx: ArrayMatrixFunctor) =
struct
  include Mx(Mpqf) (Vec)
  let dim_add (ch: Apron.Dim.change) m =
    Array.modifyi (+) ch.dim;
    add_empty_columns m ch.dim

  let dim_add ch m = timing_wrap "dim add" (dim_add ch) m


  let dim_remove (ch: Apron.Dim.change) m ~del =
    if Array.length ch.dim = 0 || is_empty m then
      m
    else (
      Array.modifyi (+) ch.dim;
      let m' = if not del then let m = copy m in Array.fold_left (fun y x -> reduce_col_with y x; y) m ch.dim else m in
      remove_zero_rows @@ del_cols m' ch.dim)

  let dim_remove ch m ~del = timing_wrap "dim remove" (fun del -> dim_remove ch m ~del:del) del
end

(** It defines the type t of the affine equality domain (a struct that contains an optional matrix and an apron environment) and provides the functions needed for handling variables (which are defined by RelationDomain.D2) such as add_vars remove_vars.
    Furthermore, it provides the function get_coeff_vec that parses an apron expression into a vector of coefficients if the apron expression has an affine form. *)
module VarManagement (Vec: ArrayVectorFunctor) (Mx: ArrayMatrixFunctor)=
struct
  module Vector = Vec (Mpqf)
  module Matrix = AffineEqualityMatrix (Vec) (Mx)

  let dim_add = Matrix.dim_add

  include SharedFunctions.VarManagementOps(AffineEqualityMatrix (Vec) (Mx))
  include RatOps.ConvenienceOps(Mpqf)

  (** Get the constant from the vector if it is a constant *)
  let to_constant_opt v = match Vector.findi ((<>:) Mpqf.zero) v with
    | exception Not_found -> Some Mpqf.zero
    | i when Vector.compare_length_with v (i + 1) = 0 -> Some (Vector.nth v i)
    | _ -> None

  let get_coeff_vec (t: t) texp =
    (*Parses a Texpr to obtain a coefficient + const (last entry) vector to repr. an affine relation.
      Returns None if the expression is not affine*)
    let open Apron.Texpr1 in
    let exception NotLinear in
    let zero_vec = Vector.zero_vec @@ Environment.size t.env + 1 in
    let neg v = Vector.map_with Mpqf.neg v; v in
    let is_const_vec v = Vector.compare_length_with (Vector.filteri (fun i x -> (*Inefficient*)
        Vector.compare_length_with v (i + 1) > 0 && x <>: Mpqf.zero) v) 1 = 0
    in
    let rec convert_texpr = function
      (*If x is a constant, replace it with its const. val. immediately*)
      | Cst x ->
        let of_union = function
          | Coeff.Interval _ -> failwith "Not a constant"
          | Scalar Float x -> Mpqf.of_float x
          | Scalar Mpqf x -> x
          | Scalar Mpfrf x -> Mpfr.to_mpq x
        in
        Vector.set_nth zero_vec ((Vector.length zero_vec) - 1) (of_union x)
      | Var x ->
        let zero_vec_cp = Vector.copy zero_vec in
        let entry_only v = Vector.set_nth_with v (Environment.dim_of_var t.env x) Mpqf.one; v in
        begin match t.d with
          | Some m ->
            let row = Matrix.find_opt (fun r -> Vector.nth r (Environment.dim_of_var t.env x) =: Mpqf.one) m in
            begin match row with
              | Some v when is_const_vec v ->
                Vector.set_nth_with zero_vec_cp ((Vector.length zero_vec) - 1) (Vector.nth v (Vector.length v - 1)); zero_vec_cp
              | _ -> entry_only zero_vec_cp
            end
          | None -> entry_only zero_vec_cp end
      | Unop (Neg, e, _, _) -> neg @@ convert_texpr e
      | Unop (Cast, e, _, _) -> convert_texpr e (*Ignore since casts in apron are used for floating point nums and rounding in contrast to CIL casts*)
      | Unop (Sqrt, e, _, _) -> raise NotLinear
      | Binop (Add, e1, e2, _, _) ->
        let v1 = convert_texpr e1 in
        let v2 = convert_texpr e2 in
        Vector.map2_with (+:) v1 v2; v1
      | Binop (Sub, e1, e2, _, _) ->
        let v1 = convert_texpr e1 in
        let v2 = convert_texpr e2 in
        Vector.map2_with (+:) v1 (neg @@ v2); v1
      | Binop (Mul, e1, e2, _, _) ->
        let v1 = convert_texpr e1 in
        let v2 = convert_texpr e2 in
        begin match to_constant_opt v1, to_constant_opt v2 with
          | _, Some c -> Vector.apply_with_c_with ( *:) c v1; v1
          | Some c, _ -> Vector.apply_with_c_with ( *:) c v2; v2
          | _, _ -> raise NotLinear
        end
      | Binop _ -> raise NotLinear
    in
    try
      Some (convert_texpr texp)
    with NotLinear -> None

  let get_coeff_vec t texp = timing_wrap "coeff_vec" (get_coeff_vec t) texp
end

(** As it is specifically used for the new affine equality domain, it can only provide bounds if the expression contains known constants only and in that case, min and max are the same. *)
module ExpressionBounds (Vc: ArrayVectorFunctor) (Mx: ArrayMatrixFunctor): (SharedFunctions.ConvBounds with type t = VarManagement(Vc) (Mx).t) =
struct
  include VarManagement (Vc) (Mx)

  let bound_texpr t texpr =
    let texpr = Texpr1.to_expr texpr in
    match Option.bind (get_coeff_vec t texpr) to_constant_opt with
    | Some c when Mpqf.get_den c = Z.one ->
      let int_val = Mpqf.get_num c in
      Some int_val, Some int_val
    | _ -> None, None


  let bound_texpr d texpr1 =
    let res = bound_texpr d texpr1 in
    (if M.tracing then
       match res with
       | Some min, Some max -> M.tracel "bounds" "min: %a max: %a" GobZ.pretty min GobZ.pretty max
       | _ -> ()
    );
    res


  let bound_texpr d texpr1 = timing_wrap "bounds calculation" (bound_texpr d) texpr1
end

module D(Vc: ArrayVectorFunctor) (Mx: ArrayMatrixFunctor) =
struct
  include Printable.Std
  include RatOps.ConvenienceOps (Mpqf)
  include VarManagement (Vc) (Mx)

  module Bounds = ExpressionBounds (Vc) (Mx)
  module V = RelationDomain.V
  module Arg = struct
    let allow_global = true
  end
  module Convert = SharedFunctions.Convert (V) (Bounds) (Arg) (SharedFunctions.Tracked)


  type var = V.t

  let show t =
    let conv_to_ints row =
      let row = Array.copy @@ Vector.to_array row in
      let mpqf_of_z x = Mpqf.of_mpz @@ Z_mlgmpidl.mpzf_of_z x in
      let lcm = mpqf_of_z @@ Array.fold_left (fun x y -> Z.lcm x (Mpqf.get_den y)) Z.one row in
      Array.modify (( *:) lcm) row;
      let int_arr = Array.map Mpqf.get_num row in
      let div = Array.fold_left Z.gcd int_arr.(0) int_arr in
      Array.modify (fun x -> Z.div x div) int_arr;
      int_arr
    in
    let vec_to_constraint arr env =
      let vars, _ = Environment.vars env in
      let dim_to_str var =
        let coeff =  arr.(Environment.dim_of_var env var) in
        if Z.equal coeff Z.zero then
          ""
        else
          let coeff_str =
            if Z.equal coeff Z.one then "+"
            else if Z.equal coeff Z.minus_one then "-"
            else if Z.lt coeff Z.minus_one then Z.to_string coeff
            else Format.asprintf "+%s" (Z.to_string coeff)
          in
          coeff_str ^ Var.show var
      in
      let const_to_str vl =
        if Z.equal vl Z.zero then
          ""
        else
          let negated = Z.neg vl in
          if Z.gt negated Z.zero then "+" ^ Z.to_string negated
          else Z.to_string negated
      in
      let res = (String.concat "" @@ Array.to_list @@ Array.map dim_to_str vars)
                ^ (const_to_str arr.(Array.length arr - 1)) ^ "=0" in
      if Stdlib.String.starts_with res ~prefix:"+" then
        Str.string_after res 1
      else
        res
    in
    match t.d with
    | None -> "Bottom Env"
    | Some m when Matrix.is_empty m -> "⊤"
    | Some m ->
      let constraint_list = List.init (Matrix.num_rows m) (fun i -> vec_to_constraint (conv_to_ints @@ Matrix.get_row m i) t.env) in
      "[|"^ (String.concat "; " constraint_list) ^"|]"

  let pretty () (x:t) = text (show x)
  let printXml f x = BatPrintf.fprintf f "<value>\n<map>\n<key>\nmatrix\n</key>\n<value>\n%s</value>\n<key>\nenv\n</key>\n<value>\n%a</value>\n</map>\n</value>\n" (XmlUtil.escape (show x)) Environment.printXml x.env
  let eval_interval ask = Bounds.bound_texpr

  let name () = "affeq"

  let to_yojson _ = failwith "ToDo Implement in future"


  let is_bot t = equal t (bot ())

  let bot_env = {d = None; env = Environment.make [||] [||]}

  let is_bot_env t = t.d = None

  let top () = {d = Some (Matrix.empty ()); env = Environment.make [||] [||]}

  let is_top t = Environment.equal empty_env t.env && GobOption.exists Matrix.is_empty t.d

  let is_top_env t = (not @@ Environment.equal empty_env t.env) && GobOption.exists Matrix.is_empty t.d

  let meet t1 t2 =
    let sup_env = Environment.lce t1.env t2.env in

    let t1, t2 = change_d t1 sup_env ~add:true ~del:false, change_d t2 sup_env ~add:true ~del:false in
    if is_bot t1 || is_bot t2 then
      bot ()
    else
      (* TODO: Why can I be sure that m1 && m2 are all Some here?
         Answer: because is_bot checks if t1.d is None and we checked is_bot before. *)
      let m1, m2 = Option.get t1.d, Option.get t2.d in
      if is_top_env t1 then
        {d = Some (dim_add (Environment.dimchange t2.env sup_env) m2); env = sup_env}
      else if is_top_env t2 then
        {d = Some (dim_add (Environment.dimchange t1.env sup_env) m1); env = sup_env}
      else
        let rref_matr = Matrix.rref_matrix_with (Matrix.copy m1) (Matrix.copy m2) in
        if Option.is_none rref_matr then
          bot ()
        else
          {d = rref_matr; env = sup_env}


  let meet t1 t2 =
    let res = meet t1 t2 in
    if M.tracing then M.tracel "meet" "meet a: %s b: %s -> %s " (show t1) (show t2) (show res) ;
    res

  let meet t1 t2 = timing_wrap "meet" (meet t1) t2

  let leq t1 t2 =
    let env_comp = Environment.cmp t1.env t2.env in (* Apron's Environment.cmp has defined return values. *)
    if env_comp = -2 || env_comp > 0 then
      (* -2:  environments are not compatible (a variable has different types in the 2 environements *)
      (* -1: if env1 is a subset of env2,  (OK)  *)
      (*  0:  if equality,  (OK) *)
      (* +1: if env1 is a superset of env2, and +2 otherwise (the lce exists and is a strict superset of both) *)
      false
    else if is_bot t1 || is_top_env t2 then
      true
    else if is_bot t2 || is_top_env t1 then
      false
    else
      let m1, m2 = Option.get t1.d, Option.get t2.d in
      let m1' = if env_comp = 0 then m1 else dim_add (Environment.dimchange t1.env t2.env) m1 in
      Matrix.is_covered_by m2 m1'

  let leq a b = timing_wrap "leq" (leq a) b

  let leq t1 t2 =
    let res = leq t1 t2 in
    if M.tracing then M.tracel "leq" "leq a: %s b: %s -> %b " (show t1) (show t2) res ;
    res

  let join a b =
    let rec lin_disjunc r s a b =
      if s >= Matrix.num_cols a then a else
        let case_two a r col_b =
          let a_r = Matrix.get_row a r in
          Matrix.map2i_with (fun i x y -> if i < r then
                                Vector.map2_with (fun u j -> u +: y *: j) x a_r; x) a col_b;
          Matrix.remove_row a r
        in
        let case_three a b col_a col_b max =
          let col_a, col_b = Vector.copy col_a, Vector.copy col_b in
          let col_a, col_b = Vector.keep_vals col_a max, Vector.keep_vals col_b max in
          if Vector.equal col_a col_b then
            (a, b, max)
          else
            (
              Vector.rev_with col_a;
              Vector.rev_with col_b;
              let i = Vector.find2i (<>:) col_a col_b in
              let (x, y) = Vector.nth col_a i, Vector.nth col_b i in
              let r, diff = Vector.length col_a - (i + 1), x -: y  in
              let a_r, b_r = Matrix.get_row a r, Matrix.get_row b r in
              Vector.map2_with (-:) col_a col_b;
              Vector.rev_with col_a;
              let multiply_by_t m t =
                Matrix.map2i_with (fun i' x c -> if i' <= max then (let beta = c /: diff in
                                                                    Vector.map2_with (fun u j -> u -: (beta *: j)) x t); x) m col_a;
                m
              in
              Matrix.remove_row (multiply_by_t a a_r) r, Matrix.remove_row (multiply_by_t b b_r) r, (max - 1)
            )
        in
        let col_a, col_b = Matrix.get_col a s, Matrix.get_col b s in
        let nth_zero v i =  match Vector.nth v i with
          | exception Invalid_argument _ -> Mpqf.zero
          | x -> x
        in
        let a_rs, b_rs = nth_zero col_a r, nth_zero col_b r in
        if not (Z.equal (Mpqf.get_den a_rs) Z.one) || not (Z.equal (Mpqf.get_den b_rs) Z.one) then failwith "Matrix not in rref form" else
          begin match Int.of_float @@ Mpqf.to_float @@ a_rs, Int.of_float @@ Mpqf.to_float @@ b_rs with (* TODO: is it safe to go through floats? *)
            | 1, 1 -> lin_disjunc (r + 1) (s + 1) a b
            | 1, 0 -> lin_disjunc r (s + 1) (case_two a r col_b) b
            | 0, 1 -> lin_disjunc r (s + 1) a (case_two b r col_a)
            | 0, 0 ->  let new_a, new_b, new_r = case_three a b col_a col_b r in
              lin_disjunc new_r (s + 1) new_a new_b
            | _      -> failwith "Matrix not in rref form" end
    in
    if is_bot a then
      b
    else if is_bot b then
      a
    else
      match Option.get a.d, Option.get b.d with
      | x, y when is_top_env a || is_top_env b -> {d = Some (Matrix.empty ()); env = Environment.lce a.env b.env}
      | x, y when (Environment.cmp a.env b.env <> 0) ->
        let sup_env = Environment.lce a.env b.env in
        let mod_x = dim_add (Environment.dimchange a.env sup_env) x in
        let mod_y = dim_add (Environment.dimchange b.env sup_env) y in
        {d = Some (lin_disjunc 0 0 (Matrix.copy mod_x) (Matrix.copy mod_y)); env = sup_env}
      | x, y when Matrix.equal x y -> {d = Some x; env = a.env}
      | x, y  -> {d = Some(lin_disjunc 0 0 (Matrix.copy x) (Matrix.copy y)); env = a.env}

  let join a b = timing_wrap "join" (join a) b

  let join a b =
    let res = join a b in
    if M.tracing then M.tracel "join" "join a: %s b: %s -> %s " (show a) (show b) (show res) ;
    res

  let widen a b =
    if Environment.equal a.env b.env then
      join a b
    else
      b

  let narrow a b = a

  let pretty_diff () (x, y) =
    dprintf "%s: %a not leq %a" (name ()) pretty x pretty y

  let remove_rels_with_var x var env inplace =
    let j0 = Environment.dim_of_var env var in
    if inplace then
      (Matrix.reduce_col_with x j0; x)
    else
      Matrix.reduce_col x j0

  let remove_rels_with_var x var env inplace = timing_wrap "remove_rels_with_var" (remove_rels_with_var x var env) inplace

  let forget_vars t vars =
    if is_bot t || is_top_env t || vars = [] then
      t
    else
      let m = Option.get t.d in
      let rem_from m = List.fold_left (fun m' x -> remove_rels_with_var m' x t.env true) m vars in
      {d = Some (Matrix.remove_zero_rows @@ rem_from (Matrix.copy m)); env = t.env}

  let forget_vars t vars =
    let res = forget_vars t vars in
    if M.tracing then M.tracel "ops" "forget_vars %s -> %s" (show t) (show res);
    res

  let forget_vars t vars = timing_wrap "forget_vars" (forget_vars t) vars

  let assign_texpr (t: VarManagement(Vc)(Mx).t) var texp =
    let assign_invertible_rels x var b env =
      let j0 = Environment.dim_of_var env var in
      let a_j0 = Matrix.get_col x j0  in (*Corresponds to Axj0*)
      let b0 = Vector.nth b j0 in
      Vector.apply_with_c_with (/:) b0 a_j0; (*Corresponds to Axj0/Bj0*)
      let recalc_entries m rd_a = Matrix.map2_with (fun x y -> Vector.map2i_with (fun j z d ->
          if j = j0 then y
          else if Vector.compare_length_with b (j + 1) > 0 then z -: y *: d
          else z +: y *: d) x b; x) m rd_a
      in
      recalc_entries x a_j0;
      if Matrix.normalize_with x then {d = Some x; env = env} else bot ()
    in
    let assign_invertible_rels x var b env = timing_wrap "assign_invertible" (assign_invertible_rels x var b) env in
    let assign_uninvertible_rel x var b env =
      let b_length = Vector.length b in
      Vector.mapi_with (fun i z -> if i < b_length - 1 then Mpqf.neg z else z) b;
      Vector.set_nth_with b (Environment.dim_of_var env var) Mpqf.one;
      let opt_m = Matrix.rref_vec_with x b in
      if Option.is_none opt_m then bot () else
        {d = opt_m; env = env}
    in
    (* let assign_uninvertible_rel x var b env = timing_wrap "assign_uninvertible" (assign_uninvertible_rel x var b) env in *)
    let is_invertible v = Vector.nth v @@ Environment.dim_of_var t.env var <>: Mpqf.zero
    in let affineEq_vec = get_coeff_vec t texp
    in if is_bot t then t else let m = Option.get t.d in
      match affineEq_vec with
      | Some v when is_top_env t -> if is_invertible v then t else assign_uninvertible_rel m var v t.env
      | Some v -> if is_invertible v then let t' = assign_invertible_rels (Matrix.copy m) var v t.env in {d = t'.d; env = t'.env}
        else let new_m = Matrix.remove_zero_rows @@ remove_rels_with_var m var t.env false
          in assign_uninvertible_rel new_m var v t.env
      | None -> {d = Some (Matrix.remove_zero_rows @@ remove_rels_with_var m var t.env false); env = t.env}

  let assign_texpr t var texp = timing_wrap "assign_texpr" (assign_texpr t var) texp

  let assign_exp ask (t: VarManagement(Vc)(Mx).t) var exp (no_ov: bool Lazy.t) =
    let t = if not @@ Environment.mem_var t.env var then add_vars t [var] else t in
    (* TODO: Do we need to do a constant folding here? It happens for texpr1_of_cil_exp *)
    match Convert.texpr1_expr_of_cil_exp ask t t.env exp no_ov with
    | exp -> assign_texpr t var exp
    | exception Convert.Unsupported_CilExp _ ->
      if is_bot t then t else forget_vars t [var]

  let assign_exp ask t var exp no_ov =
    let res = assign_exp ask t var exp no_ov in
    if M.tracing then M.tracel "ops" "assign_exp t:\n %s \n var: %a \n exp: %a\n no_ov: %b -> \n %s"
        (show t) Var.pretty var d_exp exp (Lazy.force no_ov) (show res);
    res

  let assign_var (t: VarManagement(Vc)(Mx).t) v v' =
    let t = add_vars t [v; v'] in
    let texpr1 = Texpr1.of_expr (t.env) (Var v') in
    assign_texpr t v (Apron.Texpr1.to_expr texpr1)

  let assign_var t v v' =
    let res = assign_var t v v' in
    if M.tracing then M.tracel "ops" "assign_var t:\n %s \n v: %a \n v': %a\n -> %s" (show t) Var.pretty v Var.pretty v' (show res);
    res

  let assign_var_parallel t vv's =
    let assigned_vars = List.map fst vv's in
    let t = add_vars t assigned_vars in
    let primed_vars = List.init (List.length assigned_vars) (fun i -> Var.of_string (Int.to_string i  ^"'")) in (* TODO: we use primed vars in analysis, conflict? *)
    let t_primed = add_vars t primed_vars in
    let multi_t = List.fold_left2 (fun t' v_prime (_,v') -> assign_var t' v_prime v') t_primed primed_vars vv's in
    match multi_t.d with
    | Some m when not @@ is_top_env multi_t ->
      let replace_col m x y =
        let dim_x, dim_y = Environment.dim_of_var multi_t.env x, Environment.dim_of_var multi_t.env y in
        let col_x = Matrix.get_col m dim_x in
        Matrix.set_col_with m col_x dim_y
      in
      let m_cp = Matrix.copy m in
      let switched_m = List.fold_left2 replace_col m_cp primed_vars assigned_vars in
      let res = drop_vars {d = Some switched_m; env = multi_t.env} primed_vars ~del:true in
      let x = Option.get res.d in
      if Matrix.normalize_with x then
        {d = Some x; env = res.env}
      else
        bot ()
    | _ -> t

  let assign_var_parallel t vv's =
    let res = assign_var_parallel t vv's in
    if M.tracing then M.tracel "ops" "assign_var parallel: %s -> %s " (show t) (show res);
    res

  let assign_var_parallel t vv's = timing_wrap "var_parallel" (assign_var_parallel t) vv's

  let assign_var_parallel_with t vv's =
    let t' = assign_var_parallel t vv's in
    t.d <- t'.d;
    t.env <- t'.env

  let assign_var_parallel_with t vv's =
    if M.tracing then M.tracel "var_parallel" "assign_var parallel'";
    assign_var_parallel_with t vv's

  let assign_var_parallel' t vs1 vs2 =
    let vv's = List.combine vs1 vs2 in
    assign_var_parallel t vv's

  let assign_var_parallel' t vv's =
    let res = assign_var_parallel' t vv's in
    if M.tracing then M.tracel "ops" "assign_var parallel'";
    res

  let substitute_exp ask t var exp no_ov =
    let t = if not @@ Environment.mem_var t.env var then add_vars t [var] else t in
    let res = assign_exp ask t var exp no_ov in
    forget_vars res [var]

  let substitute_exp ask t var exp no_ov =
    let res = substitute_exp ask t var exp no_ov in
    if M.tracing then M.tracel "ops" "Substitute_expr t: \n %s \n var: %a \n exp: %a \n -> \n %s" (show t) Var.pretty var d_exp exp (show res);
    res

  let substitute_exp ask t var exp no_ov = timing_wrap "substitution" (substitute_exp ask t var exp) no_ov

  (** Assert a constraint expression.

      The overflow is completely handled by the flag "no_ov",
      which is set in relationAnalysis.ml via the function no_overflow.
      In case of a potential overflow, "no_ov" is set to false
      and Convert.tcons1_of_cil_exp will raise the exception Unsupported_CilExp Overflow *)

  let meet_tcons ask t tcons expr =
    let check_const cmp c = if cmp c Mpqf.zero then bot_env else t in
    let meet_vec e =
      (* Flip the sign of the const. val in coeff vec *)
      let coeff = Vector.nth e (Vector.length e - 1) in
      Vector.set_nth_with e (Vector.length e - 1) (Mpqf.neg coeff);
      if is_bot t then
        bot ()
      else
        let opt_m = Matrix.rref_vec_with (Matrix.copy @@ Option.get t.d) e in
        if Option.is_none opt_m then bot () else {d = opt_m; env = t.env}

    in
    match get_coeff_vec t (Texpr1.to_expr @@ Tcons1.get_texpr1 tcons) with
    | Some v ->
      begin match to_constant_opt v, Tcons1.get_typ tcons with
        | Some c, DISEQ -> check_const (=:) c
        | Some c, SUP -> check_const (<=:) c
        | Some c, EQ -> check_const (<>:) c
        | Some c, SUPEQ -> check_const (<:) c
        | None, DISEQ
        | None, SUP ->
          if equal (meet_vec v) t then
            bot_env
          else
            t
        | None, EQ ->
          let res = meet_vec v in
          if is_bot res then
            bot_env
          else
            res
        | _ -> t
      end
    | None -> t

  let meet_tcons t tcons expr = timing_wrap "meet_tcons" (meet_tcons t tcons) expr

  let unify a b =
    meet a b

  let unify a b =
    let res = unify a b  in
    if M.tracing then M.tracel "ops" "unify: %s %s -> %s" (show a) (show b) (show res);
    res

  let assert_constraint ask d e negate no_ov =
    if M.tracing then M.tracel "assert_constraint" "assert_constraint with expr: %a %b" d_exp e (Lazy.force no_ov);
    match Convert.tcons1_of_cil_exp ask d d.env e negate no_ov with
    | tcons1 -> meet_tcons ask d tcons1 e
    | exception Convert.Unsupported_CilExp _ -> d

  let assert_constraint ask d e negate no_ov = timing_wrap "assert_constraint" (assert_constraint ask d e negate) no_ov

  let relift t = t

  let invariant t =
    let invariant m =
      let one_constraint i =
        let row = Matrix.get_row m i in
        let coeff_vars = List.map (fun x ->  Coeff.s_of_mpqf @@ Vector.nth row (Environment.dim_of_var t.env x), x) (vars t) in
        let cst = Coeff.s_of_mpqf @@ Vector.nth row (Vector.length row - 1) in
        let e1 = Linexpr1.make t.env in
        Linexpr1.set_list e1 coeff_vars (Some cst);
        Lincons1.make e1 EQ
      in
      List.init (Matrix.num_rows m) one_constraint
    in
    BatOption.map_default invariant [] t.d

  let cil_exp_of_lincons1 = Convert.cil_exp_of_lincons1

  let env t = t.env

  type marshal = t

  let marshal t = t

  let unmarshal t = t
end

module D2(Vc: ArrayVectorFunctor) (Mx: ArrayMatrixFunctor): RelationDomain.RD with type var = Var.t =
struct
  module D =  D (Vc) (Mx)
  module ConvArg = struct
    let allow_global = false
  end
  include SharedFunctions.AssertionModule (D.V) (D) (ConvArg)
  include D
end<|MERGE_RESOLUTION|>--- conflicted
+++ resolved
@@ -13,14 +13,8 @@
 module M = Messages
 open GobApron
 
-<<<<<<< HEAD
-open VectorFunctor
-open MatrixFunctor
-=======
-open ConvenienceOps
 open ArrayVector
 open ArrayMatrix
->>>>>>> 8daa4de4
 
 open Batteries
 
