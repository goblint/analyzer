open Prelude
open GoblintCil
open Pretty
(* A binding to a selection of Apron-Domains *)
open Apron
open RelationDomain
open SharedFunctions


module BI = IntOps.BigIntOps

module M = Messages

(** Resources for working with Apron:
    - OCaml API docs: https://antoinemine.github.io/Apron/doc/api/ocaml/index.html
    - C API docs (better function descriptions): https://antoinemine.github.io/Apron/doc/api/c/index.html
    - CEA 2007 slides (overview, mathematical descriptions): https://antoinemine.github.io/Apron/doc/papers/expose_CEA_2007.pdf
    - C API docs PDF (alternative mathematical descriptions): https://antoinemine.github.io/Apron/doc/api/c/apron.pdf
    - heterogeneous environments: https://link.springer.com/chapter/10.1007%2F978-3-030-17184-1_26 (Section 4.1) *)

let widening_thresholds_apron = ResettableLazy.from_fun (fun () ->
<<<<<<< HEAD
    let t = WideningThresholds.thresholds_incl_mul2 () in
=======
    let t = if GobConfig.get_string "ana.apron.threshold_widening_constants" = "comparisons" then WideningThresholds.octagon_thresholds () else WideningThresholds.thresholds_incl_mul2 () in
>>>>>>> 5d5089f6
    let r = List.map (fun x -> Apron.Scalar.of_mpqf @@ Mpqf.of_mpz @@ Z_mlgmpidl.mpz_of_z x) t in
    Array.of_list r
  )

let reset_lazy () =
  ResettableLazy.reset widening_thresholds_apron

module Var = SharedFunctions.Var
module V = RelationDomain.V(Var)

<<<<<<< HEAD
=======
  let make_var ?name metadata =
    let name = Option.default_delayed (fun () -> VM.var_name metadata) name in
    let var = Var.of_string name in
    VH.replace vh var metadata;
    var

  let find_metadata var =
    VH.find_option vh var
end

module VM =
struct
  type t =
    | Local of varinfo (** Var for function local variable (or formal argument). *)
    | Arg of varinfo (** Var for function formal argument entry value. *)
    | Return (** Var for function return value. *)
    | Global of varinfo

  let var_name = function
    | Local x ->
      (* Used to distinguish locals of different functions that share the same name, not needed for base, as we use varinfos directly there *)
      x.vname ^ "#" ^ string_of_int x.vid
    | Arg x -> x.vname ^ "#" ^ string_of_int x.vid ^ "#arg"
    | Return -> "#ret"
    | Global g -> g.vname
end

module V =
struct
  include VarMetadataTbl (VM)
  open VM

  let local x = make_var (Local x)
  let arg x = make_var (Arg x)
  let return = make_var Return
  let global g = make_var (Global g)

  let to_cil_varinfo v =
    match find_metadata v with
    | Some (Global v | Local v | Arg v) -> Some v
    | _ -> None
end
>>>>>>> 5d5089f6

module type Manager =
sig
  type mt
  type t = mt Apron.Manager.t
  val mgr : mt Apron.Manager.t
  val name : unit -> string
end

(** Manager for the Oct domain, i.e. an octagon domain.
    For Documentation for the domain see: https://antoinemine.github.io/Apron/doc/api/ocaml/Oct.html *)
module OctagonManager =
struct
  type mt = Oct.t

  (* Type of the manager *)
  type t = mt Manager.t

  (* Create the manager *)
  let mgr =  Oct.manager_alloc ()
  let name () = "Octagon"
end

(** Manager for the Polka domain, i.e. a polyhedra domain.
    For Documentation for the domain see: https://antoinemine.github.io/Apron/doc/api/ocaml/Polka.html *)
module PolyhedraManager =
struct
  (** We chose a the loose polyhedra here, i.e. with polyhedra with no strict inequalities *)
  type mt = Polka.loose Polka.t
  type t = mt Manager.t
  (* Create manager that fits to loose polyhedra *)
  let mgr = Polka.manager_alloc_loose ()
  let name () = "Polyhedra"
end

(** Another manager for the Polka domain but specifically for affine equalities.
    For Documentation for the domain see: https://antoinemine.github.io/Apron/doc/api/ocaml/Polka.html *)
module AffEqManager =
struct
  (** Affine equalities in apron used for comparison with our own implementation *)
  type mt = Polka.equalities Polka.t
  type t = mt Manager.t
  let mgr = Polka.manager_alloc_equalities ()
  let name () = "ApronAffEq"
end

(** Manager for the Box domain, i.e. an interval domain.
    For Documentation for the domain see: https://antoinemine.github.io/Apron/doc/api/ocaml/Box.html*)
module IntervalManager =
struct
  type mt = Box.t
  type t = mt Manager.t
  let mgr = Box.manager_alloc ()
  let name () = "Interval"
end

let manager =
  lazy (
    let options =
      ["octagon", (module OctagonManager: Manager);
       "interval", (module IntervalManager: Manager);
       "polyhedra", (module PolyhedraManager: Manager);
       "affeq", (module AffEqManager: Manager)]
    in
    let domain = (GobConfig.get_string "ana.apron.domain") in
    match List.assoc_opt domain options with
    | Some man -> man
    | None -> failwith @@ "Apron domain " ^ domain ^ " is not supported. Please check the ana.apron.domain setting."
  )

let get_manager (): (module Manager) =
  Lazy.force manager

(* Generic operations on abstract values at level 1 of interface, there is also Abstract0 *)
module A = Abstract1

<<<<<<< HEAD
=======
let int_of_scalar ?round (scalar: Scalar.t) =
  if Scalar.is_infty scalar <> 0 then (* infinity means unbounded *)
    None
  else
    let open GobOption.Syntax in
    match scalar with
    | Float f -> (* octD, boxD *)
      (* bound_texpr on bottom also gives Float even with MPQ *)
      let+ f = match round with
        | Some `Floor -> Some (Float.floor f)
        | Some `Ceil -> Some (Float.ceil f)
        | None when Stdlib.Float.is_integer f-> Some f
        | None -> None
      in
      BI.of_bigint (Z.of_float f)
    | Mpqf scalar -> (* octMPQ, boxMPQ, polkaMPQ *)
      let n = Mpqf.get_num scalar in
      let d = Mpqf.get_den scalar in
      let+ z =
        if Mpzf.cmp_int d 1 = 0 then (* exact integer (denominator 1) *)
          Some n
        else
          begin match round with
            | Some `Floor -> Some (Mpzf.fdiv_q n d) (* floor division *)
            | Some `Ceil -> Some (Mpzf.cdiv_q n d) (* ceiling division *)
            | None -> None
          end
      in
      Z_mlgmpidl.z_of_mpzf z
    | _ ->
      failwith ("int_of_scalar: unsupported: " ^ Scalar.to_string scalar)

>>>>>>> 5d5089f6
module Bounds (Man: Manager) =
struct
  type t = Man.mt A.t

  let bound_texpr d texpr1 =
    let bounds = A.bound_texpr Man.mgr d texpr1 in
    let min = SharedFunctions.int_of_scalar ~round:`Ceil bounds.inf in
    let max = SharedFunctions.int_of_scalar ~round:`Floor bounds.sup in
    (min, max)
end

<<<<<<< HEAD
=======
module type ConvertArg =
sig
  val allow_global: bool
end

type unsupported_cilExp =
  | Var_not_found of CilType.Varinfo.t (** Variable not found in Apron environment. *)
  | Cast_not_injective of CilType.Typ.t (** Cast is not injective, i.e. may under-/overflow. *)
  | Exp_not_supported (** Expression constructor not supported. *)
  | Overflow (** May overflow according to Apron bounds. *)
  | Exp_typeOf of exn [@printer fun ppf e -> Format.pp_print_string ppf (Printexc.to_string e)] (** Expression type could not be determined. *)
  | BinOp_not_supported (** BinOp constructor not supported. *)
[@@deriving show { with_path = false }]

(** Conversion from CIL expressions to Apron. *)
module ApronOfCil (Arg: ConvertArg) (Tracked: Tracked) (Man: Manager) =
struct
  open Texpr1
  open Tcons1
  module Bounds = Bounds(Man)

  exception Unsupported_CilExp of unsupported_cilExp

  let () = Printexc.register_printer (function
      | Unsupported_CilExp reason -> Some (show_unsupported_cilExp reason)
      | _ -> None (* for other exception *)
    )

  let texpr1_expr_of_cil_exp d env =
    (* recurse without env argument *)
    let rec texpr1_expr_of_cil_exp = function
      | Lval (Var v, NoOffset) when Tracked.varinfo_tracked v ->
        if not v.vglob || Arg.allow_global then
          let var =
            if v.vglob then
              V.global v
            else
              V.local v
          in
          if Environment.mem_var env var then
            Var var
          else
            raise (Unsupported_CilExp (Var_not_found v))
        else
          failwith "texpr1_expr_of_cil_exp: globals must be replaced with temporary locals"
      | Const (CInt (i, _, _)) ->
        Cst (Coeff.s_of_mpqf (Mpqf.of_mpz (Z_mlgmpidl.mpz_of_z i)))
      | exp ->
        match Cilfacade.get_ikind_exp exp with
        | ik ->
          let expr =
            match exp with
            | UnOp (Neg, e, _) ->
              Unop (Neg, texpr1_expr_of_cil_exp e, Int, Near)
            | BinOp (PlusA, e1, e2, _) ->
              Binop (Add, texpr1_expr_of_cil_exp e1, texpr1_expr_of_cil_exp e2, Int, Near)
            | BinOp (MinusA, e1, e2, _) ->
              Binop (Sub, texpr1_expr_of_cil_exp e1, texpr1_expr_of_cil_exp e2, Int, Near)
            | BinOp (Mult, e1, e2, _) ->
              Binop (Mul, texpr1_expr_of_cil_exp e1, texpr1_expr_of_cil_exp e2, Int, Near)
            | BinOp (Div, e1, e2, _) ->
              Binop (Div, texpr1_expr_of_cil_exp e1, texpr1_expr_of_cil_exp e2, Int, Zero)
            | BinOp (Mod, e1, e2, _) ->
              Binop (Mod, texpr1_expr_of_cil_exp e1, texpr1_expr_of_cil_exp e2, Int, Near)
            | CastE (TInt (t_ik, _) as t, e) ->
              begin match IntDomain.should_ignore_overflow t_ik || IntDomain.Size.is_cast_injective ~from_type:(Cilfacade.typeOf e) ~to_type:t with (* TODO: unnecessary cast check due to overflow check below? or maybe useful in general to also assume type bounds based on argument types? *)
                | true ->
                  Unop (Cast, texpr1_expr_of_cil_exp e, Int, Zero) (* TODO: what does Apron Cast actually do? just for floating point and rounding? *)
                | false
                | exception Cilfacade.TypeOfError _ (* typeOf inner e, not outer exp *)
                | exception Invalid_argument _ -> (* get_ikind in is_cast_injective *)
                  raise (Unsupported_CilExp (Cast_not_injective t))
              end
            | _ ->
              raise (Unsupported_CilExp Exp_not_supported)
          in
          if not (IntDomain.should_ignore_overflow ik) then (
            let (type_min, type_max) = IntDomain.Size.range ik in
            let texpr1 = Texpr1.of_expr env expr in
            match Bounds.bound_texpr d texpr1 with
            | Some min, Some max when BI.compare type_min min <= 0 && BI.compare max type_max <= 0 -> ()
            | min_opt, max_opt ->
              if M.tracing then M.trace "apron" "may overflow: %a (%a, %a)\n" CilType.Exp.pretty exp (Pretty.docOpt (IntDomain.BigInt.pretty ())) min_opt (Pretty.docOpt (IntDomain.BigInt.pretty ())) max_opt;
              raise (Unsupported_CilExp Overflow)
          );
          expr
        | exception (Cilfacade.TypeOfError _ as e)
        | exception (Invalid_argument _ as e) ->
          raise (Unsupported_CilExp (Exp_typeOf e))
    in
    texpr1_expr_of_cil_exp

  let texpr1_of_cil_exp d env e =
    let e = Cil.constFold false e in
    Texpr1.of_expr env (texpr1_expr_of_cil_exp d env e)

  let tcons1_of_cil_exp d env e negate =
    let e = Cil.constFold false e in
    let (texpr1_plus, texpr1_minus, typ) =
      match e with
      | BinOp (r, e1, e2, _) ->
        let texpr1_1 = texpr1_expr_of_cil_exp d env e1 in
        let texpr1_2 = texpr1_expr_of_cil_exp d env e2 in
        (* Apron constraints always compare with 0 and only have comparisons one way *)
        begin match r with
          | Lt -> (texpr1_2, texpr1_1, SUP)   (* e1 < e2   ==>  e2 - e1 > 0  *)
          | Gt -> (texpr1_1, texpr1_2, SUP)   (* e1 > e2   ==>  e1 - e2 > 0  *)
          | Le -> (texpr1_2, texpr1_1, SUPEQ) (* e1 <= e2  ==>  e2 - e1 >= 0 *)
          | Ge -> (texpr1_1, texpr1_2, SUPEQ) (* e1 >= e2  ==>  e1 - e2 >= 0 *)
          | Eq -> (texpr1_1, texpr1_2, EQ)    (* e1 == e2  ==>  e1 - e2 == 0 *)
          | Ne -> (texpr1_1, texpr1_2, DISEQ) (* e1 != e2  ==>  e1 - e2 != 0 *)
          | _ -> raise (Unsupported_CilExp BinOp_not_supported)
        end
      | _ -> raise (Unsupported_CilExp Exp_not_supported)
    in
    let inverse_typ = function
      | EQ -> DISEQ
      | DISEQ -> EQ
      | SUPEQ -> SUP
      | SUP -> SUPEQ
      | EQMOD _ -> failwith "tcons1_of_cil_exp: cannot invert EQMOD"
    in
    let (texpr1_plus, texpr1_minus, typ) =
      if negate then
        (texpr1_minus, texpr1_plus, inverse_typ typ)
      else
        (texpr1_plus, texpr1_minus, typ)
    in
    let texpr1' = Binop (Sub, texpr1_plus, texpr1_minus, Int, Near) in
    Tcons1.make (Texpr1.of_expr env texpr1') typ
end

(** Conversion from Apron to CIL expressions. *)
module CilOfApron =
struct
  exception Unsupported_Linexpr1

  let cil_exp_of_linexpr1 (linexpr1:Linexpr1.t) =
    let longlong = TInt(ILongLong,[]) in
    let coeff_to_const consider_flip (c:Coeff.union_5) = match c with
      | Scalar c ->
        (match int_of_scalar c with
         | Some i ->
           let ci,truncation = truncateCilint ILongLong i in
           if truncation = NoTruncation then
             if not consider_flip || Z.compare i Z.zero >= 0 then
               Const (CInt(i,ILongLong,None)), false
             else
               (* attempt to negate if that does not cause an overflow *)
               let cneg, truncation = truncateCilint ILongLong (Z.neg i) in
               if truncation = NoTruncation then
                 Const (CInt((Z.neg i),ILongLong,None)), true
               else
                 Const (CInt(i,ILongLong,None)), false
           else
             (M.warn ~category:Analyzer "Invariant Apron: coefficient is not int: %s" (Scalar.to_string c); raise Unsupported_Linexpr1)
         | None -> raise Unsupported_Linexpr1)
      | _ -> raise Unsupported_Linexpr1
    in
    let expr = ref (fst @@ coeff_to_const false (Linexpr1.get_cst linexpr1)) in
    let append_summand (c:Coeff.union_5) v =
      match V.to_cil_varinfo v with
      | Some vinfo ->
        (* TODO: What to do with variables that have a type that cannot be stored into ILongLong to avoid overflows? *)
        let var = Cilfacade.mkCast ~e:(Lval(Var vinfo,NoOffset)) ~newt:longlong in
        let coeff, flip = coeff_to_const true c in
        let prod = BinOp(Mult, coeff, var, longlong) in
        if flip then
          expr := BinOp(MinusA,!expr,prod,longlong)
        else
          expr := BinOp(PlusA,!expr,prod,longlong)
      | None -> M.warn ~category:Analyzer "Invariant Apron: cannot convert to cil var: %s"  (Var.to_string v); raise Unsupported_Linexpr1
    in
    Linexpr1.iter append_summand linexpr1;
    !expr


  let cil_exp_of_lincons1 (lincons1:Lincons1.t) =
    let zero = Cil.kinteger ILongLong 0 in
    try
      let linexpr1 = Lincons1.get_linexpr1 lincons1 in
      let cilexp = cil_exp_of_linexpr1 linexpr1 in
      match Lincons1.get_typ lincons1 with
      | EQ -> Some (Cil.constFold false @@ BinOp(Eq, cilexp, zero, TInt(IInt,[])))
      | SUPEQ -> Some (Cil.constFold false @@ BinOp(Ge, cilexp, zero, TInt(IInt,[])))
      | SUP -> Some (Cil.constFold false @@ BinOp(Gt, cilexp, zero, TInt(IInt,[])))
      | DISEQ -> Some (Cil.constFold false @@ BinOp(Ne, cilexp, zero, TInt(IInt,[])))
      | EQMOD _ -> None
    with
      Unsupported_Linexpr1 -> None
end

(** Conversion between CIL expressions and Apron. *)
module Convert (Arg: ConvertArg) (Tracked: Tracked) (Man: Manager)=
struct
  include ApronOfCil (Arg) (Tracked) (Man)
  include CilOfApron
end

>>>>>>> 5d5089f6
(** Pure environment and transfer functions. *)
module type AOpsPure =
sig
  type t
  val add_vars : t -> Var.t list -> t
  val remove_vars : t -> Var.t list -> t
  val remove_filter : t -> (Var.t -> bool) -> t
  val keep_vars : t -> Var.t list -> t
  val keep_filter : t -> (Var.t -> bool) -> t
  val forget_vars : t -> Var.t list -> t
  val assign_exp : t -> Var.t -> exp -> bool Lazy.t -> t
  val assign_var : t -> Var.t -> Var.t -> t
  val substitute_exp : t -> Var.t -> exp -> bool Lazy.t -> t
end

(** Imperative in-place environment and transfer functions. *)
module type AOpsImperative =
sig
  type t
  val add_vars_with : t -> Var.t list -> unit
  val remove_vars_with : t -> Var.t list -> unit
  val remove_filter_with : t -> (Var.t -> bool) -> unit
  val keep_vars_with : t -> Var.t list -> unit
  val keep_filter_with : t -> (Var.t -> bool) -> unit
  val forget_vars_with : t -> Var.t list -> unit
  val assign_exp_with : t -> Var.t -> exp -> bool Lazy.t -> unit
  val assign_exp_parallel_with : t -> (Var.t * exp) list -> bool -> unit
  val assign_var_with : t -> Var.t -> Var.t -> unit
  val assign_var_parallel_with : t -> (Var.t * Var.t) list -> unit
  val substitute_exp_with : t -> Var.t -> exp -> bool Lazy.t-> unit
  val substitute_exp_parallel_with :
    t -> (Var.t * exp) list -> bool Lazy.t -> unit
  val substitute_var_with : t -> Var.t -> Var.t -> unit
end

module type AOpsImperativeCopy =
sig
  include AOpsImperative
  val copy : t -> t
end

module type AOpsPT =
sig
  type t
  val remove_vars_pt_with : t -> Var.t list -> t
  val remove_filter_pt_with: t -> (Var.t -> bool) -> t

  val assign_var_parallel_pt_with : t -> (Var.t * Var.t) list -> t

  val copy_pt : t -> t
end

(** Default implementations of pure functions from [copy] and imperative functions. *)
module AOpsPureOfImperative (AOpsImperative: AOpsImperativeCopy): AOpsPure with type t = AOpsImperative.t =
struct
  open AOpsImperative
  type nonrec t = t

  let add_vars d vs =
    let nd = copy d in
    add_vars_with nd vs;
    nd
  let remove_vars d vs =
    let nd = copy d in
    remove_vars_with nd vs;
    nd
  let remove_filter d f =
    let nd = copy d in
    remove_filter_with nd f;
    nd
  let keep_vars d vs =
    let nd = copy d in
    keep_vars_with nd vs;
    nd
  let keep_filter d f =
    let nd = copy d in
    keep_filter_with nd f;
    nd
  let forget_vars d vs =
    let nd = copy d in
    forget_vars_with nd vs;
    nd
  let assign_exp d v e no_ov =
    let nd = copy d in
    assign_exp_with nd v e no_ov;
    nd
  let assign_var d v v' =
    let nd = copy d in
    assign_var_with nd v v';
    nd
  let substitute_exp d v e no_ov =
    let nd = copy d in
    substitute_exp_with nd v e no_ov;
    nd
end

module AOpsImperativePT(AImp: AOpsImperativeCopy): AOpsPT with type t = AImp.t =
struct
  open AImp
  type nonrec t = t

  let remove_vars_pt_with t vars = remove_vars_with t vars; t
  let remove_filter_pt_with t f = remove_filter_with t f; t
  let assign_var_parallel_pt_with t vars = assign_var_parallel_with t vars; t
  let copy_pt = copy
end

(** Extra functions that don't have the pure-imperative correspondence. *)
module type AOpsExtra =
sig
  type t
  val copy : t -> t
  val vars_as_array : t -> Var.t array
  val vars : t -> Var.t list
  type marshal
  val unmarshal : marshal -> t
  val marshal : t -> marshal
  val mem_var : t -> Var.t -> bool
  val assign_var_parallel' :
    t -> Var.t list -> Var.t list -> t
  val meet_tcons : t -> Tcons1.t -> exp -> t
  val to_lincons_array : t -> Lincons1.earray
  val of_lincons_array : Lincons1.earray -> t

  val cons_to_cil_exp:  scope:Cil.fundec -> Lincons1Set.elt -> exp Option.t

  val invariant: scope:Cil.fundec -> t -> Lincons1Set.elt list
end

module type AOps =
sig
  include AOpsExtra
  include AOpsImperative with type t := t
  include AOpsPT with type t := t
  include AOpsPure with type t := t
end


(** Convenience operations on A. *)
module AOps0 (Tracked: Tracked) (Man: Manager) =
struct
  open SharedFunctions
  module Convert = Convert (V) (Bounds(Man)) (struct let allow_global = false end) (Tracked)

  type t = Man.mt A.t

  type var = Var.t

  let env t = A.env t

  let copy = A.copy Man.mgr

  let vars_as_array d =
    let ivs, fvs = Environment.vars (A.env d) in
    assert (Array.length fvs = 0); (* shouldn't ever contain floats *)
    ivs

  let vars d =
    let ivs = vars_as_array d in
    List.of_enum (Array.enum ivs)

  (* marshal type: Abstract0.t and an array of var names *)
  type marshal = Man.mt Abstract0.t * string array

  let unmarshal ((abstract0, vs): marshal): t =
    let vars = Array.map Var.of_string vs in
    (* We do not have real-valued vars, so we pass an empty array in their place. *)
    let env = Environment.make vars [||] in
    {abstract0; env}

  let marshal (x: t): marshal =
    let vars = Array.map Var.to_string (vars_as_array x) in
    x.abstract0, vars

  let mem_var d v = Environment.mem_var (A.env d) v

  let add_vars_with nd vs =
    let env = A.env nd in
    let vs' =
      vs
      |> List.enum
      |> Enum.filter (fun v -> not (Environment.mem_var env v))
      |> Array.of_enum
    in
    let env' = Environment.add env vs' [||] in
    A.change_environment_with Man.mgr nd env' false

  let remove_vars_with nd vs =
    let env = A.env nd in
    let vs' =
      vs
      |> List.enum
      |> Enum.filter (fun v -> Environment.mem_var env v)
      |> Array.of_enum
    in
    let env' = Environment.remove env vs' in
    A.change_environment_with Man.mgr nd env' false

  let remove_filter_with nd f =
    let env = A.env nd in
    let vs' =
      vars nd
      |> List.enum
      |> Enum.filter f
      |> Array.of_enum
    in
    let env' = Environment.remove env vs' in
    A.change_environment_with Man.mgr nd env' false

  let keep_vars_with nd vs =
    let env = EnvOps.keep_vars (A.env nd) vs in
    A.change_environment_with Man.mgr nd env false

  let keep_filter_with nd f =
    let env = EnvOps.keep_filter (A.env nd) f in
    A.change_environment_with Man.mgr nd env false

  let forget_vars_with nd vs =
    (* Unlike keep_vars_with, this doesn't check mem_var, but assumes valid vars, like assigns *)
    let vs' = Array.of_list vs in
    A.forget_array_with Man.mgr nd vs' false

  let assign_exp_with nd v e no_ov =
    match Convert.texpr1_of_cil_exp nd (A.env nd) e (Lazy.force no_ov) with
    | texpr1 ->
      if M.tracing then M.trace "apron" "assign_exp converted: %s\n" (Format.asprintf "%a" Texpr1.print texpr1);
      A.assign_texpr_with Man.mgr nd v texpr1 None
    | exception Convert.Unsupported_CilExp _ ->
      if M.tracing then M.trace "apron" "assign_exp unsupported\n";
      forget_vars_with nd [v]

  let assign_exp d v e no_ov =
    let nd = copy d in
    assign_exp_with nd v e no_ov;
    nd

  let assign_exp_parallel_with nd ves no_ov =
    (* TODO: non-_with version? *)
    let env = A.env nd in
    (* partition assigns with supported and unsupported exps *)
    let (supported, unsupported) =
      ves
      |> List.enum
      |> Enum.map (Tuple2.map2 (fun e ->
          match Convert.texpr1_of_cil_exp nd env e no_ov with
          | texpr1 -> Some texpr1
          | exception Convert.Unsupported_CilExp _ -> None
        ))
      |> Enum.partition (fun (_, e_opt) -> Option.is_some e_opt)
    in
    (* parallel assign supported *)
    let (supported_vs, texpr1s) =
      supported
      |> Enum.map (Tuple2.map2 Option.get)
      |> Enum.uncombine
      |> Tuple2.map Array.of_enum Array.of_enum
    in
    A.assign_texpr_array_with Man.mgr nd supported_vs texpr1s None;
    (* forget unsupported *)
    let unsupported_vs =
      unsupported
      |> Enum.map fst
      |> Array.of_enum
    in
    A.forget_array_with Man.mgr nd unsupported_vs false

  let assign_var_with nd v v' =
    let texpr1 = Texpr1.of_expr (A.env nd) (Var v') in
    A.assign_texpr_with Man.mgr nd v texpr1 None

  let assign_var_parallel_with nd vv's =
    (* TODO: non-_with version? *)
    let env = A.env nd in
    let (vs, texpr1s) =
      vv's
      |> List.enum
      |> Enum.map (Tuple2.map2 (Texpr1.var env))
      |> Enum.uncombine
      |> Tuple2.map Array.of_enum Array.of_enum
    in
    A.assign_texpr_array_with Man.mgr nd vs texpr1s None

  let assign_var_parallel' d vs v's = (* unpaired parallel assigns *)
    (* TODO: _with version? *)
    let env = A.env d in
    let vs = Array.of_list vs in
    let texpr1s =
      v's
      |> List.enum
      |> Enum.map (Texpr1.var env)
      |> Array.of_enum
    in
    A.assign_texpr_array Man.mgr d vs texpr1s None

  let substitute_exp_with nd v e no_ov =
    match Convert.texpr1_of_cil_exp nd (A.env nd) e (Lazy.force no_ov) with
    | texpr1 ->
      A.substitute_texpr_with Man.mgr nd v texpr1 None
    | exception Convert.Unsupported_CilExp _ ->
      forget_vars_with nd [v]

  let substitute_exp_parallel_with nd ves no_ov =
    (* TODO: non-_with version? *)
    let env = A.env nd in
    (* partition substitutes with supported and unsupported exps *)
    let (supported, unsupported) =
      ves
      |> List.enum
      |> Enum.map (Tuple2.map2 (fun e ->
          match Convert.texpr1_of_cil_exp nd env e (Lazy.force no_ov) with
          | texpr1 -> Some texpr1
          | exception Convert.Unsupported_CilExp _ -> None
        ))
      |> Enum.partition (fun (_, e_opt) -> Option.is_some e_opt)
    in
    (* parallel substitute supported *)
    let (supported_vs, texpr1s) =
      supported
      |> Enum.map (Tuple2.map2 Option.get)
      |> Enum.uncombine
      |> Tuple2.map Array.of_enum Array.of_enum
    in
    A.substitute_texpr_array_with Man.mgr nd supported_vs texpr1s None;
    (* forget unsupported *)
    let unsupported_vs =
      unsupported
      |> Enum.map fst
      |> Array.of_enum
    in
    A.forget_array_with Man.mgr nd unsupported_vs false

  let substitute_var_with nd v v' =
    (* TODO: non-_with version? *)
    let texpr1 = Texpr1.of_expr (A.env nd) (Var v') in
    A.substitute_texpr_with Man.mgr nd v texpr1 None

  let meet_tcons d tcons1 e =
    let earray = Tcons1.array_make (A.env d) 1 in
    Tcons1.array_set earray 0 tcons1;
    let res = A.meet_tcons_array Man.mgr d earray in
    match Man.name () with
    | "ApronAffEq" ->
      let overflow_res res = if IntDomain.should_ignore_overflow (Cilfacade.get_ikind_exp e) then res else d in
      begin match Convert.determine_bounds_one_var e with
        | None -> overflow_res res
        | Some (ev, min, max) ->
          let module Bounds = Bounds(Man) in
          let module BI = IntOps.BigIntOps in
          begin match Bounds.bound_texpr res (Convert.texpr1_of_cil_exp res res.env ev true) with
            | Some b_min, Some b_max -> if min = BI.of_int 0 && b_min = b_max then  d
              else if (b_min < min && b_max < min) || (b_max > max && b_min > max) then
                (if GobConfig.get_string "sem.int.signed_overflow" = "assume_none" then A.bottom (A.manager d) (A.env d) else d)
              else res
            | _, _ -> overflow_res res end end
    | _ -> res

  let to_lincons_array d =
    A.to_lincons_array Man.mgr d

  let of_lincons_array (a: Apron.Lincons1.earray) =
    A.of_lincons_array Man.mgr a.array_env a
  let unify (a:t) (b:t) = A.unify Man.mgr a b

  type consSet = Lincons1Set.elt

  let get_cons_size (c: Apron.Lincons1.t) = Apron.Linexpr0.get_size c.lincons0.linexpr0

  let cons_to_cil_exp ~scope cons = Convert.cil_exp_of_lincons1 scope cons
end

module AOps (Tracked: Tracked) (Man: Manager) =
struct
  module AO0 = AOps0 (Tracked) (Man)
  include AO0
  include AOpsPureOfImperative (AO0)
  include AOpsImperativePT(AO0)
end

module type SPrintable =
sig
  include Printable.S
  (* Functions for bot and top for particular environment. *)
  val top_env: Environment.t -> t
  val bot_env: Environment.t -> t
  val is_top_env: t -> bool
  val is_bot_env: t -> bool

  val unify: t -> t -> t
  val invariant: scope:Cil.fundec -> t -> Lincons1.t list
  val pretty_diff: unit -> t * t -> Pretty.doc
end

module DBase (Man: Manager): SPrintable with type t = Man.mt A.t =
struct
  type t = Man.mt A.t

  let name () = "Apron " ^ Man.name ()

  (* Functions for bot and top for particular environment. *)
  let top_env = A.top    Man.mgr
  let bot_env = A.bottom Man.mgr
  let is_top_env = A.is_top Man.mgr
  let is_bot_env = A.is_bottom Man.mgr

  let to_yojson x = failwith "TODO implement to_yojson"
  let invariant ~scope _ = []
  let tag _ = failwith "Std: no tag"
  let arbitrary () = failwith "no arbitrary"
  let relift x = x

  let show (x:t) =
    Format.asprintf "%a (env: %a)" A.print x (Environment.print: Format.formatter -> Environment.t -> unit) (A.env x)
  let pretty () (x:t) = text (show x)

  let equal x y =
    Environment.equal (A.env x) (A.env y) && A.is_eq Man.mgr x y

  let hash (x:t) =
    A.hash Man.mgr x

  let compare (x:t) y: int =
    (* there is no A.compare, but polymorphic compare should delegate to Abstract0 and Environment compare's implemented in Apron's C *)
    Stdlib.compare x y
  let printXml f x = BatPrintf.fprintf f "<value>\n<map>\n<key>\nconstraints\n</key>\n<value>\n%s</value>\n<key>\nenv\n</key>\n<value>\n%s</value>\n</map>\n</value>\n" (XmlUtil.escape (Format.asprintf "%a" A.print x)) (XmlUtil.escape (Format.asprintf "%a" (Environment.print: Format.formatter -> Environment.t -> unit) (A.env x)))

  let unify x y =
    A.unify Man.mgr x y

  let pretty_diff () (x, y) =
    let lcx = A.to_lincons_array Man.mgr x in
    let lcy = A.to_lincons_array Man.mgr y in
    let diff = Lincons1Set.(diff (of_earray lcy) (of_earray lcx)) in
    Pretty.docList ~sep:(Pretty.text ", ") (fun lc -> Pretty.text (Lincons1.show lc)) () (Lincons1Set.elements diff)
end


module type SLattice =
sig
  include SPrintable
  include Lattice.S with type t := t

<<<<<<< HEAD
  val invariant: scope:Cil.fundec -> t -> Lincons1Set.elt list
=======
  let varinfo_tracked vi =
    (* no vglob check here, because globals are allowed in apron, but just have to be handled separately *)
    let hasTrackAttribute = List.exists (fun (Attr(s,_)) -> s = "goblint_apron_track") in
    type_tracked vi.vtype && (not @@ GobConfig.get_bool "annotation.goblint_apron_track" || hasTrackAttribute vi.vattr)

>>>>>>> 5d5089f6
end

module DWithOps (Man: Manager) (D: SLattice with type t = Man.mt A.t) =
struct
  include D
  module Bounds = Bounds (Man)

  include AOps (Tracked) (Man)

  include Tracked

  (** Assert a constraint expression. *)
  let rec assert_cons d e negate (ov: bool Lazy.t) =
    let no_ov = IntDomain.should_ignore_overflow (Cilfacade.get_ikind_exp e) in
    match e with
    (* Apron doesn't properly meet with DISEQ constraints: https://github.com/antoinemine/apron/issues/37.
       Join Gt and Lt versions instead. *)
    | BinOp (Ne, lhs, rhs, intType) when not negate ->
      let assert_gt = assert_cons d (BinOp (Gt, lhs, rhs, intType)) negate ov in
      let assert_lt = assert_cons d (BinOp (Lt, lhs, rhs, intType)) negate ov in
      join assert_gt assert_lt
    | BinOp (Eq, lhs, rhs, intType) when negate ->
      let assert_gt = assert_cons d (BinOp (Gt, lhs, rhs, intType)) (not negate) ov in
      let assert_lt = assert_cons d (BinOp (Lt, lhs, rhs, intType)) (not negate) ov in
      join assert_gt assert_lt
    | BinOp (LAnd, lhs, rhs, intType) when not negate ->
      let assert_l = assert_cons d lhs negate ov in
      let assert_r = assert_cons d rhs negate ov in
      meet assert_l assert_r
    | BinOp (LAnd, lhs, rhs, intType) when negate ->
      let assert_l = assert_cons d lhs negate ov in
      let assert_r = assert_cons d rhs negate ov in
      join assert_l assert_r (* de Morgan *)
    | BinOp (LOr, lhs, rhs, intType) when not negate ->
      let assert_l = assert_cons d lhs negate ov in
      let assert_r = assert_cons d rhs negate ov in
      join assert_l assert_r
    | BinOp (LOr, lhs, rhs, intType) when negate ->
      let assert_l = assert_cons d lhs negate ov in
      let assert_r = assert_cons d rhs negate ov in
      meet assert_l assert_r (* de Morgan *)
    | UnOp (LNot,e,_) -> assert_cons d e (not negate) ov
    | _ ->
      begin match Convert.tcons1_of_cil_exp d (A.env d) e negate no_ov with
        | tcons1 ->
          if M.tracing then M.trace "apron" "assert_cons %a %s\n" d_exp e (Format.asprintf "%a" Tcons1.print tcons1);
          if M.tracing then M.trace "apron" "assert_cons st: %a\n" D.pretty d;
          let r = meet_tcons d tcons1 e in
          if M.tracing then M.trace "apron" "assert_cons r: %a\n" D.pretty r;
          r
        | exception Convert.Unsupported_CilExp reason ->
          if M.tracing then M.trace "apron" "assert_cons %a unsupported: %s\n" d_exp e (SharedFunctions.show_unsupported_cilExp reason);
          d
      end

<<<<<<< HEAD
=======
  (** Assert any expression. *)
  let assert_inv d e negate =
    let e' =
      if exp_is_cons e then
        e
      else
        (* convert non-constraint expression, such that we assert(e != 0) *)
        BinOp (Ne, e, zero, intType)
    in
    assert_cons d e' negate

  let check_assert d e =
    if is_bot_env (assert_inv d e false) then
      `False
    else if is_bot_env (assert_inv d e true) then
      `True
    else
      `Top

  (** Evaluate non-constraint expression as interval. *)
  let eval_interval_expr d e =
    match Convert.texpr1_of_cil_exp d (A.env d) e with
    | texpr1 ->
      Bounds.bound_texpr d texpr1
    | exception Convert.Unsupported_CilExp _ ->
      (None, None)

  (** Evaluate constraint or non-constraint expression as integer. *)
  let eval_int d e =
    let module ID = Queries.ID in
    match Cilfacade.get_ikind_exp e with
    | exception Cilfacade.TypeOfError _
    | exception Invalid_argument _ ->
      ID.top () (* real top, not a top of any ikind because we don't even know the ikind *)
    | ik ->
      if M.tracing then M.trace "apron" "eval_int: exp_is_cons %a = %B\n" d_plainexp e (exp_is_cons e);
      if exp_is_cons e then
        match check_assert d e with
        | `True -> ID.of_bool ik true
        | `False -> ID.of_bool ik false
        | `Top -> ID.top_of ik
      else
        match eval_interval_expr d e with
        | (Some min, Some max) -> ID.of_interval ~suppress_ovwarn:true ik (min, max)
        | (Some min, None) -> ID.starting ~suppress_ovwarn:true ik min
        | (None, Some max) -> ID.ending ~suppress_ovwarn:true ik max
        | (None, None) -> ID.top_of ik

>>>>>>> 5d5089f6
  let invariant ~scope x =
    (* Would like to minimize to get rid of multi-var constraints directly derived from one-var constraints,
       but not implemented in Apron at all: https://github.com/antoinemine/apron/issues/44 *)
    (* let x = A.copy Man.mgr x in
       A.minimize Man.mgr x; *)
    let {lincons0_array; array_env}: Lincons1.earray = A.to_lincons_array Man.mgr x in
    Array.enum lincons0_array
    |> Enum.map (fun (lincons0: Lincons0.t) ->
        Lincons1.{lincons0; env = array_env}
      )
    |> List.of_enum
end

(** With heterogeneous environments. *)
module DHetero (Man: Manager): SLattice with type t = Man.mt A.t =
struct
  include DBase (Man)



  let gce (x: Environment.t) (y: Environment.t): Environment.t =
    let (xi, xf) = Environment.vars x in
    (* TODO: check type compatibility *)
    let i = Array.filter (Environment.mem_var y) xi in
    let f = Array.filter (Environment.mem_var y) xf in
    Environment.make i f

  let join x y =
    let x_env = A.env x in
    let y_env = A.env y in
    let c_env = gce x_env y_env in
    let x_c = A.change_environment Man.mgr x c_env false in
    let y_c = A.change_environment Man.mgr y c_env false in
    let join_c = A.join Man.mgr x_c y_c in
    let j_env = Environment.lce x_env y_env in
    A.change_environment Man.mgr join_c j_env false

  (* TODO: move to AOps *)
  let meet_lincons d lincons1 =
    let earray = Lincons1.array_make (A.env d) 1 in
    Lincons1.array_set earray 0 lincons1;
    A.meet_lincons_array Man.mgr d earray

  let strengthening j x y =
    (* TODO: optimize strengthening *)
    if M.tracing then M.traceli "apron" "strengthening %a\n" pretty j;
    let x_env = A.env x in
    let y_env = A.env y in
    let j_env = A.env j in
    let x_j = A.change_environment Man.mgr x j_env false in
    let y_j = A.change_environment Man.mgr y j_env false in
    let x_cons = A.to_lincons_array Man.mgr x_j in
    let y_cons = A.to_lincons_array Man.mgr y_j in
    let try_add_con j con1 =
      if M.tracing then M.tracei "apron" "try_add_con %s\n" (Format.asprintf "%a" (Lincons1.print: Format.formatter -> Lincons1.t -> unit) con1);
      let t = meet_lincons j con1 in
      let t_x = A.change_environment Man.mgr t x_env false in
      let t_y = A.change_environment Man.mgr t y_env false in
      let leq_x = A.is_leq Man.mgr x t_x in
      let leq_y = A.is_leq Man.mgr y t_y in
      if M.tracing then M.trace "apron" "t: %a\n" pretty t;
      if M.tracing then M.trace "apron" "t_x (leq x %B): %a\n" leq_x pretty t_x;
      if M.tracing then M.trace "apron" "t_y (leq y %B): %a\n" leq_y pretty t_y;
      if leq_x && leq_y then (
        if M.tracing then M.traceu "apron" "added\n";
        t
      )
      else (
        if M.tracing then M.traceu "apron" "not added\n";
        j
      )
    in
    let lincons1_array_of_earray (earray: Lincons1.earray) =
      Array.init (Lincons1.array_length earray) (Lincons1.array_get earray)
    in
    let x_cons1 = lincons1_array_of_earray x_cons in
    let y_cons1 = lincons1_array_of_earray y_cons in
    let cons1 =
      (* Whether [con1] contains a var in [env]. *)
      let env_exists_mem_con1 env con1 =
        try
          Lincons1.iter (fun _ var ->
              if Environment.mem_var env var then
                raise Not_found
            ) con1;
          false
        with Not_found ->
          true
      in
      (* Heuristically reorder constraints to pass 36/12 with singlethreaded->multithreaded mode switching. *)
      (* Put those constraints which strictly are in one argument's env first, to (hopefully) ensure they remain. *)
      let (x_cons1_some_y, x_cons1_only_x) = Array.partition (env_exists_mem_con1 y_env) x_cons1 in
      let (y_cons1_some_x, y_cons1_only_y) = Array.partition (env_exists_mem_con1 x_env) y_cons1 in
      Array.concat [x_cons1_only_x; y_cons1_only_y; x_cons1_some_y; y_cons1_some_x]
    in
    let j = Array.fold_left try_add_con j cons1 in
    if M.tracing then M.traceu "apron" "-> %a\n" pretty j;
    j

  let empty_env = Environment.make [||] [||]

  let bot () =
    top_env empty_env

  let top () =
    failwith "D2.top"

  let is_bot = equal (bot ())
  let is_top _ = false

  let strengthening_enabled = GobConfig.get_bool "ana.apron.strengthening"

  let join x y =
    (* just to optimize joining folds, which start with bot *)
    if is_bot x then
      y
    else if is_bot y then
      x
    else (
      if M.tracing then M.traceli "apron" "join %a %a\n" pretty x pretty y;
      let j = join x y in
      if M.tracing then M.trace "apron" "j = %a\n" pretty j;
      let j =
        if strengthening_enabled then
          strengthening j x y
        else
          j
      in
      if M.tracing then M.traceu "apron" "-> %a\n" pretty j;
      j
    )

  let meet x y =
    A.unify Man.mgr x y

  let leq x y =
    (* TODO: float *)
    let x_env = A.env x in
    let y_env = A.env y in
    let (x_vars, _) = Environment.vars x_env in
    if Array.for_all (Environment.mem_var y_env) x_vars then (
      let y' = A.change_environment Man.mgr y x_env false in
      A.is_leq Man.mgr x y'
    )
    else
      false

  let widen x y =
    let x_env = A.env x in
    let y_env = A.env y in
    if Environment.equal x_env y_env then (
      if GobConfig.get_bool "ana.apron.threshold_widening" then (
        if Oct.manager_is_oct Man.mgr then (
          let octmgr = Oct.manager_to_oct Man.mgr in
          let ts = ResettableLazy.force widening_thresholds_apron in
          let x_oct = Oct.Abstract1.to_oct x in
          let y_oct = Oct.Abstract1.to_oct y in
          let r = Oct.widening_thresholds octmgr (Abstract1.abstract0 x_oct) (Abstract1.abstract0 y_oct) ts in
          Oct.Abstract1.of_oct {x_oct with abstract0 = r}
        )
        else (
          let exps = ResettableLazy.force WideningThresholds.exps in
          let module Convert = SharedFunctions.Convert (V) (Bounds(Man)) (struct let allow_global = true end) (Tracked) in
          (* this implements widening_threshold with Tcons1 instead of Lincons1 *)
          let tcons1s = List.filter_map (fun e ->
              let no_ov = IntDomain.should_ignore_overflow (Cilfacade.get_ikind_exp e) in
              match Convert.tcons1_of_cil_exp y y_env e false no_ov with
              | tcons1 when A.sat_tcons Man.mgr y tcons1 ->
                Some tcons1
              | _
              | exception Convert.Unsupported_CilExp _ ->
                None
            ) exps
          in
          let tcons1_earray: Tcons1.earray = {
            array_env = y_env;
            tcons0_array = tcons1s |> List.enum |> Enum.map Tcons1.get_tcons0 |> Array.of_enum
          }
          in
          let w = A.widening Man.mgr x y in
          A.meet_tcons_array_with Man.mgr w tcons1_earray;
          w
        )
      )
      else
        A.widening Man.mgr x y
    )
    else
      y (* env increased, just use joined value in y, assuming env doesn't increase infinitely *)

  let widen x y =
    if M.tracing then M.traceli "apron" "widen %a %a\n" pretty x pretty y;
    let w = widen x y in
    if M.tracing then M.trace "apron" "widen same %B\n" (equal y w);
    if M.tracing then M.traceu "apron" "-> %a\n" pretty w;
    w

  let narrow x y =
    let x_env = A.env x in
    let y_env = A.env y in
    if Environment.equal x_env y_env then (
      if Oct.manager_is_oct Man.mgr then (
        let octmgr = Oct.manager_to_oct Man.mgr in
        let x_oct = Oct.Abstract1.to_oct x in
        let y_oct = Oct.Abstract1.to_oct y in
        let r = Oct.narrowing octmgr (Abstract1.abstract0 x_oct) (Abstract1.abstract0 y_oct) in
        Oct.Abstract1.of_oct {env = x_env; abstract0 = r}
      )
      else
        x
    )
    else
      y (* env decreased, can't decrease infinitely *)

      (* TODO: check environments in pretty_diff? *)
end

module type S2 =
(*ToDo ExS3 or better extend RelationDomain.S3 directly?*)
sig
  module Man: Manager
  include module type of AOps (Tracked) (Man)
  include SLattice with type t = Man.mt A.t

  include S3 with type t = Man.mt A.t and type var = Var.t and type consSet = Lincons1Set.elt

  val exp_is_cons : exp -> bool
  val assert_cons : t -> exp -> bool -> bool Lazy.t -> t
end


module D (Man: Manager)=
struct
  module DWO = DWithOps (Man) (DHetero (Man))
  include SharedFunctions.AssertionModule (V) (DWO)
  include DWO
  module Tracked = Tracked
  module Man = Man
end

module OctagonD = D (OctagonManager)

module D2 (Man: Manager) : S2 with module Man = Man  =
struct
include D (Man)

type marshal = OctagonD.marshal

let marshal t : Oct.t Abstract0.t * string array = 
  let convert_single (a: t): OctagonD.t =
  if Oct.manager_is_oct Man.mgr then
    Oct.Abstract1.to_oct a
  else
    let generator = to_lincons_array a in
      OctagonD.of_lincons_array generator
  in
  OctagonD.marshal @@ convert_single t

  let unmarshal (m: marshal) = Oct.Abstract1.of_oct @@ OctagonD.unmarshal m

end

module type S3 =
sig
  include SLattice
  include AOps with type t := t

  module Tracked: RelationDomain.Tracked

  val assert_inv : t -> exp -> bool -> bool Lazy.t -> t
  val eval_int : t -> exp -> bool Lazy.t -> Queries.ID.t

  val to_oct: t -> OctagonD.t
end


module D3 (Man: Manager) : S3 =
struct
  include D2 (Man)

  let to_oct (a: t): OctagonD.t =
    if Oct.manager_is_oct Man.mgr then
      Oct.Abstract1.to_oct a
    else
      let generator = to_lincons_array a in
      OctagonD.of_lincons_array generator
end

(** Lift [D] to a non-reduced product with box.
    Both are updated in parallel, but [D] answers to queries.
    Box domain is used to filter out non-relational invariants for output. *)
module BoxProd0 (D: S3) =
struct
  module BoxD = D3 (IntervalManager)

  include Printable.Prod (BoxD) (D)

  let equal (_, d1) (_, d2) = D.equal d1 d2
  let hash (_, d) = D.hash d
  let compare (_, d1) (_, d2) = D.compare d1 d2

  let leq (_, d1) (_, d2) = D.leq d1 d2
  let join (b1, d1) (b2, d2) = (BoxD.join b1 b2, D.join d1 d2)
  let meet (b1, d1) (b2, d2) = (BoxD.meet b1 b2, D.meet d1 d2)
  let widen (b1, d1) (b2, d2) = (BoxD.widen b1 b2, D.widen d1 d2)
  let narrow (b1, d1) (b2, d2) = (BoxD.narrow b1 b2, D.narrow d1 d2)

  let top () = (BoxD.top (), D.top ())
  let bot () = (BoxD.bot (), D.bot ())
  let is_top (_, d) = D.is_top d
  let is_bot (_, d) = D.is_bot d
  let top_env env = (BoxD.top_env env, D.top_env env)
  let bot_env env = (BoxD.bot_env env, D.bot_env env)
  let is_top_env (_, d) = D.is_top_env d
  let is_bot_env (_, d) = D.is_bot_env d
  let unify (b1, d1) (b2, d2) = (BoxD.unify b1 b2, D.unify d1 d2)
  let copy (b, d) = (BoxD.copy b, D.copy d)

  type marshal = BoxD.marshal * D.marshal

  let marshal (b, d) = (BoxD.marshal b, D.marshal d)
  let unmarshal (b, d) = (BoxD.unmarshal b, D.unmarshal d)

  let mem_var (_, d) v = D.mem_var d v
  let vars_as_array (_, d) = D.vars_as_array d
  let vars (_, d) = D.vars d

  let pretty_diff () ((_, d1), (_, d2)) = D.pretty_diff () (d1, d2)

  let add_vars_with (b, d) vs =
    BoxD.add_vars_with b vs;
    D.add_vars_with d vs
  let remove_vars_with (b, d) vs =
    BoxD.remove_vars_with b vs;
    D.remove_vars_with d vs
  let remove_filter_with (b, d) f =
    BoxD.remove_filter_with b f;
    D.remove_filter_with d f
  let keep_filter_with (b, d) f =
    BoxD.keep_filter_with b f;
    D.keep_filter_with d f
  let keep_vars_with (b, d) vs =
    BoxD.keep_vars_with b vs;
    D.keep_vars_with d vs
  let forget_vars_with (b, d) vs =
    BoxD.forget_vars_with b vs;
    D.forget_vars_with d vs
  let assign_exp_with (b, d) v e no_ov =
    BoxD.assign_exp_with b v e no_ov;
    D.assign_exp_with d v e no_ov
  let assign_exp_parallel_with (b, d) ves no_ov =
    BoxD.assign_exp_parallel_with b ves no_ov;
    D.assign_exp_parallel_with d ves no_ov
  let assign_var_with (b, d) v e =
    BoxD.assign_var_with b v e;
    D.assign_var_with d v e
  let assign_var_parallel_with (b, d) vvs =
    BoxD.assign_var_parallel_with b vvs;
    D.assign_var_parallel_with d vvs
  let assign_var_parallel' (b, d) vs v's =
    (BoxD.assign_var_parallel' b vs v's, D.assign_var_parallel' d vs v's)
  let substitute_exp_with (b, d) v e no_ov =
    BoxD.substitute_exp_with b v e no_ov;
    D.substitute_exp_with d v e no_ov
  let substitute_exp_parallel_with (b, d) ves no_ov =
    BoxD.substitute_exp_parallel_with b ves no_ov;
    D.substitute_exp_parallel_with d ves no_ov
  let substitute_var_with (b, d) v1 v2 =
    BoxD.substitute_var_with b v1 v2;
    D.substitute_var_with d v1 v2
  let meet_tcons (b, d) c e = (BoxD.meet_tcons b c e, D.meet_tcons d c e)
  let to_lincons_array (_, d) = D.to_lincons_array d
  let of_lincons_array a = (BoxD.of_lincons_array a, D.of_lincons_array a)

  let cons_to_cil_exp =  D.cons_to_cil_exp
  let assert_inv (b, d) e n no_ov = (BoxD.assert_inv b e n no_ov, D.assert_inv d e n no_ov)
  let eval_int (_, d) = D.eval_int d

  let invariant ~scope (b, d) =
    (* diff via lincons *)
    let lcb = D.to_lincons_array (D.of_lincons_array (BoxD.to_lincons_array b)) in (* convert through D to make lincons use the same format *)
    let lcd = D.to_lincons_array d in
    Lincons1Set.(diff (of_earray lcd) (of_earray lcb))
    |> Lincons1Set.elements

  let to_oct (b, d) = D.to_oct d
end

module BoxProd (D: S3): S3 =
struct
  module BP0 = BoxProd0 (D)
  module Tracked = SharedFunctions.Tracked
  include BP0
  include AOpsImperativePT (BP0)
  include AOpsPureOfImperative (BP0)
end<|MERGE_RESOLUTION|>--- conflicted
+++ resolved
@@ -19,11 +19,7 @@
     - heterogeneous environments: https://link.springer.com/chapter/10.1007%2F978-3-030-17184-1_26 (Section 4.1) *)
 
 let widening_thresholds_apron = ResettableLazy.from_fun (fun () ->
-<<<<<<< HEAD
-    let t = WideningThresholds.thresholds_incl_mul2 () in
-=======
     let t = if GobConfig.get_string "ana.apron.threshold_widening_constants" = "comparisons" then WideningThresholds.octagon_thresholds () else WideningThresholds.thresholds_incl_mul2 () in
->>>>>>> 5d5089f6
     let r = List.map (fun x -> Apron.Scalar.of_mpqf @@ Mpqf.of_mpz @@ Z_mlgmpidl.mpz_of_z x) t in
     Array.of_list r
   )
@@ -34,51 +30,6 @@
 module Var = SharedFunctions.Var
 module V = RelationDomain.V(Var)
 
-<<<<<<< HEAD
-=======
-  let make_var ?name metadata =
-    let name = Option.default_delayed (fun () -> VM.var_name metadata) name in
-    let var = Var.of_string name in
-    VH.replace vh var metadata;
-    var
-
-  let find_metadata var =
-    VH.find_option vh var
-end
-
-module VM =
-struct
-  type t =
-    | Local of varinfo (** Var for function local variable (or formal argument). *)
-    | Arg of varinfo (** Var for function formal argument entry value. *)
-    | Return (** Var for function return value. *)
-    | Global of varinfo
-
-  let var_name = function
-    | Local x ->
-      (* Used to distinguish locals of different functions that share the same name, not needed for base, as we use varinfos directly there *)
-      x.vname ^ "#" ^ string_of_int x.vid
-    | Arg x -> x.vname ^ "#" ^ string_of_int x.vid ^ "#arg"
-    | Return -> "#ret"
-    | Global g -> g.vname
-end
-
-module V =
-struct
-  include VarMetadataTbl (VM)
-  open VM
-
-  let local x = make_var (Local x)
-  let arg x = make_var (Arg x)
-  let return = make_var Return
-  let global g = make_var (Global g)
-
-  let to_cil_varinfo v =
-    match find_metadata v with
-    | Some (Global v | Local v | Arg v) -> Some v
-    | _ -> None
-end
->>>>>>> 5d5089f6
 
 module type Manager =
 sig
@@ -155,41 +106,6 @@
 (* Generic operations on abstract values at level 1 of interface, there is also Abstract0 *)
 module A = Abstract1
 
-<<<<<<< HEAD
-=======
-let int_of_scalar ?round (scalar: Scalar.t) =
-  if Scalar.is_infty scalar <> 0 then (* infinity means unbounded *)
-    None
-  else
-    let open GobOption.Syntax in
-    match scalar with
-    | Float f -> (* octD, boxD *)
-      (* bound_texpr on bottom also gives Float even with MPQ *)
-      let+ f = match round with
-        | Some `Floor -> Some (Float.floor f)
-        | Some `Ceil -> Some (Float.ceil f)
-        | None when Stdlib.Float.is_integer f-> Some f
-        | None -> None
-      in
-      BI.of_bigint (Z.of_float f)
-    | Mpqf scalar -> (* octMPQ, boxMPQ, polkaMPQ *)
-      let n = Mpqf.get_num scalar in
-      let d = Mpqf.get_den scalar in
-      let+ z =
-        if Mpzf.cmp_int d 1 = 0 then (* exact integer (denominator 1) *)
-          Some n
-        else
-          begin match round with
-            | Some `Floor -> Some (Mpzf.fdiv_q n d) (* floor division *)
-            | Some `Ceil -> Some (Mpzf.cdiv_q n d) (* ceiling division *)
-            | None -> None
-          end
-      in
-      Z_mlgmpidl.z_of_mpzf z
-    | _ ->
-      failwith ("int_of_scalar: unsupported: " ^ Scalar.to_string scalar)
-
->>>>>>> 5d5089f6
 module Bounds (Man: Manager) =
 struct
   type t = Man.mt A.t
@@ -201,208 +117,6 @@
     (min, max)
 end
 
-<<<<<<< HEAD
-=======
-module type ConvertArg =
-sig
-  val allow_global: bool
-end
-
-type unsupported_cilExp =
-  | Var_not_found of CilType.Varinfo.t (** Variable not found in Apron environment. *)
-  | Cast_not_injective of CilType.Typ.t (** Cast is not injective, i.e. may under-/overflow. *)
-  | Exp_not_supported (** Expression constructor not supported. *)
-  | Overflow (** May overflow according to Apron bounds. *)
-  | Exp_typeOf of exn [@printer fun ppf e -> Format.pp_print_string ppf (Printexc.to_string e)] (** Expression type could not be determined. *)
-  | BinOp_not_supported (** BinOp constructor not supported. *)
-[@@deriving show { with_path = false }]
-
-(** Conversion from CIL expressions to Apron. *)
-module ApronOfCil (Arg: ConvertArg) (Tracked: Tracked) (Man: Manager) =
-struct
-  open Texpr1
-  open Tcons1
-  module Bounds = Bounds(Man)
-
-  exception Unsupported_CilExp of unsupported_cilExp
-
-  let () = Printexc.register_printer (function
-      | Unsupported_CilExp reason -> Some (show_unsupported_cilExp reason)
-      | _ -> None (* for other exception *)
-    )
-
-  let texpr1_expr_of_cil_exp d env =
-    (* recurse without env argument *)
-    let rec texpr1_expr_of_cil_exp = function
-      | Lval (Var v, NoOffset) when Tracked.varinfo_tracked v ->
-        if not v.vglob || Arg.allow_global then
-          let var =
-            if v.vglob then
-              V.global v
-            else
-              V.local v
-          in
-          if Environment.mem_var env var then
-            Var var
-          else
-            raise (Unsupported_CilExp (Var_not_found v))
-        else
-          failwith "texpr1_expr_of_cil_exp: globals must be replaced with temporary locals"
-      | Const (CInt (i, _, _)) ->
-        Cst (Coeff.s_of_mpqf (Mpqf.of_mpz (Z_mlgmpidl.mpz_of_z i)))
-      | exp ->
-        match Cilfacade.get_ikind_exp exp with
-        | ik ->
-          let expr =
-            match exp with
-            | UnOp (Neg, e, _) ->
-              Unop (Neg, texpr1_expr_of_cil_exp e, Int, Near)
-            | BinOp (PlusA, e1, e2, _) ->
-              Binop (Add, texpr1_expr_of_cil_exp e1, texpr1_expr_of_cil_exp e2, Int, Near)
-            | BinOp (MinusA, e1, e2, _) ->
-              Binop (Sub, texpr1_expr_of_cil_exp e1, texpr1_expr_of_cil_exp e2, Int, Near)
-            | BinOp (Mult, e1, e2, _) ->
-              Binop (Mul, texpr1_expr_of_cil_exp e1, texpr1_expr_of_cil_exp e2, Int, Near)
-            | BinOp (Div, e1, e2, _) ->
-              Binop (Div, texpr1_expr_of_cil_exp e1, texpr1_expr_of_cil_exp e2, Int, Zero)
-            | BinOp (Mod, e1, e2, _) ->
-              Binop (Mod, texpr1_expr_of_cil_exp e1, texpr1_expr_of_cil_exp e2, Int, Near)
-            | CastE (TInt (t_ik, _) as t, e) ->
-              begin match IntDomain.should_ignore_overflow t_ik || IntDomain.Size.is_cast_injective ~from_type:(Cilfacade.typeOf e) ~to_type:t with (* TODO: unnecessary cast check due to overflow check below? or maybe useful in general to also assume type bounds based on argument types? *)
-                | true ->
-                  Unop (Cast, texpr1_expr_of_cil_exp e, Int, Zero) (* TODO: what does Apron Cast actually do? just for floating point and rounding? *)
-                | false
-                | exception Cilfacade.TypeOfError _ (* typeOf inner e, not outer exp *)
-                | exception Invalid_argument _ -> (* get_ikind in is_cast_injective *)
-                  raise (Unsupported_CilExp (Cast_not_injective t))
-              end
-            | _ ->
-              raise (Unsupported_CilExp Exp_not_supported)
-          in
-          if not (IntDomain.should_ignore_overflow ik) then (
-            let (type_min, type_max) = IntDomain.Size.range ik in
-            let texpr1 = Texpr1.of_expr env expr in
-            match Bounds.bound_texpr d texpr1 with
-            | Some min, Some max when BI.compare type_min min <= 0 && BI.compare max type_max <= 0 -> ()
-            | min_opt, max_opt ->
-              if M.tracing then M.trace "apron" "may overflow: %a (%a, %a)\n" CilType.Exp.pretty exp (Pretty.docOpt (IntDomain.BigInt.pretty ())) min_opt (Pretty.docOpt (IntDomain.BigInt.pretty ())) max_opt;
-              raise (Unsupported_CilExp Overflow)
-          );
-          expr
-        | exception (Cilfacade.TypeOfError _ as e)
-        | exception (Invalid_argument _ as e) ->
-          raise (Unsupported_CilExp (Exp_typeOf e))
-    in
-    texpr1_expr_of_cil_exp
-
-  let texpr1_of_cil_exp d env e =
-    let e = Cil.constFold false e in
-    Texpr1.of_expr env (texpr1_expr_of_cil_exp d env e)
-
-  let tcons1_of_cil_exp d env e negate =
-    let e = Cil.constFold false e in
-    let (texpr1_plus, texpr1_minus, typ) =
-      match e with
-      | BinOp (r, e1, e2, _) ->
-        let texpr1_1 = texpr1_expr_of_cil_exp d env e1 in
-        let texpr1_2 = texpr1_expr_of_cil_exp d env e2 in
-        (* Apron constraints always compare with 0 and only have comparisons one way *)
-        begin match r with
-          | Lt -> (texpr1_2, texpr1_1, SUP)   (* e1 < e2   ==>  e2 - e1 > 0  *)
-          | Gt -> (texpr1_1, texpr1_2, SUP)   (* e1 > e2   ==>  e1 - e2 > 0  *)
-          | Le -> (texpr1_2, texpr1_1, SUPEQ) (* e1 <= e2  ==>  e2 - e1 >= 0 *)
-          | Ge -> (texpr1_1, texpr1_2, SUPEQ) (* e1 >= e2  ==>  e1 - e2 >= 0 *)
-          | Eq -> (texpr1_1, texpr1_2, EQ)    (* e1 == e2  ==>  e1 - e2 == 0 *)
-          | Ne -> (texpr1_1, texpr1_2, DISEQ) (* e1 != e2  ==>  e1 - e2 != 0 *)
-          | _ -> raise (Unsupported_CilExp BinOp_not_supported)
-        end
-      | _ -> raise (Unsupported_CilExp Exp_not_supported)
-    in
-    let inverse_typ = function
-      | EQ -> DISEQ
-      | DISEQ -> EQ
-      | SUPEQ -> SUP
-      | SUP -> SUPEQ
-      | EQMOD _ -> failwith "tcons1_of_cil_exp: cannot invert EQMOD"
-    in
-    let (texpr1_plus, texpr1_minus, typ) =
-      if negate then
-        (texpr1_minus, texpr1_plus, inverse_typ typ)
-      else
-        (texpr1_plus, texpr1_minus, typ)
-    in
-    let texpr1' = Binop (Sub, texpr1_plus, texpr1_minus, Int, Near) in
-    Tcons1.make (Texpr1.of_expr env texpr1') typ
-end
-
-(** Conversion from Apron to CIL expressions. *)
-module CilOfApron =
-struct
-  exception Unsupported_Linexpr1
-
-  let cil_exp_of_linexpr1 (linexpr1:Linexpr1.t) =
-    let longlong = TInt(ILongLong,[]) in
-    let coeff_to_const consider_flip (c:Coeff.union_5) = match c with
-      | Scalar c ->
-        (match int_of_scalar c with
-         | Some i ->
-           let ci,truncation = truncateCilint ILongLong i in
-           if truncation = NoTruncation then
-             if not consider_flip || Z.compare i Z.zero >= 0 then
-               Const (CInt(i,ILongLong,None)), false
-             else
-               (* attempt to negate if that does not cause an overflow *)
-               let cneg, truncation = truncateCilint ILongLong (Z.neg i) in
-               if truncation = NoTruncation then
-                 Const (CInt((Z.neg i),ILongLong,None)), true
-               else
-                 Const (CInt(i,ILongLong,None)), false
-           else
-             (M.warn ~category:Analyzer "Invariant Apron: coefficient is not int: %s" (Scalar.to_string c); raise Unsupported_Linexpr1)
-         | None -> raise Unsupported_Linexpr1)
-      | _ -> raise Unsupported_Linexpr1
-    in
-    let expr = ref (fst @@ coeff_to_const false (Linexpr1.get_cst linexpr1)) in
-    let append_summand (c:Coeff.union_5) v =
-      match V.to_cil_varinfo v with
-      | Some vinfo ->
-        (* TODO: What to do with variables that have a type that cannot be stored into ILongLong to avoid overflows? *)
-        let var = Cilfacade.mkCast ~e:(Lval(Var vinfo,NoOffset)) ~newt:longlong in
-        let coeff, flip = coeff_to_const true c in
-        let prod = BinOp(Mult, coeff, var, longlong) in
-        if flip then
-          expr := BinOp(MinusA,!expr,prod,longlong)
-        else
-          expr := BinOp(PlusA,!expr,prod,longlong)
-      | None -> M.warn ~category:Analyzer "Invariant Apron: cannot convert to cil var: %s"  (Var.to_string v); raise Unsupported_Linexpr1
-    in
-    Linexpr1.iter append_summand linexpr1;
-    !expr
-
-
-  let cil_exp_of_lincons1 (lincons1:Lincons1.t) =
-    let zero = Cil.kinteger ILongLong 0 in
-    try
-      let linexpr1 = Lincons1.get_linexpr1 lincons1 in
-      let cilexp = cil_exp_of_linexpr1 linexpr1 in
-      match Lincons1.get_typ lincons1 with
-      | EQ -> Some (Cil.constFold false @@ BinOp(Eq, cilexp, zero, TInt(IInt,[])))
-      | SUPEQ -> Some (Cil.constFold false @@ BinOp(Ge, cilexp, zero, TInt(IInt,[])))
-      | SUP -> Some (Cil.constFold false @@ BinOp(Gt, cilexp, zero, TInt(IInt,[])))
-      | DISEQ -> Some (Cil.constFold false @@ BinOp(Ne, cilexp, zero, TInt(IInt,[])))
-      | EQMOD _ -> None
-    with
-      Unsupported_Linexpr1 -> None
-end
-
-(** Conversion between CIL expressions and Apron. *)
-module Convert (Arg: ConvertArg) (Tracked: Tracked) (Man: Manager)=
-struct
-  include ApronOfCil (Arg) (Tracked) (Man)
-  include CilOfApron
-end
-
->>>>>>> 5d5089f6
 (** Pure environment and transfer functions. *)
 module type AOpsPure =
 sig
@@ -770,7 +484,7 @@
 
   let get_cons_size (c: Apron.Lincons1.t) = Apron.Linexpr0.get_size c.lincons0.linexpr0
 
-  let cons_to_cil_exp ~scope cons = Convert.cil_exp_of_lincons1 scope cons
+  let cons_to_cil_exp ~scope cons = Convert.cil_exp_of_lincons1 cons
 end
 
 module AOps (Tracked: Tracked) (Man: Manager) =
@@ -844,15 +558,7 @@
   include SPrintable
   include Lattice.S with type t := t
 
-<<<<<<< HEAD
   val invariant: scope:Cil.fundec -> t -> Lincons1Set.elt list
-=======
-  let varinfo_tracked vi =
-    (* no vglob check here, because globals are allowed in apron, but just have to be handled separately *)
-    let hasTrackAttribute = List.exists (fun (Attr(s,_)) -> s = "goblint_apron_track") in
-    type_tracked vi.vtype && (not @@ GobConfig.get_bool "annotation.goblint_apron_track" || hasTrackAttribute vi.vattr)
-
->>>>>>> 5d5089f6
 end
 
 module DWithOps (Man: Manager) (D: SLattice with type t = Man.mt A.t) =
@@ -908,57 +614,6 @@
           d
       end
 
-<<<<<<< HEAD
-=======
-  (** Assert any expression. *)
-  let assert_inv d e negate =
-    let e' =
-      if exp_is_cons e then
-        e
-      else
-        (* convert non-constraint expression, such that we assert(e != 0) *)
-        BinOp (Ne, e, zero, intType)
-    in
-    assert_cons d e' negate
-
-  let check_assert d e =
-    if is_bot_env (assert_inv d e false) then
-      `False
-    else if is_bot_env (assert_inv d e true) then
-      `True
-    else
-      `Top
-
-  (** Evaluate non-constraint expression as interval. *)
-  let eval_interval_expr d e =
-    match Convert.texpr1_of_cil_exp d (A.env d) e with
-    | texpr1 ->
-      Bounds.bound_texpr d texpr1
-    | exception Convert.Unsupported_CilExp _ ->
-      (None, None)
-
-  (** Evaluate constraint or non-constraint expression as integer. *)
-  let eval_int d e =
-    let module ID = Queries.ID in
-    match Cilfacade.get_ikind_exp e with
-    | exception Cilfacade.TypeOfError _
-    | exception Invalid_argument _ ->
-      ID.top () (* real top, not a top of any ikind because we don't even know the ikind *)
-    | ik ->
-      if M.tracing then M.trace "apron" "eval_int: exp_is_cons %a = %B\n" d_plainexp e (exp_is_cons e);
-      if exp_is_cons e then
-        match check_assert d e with
-        | `True -> ID.of_bool ik true
-        | `False -> ID.of_bool ik false
-        | `Top -> ID.top_of ik
-      else
-        match eval_interval_expr d e with
-        | (Some min, Some max) -> ID.of_interval ~suppress_ovwarn:true ik (min, max)
-        | (Some min, None) -> ID.starting ~suppress_ovwarn:true ik min
-        | (None, Some max) -> ID.ending ~suppress_ovwarn:true ik max
-        | (None, None) -> ID.top_of ik
-
->>>>>>> 5d5089f6
   let invariant ~scope x =
     (* Would like to minimize to get rid of multi-var constraints directly derived from one-var constraints,
        but not implemented in Apron at all: https://github.com/antoinemine/apron/issues/44 *)
@@ -1207,7 +862,7 @@
 
 type marshal = OctagonD.marshal
 
-let marshal t : Oct.t Abstract0.t * string array = 
+let marshal t : Oct.t Abstract0.t * string array =
   let convert_single (a: t): OctagonD.t =
   if Oct.manager_is_oct Man.mgr then
     Oct.Abstract1.to_oct a
