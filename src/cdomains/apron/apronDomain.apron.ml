(** {!Apron} domains. *)

open Batteries
open GoblintCil
open Pretty
(* A binding to a selection of Apron-Domains *)
open GobApron
open RelationDomain
open SharedFunctions

module M = Messages

(** Resources for working with Apron:
    - OCaml API docs: https://antoinemine.github.io/Apron/doc/api/ocaml/index.html
    - C API docs (better function descriptions): https://antoinemine.github.io/Apron/doc/api/c/index.html
    - CEA 2007 slides (overview, mathematical descriptions): https://antoinemine.github.io/Apron/doc/papers/expose_CEA_2007.pdf
    - C API docs PDF (alternative mathematical descriptions): https://antoinemine.github.io/Apron/doc/api/c/apron.pdf
    - heterogeneous environments: https://link.springer.com/chapter/10.1007%2F978-3-030-17184-1_26 (Section 4.1) *)

let widening_thresholds_apron = ResettableLazy.from_fun (fun () ->
    let t = if GobConfig.get_string "ana.apron.threshold_widening_constants" = "comparisons" then WideningThresholds.octagon_thresholds else WideningThresholds.thresholds_incl_mul2 in
    let r = List.map Scalar.of_z (WideningThresholds.Thresholds.elements (ResettableLazy.force t)) in
    Array.of_list r
  )

let reset_lazy () =
  ResettableLazy.reset widening_thresholds_apron

module V = RelationDomain.V


module type Manager =
sig
  type mt
  type t = mt Apron.Manager.t
  val mgr : mt Apron.Manager.t
  val name : unit -> string
end

(** Manager for the Oct domain, i.e. an octagon domain.
    For Documentation for the domain see: https://antoinemine.github.io/Apron/doc/api/ocaml/Oct.html *)
module OctagonManager =
struct
  type mt = Oct.t

  (* Type of the manager *)
  type t = mt Manager.t

  (* Create the manager *)
  let mgr =  Oct.manager_alloc ()
  let name () = "Octagon"
end

(** Manager for the Polka domain, i.e. a polyhedra domain.
    For Documentation for the domain see: https://antoinemine.github.io/Apron/doc/api/ocaml/Polka.html *)
module PolyhedraManager =
struct
  (** We chose a the loose polyhedra here, i.e. with polyhedra with no strict inequalities *)
  type mt = Polka.loose Polka.t
  type t = mt Manager.t
  (* Create manager that fits to loose polyhedra *)
  let mgr = Polka.manager_alloc_loose ()
  let name () = "Polyhedra"
end

(** Another manager for the Polka domain but specifically for affine equalities.
    For Documentation for the domain see: https://antoinemine.github.io/Apron/doc/api/ocaml/Polka.html *)
module AffEqManager =
struct
  (** Affine equalities in apron used for comparison with our own implementation *)
  type mt = Polka.equalities Polka.t
  type t = mt Manager.t
  let mgr = Polka.manager_alloc_equalities ()
  let name () = "ApronAffEq"
end

(** Manager for the Box domain, i.e. an interval domain.
    For Documentation for the domain see: https://antoinemine.github.io/Apron/doc/api/ocaml/Box.html*)
module IntervalManager =
struct
  type mt = Box.t
  type t = mt Manager.t
  let mgr = Box.manager_alloc ()
  let name () = "Interval"
end

let manager =
  lazy (
    let options =
      ["octagon", (module OctagonManager: Manager);
       "interval", (module IntervalManager: Manager);
       "polyhedra", (module PolyhedraManager: Manager);
       "affeq", (module AffEqManager: Manager)]
    in
    let domain = (GobConfig.get_string "ana.apron.domain") in
    match List.assoc_opt domain options with
    | Some man -> man
    | None -> failwith @@ "Apron domain " ^ domain ^ " is not supported. Please check the ana.apron.domain setting."
  )

let get_manager (): (module Manager) =
  Lazy.force manager

(* Generic operations on abstract values at level 1 of interface, there is also Abstract0 *)
module A = Abstract1

module Bounds (Man: Manager) =
struct
  type t = Man.mt A.t

  let bound_texpr d texpr1 =
    let bounds = A.bound_texpr Man.mgr d texpr1 in
    let min = SharedFunctions.int_of_scalar ~round:`Ceil bounds.inf in
    let max = SharedFunctions.int_of_scalar ~round:`Floor bounds.sup in
    (min, max)
end

(** Pure environment and transfer functions. *)
module type AOpsPure =
sig
  type t
  val add_vars : t -> Var.t list -> t
  val remove_vars : t -> Var.t list -> t
  val remove_filter : t -> (Var.t -> bool) -> t
  val keep_vars : t -> Var.t list -> t
  val keep_filter : t -> (Var.t -> bool) -> t
  val forget_vars : t -> Var.t list -> t
  val assign_exp : Queries.ask -> t -> Var.t -> exp -> bool Lazy.t -> t
  val assign_var : t -> Var.t -> Var.t -> t
  val substitute_exp : Queries.ask-> t -> Var.t -> exp -> bool Lazy.t -> t
end

(** Imperative in-place environment and transfer functions. *)
module type AOpsImperative =
sig
  type t
  val add_vars_with : t -> Var.t list -> unit
  val remove_vars_with : t -> Var.t list -> unit
  val remove_filter_with : t -> (Var.t -> bool) -> unit
  val keep_vars_with : t -> Var.t list -> unit
  val keep_filter_with : t -> (Var.t -> bool) -> unit
  val forget_vars_with : t -> Var.t list -> unit
  val assign_exp_with : Queries.ask -> t -> Var.t -> exp -> bool Lazy.t -> unit
  val assign_exp_parallel_with : Queries.ask -> t -> (Var.t * exp) list -> bool -> unit (* TODO: why this one isn't lazy? *)
  val assign_var_with : t -> Var.t -> Var.t -> unit
  val assign_var_parallel_with : t -> (Var.t * Var.t) list -> unit
  val substitute_exp_with : Queries.ask -> t -> Var.t -> exp -> bool Lazy.t-> unit
  val substitute_exp_parallel_with :
    Queries.ask -> t -> (Var.t * exp) list -> bool Lazy.t -> unit
  val substitute_var_with : t -> Var.t -> Var.t -> unit
end

module type AOpsImperativeCopy =
sig
  include AOpsImperative
  val copy : t -> t
end

(** Default implementations of pure functions from [copy] and imperative functions. *)
module AOpsPureOfImperative (AOpsImperative: AOpsImperativeCopy): AOpsPure with type t = AOpsImperative.t =
struct
  open AOpsImperative
  type nonrec t = t

  let add_vars d vs =
    let nd = copy d in
    add_vars_with nd vs;
    nd
  let remove_vars d vs =
    let nd = copy d in
    remove_vars_with nd vs;
    nd
  let remove_filter d f =
    let nd = copy d in
    remove_filter_with nd f;
    nd
  let keep_vars d vs =
    let nd = copy d in
    keep_vars_with nd vs;
    nd
  let keep_filter d f =
    let nd = copy d in
    keep_filter_with nd f;
    nd
  let forget_vars d vs =
    let nd = copy d in
    forget_vars_with nd vs;
    nd
  let assign_exp ask d v e no_ov =
    let nd = copy d in
    assign_exp_with ask nd v e no_ov;
    nd
  let assign_var d v v' =
    let nd = copy d in
    assign_var_with nd v v';
    nd
  let substitute_exp ask d v e no_ov =
    let nd = copy d in
    substitute_exp_with ask nd v e no_ov;
    nd
end

(** Extra functions that don't have the pure-imperative correspondence. *)
module type AOpsExtra =
sig
  type t
  val copy : t -> t
  val vars : t -> Var.t list
  type marshal
  val unmarshal : marshal -> t
  val marshal : t -> marshal
  val mem_var : t -> Var.t -> bool
  val assign_var_parallel' :
    t -> Var.t list -> Var.t list -> t
  val meet_tcons : Queries.ask -> t -> Tcons1.t -> exp -> t
  val to_lincons_array : t -> Lincons1.earray
  val of_lincons_array : Lincons1.earray -> t

  val cil_exp_of_lincons1: Lincons1.t -> exp option
  val invariant: t -> Lincons1.t list
end

module type AOps =
sig
  include AOpsExtra
  include AOpsImperative with type t := t
  include AOpsPure with type t := t
end

(** Convenience operations on A. *)
module AOps0 (Tracked: Tracked) (Man: Manager) =
struct
  open SharedFunctions
  module Bounds = Bounds (Man)
  module Arg = struct
    let allow_global = false
  end
  module Convert = Convert (V) (Bounds) (Arg) (Tracked)



  type t = Man.mt A.t

  type var = Var.t

  let env t = A.env t

  let copy = A.copy Man.mgr

  (* marshal type: Abstract0.t and an array of var names *)
  type marshal = Man.mt Abstract0.t * string array

  let unmarshal ((abstract0, vs): marshal): t =
    let vars = Array.map Var.of_string vs in
    (* We do not have real-valued vars, so we pass an empty array in their place. *)
    let env = Environment.make vars [||] in
    {abstract0; env}

  let vars x = Environment.ivars_only @@ A.env x

  let marshal (x: t): marshal =
    let vars = Array.map Var.to_string (Array.of_list (vars x)) in
    x.abstract0, vars

  let mem_var d v = Environment.mem_var (A.env d) v

  let envop f nd a =
    let env' = f (A.env nd) a in
    A.change_environment_with Man.mgr nd env' false

  let add_vars_with = envop Environment.add_vars
  let remove_vars_with = envop Environment.remove_vars
  let remove_filter_with = envop Environment.remove_filter
  let keep_vars_with = envop Environment.keep_vars
  let keep_filter_with = envop Environment.keep_filter


  let forget_vars_with nd vs =
    (* Unlike keep_vars_with, this doesn't check mem_var, but assumes valid vars, like assigns *)
    let vs' = Array.of_list vs in
    A.forget_array_with Man.mgr nd vs' false

  let assign_exp_with ask nd v e no_ov =
    match Convert.texpr1_of_cil_exp ask nd (A.env nd) e no_ov with
    | texpr1 ->
      if M.tracing then M.trace "apron" "assign_exp converted: %a" Texpr1.pretty texpr1;
      A.assign_texpr_with Man.mgr nd v texpr1 None
    | exception Convert.Unsupported_CilExp _ ->
      if M.tracing then M.trace "apron" "assign_exp unsupported";
      forget_vars_with nd [v]

  let assign_exp_parallel_with ask nd ves no_ov =
    (* TODO: non-_with version? *)
    let env = A.env nd in
    (* partition assigns with supported and unsupported exps *)
    let (supported, unsupported) =
      ves
      |> List.to_seq
      |> Seq.map (Tuple2.map2 (fun e ->
          match Convert.texpr1_of_cil_exp ask nd env e (Lazy.from_val no_ov) with
          | texpr1 -> Some texpr1
          | exception Convert.Unsupported_CilExp _ -> None
        ))
      |> Seq.memoize
      |> Seq.partition (fun (_, e_opt) -> Option.is_some e_opt)
    in
    (* parallel assign supported *)
    let (supported_vs, texpr1s) =
      supported
      |> Seq.map (Tuple2.map2 Option.get)
      |> Seq.unzip
      |> Tuple2.map Array.of_seq Array.of_seq
    in
    A.assign_texpr_array_with Man.mgr nd supported_vs texpr1s None;
    (* forget unsupported *)
    let unsupported_vs =
      unsupported
      |> Seq.map fst
      |> Array.of_seq
    in
    A.forget_array_with Man.mgr nd unsupported_vs false

  let assign_var_with nd v v' =
    let texpr1 = Texpr1.of_expr (A.env nd) (Var v') in
    A.assign_texpr_with Man.mgr nd v texpr1 None

  let assign_var_parallel_with nd vv's =
    (* TODO: non-_with version? *)
    let env = A.env nd in
    let (vs, texpr1s) =
      vv's
      |> List.to_seq
      |> Seq.map (Tuple2.map2 (Texpr1.var env))
      |> Seq.unzip
      |> Tuple2.map Array.of_seq Array.of_seq
    in
    A.assign_texpr_array_with Man.mgr nd vs texpr1s None

  let assign_var_parallel' d vs v's = (* unpaired parallel assigns *)
    (* TODO: _with version? *)
    let env = A.env d in
    let vs = Array.of_list vs in
    let texpr1s =
      v's
      |> List.to_seq
      |> Seq.map (Texpr1.var env)
      |> Array.of_seq
    in
    A.assign_texpr_array Man.mgr d vs texpr1s None

  let substitute_exp_with ask nd v e no_ov =
    match Convert.texpr1_of_cil_exp ask nd (A.env nd) e no_ov with
    | texpr1 ->
      A.substitute_texpr_with Man.mgr nd v texpr1 None
    | exception Convert.Unsupported_CilExp _ ->
      forget_vars_with nd [v]

  let substitute_exp_parallel_with ask nd ves no_ov =
    (* TODO: non-_with version? *)
    let env = A.env nd in
    (* partition substitutes with supported and unsupported exps *)
    let (supported, unsupported) =
      ves
      |> List.to_seq
      |> Seq.map (Tuple2.map2 (fun e ->
          match Convert.texpr1_of_cil_exp ask nd env e no_ov with
          | texpr1 -> Some texpr1
          | exception Convert.Unsupported_CilExp _ -> None
        ))
      |> Seq.memoize
      |> Seq.partition (fun (_, e_opt) -> Option.is_some e_opt)
    in
    (* parallel substitute supported *)
    let (supported_vs, texpr1s) =
      supported
      |> Seq.map (Tuple2.map2 Option.get)
      |> Seq.unzip
      |> Tuple2.map Array.of_seq Array.of_seq
    in
    A.substitute_texpr_array_with Man.mgr nd supported_vs texpr1s None;
    (* forget unsupported *)
    let unsupported_vs =
      unsupported
      |> Seq.map fst
      |> Array.of_seq
    in
    A.forget_array_with Man.mgr nd unsupported_vs false

  let substitute_var_with nd v v' =
    (* TODO: non-_with version? *)
    let texpr1 = Texpr1.of_expr (A.env nd) (Var v') in
    A.substitute_texpr_with Man.mgr nd v texpr1 None

  let meet_tcons _ d tcons1 e =
    let earray = Tcons1.array_make (A.env d) 1 in
    Tcons1.array_set earray 0 tcons1;
    A.meet_tcons_array Man.mgr d earray

  let to_lincons_array d =
    A.to_lincons_array Man.mgr d

  let of_lincons_array (a: Apron.Lincons1.earray) =
    A.of_lincons_array Man.mgr a.array_env a
  let unify (a:t) (b:t) = A.unify Man.mgr a b

  let cil_exp_of_lincons1 = Convert.cil_exp_of_lincons1
end

module AOps (Tracked: Tracked) (Man: Manager) =
struct
  module AO0 = AOps0 (Tracked) (Man)
  include AO0
  include AOpsPureOfImperative (AO0)
end

module type SPrintable =
sig
  include Printable.S
  (* Functions for bot and top for particular environment. *)
  val top_env: Environment.t -> t
  val bot_env: Environment.t -> t
  val is_top_env: t -> bool
  val is_bot_env: t -> bool

  val unify: t -> t -> t
  val invariant: t -> Lincons1.t list
  val pretty_diff: unit -> t * t -> Pretty.doc
end

module DBase (Man: Manager): SPrintable with type t = Man.mt A.t =
struct
  include Printable.StdLeaf

  type t = Man.mt A.t

  let name () = "Apron " ^ Man.name ()

  (* Functions for bot and top for particular environment. *)
  let top_env = A.top    Man.mgr
  let bot_env = A.bottom Man.mgr
  let is_top_env = A.is_top Man.mgr
  let is_bot_env = A.is_bottom Man.mgr

  let invariant _ = []

  let show (x:t) =
    GobFormat.asprintf "%a (env: %a)" A.print x Environment.pp (A.env x)
  let pretty () (x:t) = text (show x)

  let equal x y =
    Environment.equal (A.env x) (A.env y) && A.is_eq Man.mgr x y

  let hash (x:t) =
    A.hash Man.mgr x

  let compare (x: t) (y: t): int =
    failwith "Apron.Abstract1 doesn't have total order" (* https://github.com/antoinemine/apron/issues/99 *)

  let printXml f x = BatPrintf.fprintf f "<value>\n<map>\n<key>\nconstraints\n</key>\n<value>\n%s</value>\n<key>\nenv\n</key>\n<value>\n%a</value>\n</map>\n</value>\n" (XmlUtil.escape (GobFormat.asprint A.print x)) Environment.printXml (A.env x)

  let to_yojson (x: t) =
    let constraints =
      A.to_lincons_array Man.mgr x
      |> Lincons1Set.of_earray
      |> Lincons1Set.elements
      |> List.map (fun lincons1 -> `String (Lincons1.show lincons1))
    in
    `Assoc [
      ("constraints", `List constraints);
      ("env", Environment.to_yojson (A.env x));
    ]

  let unify x y =
    A.unify Man.mgr x y

  let pretty_diff () (x, y) =
    let lcx = A.to_lincons_array Man.mgr x in
    let lcy = A.to_lincons_array Man.mgr y in
    let diff = Lincons1Set.(diff (of_earray lcy) (of_earray lcx)) in
    Pretty.docList ~sep:(Pretty.text ", ") (fun lc -> Pretty.text (Lincons1.show lc)) () (Lincons1Set.elements diff)
end


module type SLattice =
sig
  include SPrintable
  include Lattice.S with type t := t
  val invariant: t -> Lincons1.t list
end

module DWithOps (Man: Manager) (D: SLattice with type t = Man.mt A.t) =
struct
  include D
  include AOps (Tracked) (Man)
  include Tracked

  let eval_interval ask = Bounds.bound_texpr

  (** Assert a constraint expression.

      LAnd, LOr, LNot are directly supported by Apron domain in order to
      confirm logic-containing Apron invariants from witness while deep-query is disabled *)
  let rec assert_constraint ask d e negate (no_ov: bool Lazy.t) =
    if M.tracing then M.trace "assert_constraint_apron" "%a ;;; %a" d_exp e d_plainexp e;
    match e with
    (* Apron doesn't properly meet with DISEQ constraints: https://github.com/antoinemine/apron/issues/37.
       Join Gt and Lt versions instead. *)
    | BinOp (Ne, lhs, rhs, intType) when not negate ->
      let assert_gt = assert_constraint ask d (BinOp (Gt, lhs, rhs, intType)) negate no_ov in
      let assert_lt = assert_constraint ask d (BinOp (Lt, lhs, rhs, intType)) negate no_ov in
      join assert_gt assert_lt
    | BinOp (Eq, lhs, rhs, intType) when negate ->
      let assert_gt = assert_constraint ask d (BinOp (Gt, lhs, rhs, intType)) (not negate) no_ov in
      let assert_lt = assert_constraint ask d (BinOp (Lt, lhs, rhs, intType)) (not negate) no_ov in
      join assert_gt assert_lt
    | BinOp (LAnd, lhs, rhs, intType) when not negate ->
      let assert_l = assert_constraint ask d lhs negate no_ov in
      let assert_r = assert_constraint ask d rhs negate no_ov in
      meet assert_l assert_r
    | BinOp (LAnd, lhs, rhs, intType) when negate ->
      let assert_l = assert_constraint ask d lhs negate no_ov in
      let assert_r = assert_constraint ask d rhs negate no_ov in
      join assert_l assert_r (* de Morgan *)
    | BinOp (LOr, lhs, rhs, intType) when not negate ->
      let assert_l = assert_constraint ask d lhs negate no_ov in
      let assert_r = assert_constraint ask d rhs negate no_ov in
      join assert_l assert_r
    | BinOp (LOr, lhs, rhs, intType) when negate ->
      let assert_l = assert_constraint ask d lhs negate no_ov in
      let assert_r = assert_constraint ask d rhs negate no_ov in
      meet assert_l assert_r (* de Morgan *)
    | UnOp (LNot,e,_) -> assert_constraint ask d e (not negate) no_ov
    | _ ->
      begin match Convert.tcons1_of_cil_exp ask d (A.env d) e negate no_ov with
        | tcons1 ->
          if M.tracing then M.trace "apron" "assert_constraint %a %a" d_exp e Tcons1.pretty tcons1;
          if M.tracing then M.trace "apron" "assert_constraint st: %a" D.pretty d;
          if M.tracing then M.trace "apron" "assert_constraint tcons1: %a" Tcons1.pretty tcons1;
          let r = meet_tcons ask d tcons1 e in
          if M.tracing then M.trace "apron" "assert_constraint r: %a" D.pretty r;
          r
        | exception Convert.Unsupported_CilExp reason ->
          if M.tracing then M.trace "apron" "assert_constraint %a unsupported: %s" d_exp e (SharedFunctions.show_unsupported_cilExp reason);
          d
      end

  let invariant x =
    (* Would like to minimize to get rid of multi-var constraints directly derived from one-var constraints,
       but not implemented in Apron at all: https://github.com/antoinemine/apron/issues/44 *)
    (* let x = A.copy Man.mgr x in
       A.minimize Man.mgr x; *)
    let {lincons0_array; array_env}: Lincons1.earray = A.to_lincons_array Man.mgr x in
    Array.to_seq lincons0_array
    |> Seq.map (fun (lincons0: Lincons0.t) ->
        Lincons1.{lincons0; env = array_env}
      )
<<<<<<< HEAD
    |> List.of_seq
=======
    |> Lincons1Set.of_enum
    |> (if Oct.manager_is_oct Man.mgr then Lincons1Set.simplify else Fun.id)
    |> Lincons1Set.elements
>>>>>>> 7fe1a056
end

(** With heterogeneous environments. *)
module DHetero (Man: Manager): SLattice with type t = Man.mt A.t =
struct
  include DBase (Man)



  let gce (x: Environment.t) (y: Environment.t): Environment.t =
    let (xi, xf) = Environment.vars x in
    (* TODO: check type compatibility *)
    let i = Array.filter (Environment.mem_var y) xi in
    let f = Array.filter (Environment.mem_var y) xf in
    Environment.make i f

  let join x y =
    let x_env = A.env x in
    let y_env = A.env y in
    let c_env = gce x_env y_env in
    let x_c = A.change_environment Man.mgr x c_env false in
    let y_c = A.change_environment Man.mgr y c_env false in
    let join_c = A.join Man.mgr x_c y_c in
    let j_env = Environment.lce x_env y_env in
    A.change_environment Man.mgr join_c j_env false

  (* TODO: move to AOps *)
  let meet_lincons d lincons1 =
    let earray = Lincons1.array_make (A.env d) 1 in
    Lincons1.array_set earray 0 lincons1;
    A.meet_lincons_array Man.mgr d earray

  let strengthening j x y =
    (* TODO: optimize strengthening *)
    if M.tracing then M.traceli "apron" "strengthening %a" pretty j;
    let x_env = A.env x in
    let y_env = A.env y in
    let j_env = A.env j in
    let x_j = A.change_environment Man.mgr x j_env false in
    let y_j = A.change_environment Man.mgr y j_env false in
    let x_cons = A.to_lincons_array Man.mgr x_j in
    let y_cons = A.to_lincons_array Man.mgr y_j in
    let try_add_con j con1 =
      if M.tracing then M.tracei "apron" "try_add_con %a" Lincons1.pretty con1;
      let t = meet_lincons j con1 in
      let t_x = A.change_environment Man.mgr t x_env false in
      let t_y = A.change_environment Man.mgr t y_env false in
      let leq_x = A.is_leq Man.mgr x t_x in
      let leq_y = A.is_leq Man.mgr y t_y in
      if M.tracing then M.trace "apron" "t: %a" pretty t;
      if M.tracing then M.trace "apron" "t_x (leq x %B): %a" leq_x pretty t_x;
      if M.tracing then M.trace "apron" "t_y (leq y %B): %a" leq_y pretty t_y;
      if leq_x && leq_y then (
        if M.tracing then M.traceu "apron" "added";
        t
      )
      else (
        if M.tracing then M.traceu "apron" "not added";
        j
      )
    in
    let lincons1_array_of_earray (earray: Lincons1.earray) =
      Array.init (Lincons1.array_length earray) (Lincons1.array_get earray)
    in
    let x_cons1 = lincons1_array_of_earray x_cons in
    let y_cons1 = lincons1_array_of_earray y_cons in
    let cons1 =
      (* Whether [con1] contains a var in [env]. *)
      let env_exists_mem_con1 env con1 =
        try
          Lincons1.iter (fun coeff var ->
              (* Lincons1 from polyhedra may contain variable with zero coefficient.
                 These are silently not printed! *)
              if not (Coeff.is_zero coeff) && Environment.mem_var env var then
                raise Stdlib.Exit (* found *)
            ) con1;
          false
        with Stdlib.Exit -> (* found *)
          true
      in
      let env_exists_mem_con1 env con1 =
        let r = env_exists_mem_con1 env con1 in
        if M.tracing then M.trace "apron" "env_exists_mem_con1 %a %a -> %B" Environment.pretty env Lincons1.pretty con1 r;
        r
      in
      (* Heuristically reorder constraints to pass 36/12 with singlethreaded->multithreaded mode switching. *)
      (* Put those constraints which strictly are in one argument's env first, to (hopefully) ensure they remain. *)
      let (x_cons1_some_y, x_cons1_only_x) = Array.partition (env_exists_mem_con1 y_env) x_cons1 in
      let (y_cons1_some_x, y_cons1_only_y) = Array.partition (env_exists_mem_con1 x_env) y_cons1 in
      Array.concat [x_cons1_only_x; y_cons1_only_y; x_cons1_some_y; y_cons1_some_x]
    in
    let j = Array.fold_left try_add_con j cons1 in
    if M.tracing then M.traceu "apron" "-> %a" pretty j;
    j

  let empty_env = Environment.make [||] [||]

  (* top and bottom over the empty environment are different, pending  https://github.com/goblint/analyzer/issues/1380 *)
  let bot () =
    bot_env empty_env

  let top () =
    top_env empty_env

  let is_bot x = equal (bot ()) x
  let is_top x = equal (top ()) x

  let strengthening_enabled = GobConfig.get_bool "ana.apron.strengthening"

  let join x y =
    (* just to optimize joining folds, which start with bot *)
    if is_bot x then (* TODO: also for non-empty env *)
      y
    else if is_bot y then (* TODO: also for non-empty env *)
      x
    else (
      if M.tracing then M.traceli "apron" "join %a %a" pretty x pretty y;
      let j = join x y in
      if M.tracing then M.trace "apron" "j = %a" pretty j;
      let j =
        if strengthening_enabled then (* TODO: skip if same envs? *)
          strengthening j x y
        else
          j
      in
      if M.tracing then M.traceu "apron" "-> %a" pretty j;
      j
    )

  let meet x y =
    A.unify Man.mgr x y

  let leq x y =
    (* TODO: float *)
    let x_env = A.env x in
    let y_env = A.env y in
    let (x_vars, _) = Environment.vars x_env in
    if Array.for_all (Environment.mem_var y_env) x_vars then (
      let y' = A.change_environment Man.mgr y x_env false in
      A.is_leq Man.mgr x y'
    )
    else
      false

  let widen x y =
    let x_env = A.env x in
    let y_env = A.env y in
    if Environment.equal x_env y_env then (
      if GobConfig.get_bool "ana.apron.threshold_widening" then (
        if Oct.manager_is_oct Man.mgr then (
          let octmgr = Oct.manager_to_oct Man.mgr in
          let ts = ResettableLazy.force widening_thresholds_apron in
          let x_oct = Oct.Abstract1.to_oct x in
          let y_oct = Oct.Abstract1.to_oct y in
          let r = Oct.widening_thresholds octmgr (Abstract1.abstract0 x_oct) (Abstract1.abstract0 y_oct) ts in
          Oct.Abstract1.of_oct {x_oct with abstract0 = r}
        )
        else (
          let exps = ResettableLazy.force WideningThresholds.exps in
          let module Arg = struct
            let allow_global = true
          end in
          let module Convert = SharedFunctions.Convert (V) (Bounds(Man)) (Arg) (Tracked) in
          (* this implements widening_threshold with Tcons1 instead of Lincons1 *)
          let tcons1s = List.filter_map (fun e ->
              let no_ov = lazy(IntDomain.should_ignore_overflow (Cilfacade.get_ikind_exp e)) in
              let dummyask = let f (type a) (q : a Queries.t) : a =
                               (* Convert.tcons1_of_cil_exp supports fancy aggressive simplifications of expressions
                                  via querying the context for int constants that replace subexpressions;
                                  we do not have a context here, so we just use a dummy ask replying top all the time *)
                               Queries.Result.top q
                in
                ({ f } : Queries.ask) in
              match Convert.tcons1_of_cil_exp dummyask y y_env e false no_ov with
              | tcons1 when A.sat_tcons Man.mgr y tcons1 ->
                Some tcons1
              | _
              | exception Convert.Unsupported_CilExp _ ->
                None
            ) exps
          in
          let tcons1_earray: Tcons1.earray = {
            array_env = y_env;
            tcons0_array = tcons1s |> List.to_seq |> Seq.map Tcons1.get_tcons0 |> Array.of_seq
          }
          in
          let w = A.widening Man.mgr x y in
          A.meet_tcons_array_with Man.mgr w tcons1_earray;
          w
        )
      )
      else
        A.widening Man.mgr x y
    )
    else
      y (* env increased, just use joined value in y, assuming env doesn't increase infinitely *)

  let widen x y =
    if M.tracing then M.traceli "apron" "widen %a %a" pretty x pretty y;
    let w = widen x y in
    if M.tracing then M.trace "apron" "widen same %B" (equal y w);
    if M.tracing then M.traceu "apron" "-> %a" pretty w;
    w

  let narrow x y =
    let x_env = A.env x in
    let y_env = A.env y in
    if Environment.equal x_env y_env then (
      if Oct.manager_is_oct Man.mgr then (
        let octmgr = Oct.manager_to_oct Man.mgr in
        let x_oct = Oct.Abstract1.to_oct x in
        let y_oct = Oct.Abstract1.to_oct y in
        let r = Oct.narrowing octmgr (Abstract1.abstract0 x_oct) (Abstract1.abstract0 y_oct) in
        Oct.Abstract1.of_oct {env = x_env; abstract0 = r}
      )
      else
        x
    )
    else
      y (* env decreased, can't decrease infinitely *)

  (* TODO: check environments in pretty_diff? *)
end

module type S2 =
(* TODO: ExS3 or better extend RelationDomain.S3 directly?*)
sig
  module Man: Manager
  module V: RV
  include module type of AOps (Tracked) (Man)
  include SLattice with type t = Man.mt A.t

  include S3 with type t = Man.mt A.t and type var = Var.t
end


module D (Man: Manager)=
struct
  module DWO = DWithOps (Man) (DHetero (Man))
  include SharedFunctions.AssertionModule (V) (DWO) (DWO.Arg)
  include DWO
  module Tracked = Tracked
  module Man = Man
end


module OctagonD = D (OctagonManager)

module type S3 =
sig
  include SLattice
  include AOps with type t := t

  module V: RV
  module Tracked: RelationDomain.Tracked
  module Man: Manager

  val assert_inv : Queries.ask -> t -> exp -> bool -> bool Lazy.t -> t
  val eval_int : Queries.ask -> t -> exp -> bool Lazy.t -> Queries.ID.t
end


module D2 (Man: Manager) : S2 with module Man = Man  =
struct
  include D (Man)
  module V = RelationDomain.V

  type marshal = OctagonD.marshal

  let marshal t : Oct.t Abstract0.t * string array =
    let convert_single (a: t): OctagonD.t =
      if Oct.manager_is_oct Man.mgr then
        Oct.Abstract1.to_oct a
      else
        let generator = to_lincons_array a in
        OctagonD.of_lincons_array generator
    in
    OctagonD.marshal @@ convert_single t

  let unmarshal (m: marshal) = Oct.Abstract1.of_oct @@ OctagonD.unmarshal m
end

(** Lift [D] to a non-reduced product with box.
    Both are updated in parallel, but [D] answers to queries.
    Box domain is used to filter out non-relational invariants for output. *)
module BoxProd0 (D: S3) =
struct
  module BoxD = D2 (IntervalManager)

  include Printable.Prod (BoxD) (D)

  let equal (_, d1) (_, d2) = D.equal d1 d2
  let hash (_, d) = D.hash d
  let compare (_, d1) (_, d2) = D.compare d1 d2

  let leq (_, d1) (_, d2) = D.leq d1 d2
  let join (b1, d1) (b2, d2) = (BoxD.join b1 b2, D.join d1 d2)
  let meet (b1, d1) (b2, d2) = (BoxD.meet b1 b2, D.meet d1 d2)
  let widen (b1, d1) (b2, d2) = (BoxD.widen b1 b2, D.widen d1 d2)
  let narrow (b1, d1) (b2, d2) = (BoxD.narrow b1 b2, D.narrow d1 d2)

  let top () = (BoxD.top (), D.top ())
  let bot () = (BoxD.bot (), D.bot ())
  let is_top (_, d) = D.is_top d
  let is_bot (_, d) = D.is_bot d
  let top_env env = (BoxD.top_env env, D.top_env env)
  let bot_env env = (BoxD.bot_env env, D.bot_env env)
  let is_top_env (_, d) = D.is_top_env d
  let is_bot_env (_, d) = D.is_bot_env d
  let unify (b1, d1) (b2, d2) = (BoxD.unify b1 b2, D.unify d1 d2)
  let copy (b, d) = (BoxD.copy b, D.copy d)

  type marshal = BoxD.marshal * D.marshal

  let marshal (b, d) = (BoxD.marshal b, D.marshal d)
  let unmarshal (b, d) = (BoxD.unmarshal b, D.unmarshal d)

  let mem_var (_, d) v = D.mem_var d v
  let vars (_, d) = D.vars d

  let pretty_diff () ((_, d1), (_, d2)) = D.pretty_diff () (d1, d2)

  let add_vars_with (b, d) vs =
    BoxD.add_vars_with b vs;
    D.add_vars_with d vs
  let remove_vars_with (b, d) vs =
    BoxD.remove_vars_with b vs;
    D.remove_vars_with d vs
  let remove_filter_with (b, d) f =
    BoxD.remove_filter_with b f;
    D.remove_filter_with d f
  let keep_filter_with (b, d) f =
    BoxD.keep_filter_with b f;
    D.keep_filter_with d f
  let keep_vars_with (b, d) vs =
    BoxD.keep_vars_with b vs;
    D.keep_vars_with d vs
  let forget_vars_with (b, d) vs =
    BoxD.forget_vars_with b vs;
    D.forget_vars_with d vs
  let assign_exp_with ask (b, d) v e no_ov =
    BoxD.assign_exp_with ask b v e no_ov;
    D.assign_exp_with ask d v e no_ov
  let assign_exp_parallel_with ask (b, d) ves no_ov =
    BoxD.assign_exp_parallel_with ask b ves no_ov;
    D.assign_exp_parallel_with ask d ves no_ov
  let assign_var_with (b, d) v e =
    BoxD.assign_var_with b v e;
    D.assign_var_with d v e
  let assign_var_parallel_with (b, d) vvs =
    BoxD.assign_var_parallel_with b vvs;
    D.assign_var_parallel_with d vvs
  let assign_var_parallel' (b, d) vs v's =
    (BoxD.assign_var_parallel' b vs v's, D.assign_var_parallel' d vs v's)
  let substitute_exp_with ask (b, d) v e no_ov =
    BoxD.substitute_exp_with ask b v e no_ov;
    D.substitute_exp_with ask d v e no_ov
  let substitute_exp_parallel_with ask (b, d) ves no_ov =
    BoxD.substitute_exp_parallel_with ask b ves no_ov;
    D.substitute_exp_parallel_with ask d ves no_ov
  let substitute_var_with (b, d) v1 v2 =
    BoxD.substitute_var_with b v1 v2;
    D.substitute_var_with d v1 v2
  let meet_tcons ask (b, d) c e = (BoxD.meet_tcons ask b c e, D.meet_tcons ask d c e)
  let to_lincons_array (_, d) = D.to_lincons_array d
  let of_lincons_array a = (BoxD.of_lincons_array a, D.of_lincons_array a)

  let cil_exp_of_lincons1 = D.cil_exp_of_lincons1
  let assert_inv ask (b, d) e n no_ov = (BoxD.assert_inv ask b e n no_ov, D.assert_inv ask d e n no_ov)
  let eval_int ask (_, d) = D.eval_int ask d

  let invariant (b, d) =
    (* diff via lincons *)
    let lcb = D.to_lincons_array (D.of_lincons_array (BoxD.to_lincons_array b)) in (* convert through D to make lincons use the same format *)
    let lcd = D.to_lincons_array d in
    Lincons1Set.(diff (of_earray lcd) (of_earray lcb))
    |> (if Oct.manager_is_oct D.Man.mgr then Lincons1Set.simplify else Fun.id)
    |> Lincons1Set.elements
end

module BoxProd (D: S3): RD =
struct
  module V = D.V
  type var = V.t
  module BP0 = BoxProd0 (D)
  module Tracked = SharedFunctions.Tracked
  include BP0
  include AOpsPureOfImperative (BP0)
end<|MERGE_RESOLUTION|>--- conflicted
+++ resolved
@@ -551,16 +551,10 @@
        A.minimize Man.mgr x; *)
     let {lincons0_array; array_env}: Lincons1.earray = A.to_lincons_array Man.mgr x in
     Array.to_seq lincons0_array
-    |> Seq.map (fun (lincons0: Lincons0.t) ->
-        Lincons1.{lincons0; env = array_env}
-      )
-<<<<<<< HEAD
-    |> List.of_seq
-=======
-    |> Lincons1Set.of_enum
+    |> Seq.map (fun (lincons0: Lincons0.t) -> Lincons1.{lincons0; env = array_env})
+    |> Lincons1Set.of_seq
     |> (if Oct.manager_is_oct Man.mgr then Lincons1Set.simplify else Fun.id)
     |> Lincons1Set.elements
->>>>>>> 7fe1a056
 end
 
 (** With heterogeneous environments. *)
