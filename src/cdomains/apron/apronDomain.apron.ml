--- conflicted
+++ resolved
@@ -451,17 +451,10 @@
   let hash (x:t) =
     A.hash Man.mgr x
 
-<<<<<<< HEAD
-  let compare (x:t) y: int =
-    (* there is no A.compare, but polymorphic compare should delegate to Abstract0 and Environment compare's implemented in Apron's C *)
-    Stdlib.compare x y
-  let printXml f x = BatPrintf.fprintf f "<value>\n<map>\n<key>\nconstraints\n</key>\n<value>\n%s</value>\n<key>\nenv\n</key>\n<value>\n%a</value>\n</map>\n</value>\n" (XmlUtil.escape (GobFormat.asprint A.print x)) Environment.printXml (A.env x)
-=======
   let compare (x: t) (y: t): int =
     failwith "Apron.Abstract1 doesn't have total order" (* https://github.com/antoinemine/apron/issues/99 *)
 
-  let printXml f x = BatPrintf.fprintf f "<value>\n<map>\n<key>\nconstraints\n</key>\n<value>\n%s</value>\n<key>\nenv\n</key>\n<value>\n%s</value>\n</map>\n</value>\n" (XmlUtil.escape (Format.asprintf "%a" A.print x)) (XmlUtil.escape (Format.asprintf "%a" (Environment.print: Format.formatter -> Environment.t -> unit) (A.env x)))
->>>>>>> f975852a
+  let printXml f x = BatPrintf.fprintf f "<value>\n<map>\n<key>\nconstraints\n</key>\n<value>\n%s</value>\n<key>\nenv\n</key>\n<value>\n%a</value>\n</map>\n</value>\n" (XmlUtil.escape (GobFormat.asprint A.print x)) Environment.printXml (A.env x)
 
   let to_yojson (x: t) =
     let constraints =
