(** {!Apron} domains. *)

open Batteries
open GoblintCil
open Pretty
(* A binding to a selection of Apron-Domains *)
open GobApron
open RelationDomain
open SharedFunctions

module M = Messages

(** Resources for working with Apron:
    - OCaml API docs: https://antoinemine.github.io/Apron/doc/api/ocaml/index.html
    - C API docs (better function descriptions): https://antoinemine.github.io/Apron/doc/api/c/index.html
    - CEA 2007 slides (overview, mathematical descriptions): https://antoinemine.github.io/Apron/doc/papers/expose_CEA_2007.pdf
    - C API docs PDF (alternative mathematical descriptions): https://antoinemine.github.io/Apron/doc/api/c/apron.pdf
    - heterogeneous environments: https://link.springer.com/chapter/10.1007%2F978-3-030-17184-1_26 (Section 4.1) *)

let widening_thresholds_apron = ResettableLazy.from_fun (fun () ->
    let t = if GobConfig.get_string "ana.apron.threshold_widening_constants" = "comparisons" then WideningThresholds.octagon_thresholds () else WideningThresholds.thresholds_incl_mul2 () in
    let r = List.map (fun x -> Apron.Scalar.of_mpqf @@ Mpqf.of_mpz @@ Z_mlgmpidl.mpz_of_z x) t in
    Array.of_list r
  )

let reset_lazy () =
  ResettableLazy.reset widening_thresholds_apron

module V = RelationDomain.V


module type Manager =
sig
  type mt
  type t = mt Apron.Manager.t
  val mgr : mt Apron.Manager.t
  val name : unit -> string
end

(** Manager for the Oct domain, i.e. an octagon domain.
    For Documentation for the domain see: https://antoinemine.github.io/Apron/doc/api/ocaml/Oct.html *)
module OctagonManager =
struct
  type mt = Oct.t

  (* Type of the manager *)
  type t = mt Manager.t

  (* Create the manager *)
  let mgr =  Oct.manager_alloc ()
  let name () = "Octagon"
end

(** Manager for the Polka domain, i.e. a polyhedra domain.
    For Documentation for the domain see: https://antoinemine.github.io/Apron/doc/api/ocaml/Polka.html *)
module PolyhedraManager =
struct
  (** We chose a the loose polyhedra here, i.e. with polyhedra with no strict inequalities *)
  type mt = Polka.loose Polka.t
  type t = mt Manager.t
  (* Create manager that fits to loose polyhedra *)
  let mgr = Polka.manager_alloc_loose ()
  let name () = "Polyhedra"
end

(** Another manager for the Polka domain but specifically for affine equalities.
    For Documentation for the domain see: https://antoinemine.github.io/Apron/doc/api/ocaml/Polka.html *)
module AffEqManager =
struct
  (** Affine equalities in apron used for comparison with our own implementation *)
  type mt = Polka.equalities Polka.t
  type t = mt Manager.t
  let mgr = Polka.manager_alloc_equalities ()
  let name () = "ApronAffEq"
end

(** Manager for the Box domain, i.e. an interval domain.
    For Documentation for the domain see: https://antoinemine.github.io/Apron/doc/api/ocaml/Box.html*)
module IntervalManager =
struct
  type mt = Box.t
  type t = mt Manager.t
  let mgr = Box.manager_alloc ()
  let name () = "Interval"
end

let manager =
  lazy (
    let options =
      ["octagon", (module OctagonManager: Manager);
       "interval", (module IntervalManager: Manager);
       "polyhedra", (module PolyhedraManager: Manager);
       "affeq", (module AffEqManager: Manager)]
    in
    let domain = (GobConfig.get_string "ana.apron.domain") in
    match List.assoc_opt domain options with
    | Some man -> man
    | None -> failwith @@ "Apron domain " ^ domain ^ " is not supported. Please check the ana.apron.domain setting."
  )

let get_manager (): (module Manager) =
  Lazy.force manager

<<<<<<< HEAD
module type Tracked =
sig
  val type_tracked: typ -> bool
  val varinfo_tracked: varinfo -> bool
end

module Lincons1 =
struct
  include Lincons1

  let show = Format.asprintf "%a" print
  let compare x y = String.compare (show x) (show y) (* HACK *)

  let num_vars x =
    (* Apron.Linexpr0.get_size returns some internal nonsense, so we count ourselves. *)
    let size = ref 0 in
    Lincons1.iter (fun coeff var ->
        if not (Apron.Coeff.is_zero coeff) then
          incr size
      ) x;
    !size
end

module Lincons1Set =
struct
  include Set.Make (Lincons1)

  let of_earray ({lincons0_array; array_env}: Lincons1.earray): t =
    Array.enum lincons0_array
    |> Enum.map (fun (lincons0: Lincons0.t) ->
        Lincons1.{lincons0; env = array_env}
      )
    |> of_enum
end

=======
>>>>>>> f975852a
(* Generic operations on abstract values at level 1 of interface, there is also Abstract0 *)
module A = Abstract1

module Bounds (Man: Manager) =
struct
  type t = Man.mt A.t

  let bound_texpr d texpr1 =
    let bounds = A.bound_texpr Man.mgr d texpr1 in
    let min = SharedFunctions.int_of_scalar ~round:`Ceil bounds.inf in
    let max = SharedFunctions.int_of_scalar ~round:`Floor bounds.sup in
    (min, max)
end

(** Pure environment and transfer functions. *)
module type AOpsPure =
sig
  type t
  val add_vars : t -> Var.t list -> t
  val remove_vars : t -> Var.t list -> t
  val remove_filter : t -> (Var.t -> bool) -> t
  val keep_vars : t -> Var.t list -> t
  val keep_filter : t -> (Var.t -> bool) -> t
  val forget_vars : t -> Var.t list -> t
  val assign_exp : Queries.ask -> t -> Var.t -> exp -> bool Lazy.t -> t
  val assign_var : t -> Var.t -> Var.t -> t
  val substitute_exp : Queries.ask-> t -> Var.t -> exp -> bool Lazy.t -> t
end

(** Imperative in-place environment and transfer functions. *)
module type AOpsImperative =
sig
  type t
  val add_vars_with : t -> Var.t list -> unit
  val remove_vars_with : t -> Var.t list -> unit
  val remove_filter_with : t -> (Var.t -> bool) -> unit
  val keep_vars_with : t -> Var.t list -> unit
  val keep_filter_with : t -> (Var.t -> bool) -> unit
  val forget_vars_with : t -> Var.t list -> unit
  val assign_exp_with : Queries.ask -> t -> Var.t -> exp -> bool Lazy.t -> unit
  val assign_exp_parallel_with : Queries.ask -> t -> (Var.t * exp) list -> bool -> unit (* TODO: why this one isn't lazy? *)
  val assign_var_with : t -> Var.t -> Var.t -> unit
  val assign_var_parallel_with : t -> (Var.t * Var.t) list -> unit
  val substitute_exp_with : Queries.ask -> t -> Var.t -> exp -> bool Lazy.t-> unit
  val substitute_exp_parallel_with :
    Queries.ask -> t -> (Var.t * exp) list -> bool Lazy.t -> unit
  val substitute_var_with : t -> Var.t -> Var.t -> unit
end

module type AOpsImperativeCopy =
sig
  include AOpsImperative
  val copy : t -> t
end

(** Default implementations of pure functions from [copy] and imperative functions. *)
module AOpsPureOfImperative (AOpsImperative: AOpsImperativeCopy): AOpsPure with type t = AOpsImperative.t =
struct
  open AOpsImperative
  type nonrec t = t

  let add_vars d vs =
    let nd = copy d in
    add_vars_with nd vs;
    nd
  let remove_vars d vs =
    let nd = copy d in
    remove_vars_with nd vs;
    nd
  let remove_filter d f =
    let nd = copy d in
    remove_filter_with nd f;
    nd
  let keep_vars d vs =
    let nd = copy d in
    keep_vars_with nd vs;
    nd
  let keep_filter d f =
    let nd = copy d in
    keep_filter_with nd f;
    nd
  let forget_vars d vs =
    let nd = copy d in
    forget_vars_with nd vs;
    nd
  let assign_exp ask d v e no_ov =
    let nd = copy d in
    assign_exp_with ask nd v e no_ov;
    nd
  let assign_var d v v' =
    let nd = copy d in
    assign_var_with nd v v';
    nd
  let substitute_exp ask d v e no_ov =
    let nd = copy d in
    substitute_exp_with ask nd v e no_ov;
    nd
end

(** Extra functions that don't have the pure-imperative correspondence. *)
module type AOpsExtra =
sig
  type t
  val copy : t -> t
  val vars : t -> Var.t list
  type marshal
  val unmarshal : marshal -> t
  val marshal : t -> marshal
  val mem_var : t -> Var.t -> bool
  val assign_var_parallel' :
    t -> Var.t list -> Var.t list -> t
  val meet_tcons : Queries.ask -> t -> Tcons1.t -> exp -> t
  val to_lincons_array : t -> Lincons1.earray
  val of_lincons_array : Lincons1.earray -> t

  val cil_exp_of_lincons1: Lincons1.t -> exp option
  val invariant: t -> Lincons1.t list
end

module type AOps =
sig
  include AOpsExtra
  include AOpsImperative with type t := t
  include AOpsPure with type t := t
end

(** Convenience operations on A. *)
module AOps0 (Tracked: Tracked) (Man: Manager) =
struct
  open SharedFunctions
  module Bounds = Bounds (Man)
  module Arg = struct
    let allow_global = false
  end
  module Convert = Convert (V) (Bounds) (Arg) (Tracked)



  type t = Man.mt A.t

  type var = Var.t

  let env t = A.env t

  let copy = A.copy Man.mgr

  (* marshal type: Abstract0.t and an array of var names *)
  type marshal = Man.mt Abstract0.t * string array

  let unmarshal ((abstract0, vs): marshal): t =
    let vars = Array.map Var.of_string vs in
    (* We do not have real-valued vars, so we pass an empty array in their place. *)
    let env = Environment.make vars [||] in
    {abstract0; env}

  let vars x = Environment.ivars_only @@ A.env x

  let marshal (x: t): marshal =
    let vars = Array.map Var.to_string (Array.of_list (vars x)) in
    x.abstract0, vars

  let mem_var d v = Environment.mem_var (A.env d) v

  let envop f nd a =
    let env' = f (A.env nd) a in
    A.change_environment_with Man.mgr nd env' false

  let add_vars_with = envop Environment.add_vars
  let remove_vars_with = envop Environment.remove_vars
  let remove_filter_with = envop Environment.remove_filter
  let keep_vars_with = envop Environment.keep_vars
  let keep_filter_with = envop Environment.keep_filter


  let forget_vars_with nd vs =
    (* Unlike keep_vars_with, this doesn't check mem_var, but assumes valid vars, like assigns *)
    let vs' = Array.of_list vs in
    A.forget_array_with Man.mgr nd vs' false

  let assign_exp_with ask nd v e no_ov =
    match Convert.texpr1_of_cil_exp ask nd (A.env nd) e no_ov with
    | texpr1 ->
      if M.tracing then M.trace "apron" "assign_exp converted: %s" (Format.asprintf "%a" Texpr1.print texpr1);
      A.assign_texpr_with Man.mgr nd v texpr1 None
    | exception Convert.Unsupported_CilExp _ ->
      if M.tracing then M.trace "apron" "assign_exp unsupported";
      forget_vars_with nd [v]

  let assign_exp_parallel_with ask nd ves no_ov =
    (* TODO: non-_with version? *)
    let env = A.env nd in
    (* partition assigns with supported and unsupported exps *)
    let (supported, unsupported) =
      ves
      |> List.enum
      |> Enum.map (Tuple2.map2 (fun e ->
          match Convert.texpr1_of_cil_exp ask nd env e (Lazy.from_val no_ov) with
          | texpr1 -> Some texpr1
          | exception Convert.Unsupported_CilExp _ -> None
        ))
      |> Enum.partition (fun (_, e_opt) -> Option.is_some e_opt)
    in
    (* parallel assign supported *)
    let (supported_vs, texpr1s) =
      supported
      |> Enum.map (Tuple2.map2 Option.get)
      |> Enum.uncombine
      |> Tuple2.map Array.of_enum Array.of_enum
    in
    A.assign_texpr_array_with Man.mgr nd supported_vs texpr1s None;
    (* forget unsupported *)
    let unsupported_vs =
      unsupported
      |> Enum.map fst
      |> Array.of_enum
    in
    A.forget_array_with Man.mgr nd unsupported_vs false

  let assign_var_with nd v v' =
    let texpr1 = Texpr1.of_expr (A.env nd) (Var v') in
    A.assign_texpr_with Man.mgr nd v texpr1 None

  let assign_var_parallel_with nd vv's =
    (* TODO: non-_with version? *)
    let env = A.env nd in
    let (vs, texpr1s) =
      vv's
      |> List.enum
      |> Enum.map (Tuple2.map2 (Texpr1.var env))
      |> Enum.uncombine
      |> Tuple2.map Array.of_enum Array.of_enum
    in
    A.assign_texpr_array_with Man.mgr nd vs texpr1s None

  let assign_var_parallel' d vs v's = (* unpaired parallel assigns *)
    (* TODO: _with version? *)
    let env = A.env d in
    let vs = Array.of_list vs in
    let texpr1s =
      v's
      |> List.enum
      |> Enum.map (Texpr1.var env)
      |> Array.of_enum
    in
    A.assign_texpr_array Man.mgr d vs texpr1s None

  let substitute_exp_with ask nd v e no_ov =
    match Convert.texpr1_of_cil_exp ask nd (A.env nd) e no_ov with
    | texpr1 ->
      A.substitute_texpr_with Man.mgr nd v texpr1 None
    | exception Convert.Unsupported_CilExp _ ->
      forget_vars_with nd [v]

  let substitute_exp_parallel_with ask nd ves no_ov =
    (* TODO: non-_with version? *)
    let env = A.env nd in
    (* partition substitutes with supported and unsupported exps *)
    let (supported, unsupported) =
      ves
      |> List.enum
      |> Enum.map (Tuple2.map2 (fun e ->
          match Convert.texpr1_of_cil_exp ask nd env e no_ov with
          | texpr1 -> Some texpr1
          | exception Convert.Unsupported_CilExp _ -> None
        ))
      |> Enum.partition (fun (_, e_opt) -> Option.is_some e_opt)
    in
    (* parallel substitute supported *)
    let (supported_vs, texpr1s) =
      supported
      |> Enum.map (Tuple2.map2 Option.get)
      |> Enum.uncombine
      |> Tuple2.map Array.of_enum Array.of_enum
    in
    A.substitute_texpr_array_with Man.mgr nd supported_vs texpr1s None;
    (* forget unsupported *)
    let unsupported_vs =
      unsupported
      |> Enum.map fst
      |> Array.of_enum
    in
    A.forget_array_with Man.mgr nd unsupported_vs false

  let substitute_var_with nd v v' =
    (* TODO: non-_with version? *)
    let texpr1 = Texpr1.of_expr (A.env nd) (Var v') in
    A.substitute_texpr_with Man.mgr nd v texpr1 None

  let meet_tcons _ d tcons1 e =
    let earray = Tcons1.array_make (A.env d) 1 in
    Tcons1.array_set earray 0 tcons1;
    A.meet_tcons_array Man.mgr d earray

  let to_lincons_array d =
    A.to_lincons_array Man.mgr d

  let of_lincons_array (a: Apron.Lincons1.earray) =
    A.of_lincons_array Man.mgr a.array_env a
  let unify (a:t) (b:t) = A.unify Man.mgr a b

  let cil_exp_of_lincons1 = Convert.cil_exp_of_lincons1
end

module AOps (Tracked: Tracked) (Man: Manager) =
struct
  module AO0 = AOps0 (Tracked) (Man)
  include AO0
  include AOpsPureOfImperative (AO0)
end

module type SPrintable =
sig
  include Printable.S
  (* Functions for bot and top for particular environment. *)
  val top_env: Environment.t -> t
  val bot_env: Environment.t -> t
  val is_top_env: t -> bool
  val is_bot_env: t -> bool

  val unify: t -> t -> t
  val invariant: t -> Lincons1.t list
  val pretty_diff: unit -> t * t -> Pretty.doc
end

module DBase (Man: Manager): SPrintable with type t = Man.mt A.t =
struct
  include Printable.StdLeaf

  type t = Man.mt A.t

  let name () = "Apron " ^ Man.name ()

  (* Functions for bot and top for particular environment. *)
  let top_env = A.top    Man.mgr
  let bot_env = A.bottom Man.mgr
  let is_top_env = A.is_top Man.mgr
  let is_bot_env = A.is_bottom Man.mgr

  let invariant _ = []

  let show (x:t) =
    Format.asprintf "%a (env: %a)" A.print x (Environment.print: Format.formatter -> Environment.t -> unit) (A.env x)
  let pretty () (x:t) = text (show x)

  let equal x y =
    Environment.equal (A.env x) (A.env y) && A.is_eq Man.mgr x y

  let hash (x:t) =
    A.hash Man.mgr x

  let compare (x: t) (y: t): int =
    failwith "Apron.Abstract1 doesn't have total order" (* https://github.com/antoinemine/apron/issues/99 *)

  let printXml f x = BatPrintf.fprintf f "<value>\n<map>\n<key>\nconstraints\n</key>\n<value>\n%s</value>\n<key>\nenv\n</key>\n<value>\n%s</value>\n</map>\n</value>\n" (XmlUtil.escape (Format.asprintf "%a" A.print x)) (XmlUtil.escape (Format.asprintf "%a" (Environment.print: Format.formatter -> Environment.t -> unit) (A.env x)))

  let to_yojson (x: t) =
    let constraints =
      A.to_lincons_array Man.mgr x
      |> Lincons1Set.of_earray
      |> Lincons1Set.elements
      |> List.map (fun lincons1 -> `String (Lincons1.show lincons1))
    in
    let env = `String (Format.asprintf "%a" (Environment.print: Format.formatter -> Environment.t -> unit) (A.env x))
    in
    `Assoc [
      ("constraints", `List constraints);
      ("env", env);
    ]

  let unify x y =
    A.unify Man.mgr x y

  let pretty_diff () (x, y) =
    let lcx = A.to_lincons_array Man.mgr x in
    let lcy = A.to_lincons_array Man.mgr y in
    let diff = Lincons1Set.(diff (of_earray lcy) (of_earray lcx)) in
    Pretty.docList ~sep:(Pretty.text ", ") (fun lc -> Pretty.text (Lincons1.show lc)) () (Lincons1Set.elements diff)
end


module type SLattice =
sig
  include SPrintable
  include Lattice.S with type t := t
  val invariant: t -> Lincons1.t list
end

module DWithOps (Man: Manager) (D: SLattice with type t = Man.mt A.t) =
struct
  include D
  include AOps (Tracked) (Man)
  include Tracked

  let eval_interval ask = Bounds.bound_texpr

  (** Assert a constraint expression.

      LAnd, LOr, LNot are directly supported by Apron domain in order to
      confirm logic-containing Apron invariants from witness while deep-query is disabled *)
  let rec assert_constraint ask d e negate (no_ov: bool Lazy.t) =
    if M.tracing then M.trace "assert_constraint_apron" "%a ;;; %a" d_exp e d_plainexp e;
    match e with
    (* Apron doesn't properly meet with DISEQ constraints: https://github.com/antoinemine/apron/issues/37.
       Join Gt and Lt versions instead. *)
    | BinOp (Ne, lhs, rhs, intType) when not negate ->
      let assert_gt = assert_constraint ask d (BinOp (Gt, lhs, rhs, intType)) negate no_ov in
      let assert_lt = assert_constraint ask d (BinOp (Lt, lhs, rhs, intType)) negate no_ov in
      join assert_gt assert_lt
    | BinOp (Eq, lhs, rhs, intType) when negate ->
      let assert_gt = assert_constraint ask d (BinOp (Gt, lhs, rhs, intType)) (not negate) no_ov in
      let assert_lt = assert_constraint ask d (BinOp (Lt, lhs, rhs, intType)) (not negate) no_ov in
      join assert_gt assert_lt
    | BinOp (LAnd, lhs, rhs, intType) when not negate ->
      let assert_l = assert_constraint ask d lhs negate no_ov in
      let assert_r = assert_constraint ask d rhs negate no_ov in
      meet assert_l assert_r
    | BinOp (LAnd, lhs, rhs, intType) when negate ->
      let assert_l = assert_constraint ask d lhs negate no_ov in
      let assert_r = assert_constraint ask d rhs negate no_ov in
      join assert_l assert_r (* de Morgan *)
    | BinOp (LOr, lhs, rhs, intType) when not negate ->
      let assert_l = assert_constraint ask d lhs negate no_ov in
      let assert_r = assert_constraint ask d rhs negate no_ov in
      join assert_l assert_r
    | BinOp (LOr, lhs, rhs, intType) when negate ->
      let assert_l = assert_constraint ask d lhs negate no_ov in
      let assert_r = assert_constraint ask d rhs negate no_ov in
      meet assert_l assert_r (* de Morgan *)
    | UnOp (LNot,e,_) -> assert_constraint ask d e (not negate) no_ov
    | _ ->
      begin match Convert.tcons1_of_cil_exp ask d (A.env d) e negate no_ov with
        | tcons1 ->
          if M.tracing then M.trace "apron" "assert_constraint %a %s" d_exp e (Format.asprintf "%a" Tcons1.print tcons1);
          if M.tracing then M.trace "apron" "assert_constraint st: %a" D.pretty d;
          if M.tracing then M.trace "apron" "assert_constraint tcons1: %s" (Format.asprintf "%a" Tcons1.print tcons1);
          let r = meet_tcons ask d tcons1 e in
          if M.tracing then M.trace "apron" "assert_constraint r: %a" D.pretty r;
          r
        | exception Convert.Unsupported_CilExp reason ->
          if M.tracing then M.trace "apron" "assert_constraint %a unsupported: %s" d_exp e (SharedFunctions.show_unsupported_cilExp reason);
          d
      end

  let invariant x =
    (* Would like to minimize to get rid of multi-var constraints directly derived from one-var constraints,
       but not implemented in Apron at all: https://github.com/antoinemine/apron/issues/44 *)
    (* let x = A.copy Man.mgr x in
       A.minimize Man.mgr x; *)
    let {lincons0_array; array_env}: Lincons1.earray = A.to_lincons_array Man.mgr x in
    Array.enum lincons0_array
    |> Enum.map (fun (lincons0: Lincons0.t) ->
        Lincons1.{lincons0; env = array_env}
      )
    |> List.of_enum
end

(** With heterogeneous environments. *)
module DHetero (Man: Manager): SLattice with type t = Man.mt A.t =
struct
  include DBase (Man)



  let gce (x: Environment.t) (y: Environment.t): Environment.t =
    let (xi, xf) = Environment.vars x in
    (* TODO: check type compatibility *)
    let i = Array.filter (Environment.mem_var y) xi in
    let f = Array.filter (Environment.mem_var y) xf in
    Environment.make i f

  let join x y =
    let x_env = A.env x in
    let y_env = A.env y in
    let c_env = gce x_env y_env in
    let x_c = A.change_environment Man.mgr x c_env false in
    let y_c = A.change_environment Man.mgr y c_env false in
    let join_c = A.join Man.mgr x_c y_c in
    let j_env = Environment.lce x_env y_env in
    A.change_environment Man.mgr join_c j_env false

  (* TODO: move to AOps *)
  let meet_lincons d lincons1 =
    let earray = Lincons1.array_make (A.env d) 1 in
    Lincons1.array_set earray 0 lincons1;
    A.meet_lincons_array Man.mgr d earray

  let strengthening j x y =
    (* TODO: optimize strengthening *)
    if M.tracing then M.traceli "apron" "strengthening %a" pretty j;
    let x_env = A.env x in
    let y_env = A.env y in
    let j_env = A.env j in
    let x_j = A.change_environment Man.mgr x j_env false in
    let y_j = A.change_environment Man.mgr y j_env false in
    let x_cons = A.to_lincons_array Man.mgr x_j in
    let y_cons = A.to_lincons_array Man.mgr y_j in
    let try_add_con j con1 =
      if M.tracing then M.tracei "apron" "try_add_con %s" (Format.asprintf "%a" (Lincons1.print: Format.formatter -> Lincons1.t -> unit) con1);
      let t = meet_lincons j con1 in
      let t_x = A.change_environment Man.mgr t x_env false in
      let t_y = A.change_environment Man.mgr t y_env false in
      let leq_x = A.is_leq Man.mgr x t_x in
      let leq_y = A.is_leq Man.mgr y t_y in
      if M.tracing then M.trace "apron" "t: %a" pretty t;
      if M.tracing then M.trace "apron" "t_x (leq x %B): %a" leq_x pretty t_x;
      if M.tracing then M.trace "apron" "t_y (leq y %B): %a" leq_y pretty t_y;
      if leq_x && leq_y then (
        if M.tracing then M.traceu "apron" "added";
        t
      )
      else (
        if M.tracing then M.traceu "apron" "not added";
        j
      )
    in
    let lincons1_array_of_earray (earray: Lincons1.earray) =
      Array.init (Lincons1.array_length earray) (Lincons1.array_get earray)
    in
    let x_cons1 = lincons1_array_of_earray x_cons in
    let y_cons1 = lincons1_array_of_earray y_cons in
    let cons1 =
      (* Whether [con1] contains a var in [env]. *)
      let env_exists_mem_con1 env con1 =
        try
          Lincons1.iter (fun coeff var ->
              (* Lincons1 from polyhedra may contain variable with zero coefficient.
                 These are silently not printed! *)
              if not (Coeff.is_zero coeff) && Environment.mem_var env var then
                raise Stdlib.Exit (* found *)
            ) con1;
          false
        with Stdlib.Exit -> (* found *)
          true
      in
      let env_exists_mem_con1 env con1 =
        let r = env_exists_mem_con1 env con1 in
        if M.tracing then M.trace "apron" "env_exists_mem_con1 %s %s -> %B" (Format.asprintf "%a" (Environment.print: Format.formatter -> Environment.t -> unit) env) (Lincons1.show con1) r;
        r
      in
      (* Heuristically reorder constraints to pass 36/12 with singlethreaded->multithreaded mode switching. *)
      (* Put those constraints which strictly are in one argument's env first, to (hopefully) ensure they remain. *)
      let (x_cons1_some_y, x_cons1_only_x) = Array.partition (env_exists_mem_con1 y_env) x_cons1 in
      let (y_cons1_some_x, y_cons1_only_y) = Array.partition (env_exists_mem_con1 x_env) y_cons1 in
      Array.concat [x_cons1_only_x; y_cons1_only_y; x_cons1_some_y; y_cons1_some_x]
    in
    let j = Array.fold_left try_add_con j cons1 in
    if M.tracing then M.traceu "apron" "-> %a" pretty j;
    j

  let empty_env = Environment.make [||] [||]

  (* top and bottom over the empty environment are different, pending  https://github.com/goblint/analyzer/issues/1380 *)
  let bot () =
    bot_env empty_env

  let top () =
    top_env empty_env

  let is_bot x = equal (bot ()) x
  let is_top x = equal (top ()) x

  let strengthening_enabled = GobConfig.get_bool "ana.apron.strengthening"

  let join x y =
    (* just to optimize joining folds, which start with bot *)
    if is_bot x then (* TODO: also for non-empty env *)
      y
    else if is_bot y then (* TODO: also for non-empty env *)
      x
    else (
      if M.tracing then M.traceli "apron" "join %a %a" pretty x pretty y;
      let j = join x y in
      if M.tracing then M.trace "apron" "j = %a" pretty j;
      let j =
        if strengthening_enabled then (* TODO: skip if same envs? *)
          strengthening j x y
        else
          j
      in
      if M.tracing then M.traceu "apron" "-> %a" pretty j;
      j
    )

  let meet x y =
    A.unify Man.mgr x y

  let leq x y =
    (* TODO: float *)
    let x_env = A.env x in
    let y_env = A.env y in
    let (x_vars, _) = Environment.vars x_env in
    if Array.for_all (Environment.mem_var y_env) x_vars then (
      let y' = A.change_environment Man.mgr y x_env false in
      A.is_leq Man.mgr x y'
    )
    else
      false

  let widen x y =
    let x_env = A.env x in
    let y_env = A.env y in
    if Environment.equal x_env y_env then (
      if GobConfig.get_bool "ana.apron.threshold_widening" then (
        if Oct.manager_is_oct Man.mgr then (
          let octmgr = Oct.manager_to_oct Man.mgr in
          let ts = ResettableLazy.force widening_thresholds_apron in
          let x_oct = Oct.Abstract1.to_oct x in
          let y_oct = Oct.Abstract1.to_oct y in
          let r = Oct.widening_thresholds octmgr (Abstract1.abstract0 x_oct) (Abstract1.abstract0 y_oct) ts in
          Oct.Abstract1.of_oct {x_oct with abstract0 = r}
        )
        else (
          let exps = ResettableLazy.force WideningThresholds.exps in
          let module Arg = struct
            let allow_global = true
          end in
          let module Convert = SharedFunctions.Convert (V) (Bounds(Man)) (Arg) (Tracked) in
          (* this implements widening_threshold with Tcons1 instead of Lincons1 *)
          let tcons1s = List.filter_map (fun e ->
              let no_ov = lazy(IntDomain.should_ignore_overflow (Cilfacade.get_ikind_exp e)) in
              let dummyask = let f (type a) (q : a Queries.t) : a =
                               (* Convert.tcons1_of_cil_exp supports fancy aggressive simplifications of expressions
                                  via querying the context for int constants that replace subexpressions;
                                  we do not have a context here, so we just use a dummy ask replying top all the time *)
                               Queries.Result.top q
                in
                ({ f } : Queries.ask) in
              match Convert.tcons1_of_cil_exp dummyask y y_env e false no_ov with
              | tcons1 when A.sat_tcons Man.mgr y tcons1 ->
                Some tcons1
              | _
              | exception Convert.Unsupported_CilExp _ ->
                None
            ) exps
          in
          let tcons1_earray: Tcons1.earray = {
            array_env = y_env;
            tcons0_array = tcons1s |> List.enum |> Enum.map Tcons1.get_tcons0 |> Array.of_enum
          }
          in
          let w = A.widening Man.mgr x y in
          A.meet_tcons_array_with Man.mgr w tcons1_earray;
          w
        )
      )
      else
        A.widening Man.mgr x y
    )
    else
      y (* env increased, just use joined value in y, assuming env doesn't increase infinitely *)

  let widen x y =
    if M.tracing then M.traceli "apron" "widen %a %a" pretty x pretty y;
    let w = widen x y in
    if M.tracing then M.trace "apron" "widen same %B" (equal y w);
    if M.tracing then M.traceu "apron" "-> %a" pretty w;
    w

  let narrow x y =
    let x_env = A.env x in
    let y_env = A.env y in
    if Environment.equal x_env y_env then (
      if Oct.manager_is_oct Man.mgr then (
        let octmgr = Oct.manager_to_oct Man.mgr in
        let x_oct = Oct.Abstract1.to_oct x in
        let y_oct = Oct.Abstract1.to_oct y in
        let r = Oct.narrowing octmgr (Abstract1.abstract0 x_oct) (Abstract1.abstract0 y_oct) in
        Oct.Abstract1.of_oct {env = x_env; abstract0 = r}
      )
      else
        x
    )
    else
      y (* env decreased, can't decrease infinitely *)

  (* TODO: check environments in pretty_diff? *)
end

module type S2 =
(* TODO: ExS3 or better extend RelationDomain.S3 directly?*)
sig
  module Man: Manager
  module V: RV
  include module type of AOps (Tracked) (Man)
  include SLattice with type t = Man.mt A.t

  include S3 with type t = Man.mt A.t and type var = Var.t
end


module D (Man: Manager)=
struct
  module DWO = DWithOps (Man) (DHetero (Man))
  include SharedFunctions.AssertionModule (V) (DWO) (DWO.Arg)
  include DWO
  module Tracked = Tracked
  module Man = Man
end


module OctagonD = D (OctagonManager)

module type S3 =
sig
  include SLattice
  include AOps with type t := t

  module V: RV
  module Tracked: RelationDomain.Tracked

  val assert_inv : Queries.ask -> t -> exp -> bool -> bool Lazy.t -> t
  val eval_int : Queries.ask -> t -> exp -> bool Lazy.t -> Queries.ID.t
end


module D2 (Man: Manager) : S2 with module Man = Man  =
struct
  include D (Man)
  module V = RelationDomain.V

  type marshal = OctagonD.marshal

  let marshal t : Oct.t Abstract0.t * string array =
    let convert_single (a: t): OctagonD.t =
      if Oct.manager_is_oct Man.mgr then
        Oct.Abstract1.to_oct a
      else
        let generator = to_lincons_array a in
        OctagonD.of_lincons_array generator
    in
    OctagonD.marshal @@ convert_single t

  let unmarshal (m: marshal) = Oct.Abstract1.of_oct @@ OctagonD.unmarshal m
end

(** Lift [D] to a non-reduced product with box.
    Both are updated in parallel, but [D] answers to queries.
    Box domain is used to filter out non-relational invariants for output. *)
module BoxProd0 (D: S3) =
struct
  module BoxD = D2 (IntervalManager)

  include Printable.Prod (BoxD) (D)

  let equal (_, d1) (_, d2) = D.equal d1 d2
  let hash (_, d) = D.hash d
  let compare (_, d1) (_, d2) = D.compare d1 d2

  let leq (_, d1) (_, d2) = D.leq d1 d2
  let join (b1, d1) (b2, d2) = (BoxD.join b1 b2, D.join d1 d2)
  let meet (b1, d1) (b2, d2) = (BoxD.meet b1 b2, D.meet d1 d2)
  let widen (b1, d1) (b2, d2) = (BoxD.widen b1 b2, D.widen d1 d2)
  let narrow (b1, d1) (b2, d2) = (BoxD.narrow b1 b2, D.narrow d1 d2)

  let top () = (BoxD.top (), D.top ())
  let bot () = (BoxD.bot (), D.bot ())
  let is_top (_, d) = D.is_top d
  let is_bot (_, d) = D.is_bot d
  let top_env env = (BoxD.top_env env, D.top_env env)
  let bot_env env = (BoxD.bot_env env, D.bot_env env)
  let is_top_env (_, d) = D.is_top_env d
  let is_bot_env (_, d) = D.is_bot_env d
  let unify (b1, d1) (b2, d2) = (BoxD.unify b1 b2, D.unify d1 d2)
  let copy (b, d) = (BoxD.copy b, D.copy d)

  type marshal = BoxD.marshal * D.marshal

  let marshal (b, d) = (BoxD.marshal b, D.marshal d)
  let unmarshal (b, d) = (BoxD.unmarshal b, D.unmarshal d)

  let mem_var (_, d) v = D.mem_var d v
  let vars (_, d) = D.vars d

  let pretty_diff () ((_, d1), (_, d2)) = D.pretty_diff () (d1, d2)

  let add_vars_with (b, d) vs =
    BoxD.add_vars_with b vs;
    D.add_vars_with d vs
  let remove_vars_with (b, d) vs =
    BoxD.remove_vars_with b vs;
    D.remove_vars_with d vs
  let remove_filter_with (b, d) f =
    BoxD.remove_filter_with b f;
    D.remove_filter_with d f
  let keep_filter_with (b, d) f =
    BoxD.keep_filter_with b f;
    D.keep_filter_with d f
  let keep_vars_with (b, d) vs =
    BoxD.keep_vars_with b vs;
    D.keep_vars_with d vs
  let forget_vars_with (b, d) vs =
    BoxD.forget_vars_with b vs;
    D.forget_vars_with d vs
  let assign_exp_with ask (b, d) v e no_ov =
    BoxD.assign_exp_with ask b v e no_ov;
    D.assign_exp_with ask d v e no_ov
  let assign_exp_parallel_with ask (b, d) ves no_ov =
    BoxD.assign_exp_parallel_with ask b ves no_ov;
    D.assign_exp_parallel_with ask d ves no_ov
  let assign_var_with (b, d) v e =
    BoxD.assign_var_with b v e;
    D.assign_var_with d v e
  let assign_var_parallel_with (b, d) vvs =
    BoxD.assign_var_parallel_with b vvs;
    D.assign_var_parallel_with d vvs
  let assign_var_parallel' (b, d) vs v's =
    (BoxD.assign_var_parallel' b vs v's, D.assign_var_parallel' d vs v's)
  let substitute_exp_with ask (b, d) v e no_ov =
    BoxD.substitute_exp_with ask b v e no_ov;
    D.substitute_exp_with ask d v e no_ov
  let substitute_exp_parallel_with ask (b, d) ves no_ov =
    BoxD.substitute_exp_parallel_with ask b ves no_ov;
    D.substitute_exp_parallel_with ask d ves no_ov
  let substitute_var_with (b, d) v1 v2 =
    BoxD.substitute_var_with b v1 v2;
    D.substitute_var_with d v1 v2
  let meet_tcons ask (b, d) c e = (BoxD.meet_tcons ask b c e, D.meet_tcons ask d c e)
  let to_lincons_array (_, d) = D.to_lincons_array d
  let of_lincons_array a = (BoxD.of_lincons_array a, D.of_lincons_array a)

  let cil_exp_of_lincons1 = D.cil_exp_of_lincons1
  let assert_inv ask (b, d) e n no_ov = (BoxD.assert_inv ask b e n no_ov, D.assert_inv ask d e n no_ov)
  let eval_int ask (_, d) = D.eval_int ask d

  let invariant (b, d) =
    (* diff via lincons *)
    let lcb = D.to_lincons_array (D.of_lincons_array (BoxD.to_lincons_array b)) in (* convert through D to make lincons use the same format *)
    let lcd = D.to_lincons_array d in
    Lincons1Set.(diff (of_earray lcd) (of_earray lcb))
    |> Lincons1Set.elements
end

module BoxProd (D: S3): RD =
struct
  module V = D.V
  type var = V.t
  module BP0 = BoxProd0 (D)
  module Tracked = SharedFunctions.Tracked
  include BP0
  include AOpsPureOfImperative (BP0)
end<|MERGE_RESOLUTION|>--- conflicted
+++ resolved
@@ -101,44 +101,6 @@
 let get_manager (): (module Manager) =
   Lazy.force manager
 
-<<<<<<< HEAD
-module type Tracked =
-sig
-  val type_tracked: typ -> bool
-  val varinfo_tracked: varinfo -> bool
-end
-
-module Lincons1 =
-struct
-  include Lincons1
-
-  let show = Format.asprintf "%a" print
-  let compare x y = String.compare (show x) (show y) (* HACK *)
-
-  let num_vars x =
-    (* Apron.Linexpr0.get_size returns some internal nonsense, so we count ourselves. *)
-    let size = ref 0 in
-    Lincons1.iter (fun coeff var ->
-        if not (Apron.Coeff.is_zero coeff) then
-          incr size
-      ) x;
-    !size
-end
-
-module Lincons1Set =
-struct
-  include Set.Make (Lincons1)
-
-  let of_earray ({lincons0_array; array_env}: Lincons1.earray): t =
-    Array.enum lincons0_array
-    |> Enum.map (fun (lincons0: Lincons0.t) ->
-        Lincons1.{lincons0; env = array_env}
-      )
-    |> of_enum
-end
-
-=======
->>>>>>> f975852a
 (* Generic operations on abstract values at level 1 of interface, there is also Abstract0 *)
 module A = Abstract1
 
