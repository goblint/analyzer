--- conflicted
+++ resolved
@@ -8,11 +8,6 @@
 module Mval = ValueDomain.Mval
 module Addr = ValueDomain.Addr
 
-<<<<<<< HEAD
-module Mutexes = SetDomain.ToppedSet (Addr) (struct let topname = "All mutexes" end) (* TODO: AD? *)
-module Simple = SetDomain.Reverse (Mutexes)
-module Priorities = IntDomain.Lifted
-=======
 module MustLock =
 struct
   include MvalZ
@@ -35,7 +30,6 @@
   let to_mval ((v, o): t): Mval.t =
     (v, Offset.Poly.map_indices (IndexDomain.of_int (Cilfacade.ptrdiff_ikind ())) o)
 end
->>>>>>> 06a2fa78
 
 module MustLockset =
 struct
