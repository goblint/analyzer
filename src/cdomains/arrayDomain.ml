--- conflicted
+++ resolved
@@ -1658,7 +1658,12 @@
     | UnrolledDomain, (None, Some (Some x, None)) -> to_t @@ (None, None, Some (unroll_of_trivial ask x) )
     | UnrolledDomain, (None, Some (None, Some x)) -> to_t @@ (None, None, Some x)
     | _ ->  failwith "AttributeConfiguredArrayDomain received a value where not exactly one component is set"
-<<<<<<< HEAD
+
+  let invariant ~value_invariant ~offset ~lval =
+    unop'
+      (P.invariant ~value_invariant ~offset ~lval)
+      (T.invariant ~value_invariant ~offset ~lval)
+      (U.invariant ~value_invariant ~offset ~lval)
 end
 
 module AttributeConfiguredArrayDomain (Val: LatticeWithNull) (Idx: IntDomain.Z): StrWithDomain with type value = Val.t and type idx = Idx.t =
@@ -1697,12 +1702,4 @@
 
   let update_length newl (t_f, t_n) = (F.update_length newl t_f, N.update_length newl t_n)
   let project ?(varAttr=[]) ?(typAttr=[]) ask (t_f, t_n) = (F.project ask t_f, N.project ask t_n)
-=======
-
-  let invariant ~value_invariant ~offset ~lval =
-    unop'
-      (P.invariant ~value_invariant ~offset ~lval)
-      (T.invariant ~value_invariant ~offset ~lval)
-      (U.invariant ~value_invariant ~offset ~lval)
->>>>>>> 52fea5d7
 end