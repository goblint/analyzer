open Pretty
open Cil
open GobConfig
open FlagHelper

module M = Messages
module A = Array
module Q = Queries
module BI = IntOps.BigIntOps

module LiftExp = Printable.Lift (CilType.Exp) (Printable.DefaultNames)

module type S =
sig
  include Lattice.S
  type idx
  type value

  val get: ?checkBounds:bool -> Q.ask -> t -> ExpDomain.t * idx -> value
  val set: Q.ask -> t -> ExpDomain.t * idx -> value -> t
  val make: ?varAttr:attributes -> ?typAttr:attributes -> idx -> value -> t
  val get_domain: ?varAttr:attributes -> ?typAttr:attributes -> unit -> string
  val length: t -> idx option

  val move_if_affected: ?replace_with_const:bool -> Q.ask -> t -> Cil.varinfo -> (Cil.exp -> int option) -> t
  val get_vars_in_e: t -> Cil.varinfo list
  val map: (value -> value) -> t -> t
  val fold_left: ('a -> value -> 'a) -> 'a -> t -> 'a
  val smart_join: (exp -> BI.t option) -> (exp -> BI.t option) -> t -> t -> t
  val smart_widen: (exp -> BI.t option) -> (exp -> BI.t option) -> t -> t -> t
  val smart_leq: (exp -> BI.t option) -> (exp -> BI.t option) -> t -> t -> bool
  val update_length: idx -> t -> t
  val project: ?varAttr:attributes -> ?typAttr:attributes -> Q.ask -> t -> t
end

module type LatticeWithSmartOps =
sig
  include Lattice.S
  val smart_join: (Cil.exp -> BI.t option) -> (Cil.exp -> BI.t option) -> t -> t -> t
  val smart_widen: (Cil.exp -> BI.t option) -> (Cil.exp -> BI.t option) -> t -> t -> t
  val smart_leq: (Cil.exp -> BI.t option) -> (Cil.exp -> BI.t option) -> t -> t -> bool
end


module Trivial (Val: Lattice.S) (Idx: Lattice.S): S with type value = Val.t and type idx = Idx.t =
struct
  include Val
  let name () = "trivial arrays"
  type idx = Idx.t
  type value = Val.t

  let show x = "Array: " ^ Val.show x
  let pretty () x = text "Array: " ++ pretty () x
  let pretty_diff () (x,y) = dprintf "%s: %a not leq %a" (name ()) pretty x pretty y
  let get ?(checkBounds=true) (ask: Q.ask) a i = a
  let set (ask: Q.ask) a i v = join a v
  let make ?(varAttr=[]) ?(typAttr=[])  i v = v
  let get_domain ?(varAttr=[]) ?(typAttr=[]) () = "trivial"
  let length _ = None

  let move_if_affected ?(replace_with_const=false) _ x _ _ = x
  let get_vars_in_e _ = []
  let map f x = f x
  let fold_left f a x = f a x

  let printXml f x = BatPrintf.fprintf f "<value>\n<map>\n<key>Any</key>\n%a\n</map>\n</value>\n" Val.printXml x
  let smart_join _ _ = join
  let smart_widen _ _ = widen
  let smart_leq _ _ = leq
  let update_length _ x = x
  let project ?(varAttr=[]) ?(typAttr=[]) _ t = t
end

let factor () =
  match get_int "ana.base.arrays.unrolling-factor" with
  | 0 -> failwith "ArrayDomain: ana.base.arrays.unrolling-factor needs to be set when using the unroll domain"
  | x -> x

module Unroll (Val: Lattice.S) (Idx:IntDomain.Z): S with type value = Val.t and type idx = Idx.t =
struct
  module Factor = struct let x () = (get_int "ana.base.arrays.unrolling-factor") end
  module Base = Lattice.ProdList (Val) (Factor)
  include Lattice.ProdSimple(Base) (Val)

  let name () = "unrolled arrays"
  type idx = Idx.t
  type value = Val.t
  let join_of_all_parts (xl, xr) = List.fold_left Val.join xr xl
  let show (xl, xr) =
    let rec show_list xlist = match xlist with
      | [] -> " --- "
      | hd::tl -> (Val.show hd ^ " - " ^ (show_list tl)) in
    "Array (unrolled to " ^ (Stdlib.string_of_int (factor ())) ^ "): " ^
    (show_list xl) ^ Val.show xr ^ ")"
  let pretty () x = text "Array: " ++ text (show x)
  let pretty_diff () (x,y) = dprintf "%s: %a not leq %a" (name ()) pretty x pretty y
  let extract x default = match x with
    | Some c -> c
<<<<<<< HEAD
    | None -> failwith "arrayDomain: that should not happen"
  let get ?(checkBounds=true) (ask: Q.ask) (xl, xr) (_,i) =
=======
    | None -> default
  let get (ask: Q.ask) (xl, xr) (_,i) =
>>>>>>> f1e9e328
    let search_unrolled_values min_i max_i =
      let rec subjoin l i = match l with
        | [] -> Val.bot ()
        | hd::tl ->
          begin
            match Z.gt i max_i, Z.lt i min_i with
            | false,true -> subjoin tl (Z.add i Z.one)
            | false,false -> Val.join hd (subjoin tl (Z.add i Z.one))
            | _,_ -> Val.bot ()
          end in
      subjoin xl Z.zero in
    let f = Z.of_int (factor ()) in
    let min_i = extract (Idx.minimal i) Z.zero in
    let max_i = extract (Idx.maximal i) f in
    if Z.geq min_i f then xr
    else if Z.lt max_i f then search_unrolled_values min_i max_i
    else Val.join xr (search_unrolled_values min_i (Z.of_int ((factor ())-1)))
  let set (ask: Q.ask) (xl,xr) (_,i) v =
    let update_unrolled_values min_i max_i =
      let rec weak_update l i = match l with
        | [] -> []
        | hd::tl ->
          if Z.lt i min_i then hd::(weak_update tl (Z.add i Z.one))
          else if Z.gt i max_i then (hd::tl)
          else (Val.join hd v)::(weak_update tl (Z.add i Z.one)) in
      let rec full_update l i = match l with
        | [] -> []
        | hd::tl ->
          if Z.lt i min_i then hd::(full_update tl (Z.add i Z.one))
          else v::tl in
      if Z.equal min_i max_i then full_update xl Z.zero
      else weak_update xl Z.zero in
    let f = Z.of_int (factor ()) in
    let min_i = extract(Idx.minimal i) Z.zero in
    let max_i = extract(Idx.maximal i) f in
    if Z.geq min_i f then (xl, (Val.join xr v))
    else if Z.lt max_i f then ((update_unrolled_values min_i max_i), xr)
    else ((update_unrolled_values min_i (Z.of_int ((factor ())-1))), (Val.join xr v))
  let make ?(varAttr=[]) ?(typAttr=[]) _ v =
    let xl = BatList.make (factor ()) v in
    (xl,Val.bot ())
  let length _ = None
  let get_domain ?(varAttr=[]) ?(typAttr=[]) () = "unroll"
  let move_if_affected ?(replace_with_const=false) _ x _ _ = x
  let get_vars_in_e _ = []
  let map f (xl, xr) = ((List.map f xl), f xr)
  let fold_left f a x = f a (join_of_all_parts x)
  let printXml f (xl,xr) = BatPrintf.fprintf f "<value>\n<map>\n
  <key>unrolled array</key>\n
  <key>xl</key>\n%a\n\n
  <key>xm</key>\n%a\n\n
  </map></value>\n" Base.printXml xl Val.printXml xr
  let smart_join _ _ = join
  let smart_widen _ _ = widen
  let smart_leq _ _ = leq
  let update_length _ x = x
  let project ?(varAttr=[]) ?(typAttr=[]) _ t = t
end

(** Special signature so that we can use the _with_length functions from PartitionedWithLength but still match the interface *
  * defined for array domains *)
module type SPartitioned =
sig
  include S
  val set_with_length: idx option -> Q.ask -> t -> ExpDomain.t * idx -> value -> t
  val smart_join_with_length: idx option -> (exp -> BI.t option) -> (exp -> BI.t option) -> t -> t -> t
  val smart_widen_with_length: idx option -> (exp -> BI.t option) -> (exp -> BI.t option)  -> t -> t-> t
  val smart_leq_with_length: idx option -> (exp -> BI.t option) -> (exp -> BI.t option) -> t -> t -> bool
  val move_if_affected_with_length: ?replace_with_const:bool -> idx option -> Q.ask -> t -> Cil.varinfo -> (Cil.exp -> int option) -> t
end

module Partitioned (Val: LatticeWithSmartOps) (Idx:IntDomain.Z):SPartitioned with type value = Val.t and type idx = Idx.t =
struct
  (* Contrary to the description in Michael's master thesis, abstract values here always have the form *)
  (* (Expp, (Val, Val, Val)). Expp is top when the array is not partitioned. In these cases all three  *)
  (* values from Val are identical *)
  module Expp = ExpDomain
  module Base = Lattice.Prod3 (Val) (Val) (Val)
  include Lattice.ProdSimple(Expp) (Base)

  type idx = Idx.t
  type value = Val.t

  let name () = "partitioned array"

  let is_not_partitioned (e, _) =
    Expp.is_bot e || Expp.is_top e

  let join_of_all_parts (_,(xl, xm, xr)) =
    let result = Val.join (Val.join xl xm) xr
    in
    if Val.is_bot result then
      Val.top()
    else
      result

  (** Ensures an array where all three Val are equal, is represented by an unpartitioned array and all unpartitioned arrays
    * have the same three values for Val  *)
  let normalize ((e, (xl, xm , xr)) as x) =
    if Val.equal xl xm && Val.equal xm xr then
      (Expp.top (), (xl, xm, xr))
    else if Expp.is_top e then
      (Expp.top(), (join_of_all_parts x, join_of_all_parts x, join_of_all_parts x))
    else
      x

  let show ((e,(xl, xm, xr)) as x) =
    if is_not_partitioned x then
      "Array (no part.): " ^ Val.show xl
    else
      "Array (part. by " ^ Expp.show e ^ "): (" ^
      Val.show xl ^ " -- " ^
      Val.show xm ^ " -- " ^
      Val.show xr ^ ")"

  let pretty () x = text "Array: " ++ text (show x)
  let pretty_diff () (x,y) = dprintf "%s: %a not leq %a" (name ()) pretty x pretty y

  let printXml f ((e, (xl, xm, xr)) as x) =
    if is_not_partitioned x then
      let join_over_all = Val.join (Val.join xl xm) xr in
      BatPrintf.fprintf f "<value>\n<map>\n<key>Any</key>\n%a\n</map>\n</value>\n" Val.printXml join_over_all
    else
      BatPrintf.fprintf f "<value>\n<map>\n
          <key>Partitioned By</key>\n%a\n
          <key>l</key>\n%a\n\n
          <key>m</key>\n%a\n\n
          <key>r</key>\n%a\n\n
        </map></value>\n" Expp.printXml e Val.printXml xl Val.printXml xm Val.printXml xr

  let to_yojson ((e, (l, m, r)) as x) =
    if is_not_partitioned x then
      let join_over_all = Val.join (Val.join l m) r in
      `Assoc [ ("any", Val.to_yojson join_over_all) ]
    else
      let e' = Expp.to_yojson e in
      let l' = Val.to_yojson l in
      let m' = Val.to_yojson m in
      let r' = Val.to_yojson r in
      `Assoc [ ("partitioned by", e'); ("l", l'); ("m", m'); ("r", r') ]

  let get ?(checkBounds=true) (ask:Q.ask) ((e, (xl, xm, xr)) as x) (i,_) =
    match e, i with
    | `Lifted e', `Lifted i' ->
      begin
        if ask.f (Q.MustBeEqual (e',i')) then xm
        else
          begin
            let contributionLess = match ask.f (Q.MayBeLess (i', e')) with        (* (may i < e) ? xl : bot *)
              | false -> Val.bot ()
              | _ -> xl in
            let contributionEqual = match ask.f (Q.MayBeEqual (i', e')) with      (* (may i = e) ? xm : bot *)
              | false -> Val.bot ()
              | _ -> xm in
            let contributionGreater =  match ask.f (Q.MayBeLess (e', i')) with    (* (may i > e) ? xr : bot *)
              | false -> Val.bot ()
              | _ -> xr in
            Val.join (Val.join contributionLess contributionEqual) contributionGreater
          end
      end
    | _ -> join_of_all_parts x

  let get_vars_in_e (e, _) =
    match e with
    | `Top
    | `Bot -> []
    | `Lifted exp -> Basetype.CilExp.get_vars exp

  (* expressions containing globals or array accesses are not suitable for partitioning *)
  let not_allowed_for_part e =
    let rec contains_array_access e =
      let rec offset_contains_array_access offs =
        match offs with
        | NoOffset -> false
        | Index _ -> true
        | Field (_, o) -> offset_contains_array_access o
      in
      match e with
      |	Const _
      |	SizeOf _
      |	SizeOfE _
      |	SizeOfStr _
      |	AlignOf _
      |	AlignOfE _ -> false
      | Question(e1, e2, e3, _) ->
        contains_array_access e1 || contains_array_access e2 || contains_array_access e3
      |	CastE(_, e)
      |	UnOp(_, e , _)
      | Real e
      | Imag e -> contains_array_access e
      |	BinOp(_, e1, e2, _) -> contains_array_access e1 || contains_array_access e2
      | AddrOf _
      | AddrOfLabel _
      | StartOf _ -> false
      | Lval(Mem e, o) -> offset_contains_array_access o || contains_array_access e
      | Lval(Var _, o) -> offset_contains_array_access o
    in
    match e with
    | `Top
    | `Bot -> true
    | `Lifted exp ->
      let vars = Basetype.CilExp.get_vars exp in
      List.exists (fun x -> x.vglob) vars || contains_array_access exp


  let map f (e, (xl, xm, xr)) =
    normalize @@ (e, (f xl, f xm, f xr))

  let fold_left f a (_, ((xl:value), (xm:value), (xr:value))) =
    f (f (f a xl) xm) xr

  let move_if_affected_with_length ?(replace_with_const=false) length (ask:Q.ask) ((e, (xl,xm, xr)) as x) (v:varinfo) movement_for_exp =
    normalize @@
    let move (i:int option) =
      match i with
      | Some 0   ->
        (e, (xl, xm, xr))
      | Some 1   ->
        (e, (Val.join xl xm, xr, xr)) (* moved one to the right *)
      | Some -1  ->
        (e, (xl, xl, Val.join xm xr)) (* moved one to the left  *)
      | Some x when x > 1 ->
        (e, (Val.join (Val.join xl xm) xr, xr, xr)) (* moved more than one to the right *)
      | Some x when x < -1 ->
        (e, (xl, xl, Val.join (Val.join xl xm) xr)) (* moved more than one to the left *)
      | _ ->
        begin
          let nval = join_of_all_parts x in
          let default = (Expp.top (), (nval, nval, nval)) in
          if replace_with_const then
            match e with
            | `Lifted e' ->
              begin
                let n = ask.f (Q.EvalInt e') in
                match Q.ID.to_int n with
                | Some i ->
                  (`Lifted (Cil.kintegerCilint (Cilfacade.ptrdiff_ikind ()) i), (xl, xm, xr))
                | _ -> default
              end
            | _ -> default
          else
            default
        end
    in
    match e with
    | `Lifted exp ->
      let is_affected = Basetype.CilExp.occurs v exp in
      if not is_affected then
        x
      else
        (* check if one part covers the entire array, so we can drop partitioning *)
        begin
          let e_must_bigger_max_index =
            match length with
            | Some l ->
              begin
                match Idx.to_int l with
                | Some i ->
                  let b = ask.f (Q.MayBeLess (exp, Cil.kintegerCilint (Cilfacade.ptrdiff_ikind ()) i)) in
                  not b (* !(e <_{may} length) => e >=_{must} length *)
                | None -> false
              end
            | _ -> false
          in
          let e_must_less_zero =
            let b = ask.f (Q.MayBeLess (Cil.mone, exp)) in
            not b (* !(-1 <_{may} e) => e <=_{must} -1 *)
          in
          if e_must_bigger_max_index then
            (* Entire array is covered by left part, dropping partitioning. *)
            Expp.top(),(xl, xl, xl)
          else if e_must_less_zero then
            (* Entire array is covered by right value, dropping partitioning. *)
            Expp.top(),(xr, xr, xr)
          else
            (* If we can not drop partitioning, move *)
            move (movement_for_exp exp)
        end
    | _ -> x (* If the array is not partitioned, nothing to do *)

  let move_if_affected ?replace_with_const = move_if_affected_with_length ?replace_with_const None

  let set_with_length length (ask:Q.ask) ((e, (xl, xm, xr)) as x) (i,_) a =
    if M.tracing then M.trace "update_offset" "part array set_with_length %a %a %a\n" pretty x LiftExp.pretty i Val.pretty a;
    if i = `Lifted MyCFG.all_array_index_exp then
      (assert !Goblintutil.global_initialization; (* just joining with xm here assumes that all values will be set, which is guaranteed during inits *)
       (* the join is needed here! see e.g 30/04 *)
       let r =  Val.join xm a in
       (Expp.top(), (r, r, r)))
    else
      normalize @@
      let use_last = get_string "ana.base.partition-arrays.keep-expr" = "last" in
      let exp_value e =
        match e with
        | `Lifted e' ->
          let n = ask.f (Q.EvalInt e') in
          Option.map BI.of_bigint (Q.ID.to_int n)
        |_ -> None
      in
      let equals_zero e = BatOption.map_default (BI.equal BI.zero) false (exp_value e) in
      let equals_maxIndex e =
        match length with
        | Some l ->
          begin
            match Idx.to_int l with
            | Some i -> BatOption.map_default (BI.equal (BI.sub i BI.one)) false (exp_value e)
            | None -> false
          end
        | _ -> false
      in
      let lubIfNotBot x = if Val.is_bot x then x else Val.join a x in
      if is_not_partitioned x then
        if not_allowed_for_part i then
          let result = Val.join a (join_of_all_parts x) in
          (e, (result, result, result))
        else
          let l = if equals_zero i then Val.bot () else join_of_all_parts x in
          let r = if equals_maxIndex i then Val.bot () else join_of_all_parts x in
          (i, (l, a, r))
      else
        let isEqual e' i' = ask.f (Q.MustBeEqual (e',i')) in
        match e, i with
        | `Lifted e', `Lifted i' when not use_last || not_allowed_for_part i -> begin
            let default =
              let left =
                match ask.f (Q.MayBeLess (i', e')) with     (* (may i < e) ? xl : bot *)
                | false -> xl
                | _ -> lubIfNotBot xl in
              let middle =
                match ask.f (Q.MayBeEqual (i', e')) with    (* (may i = e) ? xm : bot *)
                | false -> xm
                | _ -> Val.join xm a in
              let right =
                match ask.f (Q.MayBeLess (e', i')) with     (* (may i > e) ? xr : bot *)
                | false -> xr
                | _ -> lubIfNotBot xr in
              (e, (left, middle, right))
            in
            if isEqual e' i' then
              (*  e = _{must} i => update strongly *)
              (e, (xl, a, xr))
            else if Cil.isConstant e' && Cil.isConstant i' then
              match Cil.getInteger e', Cil.getInteger i' with
              | Some (e'': Cilint.cilint), Some i'' ->
                let (i'': BI.t) = Cilint.big_int_of_cilint  i'' in
                let (e'': BI.t) = Cilint.big_int_of_cilint  e'' in

                if BI.equal  i'' (BI.add e'' BI.one) then
                  (* If both are integer constants and they are directly adjacent, we change partitioning to maintain information *)
                  (i, (Val.join xl xm, a, xr))
                else if BI.equal e'' (BI.add i'' BI.one) then
                  (i, (xl, a, Val.join xm xr))
                else
                  default
              | _ ->
                default
            else
              default
          end
        | `Lifted e', `Lifted i' ->
          if isEqual e' i' then
            (e,(xl,a,xr))
          else
            let left = if equals_zero i then Val.bot () else Val.join xl @@ Val.join
                  (match ask.f (Q.MayBeEqual (e', i')) with
                   | false -> Val.bot()
                   | _ -> xm) (* if e' may be equal to i', but e' may not be smaller than i' then we only need xm *)
                  (
                    let t = Cilfacade.typeOf e' in
                    let ik = Cilfacade.get_ikind t in
                    match ask.f (Q.MustBeEqual(BinOp(PlusA, e', Cil.kinteger ik 1, t),i')) with
                    | true -> xm
                    | _ ->
                      begin
                        match ask.f (Q.MayBeLess (e', i')) with
                        | false-> Val.bot()
                        | _ -> Val.join xm xr (* if e' may be less than i' then we also need xm for sure *)
                      end
                  )
            in
            let right = if equals_maxIndex i then Val.bot () else  Val.join xr @@  Val.join
                  (match ask.f (Q.MayBeEqual (e', i')) with
                   | false -> Val.bot()
                   | _ -> xm)

                  (
                    let t = Cilfacade.typeOf e' in
                    let ik = Cilfacade.get_ikind t in
                    match ask.f (Q.MustBeEqual(BinOp(PlusA, e', Cil.kinteger ik (-1), t),i')) with
                    | true -> xm
                    | _ ->
                      begin
                        match ask.f (Q.MayBeLess (i', e')) with
                        | false -> Val.bot()
                        | _ -> Val.join xl xm (* if e' may be less than i' then we also need xm for sure *)
                      end
                  )
            in
            (* The new thing is partitioned according to i so we can strongly update *)
            (i,(left, a, right))
        | _ ->
          (* If the expression used to write is not known, all segments except the empty ones will be affected *)
          (e, (lubIfNotBot xl, Val.join xm a, lubIfNotBot xr))

  let set = set_with_length None

  let join ((e1, (xl1,xm1,xr1)) as x1) ((e2, (xl2,xm2,xr2)) as x2) =
    normalize @@ let new_e = Expp.join e1 e2 in
    if Expp.is_top new_e then
      (* At least one of them was not partitioned, or e <> f *)
      let join_over_all = Val.join (join_of_all_parts x1) (join_of_all_parts x2) in
      (new_e, (join_over_all, join_over_all, join_over_all))
    else
      (new_e, (Val.join xl1 xl2, Val.join xm1 xm2, Val.join xr1 xr2))

  (* leq needs not be given explicitly, leq from product domain works here *)

  let make ?(varAttr=[]) ?(typAttr=[])  i v =
    if Idx.to_int i = Some BI.one  then
      (`Lifted (Cil.integer 0), (v, v, v))
    else if Val.is_bot v then
      (Expp.top(), (Val.bot(), Val.bot(), Val.bot()))
    else
      (Expp.top(), (v, v, v))

  let get_domain ?(varAttr=[]) ?(typAttr=[]) () = "partitioned"

  let length _ = None

  let smart_op (op: Val.t -> Val.t -> Val.t) length ((e1, (xl1,xm1,xr1)) as x1) ((e2, (xl2,xm2,xr2)) as x2) x1_eval_int x2_eval_int =
    normalize @@
    let must_be_length_minus_one v = match length with
      | Some l ->
        begin
          match Idx.to_int l with
          | Some i ->
            v = Some (BI.sub i BI.one)
          | None -> false
        end
      | None -> false
    in
    let must_be_zero v = v = Some BI.zero in
    let op_over_all = op (join_of_all_parts x1) (join_of_all_parts x2) in
    match e1, e2 with
    | `Lifted e1e, `Lifted e2e when Basetype.CilExp.equal e1e e2e ->
      (e1, (op xl1 xl2, op xm1 xm2, op xr1 xr2))
    | `Lifted e1e, `Lifted e2e ->
      if get_string "ana.base.partition-arrays.keep-expr" = "last" || get_bool "ana.base.partition-arrays.smart-join" then
        let op = Val.join in (* widen between different components isn't called validly *)
        let over_all_x1 = op (op xl1 xm1) xr1 in
        let over_all_x2 = op (op xl2 xm2) xr2 in
        let e1e_in_state_of_x2 = x2_eval_int e1e in
        let e2e_in_state_of_x1 = x1_eval_int e2e in
        let e1e_is_better = (not (Cil.isConstant e1e) && Cil.isConstant e2e) || Basetype.CilExp.compare e1e e2e < 0 in (* TODO: why does this depend on exp comparison? probably to use "simpler" expression according to constructor order in compare *)
        if e1e_is_better then (* first try if the result can be partitioned by e1e *)
          if must_be_zero e1e_in_state_of_x2  then
            (e1, (xl1, op xm1 over_all_x2, op xr1 over_all_x2))
          else if must_be_length_minus_one e1e_in_state_of_x2  then
            (e1, (op xl1 over_all_x2, op xm1 over_all_x2, xr1))
          else if must_be_zero e2e_in_state_of_x1 then
            (e2, (xl2, op over_all_x1 xm2, op over_all_x1 xr2))
          else if must_be_length_minus_one e2e_in_state_of_x1 then
            (e2, (op over_all_x1 xl2, op over_all_x1 xm2, xr2))
          else
            (Expp.top (), (op_over_all, op_over_all, op_over_all))
        else  (* first try if the result can be partitioned by e2e *)
        if must_be_zero e2e_in_state_of_x1 then
          (e2, (xl2, op over_all_x1 xm2, op over_all_x1 xr2))
        else if must_be_length_minus_one e2e_in_state_of_x1 then
          (e2, (op over_all_x1 xl2, op over_all_x1 xm2, xr2))
        else if must_be_zero e1e_in_state_of_x2 then
          (e1, (xl1, op xm1 over_all_x2, op xr1 over_all_x2))
        else if must_be_length_minus_one e1e_in_state_of_x2 then
          (e1, (op xl1 over_all_x2, op xm1 over_all_x2, xr1))
        else
          (Expp.top (), (op_over_all, op_over_all, op_over_all))
      else
        (Expp.top (), (op_over_all, op_over_all, op_over_all))
    | `Top, `Top ->
      (Expp.top (), (op_over_all, op_over_all, op_over_all))
    | `Top, `Lifted e2e ->
      if must_be_zero (x1_eval_int e2e) then
        (e2, (xl2, op xm1 xm2, op xr1 xr2))
      else if must_be_length_minus_one (x1_eval_int e2e) then
        (e2, (op xl1 xl2, op xm1 xm2, xr2))
      else
        (Expp.top (), (op_over_all, op_over_all, op_over_all))
    | `Lifted e1e, `Top ->
      if must_be_zero (x2_eval_int e1e) then
        (e1, (xl1, op xm1 xm2, op xr1 xr2))
      else if must_be_length_minus_one (x2_eval_int e1e) then
        (e1, (op xl1 xl2, op xm1 xm2, xr1))
      else
        (Expp.top (), (op_over_all, op_over_all, op_over_all))
    | _ ->
      failwith "ArrayDomain: Unallowed state (one of the partitioning expressions is bot)"

  let smart_join_with_length length x1_eval_int x2_eval_int x1 x2 =
    smart_op (Val.smart_join x1_eval_int x2_eval_int) length x1 x2 x1_eval_int x2_eval_int

  let smart_widen_with_length length x1_eval_int x2_eval_int x1 x2  =
    smart_op (Val.smart_widen x1_eval_int x2_eval_int) length x1 x2 x1_eval_int x2_eval_int

  let smart_leq_with_length length x1_eval_int x2_eval_int ((e1, (xl1,xm1,xr1)) as x1) (e2, (xl2, xm2, xr2)) =
    let leq' = Val.smart_leq x1_eval_int x2_eval_int in
    let must_be_zero v = (v = Some BI.zero) in
    let must_be_length_minus_one v =  match length with
      | Some l ->
        begin
          match Idx.to_int l with
          | Some i ->
            v = Some (BI.sub i BI.one)
          | None -> false
        end
      | None -> false
    in
    match e1, e2 with
    | `Top, `Top ->
      (* Those asserts ensure that for both arguments all segments are equal (as it should be) *)
      assert(Val.equal xl1 xm1); assert(Val.equal xm1 xr1); assert(Val.equal xl2 xm2); assert(Val.equal xm2 xr2);
      leq' (Val.join xl1 (Val.join xm1 xr1)) (Val.join xl2 (Val.join xm2 xr2))    (* TODO: should the inner joins also be smart joins? *)
    | `Lifted _, `Top -> leq' (Val.join xl1 (Val.join xm1 xr1)) (Val.join xl2 (Val.join xm2 xr2))
    | `Lifted e1e, `Lifted e2e ->
      if Basetype.CilExp.equal e1e e2e then
        leq' xl1 xl2 && leq' xm1 xm2 && leq' xr1 xr2
      else if must_be_zero (x1_eval_int e2e) then
        (* A read will never be from xl2 -> we can ignore that here *)
        let l = join_of_all_parts x1 in
        leq' l xm2 && leq' l xr2
      else if must_be_length_minus_one (x1_eval_int e2e) then
        (* A read will never be from xr2 -> we can ignore that here *)
        let l = join_of_all_parts x1 in
        leq' l xl2 && leq' l xm2
      else
        false
    | `Top, `Lifted e2e ->
      if must_be_zero (x1_eval_int e2e) then
        leq' xm1 xm2 && leq' xr1 xr2
      else if must_be_length_minus_one (x1_eval_int e2e) then
        leq' xl1 xl2 && leq' xm1 xm2
      else
        false
    | _ ->
      failwith "ArrayDomain: Unallowed state (one of the partitioning expressions is bot)"

  let smart_join = smart_join_with_length None
  let smart_widen = smart_widen_with_length None
  let smart_leq = smart_leq_with_length None

  let meet (e1,v1) (e2,v2) = normalize @@
    match e1,e2 with
    | `Lifted e1e, `Lifted e2e when not (Basetype.CilExp.equal e1e e2e) ->
      (* partitioned according to two different expressions -> meet can not be element-wise *)
      (* arrays can not be partitioned according to multiple expressions, arbitrary prefer the first one here *)
      (* TODO: do smart things if the relationship between e1e and e2e is known *)
      (e1,v1)
    | _ -> meet (e1,v1) (e2,v2)

  let narrow (e1,v1) (e2,v2) = normalize @@
    match e1,e2 with
    | `Lifted e1e, `Lifted e2e when not (Basetype.CilExp.equal e1e e2e) ->
      (* partitioned according to two different expressions -> narrow can not be element-wise *)
      (* arrays can not be partitioned according to multiple expressions, arbitrary prefer the first one here *)
      (* TODO: do smart things if the relationship between e1e and e2e is known *)
      (e1,v1)
    | _ -> narrow (e1,v1) (e2,v2)

  let update_length _ x = x
  let project ?(varAttr=[]) ?(typAttr=[]) _ t = t
end
(* This is the main array out of bounds check *)
let array_oob_check ( type a ) (module Idx: IntDomain.Z with type t = a) (x, l) (e, v) =
  if GobConfig.get_bool "ana.arrayoob" then (* The purpose of the following 2 lines is to give the user extra info about the array oob *)
    let idx_before_end = Idx.to_bool (Idx.lt v l) (* check whether index is before the end of the array *)
    and idx_after_start = Idx.to_bool (Idx.ge v (Idx.of_int Cil.ILong BI.zero)) in (* check whether the index is non-negative *)
    (* For an explanation of the warning types check the Pull Request #255 *)
    match(idx_after_start, idx_before_end) with
    | Some true, Some true -> (* Certainly in bounds on both sides.*)
      ()
    | Some true, Some false -> (* The following matching differentiates the must and may cases*)
      M.error ~category:M.Category.Behavior.Undefined.ArrayOutOfBounds.past_end "Must access array past end"
    | Some true, None ->
      M.warn ~category:M.Category.Behavior.Undefined.ArrayOutOfBounds.past_end "May access array past end"
    | Some false, Some true ->
      M.error ~category:M.Category.Behavior.Undefined.ArrayOutOfBounds.before_start "Must access array before start"
    | None, Some true ->
      M.warn ~category:M.Category.Behavior.Undefined.ArrayOutOfBounds.before_start "May access array before start"
    | _ ->
      M.warn ~category:M.Category.Behavior.Undefined.ArrayOutOfBounds.unknown "May access array out of bounds"
  else ()


module TrivialWithLength (Val: Lattice.S) (Idx: IntDomain.Z): S with type value = Val.t and type idx = Idx.t =
struct
  module Base = Trivial (Val) (Idx)
  include Lattice.Prod (Base) (Idx)
  type idx = Idx.t
  type value = Val.t

  let get ?(checkBounds=true) (ask : Q.ask) (x, (l : idx)) ((e: ExpDomain.t), v) =
    if checkBounds then (array_oob_check (module Idx) (x, l) (e, v));
    Base.get ask x (e, v)
  let set (ask: Q.ask) (x,l) i v = Base.set ask x i v, l
  let make ?(varAttr=[]) ?(typAttr=[])  l x = Base.make l x, l
  let length (_,l) = Some l
  let get_domain ?(varAttr=[]) ?(typAttr=[]) () = "trivial"


  let move_if_affected ?(replace_with_const=false) _ x _ _ = x
  let map f (x, l):t = (Base.map f x, l)
  let fold_left f a (x, l) = Base.fold_left f a x
  let get_vars_in_e _ = []

  let smart_join _ _ = join
  let smart_widen _ _ = widen
  let smart_leq _ _ = leq

  (* It is not necessary to do a least-upper bound between the old and the new length here.   *)
  (* Any array can only be declared in one location. The value for newl that we get there is  *)
  (* the one obtained by abstractly evaluating the size expression at this location for the   *)
  (* current state. If newl leq l this means that we somehow know more about the expression   *)
  (* determining the size now (e.g. because of narrowing), but this holds for all the times   *)
  (* the declaration is visited. *)
  let update_length newl (x, l) = (x, newl)

  let project ?(varAttr=[]) ?(typAttr=[]) _ t = t

  let printXml f (x,y) =
    BatPrintf.fprintf f "<value>\n<map>\n<key>\n%s\n</key>\n%a<key>\n%s\n</key>\n%a</map>\n</value>\n" (XmlUtil.escape (Base.name ())) Base.printXml x "length" Idx.printXml y

  let to_yojson (x, y) = `Assoc [ (Base.name (), Base.to_yojson x); ("length", Idx.to_yojson y) ]
end


module PartitionedWithLength (Val: LatticeWithSmartOps) (Idx: IntDomain.Z): S with type value = Val.t and type idx = Idx.t =
struct
  module Base = Partitioned (Val) (Idx)
  include Lattice.Prod (Base) (Idx)
  type idx = Idx.t
  type value = Val.t

  let get ?(checkBounds=true) (ask : Q.ask) (x, (l : idx)) ((e: ExpDomain.t), v) =
    if checkBounds then (array_oob_check (module Idx) (x, l) (e, v));
    Base.get ask x (e, v)
  let set ask (x,l) i v = Base.set_with_length (Some l) ask x i v, l
  let make ?(varAttr=[]) ?(typAttr=[])  l x = Base.make l x, l
  let length (_,l) = Some l
  let get_domain ?(varAttr=[]) ?(typAttr=[]) () = "partitioned"

  let move_if_affected ?replace_with_const ask (x,l) v i =
    (Base.move_if_affected_with_length ?replace_with_const (Some l) ask x v i), l

  let map f (x, l):t = (Base.map f x, l)
  let fold_left f a (x, l) = Base.fold_left f a x
  let get_vars_in_e (x, _) = Base.get_vars_in_e x

  let smart_join x_eval_int y_eval_int (x,xl) (y,yl) =
    let l = Idx.join xl yl in
    (Base.smart_join_with_length (Some l) x_eval_int y_eval_int x y , l)

  let smart_widen x_eval_int y_eval_int (x,xl) (y,yl) =
    let l = Idx.join xl yl in
    (Base.smart_widen_with_length (Some l) x_eval_int y_eval_int x y, l)

  let smart_leq x_eval_int y_eval_int (x,xl) (y,yl)  =
    let l = Idx.join xl yl in
    Idx.leq xl yl && Base.smart_leq_with_length (Some l) x_eval_int y_eval_int x y

  (* It is not necessary to do a least-upper bound between the old and the new length here.   *)
  (* Any array can only be declared in one location. The value for newl that we get there is  *)
  (* the one obtained by abstractly evaluating the size expression at this location for the   *)
  (* current state. If newl leq l this means that we somehow know more about the expression   *)
  (* determining the size now (e.g. because of narrowing), but this holds for all the times   *)
  (* the declaration is visited. *)
  let update_length newl (x, l) = (x, newl)

  let project ?(varAttr=[]) ?(typAttr=[]) _ t = t

  let printXml f (x,y) =
    BatPrintf.fprintf f "<value>\n<map>\n<key>\n%s\n</key>\n%a<key>\n%s\n</key>\n%a</map>\n</value>\n" (XmlUtil.escape (Base.name ())) Base.printXml x "length" Idx.printXml y

  let to_yojson (x, y) = `Assoc [ (Base.name (), Base.to_yojson x); ("length", Idx.to_yojson y) ]
end

module UnrollWithLength (Val: Lattice.S) (Idx: IntDomain.Z): S with type value = Val.t and type idx = Idx.t =
struct
  module Base = Unroll (Val) (Idx)
  include Lattice.Prod (Base) (Idx)
  type idx = Idx.t
  type value = Val.t

  let get ?(checkBounds=true) (ask : Q.ask) (x, (l : idx)) ((e: ExpDomain.t), v) =
    if checkBounds then (array_oob_check (module Idx) (x, l) (e, v));
    Base.get ask x (e, v)
  let set (ask: Q.ask) (x,l) i v = Base.set ask x i v, l
  let make ?(varAttr=[]) ?(typAttr=[]) l x = Base.make l x, l
  let get_domain ?(varAttr=[]) ?(typAttr=[]) () = "unroll"
  let length (_,l) = Some l

  let move_if_affected ?(replace_with_const=false) _ x _ _ = x
  let map f (x, l):t = (Base.map f x, l)
  let fold_left f a (x, l) = Base.fold_left f a x
  let get_vars_in_e _ = []

  let smart_join _ _ = join
  let smart_widen _ _ = widen
  let smart_leq _ _ = leq

  (* It is not necessary to do a least-upper bound between the old and the new length here.   *)
  (* Any array can only be declared in one location. The value for newl that we get there is  *)
  (* the one obtained by abstractly evaluating the size expression at this location for the   *)
  (* current state. If newl leq l this means that we somehow know more about the expression   *)
  (* determining the size now (e.g. because of narrowing), but this holds for all the times   *)
  (* the declaration is visited. *)
  let update_length newl (x, l) = (x, newl)

  let project ?(varAttr=[]) ?(typAttr=[]) _ t = t

  let printXml f (x,y) =
    BatPrintf.fprintf f "<value>\n<map>\n<key>\n%s\n</key>\n%a<key>\n%s\n</key>\n%a</map>\n</value>\n" (XmlUtil.escape (Base.name ())) Base.printXml x "length" Idx.printXml y

  let to_yojson (x, y) = `Assoc [ (Base.name (), Base.to_yojson x); ("length", Idx.to_yojson y) ]
end

module AttributeConfiguredArrayDomain(Val: LatticeWithSmartOps) (Idx:IntDomain.Z):S with type value = Val.t and type idx = Idx.t =
struct
  module P = PartitionedWithLength(Val)(Idx)
  module T = TrivialWithLength(Val)(Idx)
  module U = UnrollWithLength(Val)(Idx)

  type idx = Idx.t
  type value = Val.t

  module K = struct
    let msg = "AttributeConfiguredArrayDomain received a value where not exactly one component is set"
    let name = "AttributeConfiguredArrayDomain"
  end

  let to_t = function
    | (Some p, None, None) -> (Some p, None)
    | (None, Some t, None) -> (None, Some (Some t, None))
    | (None, None, Some u) -> (None, Some (None, Some u))
    | _ -> failwith "AttributeConfiguredArrayDomain received a value where not exactly one component is set"

  module I = struct include LatticeFlagHelper (T) (U) (K) let name () = "" end
  include LatticeFlagHelper (P) (I) (K)

  let binop' opp opt opu = binop opp (I.binop opt opu)
  let unop' opp opt opu = unop opp (I.unop opt opu)
  let binop_to_t' opp opt opu = binop_to_t opp (I.binop_to_t opt opu)
  let unop_to_t' opp opt opu = unop_to_t opp (I.unop_to_t opt opu)

  (* Simply call appropriate function for component that is not None *)
  let get ?(checkBounds=true) a x (e,i) = unop' (fun x ->
      if e = `Top then
        let e' = BatOption.map_default (fun x -> `Lifted (Cil.kintegerCilint (Cilfacade.ptrdiff_ikind ()) x)) (`Top) (Idx.to_int i) in
        P.get ~checkBounds a x (e', i)
      else
        P.get ~checkBounds a x (e, i)
    ) (fun x -> T.get ~checkBounds a x (e,i)) (fun x -> U.get ~checkBounds a x (e,i)) x
  let set (ask:Q.ask) x i a = unop_to_t' (fun x -> P.set ask x i a) (fun x -> T.set ask x i a) (fun x -> U.set ask x i a) x
  let length = unop' P.length T.length U.length
  let map f = unop_to_t' (P.map f) (T.map f) (U.map f)
  let fold_left f s = unop' (P.fold_left f s) (T.fold_left f s) (U.fold_left f s)

  let move_if_affected ?(replace_with_const=false) (ask:Q.ask) x v f = unop_to_t' (fun x -> P.move_if_affected ~replace_with_const:replace_with_const ask x v f) (fun x -> T.move_if_affected ~replace_with_const:replace_with_const ask x v f) (fun x -> U.move_if_affected ~replace_with_const:replace_with_const ask x v f) x
  let get_vars_in_e = unop' P.get_vars_in_e T.get_vars_in_e U.get_vars_in_e
  let smart_join f g = binop_to_t' (P.smart_join f g) (T.smart_join f g) (U.smart_join f g)
  let smart_widen f g =  binop_to_t' (P.smart_widen f g) (T.smart_widen f g) (U.smart_widen f g)
  let smart_leq f g = binop' (P.smart_leq f g) (T.smart_leq f g) (U.smart_leq f g)
  let update_length newl x = unop_to_t' (P.update_length newl) (T.update_length newl) (U.update_length newl) x

  (*determines the domain based on variable, type and flag*)
  let get_domain ?(varAttr=[]) ?(typAttr=[]) () =
    (*TODO add options?*)
    (*TODO let attribute determine unrolling factor?*)
    let from_attributes = List.find_map (
        fun (Attr (s,ps) )->
          if s = "goblint_array_domain" then (
            List.find_map (fun p -> match p with 
                | AStr x -> Some x
                | _ -> None
              ) ps
          )
          else None
      ) in 
    if get_bool "annotation.array" then
      match from_attributes varAttr, from_attributes typAttr with 
      | Some x, _ -> x
      | _, Some x -> x
      | _ -> get_string "ana.base.arrays.domain"
    else get_string "ana.base.arrays.domain"

  let name () = "AttributeConfiguredArrayDomain"

  let bot () = print_endline @@ "bot"; to_t @@ match get_domain () with
    | "partitioned" -> (Some (P.bot ()), None, None)
    | "trivial" -> (None, Some (T.bot ()), None)
    | "unroll" ->  (None, None, Some (U.bot ()))
    | _ -> failwith "AttributeConfiguredArrayDomain: domain unknown in bot "

  let top () = print_endline @@ "top" ; to_t @@ match get_domain () with
    | "partitioned" -> (Some (P.top ()), None, None)
    | "trivial" -> (None, Some (T.top ()), None)
    | "unroll" -> (None, None, Some (U.top ()))
    | _ -> failwith "AttributeConfiguredArrayDomain: domain unknown in top "

  let make ?(varAttr=[]) ?(typAttr=[]) i v = to_t @@  match get_domain ~varAttr ~typAttr () with
    | "partitioned" -> (Some (P.make i v), None, None)
    | "trivial" -> (None, Some (T.make i v), None)
    | "unroll" -> (None, None, Some (U.make i v))
    | _ -> failwith "AttributeConfiguredArrayDomain: domain unknown in make"

  (*convert to another domain*)
  let index_as_expression i = (`Lifted (Cil.integer i), Idx.of_int IInt (BI.of_int i))
  let partitioned_of_trivial ask t = P.make (Option.value (T.length t) ~default:(Idx.top ())) (T.get ~checkBounds:false ask t (index_as_expression 0))
  let partitioned_of_unroll ask u = 
    (*We end with a partition at "ana.base.arrays.unrolling-factor", which keeps the most information. Maybe first element is more commonly usefull?*)
    let rest = (U.get ~checkBounds:false ask u (index_as_expression (factor ()))) in
    let p = P.make (Option.value (U.length u) ~default:(Idx.top ())) rest in
    let get_i i = (i, P.get ~checkBounds:false ask p (index_as_expression i)) in
    let set_i p (i,v) =  P.set ask p (index_as_expression i) v in
    List.fold_left set_i p @@ List.init (factor ()) get_i
  let trivial_of_partitioned ask p = 
    let element = (P.get ~checkBounds:false ask p (ExpDomain.top (), Idx.top ()))
    in T.make (Option.value (P.length p) ~default:(Idx.top ())) element
  let trivial_of_unroll ask u =     
    let get_i i = U.get ~checkBounds:false ask u (index_as_expression i) in
    let element = List.fold_left Val.join (get_i (factor ())) @@ List.init (factor ()) get_i in (*join all single elements and the element at  *)
    T.make (Option.value (U.length u) ~default:(Idx.top ())) element
  let unroll_of_trivial ask t = U.make (Option.value (T.length t) ~default:(Idx.top ())) (T.get ~checkBounds:false ask t (index_as_expression 0))
  let unroll_of_partitioned ask p = 
    let unrolledValues = List.init (factor ()) (fun i ->(i, P.get ~checkBounds:false ask p (index_as_expression i))) in
    let rest = (P.get ~checkBounds:false ask p (ExpDomain.top (), Idx.top ())) in(*This could be more precise if we were able to compare this with the partition index, but we can not access it here*)
    let u = U.make (Option.value (P.length p) ~default:(Idx.top ())) (Val.bot ()) in
    let set_i u (i,v) =  U.set ask u (index_as_expression i) v in
    set_i (List.fold_left set_i u unrolledValues) (factor (), rest)

  let project ?(varAttr=[]) ?(typAttr=[]) ask (t:t) = 
    match get_domain ~varAttr ~typAttr (), t with 
    | "partitioned", (Some x, None) -> to_t @@ (Some x, None, None)
    | "partitioned", (None, Some (Some x, None)) -> to_t @@ (Some (partitioned_of_trivial ask x), None, None)
    | "partitioned", (None, Some (None, Some x)) -> to_t @@ (Some (partitioned_of_unroll ask x), None, None)
    | "trivial", (Some x, None) -> to_t @@ (None, Some (trivial_of_partitioned ask x), None)
    | "trivial", (None, Some (Some x, None)) -> to_t @@ (None, Some x, None)
    | "trivial", (None, Some (None, Some x)) -> to_t @@ (None, Some (trivial_of_unroll ask x), None)
    | "unroll", (Some x, None) -> to_t @@ (None, None, Some (unroll_of_partitioned ask x) )
    | "unroll", (None, Some (Some x, None)) -> to_t @@ (None, None, Some (unroll_of_trivial ask x) )
    | "unroll", (None, Some (None, Some x)) -> to_t @@ (None, None, Some x)
    | _ -> failwith "AttributeConfiguredArrayDomain: domain unknown in project"
end<|MERGE_RESOLUTION|>--- conflicted
+++ resolved
@@ -96,13 +96,8 @@
   let pretty_diff () (x,y) = dprintf "%s: %a not leq %a" (name ()) pretty x pretty y
   let extract x default = match x with
     | Some c -> c
-<<<<<<< HEAD
-    | None -> failwith "arrayDomain: that should not happen"
-  let get ?(checkBounds=true) (ask: Q.ask) (xl, xr) (_,i) =
-=======
     | None -> default
-  let get (ask: Q.ask) (xl, xr) (_,i) =
->>>>>>> f1e9e328
+  let get ?(checkBounds=true)  (ask: Q.ask) (xl, xr) (_,i) =
     let search_unrolled_values min_i max_i =
       let rec subjoin l i = match l with
         | [] -> Val.bot ()
