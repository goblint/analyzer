(** Main external executable functionality: command-line, front-end and analysis execution. *)

open Batteries
open GobConfig
open Printf
open GoblintCil

let writeconffile = ref None

(** Print version and bail. *)
let print_version ch =
  Logs.result "Goblint version: %s" Goblint_build_info.version;
  Logs.result "Cil version:     %s" Cil.cilVersion;
  Logs.result "Dune profile:    %s" Goblint_build_info.dune_profile;
  Logs.result "OCaml version:   %s" Sys.ocaml_version;
  Logs.result "OCaml flambda:   %s" Goblint_build_info.ocaml_flambda;
  if Logs.Level.should_log Debug then (
    Logs.result "Library versions:";
    List.iter (fun (name, version) ->
        let version = Option.default "[unknown]" version in
        Logs.result "  %s: %s" name version
      ) Goblint_build_info.statically_linked_libraries
  );
  exit 0

(** Print helpful messages. *)
let print_help ch =
  fprintf ch "Usage: goblint [options] source-files\nOptions\n";
  fprintf ch "    -v                        Prints more status information.                 \n";
  fprintf ch "    -o <file>                 Prints the output to file.                      \n";
  fprintf ch "    -I <dir>                  Add include directory.                          \n";
  fprintf ch "    -IK <dir>                 Add kernel include directory.                   \n\n";
  fprintf ch "    --help                    Prints this text                                \n";
  fprintf ch "    --version                 Print out current version information.          \n\n";
  fprintf ch "    --conf <file>             Merge the configuration from the <file>.        \n";
  fprintf ch "    --writeconf <file>        Write the effective configuration to <file>     \n";
  fprintf ch "    --set <jpath> <jvalue>    Set a configuration variable <jpath> to the specified <jvalue>.\n";
  fprintf ch "    --sets <jpath> <string>   Set a configuration variable <jpath> to the string.\n";
  fprintf ch "    --enable  <jpath>         Set a configuration variable <jpath> to true.   \n";
  fprintf ch "    --disable <jpath>         Set a configuration variable <jpath> to false.  \n\n";
  fprintf ch "    --print_options           Print out commonly used configuration variables.\n";
  fprintf ch "    --print_all_options       Print out all configuration variables.          \n";
  fprintf ch "\n";
  fprintf ch "A <jvalue> is a string from the JSON language where single-quotes (')";
  fprintf ch " are used instead of double-quotes (\").\n\n";
  fprintf ch "A <jpath> is a path in a json structure. E.g. 'field.another_field[42]';\n";
  fprintf ch "in addition to the normal syntax you can use 'field[+]' append to an array.\n\n";
  fprintf ch "Some common configurations to start from can be found in conf/examples/*\n";
  exit 0

(** [Arg] option specification *)
let rec option_spec_list: Arg_complete.speclist Lazy.t = lazy (
  let add_string l = let f str = l := str :: !l in Arg_complete.String (f, Arg_complete.empty) in
  let add_int    l = let f str = l := str :: !l in Arg_complete.Int (f, Arg_complete.empty) in
  let set_trace sys =
    if Messages.tracing then Goblint_tracing.addsystem sys
    else (Logs.error "Goblint has been compiled without tracing, recompile in trace profile (./scripts/trace_on.sh)"; raise Stdlib.Exit)
  in
  let configure_html () =
    if (get_string "outfile" = "") then
      set_string "outfile" "result";
    if get_string "exp.g2html_path" = "" then
      set_string "exp.g2html_path" (Fpath.to_string GobSys.exe_dir);
    set_bool "exp.cfgdot" true;
    set_bool "g2html" true;
    set_string "result" "fast_xml"
  in
  let configure_sarif () =
    if (get_string "outfile" = "") then
      set_string "outfile" "goblint.sarif";
    set_string "result" "sarif"
  in
  let complete_option_value option s =
    let completions = List.assoc option Options.completions in
    Arg_complete.strings completions s
  in
  let defaults_spec_list = List.map (fun path ->
      (* allow "--option value" as shorthand for "--set option value" *)
      ("--" ^ path, Arg_complete.String (set_auto path, complete_option_value path), "")
    ) Options.paths
  in
  let tmp_arg = ref "" in
  let last_complete_option = ref "" in
  let complete_option s =
    last_complete_option := s;
    Arg_complete.strings Options.paths s
  in
  let complete_bool_option s =
    let cs = complete_option s in
    let is_bool c =
      match GobConfig.get_json c with
      | `Bool _ -> true
      | _ -> false
    in
    List.filter is_bool cs
  in
  let complete_last_option_value s =
    complete_option_value !last_complete_option s
  in
  [ "-o"                   , Arg_complete.String (set_string "outfile", Arg_complete.empty), ""
  ; "-v"                   , Arg_complete.Unit (fun () -> set_string "dbg.level" "debug"; set_bool "dbg.timing.enabled" true), ""
  ; "-j"                   , Arg_complete.Int (set_int "jobs", Arg_complete.empty), ""
  ; "-I"                   , Arg_complete.String (set_string "pre.includes[+]", Arg_complete.empty), ""
  ; "-IK"                  , Arg_complete.String (set_string "pre.kernel_includes[+]", Arg_complete.empty), ""
  ; "--set"                , Arg_complete.Tuple [Arg_complete.Set_string (tmp_arg, complete_option); Arg_complete.String ((fun x -> set_auto !tmp_arg x), complete_last_option_value)], ""
  ; "--sets"               , Arg_complete.Tuple [Arg_complete.Set_string (tmp_arg, complete_option); Arg_complete.String ((fun x -> Logs.warn "--sets is deprecated, use --set instead."; set_string !tmp_arg x), complete_last_option_value)], ""
  ; "--enable"             , Arg_complete.String ((fun x -> set_bool x true), complete_bool_option), ""
  ; "--disable"            , Arg_complete.String ((fun x -> set_bool x false), complete_bool_option), ""
  ; "--conf"               , Arg_complete.String ((fun fn -> merge_file (Fpath.v fn)), Arg_complete.empty), ""
  ; "--writeconf"          , Arg_complete.String ((fun fn -> writeconffile := Some (Fpath.v fn)), Arg_complete.empty), ""
  ; "--version"            , Arg_complete.Unit print_version, ""
  ; "--print_options"      , Arg_complete.Unit (fun () -> Options.print_options (); exit 0), ""
  ; "--print_all_options"  , Arg_complete.Unit (fun () -> Options.print_all_options (); exit 0), ""
  ; "--trace"              , Arg_complete.String (set_trace, Arg_complete.empty), ""
  ; "--tracevars"          , add_string Goblint_tracing.tracevars, ""
  ; "--tracelocs"          , add_int Goblint_tracing.tracelocs, ""
  ; "--help"               , Arg_complete.Unit (fun _ -> print_help stdout),""
  ; "--html"               , Arg_complete.Unit (fun _ -> configure_html ()),""
  ; "--sarif"               , Arg_complete.Unit (fun _ -> configure_sarif ()),""
  ; "--compare_runs"       , Arg_complete.Tuple [Arg_complete.Set_string (tmp_arg, Arg_complete.empty); Arg_complete.String ((fun x -> set_auto "compare_runs" (sprintf "['%s','%s']" !tmp_arg x)), Arg_complete.empty)], ""
  ; "--complete"           , Arg_complete.Rest_all_compat.spec (Lazy.force rest_all_complete), ""
  ] @ defaults_spec_list (* lowest priority *)
)
and rest_all_complete = lazy (Arg_complete.Rest_all_compat.create complete Arg_complete.empty_all)
and complete args =
  Arg_complete.complete_argv args (Lazy.force option_spec_list) Arg_complete.empty
  |> List.iter print_endline; (* nosemgrep: print-not-logging *)
  raise Stdlib.Exit

let check_arguments () =
  let fail m =
    Logs.error "%s" m;
    failwith "Option error"
  in
  let warn m = Logs.warn "%s" m in
  if get_bool "allfuns" && not (get_bool "exp.earlyglobs") then (set_bool "exp.earlyglobs" true; warn "allfuns enables exp.earlyglobs.\n");
  if not @@ List.mem "escape" @@ get_string_list "ana.activated" then warn "Without thread escape analysis, every local variable whose address is taken is considered escaped, i.e., global!";
  if List.mem "malloc_null" @@ get_string_list "ana.activated" && not @@ get_bool "sem.malloc.fail" then (set_bool "sem.malloc.fail" true; warn "The malloc_null analysis enables sem.malloc.fail.");
  if List.mem "memOutOfBounds" @@ get_string_list "ana.activated" && not @@ get_bool "cil.addNestedScopeAttr" then (set_bool "cil.addNestedScopeAttr" true; warn "The memOutOfBounds analysis enables cil.addNestedScopeAttr.");
  if get_bool "ana.base.context.int" && not (get_bool "ana.base.context.non-ptr") then (set_bool "ana.base.context.int" false; warn "ana.base.context.int implicitly disabled by ana.base.context.non-ptr");
  (* order matters: non-ptr=false, int=true -> int=false cascades to interval=false with warning *)
  if get_bool "ana.base.context.interval" && not (get_bool "ana.base.context.int") then (set_bool "ana.base.context.interval" false; warn "ana.base.context.interval implicitly disabled by ana.base.context.int");
  if get_bool "incremental.only-rename" then (set_bool "incremental.load" true; warn "incremental.only-rename implicitly activates incremental.load. Previous AST is loaded for diff and rename, but analyis results are not reused.");
  if get_bool "incremental.restart.sided.enabled" && get_string_list "incremental.restart.list" <> [] then warn "Passing a non-empty list to incremental.restart.list (manual restarting) while incremental.restart.sided.enabled (automatic restarting) is activated.";
  if get_bool "ana.autotune.enabled" && get_bool "incremental.load" then (set_bool "ana.autotune.enabled" false; warn "ana.autotune.enabled implicitly disabled by incremental.load");
  if get_bool "exp.basic-blocks" && not (get_bool "justcil") && List.mem "assert" @@ get_string_list "trans.activated" then (set_bool "exp.basic-blocks" false; warn "The option exp.basic-blocks implicitely disabled by activating the \"assert\" tranformation.");
  if List.mem "remove_dead_code" @@ get_string_list "trans.activated" then (
    (* 'assert' transform happens before 'remove_dead_code' transform *)
    ignore @@ List.fold_left
      (fun deadcodeTransOccurred t ->
         if deadcodeTransOccurred && t = "assert" then
           fail "trans.activated: the 'assert' transform may not occur after the 'remove_dead_code' transform";
         deadcodeTransOccurred || t = "remove_dead_code")
      false (get_string_list "trans.activated");
    (* compressing basic blocks or minimizing CFG makes dead code transformation much less
       precise, since liveness information is then effectively only stored per-block *)
    let imprecise_options = List.filter get_bool ["exp.basic-blocks"; "exp.mincfg"] in
    if imprecise_options <> [] then
      warn (
        "trans.activated: to increase the precision of 'remove_dead_code' transform, disable "
        ^ String.concat " and " @@ List.map (fun s -> "'" ^ s ^ "'") imprecise_options)
  );
  if get_bool "solvers.td3.space" && get_bool "solvers.td3.remove-wpoint" then fail "solvers.td3.space is incompatible with solvers.td3.remove-wpoint";
  if get_bool "solvers.td3.space" && get_string "solvers.td3.side_widen" = "sides-local" then fail "solvers.td3.space is incompatible with solvers.td3.side_widen = 'sides-local'";
  if List.mem "termination" @@ get_string_list "ana.activated" then (
    if GobConfig.get_bool "incremental.load" || GobConfig.get_bool "incremental.save" then fail "termination analysis is not compatible with incremental analysis";
    set_list "ana.activated" (GobConfig.get_list "ana.activated" @ [`String ("threadflag")]);
    set_string "sem.int.signed_overflow" "assume_none";
    warn "termination analysis implicitly activates threadflag analysis and set sem.int.signed_overflow to assume_none";
  );
  if not (get_bool "ana.sv-comp.enabled") && get_bool "witness.graphml.enabled" then fail "witness.graphml.enabled: cannot generate GraphML witness without SV-COMP mode (ana.sv-comp.enabled)";
  if get_bool "dbg.print_wpoints" && not (Logs.Level.should_log Debug) then
    warn "dbg.print_wpoints requires dbg.level debug";
  if get_bool "dbg.print_tids" && not (Logs.Level.should_log Debug) then
    warn "dbg.print_tids requires dbg.level debug"

(** Initialize some globals in other modules. *)
let handle_flags () =
  if Logs.Level.should_log Debug then (
    Printexc.record_backtrace true;
    Errormsg.debugFlag := true;
    Errormsg.verboseFlag := true
  );

  if get_bool "ana.sv-comp.functions" then
    set_auto "lib.activated[+]" "sv-comp";

  if get_bool "kernel" then
    set_auto "lib.activated[+]" "linux-kernel";

  match get_string "dbg.dump" with
  | "" -> ()
  | path ->
    Messages.formatter := Format.formatter_of_out_channel (open_out (Legacy.Filename.concat path "warnings.out"));
    set_string "outfile" ""

let handle_options () =
  Logs.Level.current := Logs.Level.of_string (get_string "dbg.level");
  check_arguments ();
  Sys.set_signal (GobSys.signal_of_string (get_string "dbg.solver-signal")) Signal_ignore; (* Ignore solver-signal before solving (e.g. MyCFG), otherwise exceptions self-signal the default, which crashes instead of printing backtrace. *)
  if AutoTune.isActivated "memsafetySpecification" && get_string "ana.specification" <> "" then
    AutoTune.focusOnMemSafetySpecification ();
  AfterConfig.run ();
  Cilfacade.init_options ();
  handle_flags ()

(** Parse arguments. Print help if needed. *)
let parse_arguments () =
  Arg.current := 0; (* Necessary to reset in server mode. *)
  let anon_arg = set_string "files[+]" in
  let arg_speclist = Arg_complete.arg_speclist (Lazy.force option_spec_list) in
  Arg.parse arg_speclist anon_arg "Look up options using 'goblint --help'.";
  Arg_complete.Rest_all_compat.finish (Lazy.force rest_all_complete);
  begin match !writeconffile with
    | Some writeconffile ->
      GobConfig.write_file writeconffile;
      raise Stdlib.Exit
    | None -> ()
  end;
  handle_options ();
  if not (get_bool "server.enabled") && get_string_list "files" = [] then (
    Logs.error "No files for Goblint?";
    Logs.warn "Try `goblint --help' for more information.";
    raise Stdlib.Exit
  )


exception FrontendError of string

let basic_preprocess_counts = Preprocessor.FpathH.create 3

(** Use gcc to preprocess a file. Returns the path to the preprocessed file. *)
let basic_preprocess ?preprocess ~all_cppflags fname =
  let preprocess = match preprocess with
    | Some b -> b (* Explicitly forced *)
    | None when not (GobConfig.get_bool "pre.enabled") -> false (* Globally disabled *)
    | None ->
      let ext = Fpath.get_ext fname in
      ext <> ".i"
  in
  if preprocess then (
    (* The actual filename of the preprocessed sourcefile *)
    let basename = Fpath.rem_ext (Fpath.base fname) in
    (* generate unique preprocessed filename in case multiple basic files have same basename (from different directories), happens in ddverify *)
    let count = Preprocessor.FpathH.find_default basic_preprocess_counts basename 0 in
    let unique_name =
      if count = 0 then
        basename
      else
        Fpath.add_ext (string_of_int count) basename
    in
    Preprocessor.FpathH.replace basic_preprocess_counts basename (count + 1);
    (* Preprocess using cpp. *)
    let nname = Fpath.append (GoblintDir.preprocessed ()) (Fpath.add_ext ".i" unique_name) in
    let arguments = all_cppflags @ Fpath.to_string fname :: "-o" :: Fpath.to_string nname :: [] in
    let command = Filename.quote_command (Preprocessor.get_cpp ()) arguments in
    Logs.debug "%s" command;
    (nname, Some {ProcessPool.command; cwd = None})
  )
  else
    (fname, None)

(** Preprocess all files. Return list of preprocessed files and the temp directory name. *)
let preprocess_files () =
  Preprocessor.FpathH.clear basic_preprocess_counts;
  Preprocessor.FpathH.clear Preprocessor.dependencies; (* clear for server mode *)

  (* Preprocessor flags *)
  let cppflags = ref (get_string_list "pre.cppflags") in

  if get_bool "ana.sv-comp.enabled" then (
    let architecture_flag = match get_string "exp.architecture" with
      | "32bit" -> "-m32"
      | "64bit" -> "-m64"
      | _ -> assert false
    in
    cppflags := architecture_flag :: !cppflags
  );

  (* the base include directory *)
  (* TODO: any better way? dune executable promotion doesn't add _build sites *)
  let source_lib_dirs =
    let source_lib = Fpath.(GobSys.exe_dir / "lib") in
    if Sys.file_exists (Fpath.to_string source_lib) && Sys.is_directory (Fpath.to_string source_lib) then (
      Sys.readdir Fpath.(to_string source_lib)
      |> Array.to_list
      |> List.map Fpath.(add_seg source_lib)
      |> List.filter (fun p -> Sys.is_directory (Fpath.to_string p))
    )
    else
      []
  in
  (* TODO: split to include and src *)
  let custom_include_dirs =
    List.map Fpath.v (get_string_list "pre.custom_includes") @
    List.map (fun p -> Fpath.(p / "stub" / "include")) source_lib_dirs @
    Goblint_sites.lib_stub_include @
    List.map (fun p -> Fpath.(p / "runtime" / "include")) source_lib_dirs @
    Goblint_sites.lib_runtime_include @
    List.map (fun p -> Fpath.(p / "stub" / "src")) source_lib_dirs @
    Goblint_sites.lib_stub_src
  in
  Logs.debug "Custom include dirs:";
  List.iteri (fun i custom_include_dir ->
      Logs.Format.debug "  %d. %a (exists=%B)" (i + 1) Fpath.pp custom_include_dir (Sys.file_exists (Fpath.to_string custom_include_dir))
    ) custom_include_dirs;
  let custom_include_dirs = List.filter (Sys.file_exists % Fpath.to_string) custom_include_dirs in
  if custom_include_dirs = [] then
    Logs.warn "Warning, cannot find goblint's custom include files.";

  let find_custom_include subpath =
    let custom_include_opt = List.find_map_opt (fun custom_include_dir ->
        let path = Fpath.append custom_include_dir subpath in
        if Sys.file_exists (Fpath.to_string path) then
          Some path
        else
          None
      ) custom_include_dirs
    in
    match custom_include_opt with
    | Some custom_include -> custom_include
    | None -> raise (FrontendError (Format.asprintf "custom include %a not found" Fpath.pp subpath))
  in

  (* include flags*)
  let include_dirs = ref [] in
  let include_files = ref [] in

  (* fill include flags *)
  let one_include_f f x = include_dirs := f x :: !include_dirs in
  get_string_list "pre.includes" |> List.map Fpath.v |> List.iter (one_include_f identity);

  include_dirs := custom_include_dirs @ !include_dirs;

  (* If we analyze a kernel module, some special includes are needed. *)
  if get_bool "kernel" then (
    let kernel_root = get_string "pre.kernel-root" in
    let kernel_roots =
      begin if kernel_root <> "" then (* cannot parse empty *)
          [Fpath.v kernel_root]
        else
          []
      end @ [
        Fpath.(GobSys.exe_dir / "linux-headers");
        (* linux-headers not installed with goblint package *)
      ]
    in
    let kernel_root =
      try
        List.find (Sys.file_exists % Fpath.to_string) kernel_roots
      with Not_found ->
        raise (FrontendError "root directory for kernel include files not found")
    in

    let kernel_dir = Fpath.(kernel_root / "include") in
    let arch_dir = Fpath.(kernel_root / "arch" / "x86" / "include") in (* TODO add arm64: https://github.com/goblint/analyzer/issues/312 *)

    get_string_list "pre.kernel_includes" |> List.map Fpath.v |> List.iter (Fpath.append kernel_root |> one_include_f);

    let preconf = find_custom_include Fpath.(v "linux" / "goblint_preconf.h") in
    let autoconf = Fpath.(kernel_dir / "linux" / "kconfig.h") in
    cppflags := "-D__KERNEL__" :: "-U__i386__" :: "-D__x86_64__" :: !cppflags;
    include_files := preconf :: autoconf :: !include_files;
    (* These are not just random permutations of directories, but based on USERINCLUDE from the
     * Linux kernel Makefile (in the root directory of the kernel distribution). *)
    include_dirs := !include_dirs @ [
        kernel_dir; Fpath.(kernel_dir / "uapi"); Fpath.(kernel_dir / "include" / "generated" / "uapi"); (* TODO: duplicate include with kernel_dir is bug? *)
        arch_dir; Fpath.(arch_dir / "generated"); Fpath.(arch_dir / "uapi"); Fpath.(arch_dir / "generated" / "uapi");
      ]
  );

  let include_args =
    List.concat_map (fun include_dir -> ["-I"; Fpath.to_string include_dir]) !include_dirs @
    List.concat_map (fun include_file -> ["-include"; Fpath.to_string include_file]) !include_files
  in

  let all_cppflags = !cppflags @ include_args in

  (* preprocess all the files *)
  Logs.debug "Preprocessing files.";

  let rec preprocess_arg_file ?preprocess = function
    | filename when not (Sys.file_exists (Fpath.to_string filename)) ->
      raise (FrontendError (Format.asprintf "file argument %a not found" Fpath.pp filename))

    | filename when Fpath.filename filename = "Makefile" ->
      let comb_file = MakefileUtil.generate_and_combine filename ~all_cppflags in
      [basic_preprocess ?preprocess ~all_cppflags comb_file] (* TODO: isn't combined file already preprocessed? *)

    | filename when Fpath.filename filename = CompilationDatabase.basename ->
      CompilationDatabase.load_and_preprocess ~all_cppflags filename (* TODO: pass ?preprocess? *)

    | filename when Sys.is_directory (Fpath.to_string filename) ->
      let dir_files = Sys.readdir (Fpath.to_string filename) in
      if Array.mem CompilationDatabase.basename dir_files then (* prefer compilation database to Makefile in case both exist, because compilation database is more robust *)
        preprocess_arg_file ?preprocess (Fpath.add_seg filename CompilationDatabase.basename)
      else if Array.mem "Makefile" dir_files then
        preprocess_arg_file ?preprocess (Fpath.add_seg filename "Makefile")
      else
        [] (* don't recurse for anything else *)

    | filename when Fpath.get_ext filename = ".json" ->
      raise (FrontendError (Format.asprintf "unexpected JSON file argument %a (possibly missing --conf)" Fpath.pp filename))

    | filename ->
      [basic_preprocess ?preprocess ~all_cppflags filename]
  in

  let extra_files = ref [] in

  if List.mem "c" (get_string_list "lib.activated") then
    extra_files := find_custom_include (Fpath.v "stdlib.c") :: !extra_files;

  if List.mem "pthread" (get_string_list "lib.activated") then
    extra_files := find_custom_include (Fpath.v "pthread.c") :: !extra_files;

  if List.mem "sv-comp" (get_string_list "lib.activated") then
    extra_files := find_custom_include (Fpath.v "sv-comp.c") :: !extra_files;

  let preprocessed =
    List.concat_map preprocess_arg_file (List.map Fpath.v (get_string_list "files"))
    @
    List.concat_map (preprocess_arg_file ~preprocess:true) !extra_files
  in
  if not (get_bool "pre.exist") then (
    let preprocess_tasks = List.filter_map snd preprocessed in
    let terminated (task: ProcessPool.task) = function
      | Unix.WEXITED 0 -> ()
      | process_status ->
        raise (FrontendError (Format.sprintf "preprocessor %s: %s" (GobUnix.string_of_process_status process_status) task.command))
    in
    Timing.wrap "preprocess" (ProcessPool.run ~jobs:(GobConfig.jobs ()) ~terminated) preprocess_tasks
  );
  preprocessed

(** Regex for special "paths" in cpp output:
    <built-in>, <command-line>, but also translations! *)
let special_path_regexp = Str.regexp "<.+>"

(** Parse preprocessed files *)
let parse_preprocessed preprocessed =
  (* get the AST *)
  Logs.debug "Parsing files.";

  let goblint_cwd = GobFpath.cwd () in
  let get_ast_and_record_deps (preprocessed_file, task_opt) =
    let transform_file (path_str, system_header) =
      if Str.string_match special_path_regexp path_str 0 then
        (path_str, system_header) (* ignore special "paths" *)
      else
        let path = Fpath.v path_str in
        let path' = if get_bool "pre.transform-paths" then (
            let cwd_opt =
              let open GobOption.Syntax in
              let* task = task_opt in
              task.ProcessPool.cwd
            in
            let dir = cwd_opt |? goblint_cwd in (* relative to compilation database directory or goblint's cwd *)
            let path' = Fpath.normalize @@ Fpath.append dir path in
            Fpath.rem_prefix goblint_cwd path' |? path' (* remove goblint cwd prefix (if has one) for readability *)
          )
          else
            path
        in
        Preprocessor.FpathH.modify_def Fpath.Map.empty preprocessed_file (Fpath.Map.add path' system_header) Preprocessor.dependencies; (* record dependency *)
        (Fpath.to_string path', system_header)
    in
    let transformLocation ~file ~line =
      let file' = Option.map transform_file file in
      Some (file', line)
    in
    Errormsg.transformLocation := transformLocation;

    try
      Cilfacade.getAST preprocessed_file
    with
    | Frontc.ParseError s ->
      raise (FrontendError (Format.sprintf "Frontc.ParseError: %s" s))
    | Errormsg.Error ->
      raise (FrontendError "Errormsg.Error")
  in
  List.map get_ast_and_record_deps preprocessed

(** Merge parsed files *)
let merge_parsed parsed =
  let cilout =
    if get_string "dbg.cilout" = "" then Legacy.stderr else Legacy.open_out (get_string "dbg.cilout")
  in

  Errormsg.logChannel := Messages.get_out "cil" cilout;

  (* we use CIL to merge all inputs to ONE file *)
  let merged_AST =
    match parsed with
    | [one] -> Cilfacade.callConstructors one
    | [] ->
      raise (FrontendError "no files to analyze")
    | xs ->
      try
        Cilfacade.getMergedAST xs |> Cilfacade.callConstructors
      with Errormsg.Error ->
        raise (FrontendError "Errormsg.Error")
  in

  Cilfacade.rmTemps merged_AST;

  Cilfacade.current_file := merged_AST; (* Set before createCFG, so Cilfacade maps can be computed for loop unrolling. *)
  CilCfg.createCFG merged_AST; (* Create CIL CFG from CIL AST. *)
  Cilfacade.reset_lazy ~keepupjumpinggotos:true (); (* Reset Cilfacade maps, which need to be recomputer after loop unrolling but keep gotos. *)
  merged_AST

let preprocess_parse_merge () =
  preprocess_files ()
  |> parse_preprocessed
  |> merge_parsed

let do_stats () =
  if get_bool "dbg.timing.enabled" then (
    Logs.newline ();
    Goblint_solver.SolverStats.print ();
    Logs.newline ();
    Logs.info "Timings:";
    Timing.Default.print (Stdlib.Format.formatter_of_out_channel @@ Messages.get_out "timing" Legacy.stderr);
    flush_all ()
  )

let reset_stats () =
  Goblint_solver.SolverStats.reset ();
  Timing.Default.reset ();
  Timing.Program.reset ()

(** Perform the analysis over the merged AST.  *)
let do_analyze change_info merged_AST =
  (* direct the output to file if requested  *)
  if not (get_bool "g2html" || get_string "outfile" = "") then (
    if !Messages.out <> Legacy.stdout then
      Legacy.close_out !Messages.out;
    Messages.out := Legacy.open_out (get_string "outfile"));

  let module L = Printable.Liszt (CilType.Fundec) in
  if get_bool "justcil" then
    (* if we only want to print the output created by CIL: *)
    Cilfacade.print merged_AST
  else (
    (* we first find the functions to analyze: *)
    Logs.debug "And now...  the Goblin!";
    let (stf,exf,otf as funs) = Cilfacade.getFuns merged_AST in
    if stf@exf@otf = [] then raise (FrontendError "no suitable function to start from");
    Logs.debug "Startfuns: %a\nExitfuns: %a\nOtherfuns: %a" L.pretty stf L.pretty exf L.pretty otf;
    (* and here we run the analysis! *)

    let control_analyze ast funs =
      let aa = String.concat ", " @@ get_string_list "ana.activated" in
      let at = String.concat ", " @@ get_string_list "trans.activated" in
      Logs.debug "Activated analyses: %s" aa;
      Logs.debug "Activated transformations: %s" at;
      try Control.analyze change_info ast funs
      with e ->
        let backtrace = Printexc.get_raw_backtrace () in (* capture backtrace immediately, otherwise the following loses it (internal exception usage without raise_notrace?) *)
        AnalysisState.should_warn := true; (* such that the `about to crash` message gets printed *)
        let pretty_mark () = match Goblint_backtrace.find_marks e with
          | m :: _ -> Pretty.dprintf " at mark %s" (Goblint_backtrace.mark_to_string m)
          | [] -> Pretty.nil
        in
        Messages.error ~category:Analyzer "About to crash%t!" pretty_mark;
        (* trigger Generic.SolverStats...print_stats *)
        GobSys.(self_signal (signal_of_string (get_string "dbg.solver-signal")));
        do_stats ();
        Logs.newline ();
        Printexc.raise_with_backtrace e backtrace (* re-raise with captured inner backtrace *)
        (* Cilfacade.current_file := ast'; *)
    in

    Timing.wrap "analysis" (control_analyze merged_AST) funs
  )

let do_html_output () =
  if get_bool "g2html" then (
    let jar = Fpath.(v (get_string "exp.g2html_path") / "g2html.jar") in
    if Sys.file_exists (Fpath.to_string jar) then (
      let command = Filename.quote_command "java" [
          "-jar"; Fpath.to_string jar;
          "--num-threads"; string_of_int (jobs ());
          "--dot-timeout"; "0";
          "--result-dir"; get_string "outfile";
          !Messages.xml_file_name
        ]
      in
      match Timing.wrap "g2html" Unix.system command with
      | Unix.WEXITED 0 -> ()
      | _ -> Logs.error "HTML generation failed! Command: %s" command
      | exception Unix.Unix_error (e, f, a) ->
        Logs.error "%s at syscall %s with argument \"%s\"." (Unix.error_message e) f a
    ) else
      Logs.Format.error "Warning: jar file %a not found." Fpath.pp jar
  )

let do_gobview cilfile =
  let gobview = GobConfig.get_bool "gobview" in
  if gobview then (
      let save_run = GobConfig.get_string "save_run" in
      let run_dir = Fpath.v(if save_run <> "" then save_run else "run") in
      (* copy relevant c files to gobview directory *)
      let file_dir = Fpath.(run_dir / "files") in
      GobSys.mkdir_or_exists file_dir;
      let file_loc = Hashtbl.create 113 in
      let copy (path, i) =
        let name, ext = Fpath.split_ext (Fpath.base path) in
        let unique_name = Fpath.add_ext ext (Fpath.add_ext (string_of_int i) name) in
        let dest = Fpath.(file_dir // unique_name) in
        let gobview_path = match Fpath.relativize ~root:run_dir dest with
          | Some p -> Fpath.to_string p
          | None -> failwith "The gobview directory should be a prefix of the paths of c files copied to the gobview directory" in
        Hashtbl.add file_loc (Fpath.to_string path) gobview_path;
        FileUtil.cp [Fpath.to_string path] (Fpath.to_string dest)
      in
      let source_paths = Preprocessor.FpathH.to_list Preprocessor.dependencies |> List.concat_map (fun (_, m) -> Fpath.Map.fold (fun p _ acc -> p::acc) m []) in
      let source_file_paths = List.filteri_map (fun i e -> if Fpath.is_file_path e then Some (e, i) else None) source_paths in
      List.iter copy source_file_paths;
      Serialize.marshal file_loc (Fpath.(run_dir / "file_loc.marshalled"));
      (* marshal timing statistics *)
      let stats = Fpath.(run_dir / "stats.marshalled") in
      Serialize.marshal (Timing.Default.root, Gc.quick_stat ()) stats;
<<<<<<< HEAD
=======
      let dist_files =
        Sys.files_of (Fpath.to_string dist_dir)
        |> Enum.filter (fun n -> n <> "dune")
        |> List.of_enum
      in
      List.iter (fun n ->
          FileUtil.cp
            [Fpath.to_string (Fpath.(dist_dir / n))]
            (Fpath.to_string (Fpath.(run_dir / n)))
        ) dist_files
    )
    else
      Logs.error "Warning: Cannot locate GobView."
>>>>>>> f8a666a0
  )

let handle_extraspecials () =
  let funs = get_string_list "exp.extraspecials" in
  LibraryFunctions.add_lib_funs funs

(* Detects changes and renames vids and sids. *)
let diff_and_rename current_file =
  (* Create change info, either from old results, or from scratch if there are no previous results. *)
  let change_info: Analyses.increment_data option =
    let warn m = Logs.warn "%s" m in
    if GobConfig.get_bool "incremental.load" && not (Serialize.results_exist ()) then begin
      warn "incremental.load is activated but no data exists that can be loaded."
    end;
    let (changes, restarting, old_file, max_ids) =
      if Serialize.results_exist () && GobConfig.get_bool "incremental.load" then begin
        Serialize.Cache.load_data ();
        let old_file = Serialize.Cache.(get_data CilFile) in
        let changes = CompareCIL.compareCilFiles old_file current_file in
        let max_ids = Serialize.Cache.(get_data VersionData) in
        let max_ids = UpdateCil.update_ids old_file max_ids current_file changes in

        let restarting = GobConfig.get_string_list "incremental.restart.list" in
        let restarting, not_found = VarQuery.varqueries_from_names current_file restarting in
        if not (List.is_empty not_found) then begin
          List.iter
            (fun s ->
               warn @@ "Should restart " ^ s ^ " but no such global could not be found in the CIL-file.")
            not_found;
          flush stderr
        end;
        (changes, restarting, Some old_file, max_ids)
      end else begin
        let max_ids = MaxIdUtil.get_file_max_ids current_file in
        (CompareCIL.empty_change_info (), [], None, max_ids)
      end
    in
    let solver_data = if Serialize.results_exist () && GobConfig.get_bool "incremental.load" && not (GobConfig.get_bool "incremental.only-rename")
      then Some Serialize.Cache.(get_data SolverData)
      else None
    in
    if GobConfig.get_bool "incremental.save" then begin
      Serialize.Cache.(update_data CilFile current_file);
      Serialize.Cache.(update_data VersionData max_ids);
    end;
    match old_file, solver_data with
    | Some cil_file, Some solver_data -> Some {server = false; Analyses.changes = changes; restarting; solver_data}
    | _, _ -> None
  in change_info

let () = (* signal for printing backtrace; other signals in Generic.SolverStats and Timeout *)
  let open Sys in
  (* whether interactive interrupt (ctrl-C) terminates the program or raises the Break exception which we use below to print a backtrace. https://ocaml.org/api/Sys.html#VALcatch_break *)
  catch_break true;
  set_signal (GobSys.signal_of_string (get_string "dbg.backtrace-signal")) (Signal_handle (fun _ -> Printexc.get_callstack 999 |> Printexc.print_raw_backtrace Stdlib.stderr)) (* e.g. `pkill -SIGUSR2 goblint`, or `kill`, `htop` *)<|MERGE_RESOLUTION|>--- conflicted
+++ resolved
@@ -621,23 +621,9 @@
       (* marshal timing statistics *)
       let stats = Fpath.(run_dir / "stats.marshalled") in
       Serialize.marshal (Timing.Default.root, Gc.quick_stat ()) stats;
-<<<<<<< HEAD
-=======
-      let dist_files =
-        Sys.files_of (Fpath.to_string dist_dir)
-        |> Enum.filter (fun n -> n <> "dune")
-        |> List.of_enum
-      in
-      List.iter (fun n ->
-          FileUtil.cp
-            [Fpath.to_string (Fpath.(dist_dir / n))]
-            (Fpath.to_string (Fpath.(run_dir / n)))
-        ) dist_files
     )
     else
       Logs.error "Warning: Cannot locate GobView."
->>>>>>> f8a666a0
-  )
 
 let handle_extraspecials () =
   let funs = get_string_list "exp.extraspecials" in
