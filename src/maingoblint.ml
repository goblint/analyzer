--- conflicted
+++ resolved
@@ -414,13 +414,9 @@
         try Control.analyze change_info ast funs
         with e ->
           let backtrace = Printexc.get_raw_backtrace () in (* capture backtrace immediately, otherwise the following loses it (internal exception usage without raise_notrace?) *)
-<<<<<<< HEAD
-          Messages.error "About to crash!"; (* TODO: move severity coloring to Messages *)
-=======
           let loc = !Tracing.current_loc in
           Goblintutil.should_warn := true; (* such that the `about to crash` message gets printed *)
           Messages.error ~category:Analyzer ~loc "About to crash!";
->>>>>>> 8d539ec1
           (* trigger Generic.SolverStats...print_stats *)
           Goblintutil.(self_signal (signal_of_string (get_string "dbg.solver-signal")));
           do_stats ();
