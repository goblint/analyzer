--- conflicted
+++ resolved
@@ -9,23 +9,13 @@
 
 (** Print version and bail. *)
 let print_version ch =
-<<<<<<< HEAD
-  printf "Goblint version: %s\n" Version.goblint; (* nosemgrep: print-not-logging *)
+  printf "Goblint version: %s\n" Goblint_build_info.version; (* nosemgrep: print-not-logging *)
   printf "Cil version:     %s\n" Cil.cilVersion; (* nosemgrep: print-not-logging *)
-  printf "Dune profile:    %s\n" ConfigProfile.profile; (* nosemgrep: print-not-logging *)
+  printf "Dune profile:    %s\n" Goblint_build_info.dune_profile; (* nosemgrep: print-not-logging *)
   printf "OCaml version:   %s\n" Sys.ocaml_version; (* nosemgrep: print-not-logging *)
-  printf "OCaml flambda:   %s\n" ConfigOcaml.flambda; (* nosemgrep: print-not-logging *)
+  printf "OCaml flambda:   %s\n" Goblint_build_info.ocaml_flambda; (* nosemgrep: print-not-logging *)
   if Logs.Level.should_log Debug then (
     printf "Library versions:\n"; (* nosemgrep: print-not-logging *)
-=======
-  printf "Goblint version: %s\n" Goblint_build_info.version;
-  printf "Cil version:     %s\n" Cil.cilVersion;
-  printf "Dune profile:    %s\n" Goblint_build_info.dune_profile;
-  printf "OCaml version:   %s\n" Sys.ocaml_version;
-  printf "OCaml flambda:   %s\n" Goblint_build_info.ocaml_flambda;
-  if get_bool "dbg.verbose" then (
-    printf "Library versions:\n";
->>>>>>> 910b1522
     List.iter (fun (name, version) ->
         let version = Option.default "[unknown]" version in
         printf "  %s: %s\n" name version (* nosemgrep: print-not-logging *)
@@ -63,13 +53,8 @@
   let add_string l = let f str = l := str :: !l in Arg_complete.String (f, Arg_complete.empty) in
   let add_int    l = let f str = l := str :: !l in Arg_complete.Int (f, Arg_complete.empty) in
   let set_trace sys =
-<<<<<<< HEAD
-    if Messages.tracing then Tracing.addsystem sys
+    if Messages.tracing then Goblint_tracing.addsystem sys
     else (Logs.error "Goblint has been compiled without tracing, recompile in trace profile (./scripts/trace_on.sh)"; raise Stdlib.Exit)
-=======
-    if Messages.tracing then Goblint_tracing.addsystem sys
-    else (prerr_endline "Goblint has been compiled without tracing, recompile in trace profile (./scripts/trace_on.sh)"; raise Stdlib.Exit)
->>>>>>> 910b1522
   in
   let configure_html () =
     if (get_string "outfile" = "") then
@@ -527,17 +512,10 @@
 
 let do_stats () =
   if get_bool "dbg.timing.enabled" then (
-<<<<<<< HEAD
     Logs.newline ();
-    SolverStats.print ();
+    Goblint_solver.SolverStats.print ();
     Logs.newline ();
     Logs.info "Timings:";
-=======
-    print_newline ();
-    Goblint_solver.SolverStats.print ();
-    print_newline ();
-    print_string "Timings:\n";
->>>>>>> 910b1522
     Timing.Default.print (Stdlib.Format.formatter_of_out_channel @@ Messages.get_out "timing" Legacy.stderr);
     flush_all ()
   )
