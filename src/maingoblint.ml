--- conflicted
+++ resolved
@@ -10,18 +10,10 @@
 
 (** Print version and bail. *)
 let print_version ch =
-<<<<<<< HEAD
   let open Version in
-  printf "Goblint version: %s\n" goblint;
+  printf "Goblint version: %%VERSION_NUM%% (%s)\n" goblint;
   printf "Cil version:     %s\n" Cil.cilVersion;
   printf "Profile:         %s\n" ConfigProfile.profile;
-=======
-  let open Version in let open Config in
-  let f ch b = if b then fprintf ch "enabled" else fprintf ch "disabled" in
-  printf "Goblint version: %%VERSION_NUM%% (%s)\n" goblint;
-  printf "Cil version:     %s\n" Cil.cilVersion;
-  printf "Configuration:   tracing %a\n" f tracing;
->>>>>>> ffe98e46
   exit 0
 
 (** Print helpful messages. *)
