--- conflicted
+++ resolved
@@ -563,11 +563,7 @@
       Serialize.Cache.(update_data VersionData max_ids);
     end;
     match old_file, solver_data with
-<<<<<<< HEAD
-    | Some cil_file, Some solver_data -> Some {Analyses.changes = changes; solver_data; restarting; server = false}
-=======
     | Some cil_file, Some solver_data -> Some {server = false; Analyses.changes = changes; restarting; solver_data}
->>>>>>> 4828e7b4
     | _, _ -> None
   in change_info
 
