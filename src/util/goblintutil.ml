(** Globally accessible flags and utility functions. *)

open Cil
open GobConfig


(** Outputs information about what the goblin is doing *)
(* let verbose = ref false *)

(** Json files that are given as arguments *)
let jsonFiles : string list ref = ref []

(** If this is true we output messages and collect accesses.
    This is set to true in control.ml before we verify the result (or already before solving if warn = 'early') *)
let should_warn = ref false

let did_overflow = ref false

(** hack to use a special integer to denote synchronized array-based locking *)
let inthack = Int64.of_int (-19012009) (* TODO do we still need this? *)

(** number of times that globals change !CAUTION: This is only set in contain.ml and is not what one would think it is! *)
let globals_changed = ref 0

(** The file where everything is output *)
let out = ref stdout

(** Temp directory, set in maingoblint.ml, but used by the OSEK analysis. *)
let tempDirName = ref "goblint_temp"

(** Command for assigning an id to a varinfo. All varinfos directly created by Goblint should be modified by this method *)
let create_var (var: varinfo) =
  (* TODO Hack: this offset should preempt conflicts with ids generated by CIL *)
  let start_id = 10_000_000_000 in
  let hash = Hashtbl.hash { var with vid = 0 } in
  let hash = if hash < start_id then hash + start_id else hash in
  { var with vid = hash }

(* Type invariant variables. *)
let type_inv_tbl = Hashtbl.create 13
let type_inv (c:compinfo) : varinfo =
  try Hashtbl.find type_inv_tbl c.ckey
  with Not_found ->
    let i = create_var (makeGlobalVar ("{struct "^c.cname^"}") (TComp (c,[]))) in
    Hashtbl.add type_inv_tbl c.ckey i;
    i

let is_blessed (t:typ): varinfo option =
  let me_gusta x = List.mem x (get_string_list "exp.unique") in
  match unrollType t with
  | TComp (ci,_) when me_gusta ci.cname -> Some (type_inv ci)
  | _ -> (None : varinfo option)


(** A hack to see if we are currently doing global inits *)
let global_initialization = ref false

(** Another hack to see if earlyglobs is enabled *)
let earlyglobs = ref false

(** true if in verifying stage *)
let in_verifying_stage = ref false

(* None if verification is disabled, Some true if verification succeeded, Some false if verification failed *)
let verified : bool option ref = ref None

let escape = XmlUtil.escape (* TODO: inline everywhere *)


(** Creates a directory and returns the absolute path **)
let create_dir name =
  let dirName = if Filename.is_relative name then Filename.concat (Unix.getcwd ()) name else name in
  (* The directory should be writable to group and user *)
  let dirPerm = 0o770 in
  let _ =
    try
      Unix.mkdir dirName dirPerm
    with Unix.Unix_error(err, ctx1, ctx) as ex ->
      (* We can discared the EEXIST, we are happy to use the existing directory *)
      if err != Unix.EEXIST then begin
        (* Hopefully will be friendly enough :) *)
        print_endline ("Error, " ^ (Unix.error_message err));
        raise ex
      end
  in
  dirName

(** Remove directory and its content, as "rm -rf" would do. *)
let rm_rf path =
  let rec f path =
    if Sys.is_directory path then begin
      let files = Array.map (Filename.concat path) (Sys.readdir path) in
      Array.iter f files;
      Unix.rmdir path
    end else
      Sys.remove path
  in
  f path

type name =
  | Cons
  | Dest
  | Name     of string
  | Unknown  of string
  | Template of name
  | Nested   of name * name
  | PtrTo    of name
  | TypeFun  of string * name

let rec name_to_string_hlp = function
  | Cons -> "constructor"
  | Dest -> "destructor"
  | Name x -> x
  | Unknown x -> "?"^x^"?"
  | Template a -> "("^name_to_string_hlp a^")"
  | Nested (Template x,y) -> "("^name_to_string_hlp x^ ")::" ^ name_to_string_hlp y
  | Nested (x,Cons) -> let c = name_to_string_hlp x in c ^ "::" ^ c
  | Nested (x,Dest) -> let c = name_to_string_hlp x in c ^ "::~" ^ c
  | Nested (x,Name "") -> name_to_string_hlp x
  | Nested (x,y) -> name_to_string_hlp x ^ "::" ^ name_to_string_hlp y
  | PtrTo x -> name_to_string_hlp x ^ "*"
  | TypeFun (f,x) -> f ^ "(" ^ name_to_string_hlp x ^ ")"

let name_to_string x =
  name_to_string_hlp x

let special    = Str.regexp "nw\\|na\\|dl\\|da\\|ps\\|ng\\|ad\\|de\\|co\\|pl\\|mi\\|ml\\|dv\\|rm\\|an\\|or\\|eo\\|aS\\|pL\\|mI\\|mL\\|dV\\|rM\\|aN \\|oR\\|eO\\|ls\\|rs\\|lS\\|rS\\|eq\\|ne\\|lt\\|gt\\|le\\|ge\\|nt\\|aa\\|oo\\|pp\\|mm\\|cm\\|pm\\|pt\\|cl\\|ix\\|qu\\|st\\|sz"
let dem_prefix = Str.regexp "^_Z\\(.+\\)"
let num_prefix = Str.regexp "^\\([0-9]+\\)\\(.+\\)"
let ti_prefix  = Str.regexp "^TI\\(.+\\)"
let tv_prefix  = Str.regexp "^TV\\(.+\\)"
let ts_prefix  = Str.regexp "^TS\\(.+\\)"
let tt_prefix  = Str.regexp "^TT\\(.+\\)"
let tt_prefix  = Str.regexp "^TT\\(.+\\)"
let nested     = Str.regexp "^N\\(.+\\)E"
let nested_std_t  = Str.regexp "^NSt\\(.+\\)E"
let nested_std_a  = Str.regexp "^NSa\\(.+\\)E"
let nested_std_s  = Str.regexp "^NSs\\(.+\\)E"
let strlift    = Str.regexp "^_OC_str\\([0-9]*\\)$"
let templ      = Str.regexp "^I\\(.+\\)E"
let const      = Str.regexp "^K"
let ptr_to     = Str.regexp "^P\\(.+\\)"
let constructor= Str.regexp "^C[1-3]"
let destructor = Str.regexp "^D[0-2]"
let varlift    = Str.regexp "^llvm_cbe_\\(.+\\)$"
let take n x = String.sub x 0 n
let drop n x = String.sub x n (String.length x - n)
let appp f (x,y) = f x, y

let op_name x =
  let op_name = function
    | "nw"  -> "new" (* new   *)
    | "na"  -> "new[]" (* new[] *)
    | "dl"  -> "delete" (* delete         *)
    | "da"  -> "delete[]" (* delete[]       *)
    | "ps"  -> "+" (* + (unary) *)
    | "ng"  -> "-" (* - (unary)      *)
    | "ad"  -> "&" (* & (unary)      *)
    | "de"  -> "*" (* * (unary)      *)
    | "co"  -> "~" (* ~              *)
    | "pl"  -> "+" (* +              *)
    | "mi"  -> "-" (* -              *)
    | "ml"  -> "*" (* *              *)
    | "dv"  -> "/" (* /              *)
    | "rm"  -> "%" (* %              *)
    | "an"  -> "&" (* &              *)
    | "or"  -> "|" (* |              *)
    | "eo"  -> "^" (* ^              *)
    | "aS"  -> "=" (* =              *)
    | "pL"  -> "+=" (* +=             *)
    | "mI"  -> "-=" (* -=             *)
    | "mL"  -> "*=" (* *=             *)
    | "dV"  -> "/=" (* /=             *)
    | "rM"  -> "%=" (* %=             *)
    | "aN"  -> "&=" (* &=             *)
    | "oR"  -> "|=" (* |=             *)
    | "eO"  -> "^=" (* ^=             *)
    | "ls"  -> "<<" (* <<             *)
    | "rs"  -> ">>" (* >>             *)
    | "lS"  -> "<<=" (* <<=            *)
    | "rS"  -> ">>=" (* >>=            *)
    | "eq"  -> "==" (* ==             *)
    | "ne"  -> "!=" (* !=             *)
    | "lt"  -> "<" (* <              *)
    | "gt"  -> ">" (* >              *)
    | "le"  -> "<=" (* <=             *)
    | "ge"  -> ">=" (* >=             *)
    | "nt"  -> "!" (* !              *)
    | "aa"  -> "&&" (* &&             *)
    | "oo"  -> "||" (* ||             *)
    | "pp"  -> "++" (* ++             *)
    | "mm"  -> "--" (* --             *)
    | "cm"  -> "," (* ,              *)
    | "pm"  -> "->*" (* ->*            *)
    | "pt"  -> "->" (* ->             *)
    | "cl"  -> "()" (* ()             *)
    | "ix"  -> "[]" (* []             *)
    | "qu"  -> "?" (* ?              *)
    | "st"  -> "sizeof" (* sizeof (a type) *)
    | "sz"  -> "sizeof" (* sizeof (an expression) *)
    | "at"  -> "alignof" (* alignof (a type) *)
    | "az"  -> "alignof" (* alignof (an expression) *)
    | x -> x
    (*   | "cv" <type> -> "(cast)" (* (cast)         *)
         | "v" <digit> <source-name> -> "vendor" (* vendor extended operator *)
    *)
  in
  let on = op_name x in
  if on = x then x else "operator" ^ on

let rec num_p x : name list * string =
  if Str.string_match num_prefix x 0
  then let n = int_of_string (Str.matched_group 1 x) in
    let t = Str.matched_group 2 x in
    let r = drop n t in
    let xs, r = num_p r in
    (Name (take n t) :: xs), r
  else if Str.string_match templ x 0
  then let nn = Str.string_after x (Str.match_end ()) in
    let t,_ = conv (Str.matched_group 1 x) in
    let xs, r = num_p nn in
    (Template t::xs), r
  else if Str.string_match const x 0
  then num_p (Str.string_after x (Str.match_end ()))
  else if Str.string_match constructor x 0
  then [Cons],Str.string_after x (Str.match_end ())
  else if Str.string_match destructor x 0
  then [Dest],Str.string_after x (Str.match_end ())
  else if Str.string_match special x 0
  then [Name (op_name x)],Str.string_after x (Str.match_end ())
  else ([],x)

and conv x : name * string =
  if Str.string_match num_prefix x 0
  then let n = int_of_string (Str.matched_group 1 x) in
    Name (take n (Str.matched_group 2 x)), drop n (Str.matched_group 2 x)
  else if Str.string_match ti_prefix x 0
  then appp (fun x -> TypeFun ("typeinfo", x)) (conv (Str.matched_group 1 x))
  else if Str.string_match tv_prefix x 0
  then appp (fun x -> TypeFun ("v_table", x)) (conv (Str.matched_group 1 x))
  else if Str.string_match ts_prefix x 0
  then appp (fun x -> TypeFun ("typeinfo_name", x)) (conv (Str.matched_group 1 x))
  else if Str.string_match tt_prefix x 0
  then appp (fun x -> TypeFun ("VTT", x)) (conv (Str.matched_group 1 x))
  else if Str.string_match templ x 0
  then let x,y = conv (Str.matched_group 1 x) in
    appp (fun z -> Nested (Template x, z)) (conv (drop 1 y))

  else if Str.string_match nested_std_a x 0 then
    let ps, r = num_p ("9allocator"^(Str.matched_group 1 x)) in
    match List.rev ps with
    | p::ps -> let r = List.fold_left (fun xs x -> Nested (x,xs)) p ps, r in
      Nested (Name "std",fst r),snd r
    | _ -> Unknown x, r
  else if Str.string_match nested_std_s x 0
  then let ps, r = num_p ("6string"^(Str.matched_group 1 x)) in
    match List.rev ps with
    | p::ps -> let r = List.fold_left (fun xs x -> Nested (x,xs)) p ps, r in
      Nested (Name "std",fst r),snd r
    | _ -> Unknown x, r
  else if Str.string_match nested_std_t x 0
  then let ps, r = num_p (Str.matched_group 1 x) in
    match List.rev ps with
    | p::ps -> let r = List.fold_left (fun xs x -> Nested (x,xs)) p ps, r in
      Nested (Name "std",fst r),snd r
    | _ -> Unknown x, r

  else if Str.string_match nested x 0
  then let ps, r = num_p (Str.matched_group 1 x) in
    match List.rev ps with
    | p::ps -> List.fold_left (fun xs x -> Nested (x,xs)) p ps, r
    | _ -> Unknown x, r
  else if Str.string_match ptr_to x 0
  then appp (fun x -> PtrTo x) (conv (Str.matched_group 1 x))
  else if Str.string_match constructor x 0
  then Cons,""
  else if Str.string_match destructor x 0
  then Dest,""
  else if Str.string_match special x 0
  then Name x,""
  else Unknown x, ""


let to_name x =
  if Str.string_match dem_prefix x 0
  then fst (conv (Str.matched_group 1 x))
  else if Str.string_match strlift x 0
  then Name ("str" ^ Str.matched_group 1 x)
  else if Str.string_match varlift x 0
  then Name (Str.matched_group 1 x)
  else Name x

let get_class x : string option =
  let rec git tf : name -> string option = function
    | Cons | Dest | Unknown _ | PtrTo _ | Template _ -> None
    | Name x when tf -> Some x
    | Name _ -> None
    | TypeFun (x,y) -> git true y (*vtables don't have a function name*)
    | Nested (x,y) ->
      begin match git tf y with
        | None ->
          if not tf then begin match x with Name x -> Some x | _ -> None  end
          else begin match y with | Name s -> Some s | _ -> None end
        | x -> x
      end
  in
  git false (to_name x)

let get_class_and_name x : (string * string) option =
  let rec git = function
    | Cons | Dest | Name _ | Unknown _ | PtrTo _ | TypeFun _ | Template _ -> None
    | Nested (Name x,Cons) -> Some (x,x)
    | Nested (Name x,Dest) -> Some (x,"~"^x)
    | Nested (x,y) ->
      begin match git y with
        | None -> begin match x, y with Name x, Name y -> Some (x,y) | _ -> None  end
        | x -> x
      end
  in
  git (to_name x)

let demangle x =
  let y = to_name x in
  (*   Printf.printf "%s -> %s -> %s\n" x (show y) (name_to_string y);   *)
  let res=name_to_string y in
  if res="??" then x else res

exception Timeout

let timeout = Timeout.timeout

let seconds_of_duration_string =
  let unit = function
    | "" | "s" -> 1
    | "m" -> 60
    | "h" -> 60 * 60
    | s -> failwith ("Unkown duration unit " ^ s ^ ". Supported units are h, m, s.")
  in
  let int_rest f s = Scanf.sscanf s "%u%s" f in
  let split s = BatString.(head s 1, tail s 1) in
  let rec f i s =
    let u, r = split s in (* unit, rest *)
    i * (unit u) + if r = "" then 0 else int_rest f r
  in
  int_rest f

let vars = ref 0
let evals = ref 0

(* print GC statistics; taken from Cil.Stats.print which also includes timing; there's also Gc.print_stat, but it's in words instead of MB and more info than we want (also slower than quick_stat since it goes through the heap) *)
let print_gc_quick_stat chn =
  let gc = Gc.quick_stat () in
  let printM (w: float) : string =
    let coeff = float_of_int (Sys.word_size / 8) in
    Printf.sprintf "%.2fMB" (w *. coeff /. 1000000.0)
  in
  Printf.fprintf chn
    "Memory statistics: total=%s, max=%s, minor=%s, major=%s, promoted=%s\n    minor collections=%d  major collections=%d compactions=%d\n"
    (printM (gc.Gc.minor_words +. gc.Gc.major_words
              -. gc.Gc.promoted_words))
    (printM (float_of_int gc.Gc.top_heap_words))
    (printM gc.Gc.minor_words)
    (printM gc.Gc.major_words)
    (printM gc.Gc.promoted_words)
    gc.Gc.minor_collections
    gc.Gc.major_collections
    gc.Gc.compactions;
  gc

let scrambled = try Sys.getenv "scrambled" = "true" with Not_found -> false
(* typedef struct {
   PROCESS_NAME_TYPE      NAME;
   SYSTEM_ADDRESS_TYPE    ENTRY_POINT;
   STACK_SIZE_TYPE        STACK_SIZE;
   PRIORITY_TYPE          BASE_PRIORITY;
   SYSTEM_TIME_TYPE       PERIOD;
   SYSTEM_TIME_TYPE       TIME_CAPACITY;
   DEADLINE_TYPE          DEADLINE;
   }                        PROCESS_ATTRIBUTE_TYPE; *)
let arinc_name          = if scrambled then "M161" else "NAME"
let arinc_entry_point   = if scrambled then "M162" else "ENTRY_POINT"
let arinc_base_priority = if scrambled then "M164" else "BASE_PRIORITY"
let arinc_period        = if scrambled then "M165" else "PERIOD"
let arinc_time_capacity = if scrambled then "M166" else "TIME_CAPACITY"

let exe_dir = Filename.dirname Sys.executable_name
let command = String.concat " " (Array.to_list Sys.argv)

let opt_predicate (f : 'a -> bool) = function
  | Some x -> f x
  | None -> false

(* https://ocaml.org/api/Sys.html#2_SignalnumbersforthestandardPOSIXsignals *)
(* https://ocaml.github.io/ocamlunix/signals.html *)
let signal_of_string = let open Sys in function
  | "sigint"  -> sigint  (* Ctrl+C Interactive interrupt *)
  | "sigtstp" -> sigtstp (* Ctrl+Z Interactive stop *)
  | "sigquit" -> sigquit (* Ctrl+\ Interactive termination *)
  | "sigalrm" -> sigalrm (* Timeout *)
  | "sigkill" -> sigkill (* Termination (cannot be ignored) *)
  | "sigsegv" -> sigsegv (* Invalid memory reference, https://github.com/goblint/analyzer/issues/206 *)
  | "sigterm" -> sigterm (* Termination *)
  | "sigusr1" -> sigusr1 (* Application-defined signal 1 *)
  | "sigusr2" -> sigusr2 (* Application-defined signal 2 *)
  | "sigstop" -> sigstop (* Stop *)
  | "sigprof" -> sigprof (* Profiling interrupt *)
  | "sigxcpu" -> sigxcpu (* Timeout in cpu time *)
  | s -> failwith ("Unhandled signal " ^ s)

let self_signal signal = Unix.kill (Unix.getpid ()) signal

(* The normal haskell zip that throws no exception *)
let rec zip x y = match x,y with
  | (x::xs), (y::ys) -> (x,y) :: zip xs ys
  | _ -> []

let assoc_eq (x: 'a) (ys: ('a * 'b) list) (eq: 'a -> 'a -> bool): ('b option) =
<<<<<<< HEAD
  Option.map Batteries.Tuple2.second (List.find_opt (fun (x',_) -> eq x x') ys)
=======
  Option.map Batteries.Tuple2.second (List.find_opt (fun (x',_) -> eq x x') ys)

let dummy_obj = Obj.repr ()
>>>>>>> f4803ad2
<|MERGE_RESOLUTION|>--- conflicted
+++ resolved
@@ -415,10 +415,6 @@
   | _ -> []
 
 let assoc_eq (x: 'a) (ys: ('a * 'b) list) (eq: 'a -> 'a -> bool): ('b option) =
-<<<<<<< HEAD
   Option.map Batteries.Tuple2.second (List.find_opt (fun (x',_) -> eq x x') ys)
-=======
-  Option.map Batteries.Tuple2.second (List.find_opt (fun (x',_) -> eq x x') ys)
-
-let dummy_obj = Obj.repr ()
->>>>>>> f4803ad2
+
+let dummy_obj = Obj.repr ()