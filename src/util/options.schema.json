{
  "$schema": "http://json-schema.org/draft-04/schema#",
  "type": "object",
  "properties": {
    "files": {
      "title": "files",
      "description": "Files to analyze.",
      "type": "array",
      "items": {
        "type": "string"
      },
      "default": []
    },
    "outfile": {
      "title": "outfile",
      "description": "File to print output to.",
      "type": "string",
      "default": ""
    },
    "justcil": {
      "title": "justcil",
      "description": "Just parse and output the CIL.",
      "type": "boolean",
      "default": false
    },
    "justcfg": {
      "title": "justcfg",
      "description": "Only output the CFG in cfg.dot .",
      "type": "boolean",
      "default": false
    },
    "verify": {
      "title": "verify",
      "description":
        "Verify that the solver reached a post-fixpoint. Beware that disabling this also disables output of warnings since post-processing of the results is done in the verification phase!",
      "type": "boolean",
      "default": true
    },
    "mainfun": {
      "title": "mainfun",
      "description": "Sets the name of the main functions.",
      "type": "array",
      "items": { "type": "string" },
      "default": [ "main" ]
    },
    "exitfun": {
      "title": "exitfun",
      "description": "Sets the name of the cleanup functions.",
      "type": "array",
      "items": { "type": "string" },
      "default": []
    },
    "otherfun": {
      "title": "otherfun",
      "description": "Sets the name of other functions.",
      "type": "array",
      "items": { "type": "string" },
      "default": []
    },
    "allglobs": {
      "title": "allglobs",
      "description":
        "Prints access information about all globals, not just races.",
      "type": "boolean",
      "default": false
    },
    "kernel": {
      "title": "kernel",
      "description": "For analyzing Linux Device Drivers.",
      "type": "boolean",
      "default": false
    },
    "dump_globs": {
      "title": "dump_globs",
      "description": "Print out the global invariant.",
      "type": "boolean",
      "default": false
    },
    "result": {
      "title": "result",
      "description":
        "Result style: none, fast_xml, json, pretty, json-messages, sarif.",
      "type": "string",
      "enum": ["none", "fast_xml", "json", "pretty", "json-messages", "sarif"],
      "default": "none"
    },
    "solver": {
      "title": "solver",
      "description": "Picks the solver.",
      "type": "string",
      "default": "td3"
    },
    "comparesolver": {
      "title": "comparesolver",
      "description": "Picks another solver for comparison.",
      "type": "string",
      "default": ""
    },
    "allfuns": {
      "title": "allfuns",
      "description":
        "Analyzes all the functions (not just beginning from main). This requires exp.earlyglobs!",
      "type": "boolean",
      "default": false
    },
    "nonstatic": {
      "title": "nonstatic",
      "description": "Analyzes all non-static functions.",
      "type": "boolean",
      "default": false
    },
    "colors": {
      "title": "colors",
      "description":
        "Colored output (via ANSI escape codes). 'auto': enabled if stdout is a terminal (instead of a pipe); 'always', 'never'.",
      "type": "string",
      "enum": ["auto", "always", "never"],
      "default": "auto"
    },
    "g2html": {
      "title": "g2html",
      "description": "Run g2html.jar on the generated xml.",
      "type": "boolean",
      "default": false
    },
    "save_run": {
      "title": "save_run",
      "description":
        "Save the result of the solver, the current configuration and meta-data about the run to this directory (if set). The data can then be loaded (without solving again) to do post-processing like generating output in a different format or comparing results.",
      "type": "string",
      "default": ""
    },
    "load_run": {
      "title": "load_run",
      "description": "Load a saved run. See save_run.",
      "type": "string",
      "default": ""
    },
    "compare_runs": {
      "title": "compare_runs",
      "description":
        "Load these saved runs and compare the results. Note that currently only two runs can be compared!",
      "type": "array",
      "items": { "type": "string" },
      "default": []
    },
    "warn_at": {
      "title": "warn_at",
      "description":
        "When to output warnings. Values: 'post' (default): after solving; 'never': no warnings; 'early': for debugging - outputs warnings already while solving (may lead to spurious warnings/asserts that would disappear after narrowing).",
      "type": "string",
      "enum": ["post", "never", "early"],
      "default": "post"
    },
    "gobview": {
      "title": "gobview",
      "description":
        "Include additional information for Gobview (e.g., the Goblint warning messages) in the directory specified by 'save_run'.",
      "type": "boolean",
      "default": false
    },
    "jobs": {
      "title": "jobs",
      "description": "Maximum number of parallel jobs. If 0, then number of cores is used. Currently used for preprocessing and g2html.",
      "type": "integer",
      "default": 1
    },
    "goblint-dir": {
      "title": "goblint-dir",
      "description": "Directory used for intermediate data.",
      "type": "string",
      "default": ".goblint"
    },
    "pre": {
      "title": "Preprocessing",
      "description": "Preprocessing options",
      "type": "object",
      "properties": {
        "keep": {
          "title": "pre.keep",
          "description":
            "Keep the intermediate output of running the C preprocessor.",
          "type": "boolean",
          "default": false
        },
        "exist": {
          "title": "pre.exist",
          "description": "Use existing preprocessed files.",
          "type": "boolean",
          "default": false
        },
        "includes": {
          "title": "pre.includes",
          "description": "List of directories to include.",
          "type": "array",
          "items": { "type": "string" },
          "default": []
        },
        "kernel_includes": {
          "title": "pre.kernel_includes",
          "description": "List of kernel directories to include.",
          "type": "array",
          "items": { "type": "string" },
          "default": []
        },
        "custom_includes": {
          "title": "pre.custom_includes",
          "description": "List of custom directories to include.",
          "type": "array",
          "items": { "type": "string" },
          "default": []
        },
        "kernel-root": {
          "title": "pre.kernel-root",
          "description": "Root directory for Linux kernel (linux-headers)",
          "type": "string",
          "default": ""
        },
        "cppflags": {
          "title": "pre.cppflags",
          "description": "Pre-processing parameters.",
          "type": "array",
          "items": { "type": "string" },
          "default": []
        },
        "compdb": {
          "title": "pre.compdb",
          "type": "object",
          "properties": {
            "original-path": {
              "title": "pre.compdb.original-path",
              "description":
                "Original absolute path of Compilation Database. Used to reroot all absolute paths in there if moved, e.g. in container mounts.",
              "type": "string",
              "default": ""
            },
            "split": {
              "title": "pre.compdb.split",
              "description": "Split Compilation Database entries containing multiple .c files.",
              "type": "boolean",
              "default": false
            }
          },
          "additionalProperties": false
        }
      },
      "additionalProperties": false
    },
    "cil": {
      "title": "cil",
      "description": "CIL configuration",
      "type": "object",
      "properties": {
        "merge": {
          "title": "cil.merge",
          "type": "object",
          "properties": {
            "inlines": {
              "title": "cil.merge.inlines",
              "description": "Merge inline functions (by their body printout).",
              "type": "boolean",
              "default": true
            }
          },
          "additionalProperties": false
        }
      },
      "additionalProperties": false
    },
    "server": {
      "title": "Server",
      "description": "Server mode",
      "type": "object",
      "properties": {
        "enabled": {
          "title": "server.enabled",
          "description": "Enable server mode",
          "type": "boolean",
          "default": false
        },
        "mode": {
          "title": "server.mode",
          "description": "Server transport mode",
          "type": "string",
          "enum": ["stdio", "unix"],
          "default": "stdio"
        },
        "unix-socket": {
          "title": "server.unix-socket",
          "description": "The path to the UNIX socket",
          "type": "string",
          "default": "goblint.sock"
        },
        "reparse": {
          "title": "server.reparse",
          "description": "Reparse source files before each analysis run",
          "type": "boolean",
          "default": false
        }
      },
      "additionalProperties": false
    },
    "ana": {
      "title": "Analyses",
      "description": "Options for analyses",
      "type": "object",
      "properties": {
        "activated": {
          "title": "ana.activated",
          "description": "Lists of activated analyses.",
          "type": "array",
          "items": { "type": "string" },
          "default": [
            "expRelation", "base", "threadid", "threadflag", "threadreturn",
            "escape", "mutexEvents", "mutex", "access", "race", "mallocWrapper", "mhp",
            "assert"
          ]
        },
        "path_sens": {
          "title": "ana.path_sens",
          "description": "List of path-sensitive analyses",
          "type": "array",
          "items": { "type": "string" },
          "default": [ "mutex", "malloc_null", "uninit", "expsplit" ]
        },
        "ctx_insens": {
          "title": "ana.ctx_insens",
          "description": "List of context-insensitive analyses",
          "type": "array",
          "items": { "type": "string" },
          "default": [ "stack_loc", "stack_trace_set" ]
        },
        "int": {
          "title": "ana.int",
          "type": "object",
          "properties": {
            "def_exc": {
              "title": "ana.int.def_exc",
              "description":
                "Use IntDomain.DefExc: definite value/exclusion set.",
              "type": "boolean",
              "default": true
            },
            "interval": {
              "title": "ana.int.interval",
              "description":
                "Use IntDomain.Interval32: (int64 * int64) option.",
              "type": "boolean",
              "default": false
            },
            "enums": {
              "title": "ana.int.enums",
              "description":
                "Use IntDomain.Enums: Inclusion/Exclusion sets. Go to top on arithmetic operations (except for some easy cases, e.g. multiplication with 0). Joins on widen, i.e. precise integers as long as not derived from arithmetic expressions.",
              "type": "boolean",
              "default": false
            },
            "congruence": {
              "title": "ana.int.congruence",
              "description":
                "Use IntDomain.Congruence: (c, m) option, meaning congruent to c modulo m",
              "type": "boolean",
              "default": false
            },
            "refinement": {
              "title": "ana.int.refinement",
              "description":
                "Use mutual refinement of integer domains. Either 'never', 'once' or 'fixpoint'. Counterintuitively, may reduce precision unless ana.int.interval_narrow_by_meet is also enabled.",
              "type": "string",
              "enum": ["never", "once", "fixpoint"],
              "default": "never"
            },
            "def_exc_widen_by_join": {
              "title": "ana.int.def_exc_widen_by_join",
              "description":
                "Perform def_exc widening by joins. Gives threshold-widening like behavior, with thresholds given by the ranges of different integer types.",
              "type": "boolean",
              "default": false
            },
            "interval_narrow_by_meet": {
              "title": "ana.int.interval_narrow_by_meet",
              "description": "Perform interval narrowing by meets. Avoids precision loss if intervals are refined by def_exc ranges, which are more precise than type range.",
              "type": "boolean",
              "default": false
            },
            "interval_threshold_widening": {
              "title": "ana.int.interval_threshold_widening",
              "description":
                "Use constants appearing in program as threshold for widening",
              "type": "boolean",
              "default": false
            },
            "interval_threshold_widening_constants": {
              "title": "ana.int.interval_threshold_widening_constants",
              "description":
                "Which constants in the program should be considered as threshold constants (all/comparisons)",
              "type": "string",
              "enum": ["all", "comparisons"],
              "default": "all"
            }
          },
          "additionalProperties": false
        },
        "float": {
          "title": "ana.float",
          "type": "object",
          "properties": {
            "interval": {
              "title": "ana.float.interval",
              "description":
                "Use FloatDomain: (float * float) option.",
              "type": "boolean",
              "default": false
            }
          },
          "additionalProperties": false
        },
        "file": {
          "title": "ana.file",
          "type": "object",
          "properties": {
            "optimistic": {
              "title": "ana.file.optimistic",
              "description": "Assume fopen never fails.",
              "type": "boolean",
              "default": false
            }
          },
          "additionalProperties": false
        },
        "spec": {
          "title": "ana.spec",
          "type": "object",
          "properties": {
            "file": {
              "title": "ana.spec.file",
              "description": "Path to the specification file.",
              "type": "string",
              "default": ""
            }
          },
          "additionalProperties": false
        },
        "pml": {
          "title": "ana.pml",
          "type": "object",
          "properties": {
            "debug": {
              "title": "ana.pml.debug",
              "description":
                "Insert extra assertions into Promela code for debugging.",
              "type": "boolean",
              "default": true
            }
          },
          "additionalProperties": false
        },
        "opt": {
          "title": "ana.opt",
          "type": "object",
          "properties": {
            "hashcons": {
              "title": "ana.opt.hashcons",
              "description":
                "Should we try to save memory and speed up equality by hashconsing?",
              "type": "boolean",
              "default": true
            },
            "equal": {
              "title": "ana.opt.equal",
              "description":
                "First try physical equality (==) before {D,G,C}.equal (only done if hashcons is disabled since it basically does the same via its tags).",
              "type": "boolean",
              "default": true
            }
          },
          "additionalProperties": false
        },
        "mutex": {
          "title": "ana.mutex",
          "type": "object",
          "properties": {
            "disjoint_types": {
              "title": "ana.mutex.disjoint_types",
              "description":
                "Do not propagate basic type writes to all struct fields",
              "type": "boolean",
              "default": true
            }
          },
          "additionalProperties": false
        },
        "autotune": {
          "title": "ana.autotune",
          "type": "object",
          "properties": {
            "enabled": {
              "title": "ana.autotune.enabled",
              "description": "Try to intelligently select analyses based on analysed file",
              "type": "boolean",
              "default": false
            },
            "activated": {
              "title": "ana.autotune.activated",
              "description": "Lists of activated tuning options. By default all are activated",
              "type": "array",
              "items": { "type": "string" },
              "default": [
                "congruence", "singleThreaded", "specification", "mallocWrappers", "noRecursiveIntervals", "enums", "loopUnrollHeuristic", "arrayDomain", "octagon", "wideningThresholds"
              ]
            }
          },
          "additionalProperties": false
        },
        "sv-comp": {
          "title": "ana.sv-comp",
          "type": "object",
          "properties": {
            "enabled": {
              "title": "ana.sv-comp.enabled",
              "description": "SV-COMP mode",
              "type": "boolean",
              "default": false
            },
            "functions": {
              "title": "ana.sv-comp.functions",
              "description": "Handle SV-COMP __VERIFIER* functions",
              "type": "boolean",
              "default": false
            }
          },
          "additionalProperties": false
        },
        "specification": {
          "title": "ana.specification",
          "description": "SV-COMP specification (path or string)",
          "type": "string",
          "default": ""
        },
        "wp": {
          "title": "ana.wp",
          "description":
            "Weakest precondition feasibility analysis for SV-COMP violations",
          "type": "boolean",
          "default": false
        },
        "arrayoob": {
          "title": "ana.arrayoob",
          "description": "Array out of bounds check",
          "type": "boolean",
          "default": false
        },
        "base": {
          "title": "ana.base",
          "type": "object",
          "properties": {
            "context": {
              "title": "ana.base.context",
              "type": "object",
              "properties": {
                "non-ptr": {
                  "title": "ana.base.context.non-ptr",
                  "description": "Non-address values in function contexts.",
                  "type": "boolean",
                  "default": true
                },
                "int": {
                  "title": "ana.base.context.int",
                  "description": "Integer values in function contexts.",
                  "type": "boolean",
                  "default": true
                },
                "interval": {
                  "title": "ana.base.context.interval",
                  "description":
                    "Integer values of the Interval domain in function contexts.",
                  "type": "boolean",
                  "default": true
                }
              },
              "additionalProperties": false
            },
            "limit-string-addresses": {
              "title": "ana.base.limit-string-addresses",
              "description": "Limit abstract address sets to keep at most one distinct string pointer.",
              "type": "boolean",
              "default": true
            },
            "partition-arrays": {
              "title": "ana.base.partition-arrays",
              "type": "object",
              "properties": {
                "keep-expr": {
                  "title": "ana.base.partition-arrays.keep-expr",
                  "description":
                    "When using the partitioning which expression should be used for partitioning ('first', 'last')",
                  "type": "string",
                  "enum": ["first", "last"],
                  "default": "first"
                },
                "partition-by-const-on-return": {
                  "title": "ana.base.partition-arrays.partition-by-const-on-return",
                  "description":
                    "When using the partitioning should arrays be considered partitioned according to a constant if a var in the expression used for partitioning goes out of scope?",
                  "type": "boolean",
                  "default": false
                },
                "smart-join": {
                  "title": "ana.base.partition-arrays.smart-join",
                  "description":
                    "When using the partitioning should the join of two arrays partitioned according to different expressions be partitioned as well if possible? If keep-expr is 'last' this behavior is enabled regardless of the flag value. Caution: Not always advantageous.",
                  "type": "boolean",
                  "default": false
                }
              },
              "additionalProperties": false
            },
            "arrays":{
              "title": "ana.base.arrays",
              "type": "object",
              "properties": {
                "domain": {
                  "title": "ana.base.arrays.domain",
                  "description":
                    "The domain that should be used for arrays. When employing the partition array domain, make sure to enable the expRelation analysis as well. When employing the unrolling array domain, make sure to set the ana.base.arrays.unrolling-factor >0.",
                  "type": "string",
                  "enum": ["trivial", "partitioned", "unroll"],
                  "default": "trivial"
                },
                "unrolling-factor": {
                  "title": "ana.base.arrays.unrolling-factor",
                  "description": "Indicates how many values will the unrolled part of the unrolled array domain contain.",
                  "type": "integer",
                  "default": 0
                }
              },
              "additionalProperties": false
            },
            "structs": {
              "title": "ana.base.structs",
              "type": "object",
              "properties": {
                "domain": {
                  "title": "ana.base.structs.domain",
                  "description":
                    "The domain that should be used for structs. simple/sets/keyed/combined-all/combined-sk",
                  "type": "string",
                  "enum": ["simple", "sets", "keyed", "combined-all", "combined-sk"],
                  "default": "simple"
                },
                "key": {
                  "title": "ana.base.structs.key",
                  "type": "object",
                  "properties": {
                    "forward": {
                      "title": "ana.base.structs.key.forward",
                      "description":
                        "Whether the struct key should be picked going from first field to last.",
                      "type": "boolean",
                      "default": true
                    },
                    "avoid-ints": {
                      "title": "ana.base.structs.key.avoid-ints",
                      "description":
                        "Whether integers should be avoided for key.",
                      "type": "boolean",
                      "default": true
                    },
                    "prefer-ptrs": {
                      "title": "ana.base.structs.key.prefer-ptrs",
                      "description":
                        "Whether pointers should be preferred for key.",
                      "type": "boolean",
                      "default": true
                    }
                  },
                  "additionalProperties": false
                }
              },
              "additionalProperties": false
            },
            "privatization": {
              "title": "ana.base.privatization",
              "description":
                "Which privatization to use? none/mutex-oplus/mutex-meet/mutex-meet-tid/protection/protection-read/mine/mine-nothread/mine-W/mine-W-noinit/lock/write/write+lock",
              "type": "string",
              "enum": ["none", "mutex-oplus", "mutex-meet", "protection", "protection-read", "mine", "mine-nothread", "mine-W", "mine-W-noinit", "lock", "write", "write+lock","mutex-meet-tid"],
              "default": "protection-read"
            },
            "priv": {
              "title": "ana.base.priv",
              "type": "object",
              "properties": {
                "not-started": {
                  "title": "ana.base.priv.not-started",
                  "description":
                    "Exclude writes from threads that may not be started yet",
                  "type": "boolean",
                  "default": true
                },
                "must-joined": {
                  "title": "ana.base.priv.must-joined",
                  "description":
                    "Exclude writes from threads that must have been joined",
                  "type": "boolean",
                  "default": true
                }
              },
              "additionalProperties": false
            },
            "invariant": {
              "title": "ana.base.invariant",
              "type": "object",
              "properties": {
                "enabled": {
                  "title": "ana.base.invariant.enabled",
                  "description": "Generate base analysis invariants",
                  "type": "boolean",
                  "default": true
                },
                "blobs": {
                  "title": "ana.base.invariant.blobs",
                  "description": "Whether to dump assertions about all blobs. Enabling this option may lead to unsound asserts.",
                  "type": "boolean",
                  "default": false
                }
              },
              "additionalProperties": false
            },
            "eval": {
              "title": "ana.base.eval",
              "type": "object",
              "properties": {
                "deep-query": {
                  "title": "ana.base.eval.deep-query",
                  "description": "Perform EvalInt queries on all subexpressions, not just the outermost expression.",
                  "type": "boolean",
                  "default": true
                }
              },
              "additionalProperties": false
            }
          },
          "additionalProperties": false
        },
        "malloc": {
          "title": "ana.malloc",
          "type": "object",
          "properties": {
            "wrappers": {
              "title": "ana.malloc.wrappers",
              "description":
                "Loads a list of known malloc wrapper functions.",
              "type": "array",
              "items": { "type": "string" },
              "default": [
                "kmalloc", "__kmalloc", "usb_alloc_urb", "__builtin_alloca",
                "kzalloc"
              ]
            },
            "unique_address_count": {
                "title": "ana.malloc.unique_address_count",
                "description": "Number of unique memory addresses allocated for each malloc node.",
                "type": "integer",
                "default": 0
            }
          },
          "additionalProperties": false
        },
        "apron": {
          "title": "ana.apron",
          "type": "object",
          "properties": {
            "context": {
              "title": "ana.apron.context",
              "description": "Entire relation in function contexts.",
              "type": "boolean",
              "default": true
            },
            "strengthening": {
              "title": "ana.apron.strengthening",
              "description": "Apply strengthening in join for extra precision with heterogeneous environments. Expensive!",
              "type": "boolean",
              "default": false
            },
            "domain": {
              "title": "ana.apron.domain",
              "description":
                "Which domain should be used for the Apron analysis. Can be 'octagon', 'interval' or 'polyhedra'",
              "type": "string",
              "enum": ["octagon", "interval", "polyhedra"],
              "default": "octagon"
            },
            "threshold_widening": {
              "title": "ana.apron.threshold_widening",
              "description":
                "Use constants appearing in program as threshold for widening",
              "type": "boolean",
              "default": false
            },
            "threshold_widening_constants": {
              "title": "ana.apron.threshold_widening_constants",
              "description":
                "Which constants in the programm should be considered as threshold constants",
              "type": "string",
              "enum": ["all", "comparisons"],
              "default": "all"
            },
            "privatization": {
              "title": "ana.apron.privatization",
              "description":
                "Which apron privatization to use? top/protection/protection-path/mutex-meet/mutex-meet-tid/mutex-meet-tid-cluster12/mutex-meet-tid-cluster2/mutex-meet-tid-cluster-max/mutex-meet-tid-cluster-power",
              "type": "string",
              "enum": ["top", "protection", "protection-path", "mutex-meet", "mutex-meet-tid", "mutex-meet-tid-cluster12", "mutex-meet-tid-cluster2", "mutex-meet-tid-cluster-max", "mutex-meet-tid-cluster-power"],
              "default": "mutex-meet"
            },
            "priv": {
              "title": "ana.apron.priv",
              "type": "object",
              "properties": {
                "not-started": {
                  "title": "ana.apron.priv.not-started",
                  "description":
                    "Exclude writes from threads that may not be started yet",
                  "type": "boolean",
                  "default": true
                },
                "must-joined": {
                  "title": "ana.apron.priv.must-joined",
                  "description":
                    "Exclude writes from threads that must have been joined",
                  "type": "boolean",
                  "default": true
                }
              },
              "additionalProperties": false
            },
            "invariant": {
              "title": "ana.apron.invariant",
              "type": "object",
              "properties": {
                "one-var": {
                  "title": "ana.apron.invariant.one-var",
                  "description": "Generate invariants with only one variable",
                  "type": "boolean",
                  "default": false
                },
                "local": {
                  "title": "ana.apron.invariant.local",
                  "description": "Keep local variables in invariants",
                  "type": "boolean",
                  "default": true
                },
                "global": {
                  "title": "ana.apron.invariant.global",
                  "description": "Keep global variables in invariants",
                  "type": "boolean",
                  "default": true
                },
                "diff-box": {
                  "title": "ana.apron.invariant.diff-box",
                  "description": "Only generate truly relational invariants by subtracting non-relational box invariants",
                  "type": "boolean",
                  "default": false
                }
              },
              "additionalProperties": false
            }
          },
          "additionalProperties": false
        },
        "context": {
          "title": "ana.context",
          "type": "object",
          "properties": {
            "widen": {
              "title": "ana.context.widen",
              "description":
                "Do widening on contexts. Keeps a map of function to call state; enter will then return the widened local state for recursive calls.",
              "type": "boolean",
              "default": false
            }
          },
          "additionalProperties": false
        },
        "thread": {
          "title": "ana.thread",
          "type": "object",
          "properties": {
            "domain": {
              "title": "ana.thread.domain",
              "description":
                "Which domain should be used for the thread ids. Can be 'history' or 'plain'",
              "type": "string",
              "enum": ["history", "plain"],
              "default": "history"
            },
            "include-node" : {
              "title": "ana.thread.include-node",
              "description":
                "Whether the node at which a thread is created is part of its threadid",
              "type": "boolean",
              "default" : true
            }
          },
          "additionalProperties": false
        },
        "race": {
          "title": "ana.race",
          "type": "object",
          "properties": {
            "free": {
              "title": "ana.race.free",
              "description": "Consider memory free as racing write.",
              "type": "boolean",
              "default": true
            }
          },
          "additionalProperties": false
        },
        "dead-code" : {
          "title": "ana.dead-code",
          "type": "object",
          "properties": {
            "lines": {
              "title": "ana.dead-code.lines",
              "description": "Print information about lines of dead code.",
              "type": "boolean",
              "default": true
            },
            "branches": {
              "title": "ana.dead-code.branches",
              "description": "Print information about dead branches.",
              "type": "boolean",
              "default": true
            },
            "functions": {
              "title": "ana.dead-code.functions",
              "description": "Print information about dead (uncalled) functions.",
              "type": "boolean",
              "default": true
            }
          },
          "additionalProperties": false
        },
        "extract-pthread" : {
          "title": "ana.extract-pthread",
          "type": "object",
          "properties": {
            "assume_success": {
              "title": "ana.extract-pthread.assume_success",
              "description": "Assume that all POSIX pthread functions succeed.",
              "type": "boolean",
              "default": true
            },
            "ignore_assign": {
              "title": "ana.extract-pthread.ignore_assign",
              "description": "Ignores any assigns in POSIX programs.",
              "type": "boolean",
              "default": true
            }
          },
          "additionalProperties": false
        }
      },
      "additionalProperties": false
    },
    "incremental": {
      "title": "Incremental",
      "description": "Incremental analysis options",
      "type": "object",
      "properties": {
        "load": {
          "title": "incremental.load",
          "description":
            "Load incremental analysis results, in case any exist.",
          "type": "boolean",
          "default": false
        },
        "load-dir": {
          "title": "incremental.load-dir",
          "description": "Location where to load incremental analysis results from.",
          "type": "string",
          "default": "incremental_data"
        },
        "only-rename": {
          "title": "incremental.only-rename",
          "description":
            "Only reset IDs of unchanged objects in the AST. Do  not reuse solver results. This option is mainly useful for benchmarking purposes.",
          "type": "boolean",
          "default": false
        },
        "save": {
          "title": "incremental.save",
          "description": "Store incremental analysis results.",
          "type": "boolean",
          "default": false
        },
        "save-dir": {
          "title": "incremental.save-dir",
          "description": "Location where to save incremental analysis results to.",
          "type": "string",
          "default": "incremental_data"
        },
        "stable": {
          "title": "incremental.stable",
          "description":
            "Reuse the stable set and selectively destabilize it (recommended).",
          "type": "boolean",
          "default": true
        },
        "wpoint": {
          "title": "incremental.wpoint",
          "description":
            "Reuse the wpoint set (not recommended). Reusing the wpoint will combine existing results at previous widening points.",
          "type": "boolean",
          "default": false
        },
        "reluctant": {
          "title": "incremental.reluctant",
          "type": "object",
          "properties": {
            "enabled": {
              "title": "incremental.reluctant.enabled",
              "description":
                "Destabilize nodes in changed functions reluctantly",
              "type": "boolean",
              "default": false
            },
            "compare": {
              "title": "incremental.reluctant.compare",
              "description":
                "In order to reuse the function's old abstract value the new abstract value must be leq (focus on efficiency) or equal (focus on precision) compared to the old.",
              "type": "string",
              "enum": ["leq", "equal"],
              "default": "equal"
            }
          },
          "additionalProperties": false
        },
        "compare": {
          "title": "incremental.compare",
          "description":
            "Which comparison should be used for functions? 'ast'/'cfg' (cfg comparison also differentiates which nodes of a function have changed)",
          "type": "string",
          "enum": ["ast", "cfg"],
          "default": "ast"
        },
        "force-reanalyze": {
          "title": "incremental.force-reanalyze",
          "type": "object",
          "properties": {
            "funs": {
              "title": "incremental.force-reanalyze.funs",
              "description":
                "List of functions that are to be re-analayzed from scratch",
              "type": "array",
              "items": {
                "type": "string"
              },
              "default": []
            }
          },
          "additionalProperties": false
        },
        "restart": {
          "title": "incremental.restart",
          "type": "object",
          "properties": {
            "sided": {
              "title": "incremental.restart.sided",
              "type": "object",
              "properties": {
                "enabled": {
                  "title": "incremental.restart.sided.enabled",
                  "description": "Restart affected side-effected variables (transitively) to bot.",
                  "type": "boolean",
                  "default": false
                },
                "vars": {
                  "title": "incremental.restart.sided.vars",
                  "description": "Side-effected variables to restart. Globals are non-function entry nodes. Write-only is a subset of globals.",
                  "type": "string",
                  "enum": ["all", "global", "write-only"],
                  "default": "all"
                },
                "fuel": {
                  "title": "incremental.restart.sided.fuel",
                  "description": "Initial fuel for bounding transitive restarting, which uses one fuel each time when following side_fuel to restart. Zero fuel never restarts. Negative fuel doesn't bound (infinite fuel).",
                  "type": "integer",
                  "default": -1
                },
                "fuel-only-global": {
                  "title": "incremental.restart.sided.fuel-only-global",
                  "description": "Decrease fuel only when going to constraint system globals (not function entry nodes).",
                  "type": "boolean",
                  "default": false
                }
              },
              "additionalProperties": false
            },
            "list": {
              "title": "incremental.restart.list",
              "description": "List of globals variables and function definitions for which the analysis is to be restarted.",
              "type": "array",
              "items": {
                "type": "string"
              },
              "default": []
            },
            "write-only": {
              "title": "incremental.restart.write-only",
              "description": "Restart write-only variables to bot during postprocessing.",
              "type": "boolean",
              "default": true
            }
          },
          "additionalProperties": false
        },
        "postsolver": {
          "title": "incremental.postsolver",
          "type" : "object",
          "properties": {
            "enabled": {
              "title": "incremental.postsolver.enabled",
              "description": "Use incremental postsolver",
              "type": "boolean",
              "default": true
            },
            "superstable-reached" : {
              "title":  "incremental.postsolver.superstable-reached",
              "description": "Consider superstable set reached, may be faster but can lead to spurious warnings",
              "type": "boolean",
              "default": false
            }
          },
          "additionalProperties": false
        }
      },
      "additionalProperties": false
    },
    "sem": {
      "title": "Semantics",
      "description": "Options for semantics",
      "type": "object",
      "properties": {
        "unknown_function": {
          "title": "sem.unknown_function",
          "type": "object",
          "properties": {
            "spawn": {
              "title": "sem.unknown_function.spawn",
              "description":
                "Unknown function call spawns reachable functions",
              "type": "boolean",
              "default": true
            },
            "invalidate": {
              "title": "sem.unknown_function.invalidate",
              "type": "object",
              "properties": {
                "globals": {
                  "title": "sem.unknown_function.invalidate.globals",
                  "description":
                    "Unknown function call invalidates all globals",
                  "type": "boolean",
                  "default": true
                },
                "args": {
                  "title": "sem.unknown_function.invalidate.args",
                  "description":
                    "Unknown function call invalidates arguments passed to it",
                  "type": "boolean",
                  "default": true
                }
              },
              "additionalProperties": false
            },
            "read": {
              "title": "sem.unknown_function.read",
              "type": "object",
              "properties": {
                "args": {
                  "title": "sem.unknown_function.read.args",
                  "description":
                    "Unknown function call reads arguments passed to it",
                  "type": "boolean",
                  "default": true
                }
              },
              "additionalProperties": false
            }
          },
          "additionalProperties": false
        },
        "builtin_unreachable": {
          "title": "sem.builtin_unreachable",
          "type": "object",
          "properties": {
            "dead_code": {
              "title": "sem.builtin_unreachable.dead_code",
              "description":
                "__builtin_unreachable is assumed to be dead code",
              "type": "boolean",
              "default": false
            }
          },
          "additionalProperties": false
        },
        "int": {
          "title": "sem.int",
          "type": "object",
          "properties": {
            "signed_overflow": {
              "title": "sem.int.signed_overflow",
              "description":
                "How to handle overflows of signed types. Values: 'assume_top' (default): Assume signed overflow results in a top value; 'assume_none': Assume program is free of signed overflows;  'assume_wraparound': Assume signed types wrap-around and two's complement representation of signed integers",
              "type": "string",
              "enum": ["assume_top", "assume_none", "assume_wraparound"],
              "default": "assume_top"
            }
          },
          "additionalProperties": false
        },
        "null-pointer": {
          "title": "sem.null-pointer",
          "type": "object",
          "properties": {
            "dereference": {
              "title": "sem.null-pointer.dereference",
              "description": "NULL pointer dereference handling. assume_top: assume it results in a top value, assume_none: assume it doesn't happen",
              "type": "string",
              "enum": ["assume_top", "assume_none"],
              "default": "assume_none"
            }
          },
          "additionalProperties": false
        },
        "malloc": {
          "title": "sem.malloc",
          "type": "object",
          "properties": {
            "fail": {
              "title": "sem.malloc.fail",
              "description":
                "Consider the case where malloc or calloc fails.",
              "type": "boolean",
              "default": false
            }
          },
          "additionalProperties": false
        },
        "lock": {
          "title": "sem.lock",
          "type": "object",
          "properties": {
            "fail": {
              "title": "sem.lock.fail",
              "description":
                "Takes the possible failing of locking operations into account.",
              "type": "boolean",
              "default": false
            }
          },
          "additionalProperties": false
        },
        "assert": {
          "title": "sem.assert",
          "type": "object",
          "properties": {
            "refine": {
              "title": "sem.assert.refine",
              "description": "Standard assert refines state",
              "type": "boolean",
              "default": true
            }
          },
          "additionalProperties": false
        }
      },
      "additionalProperties": false
    },
    "trans": {
      "title": "Transformations",
      "description": "Options for transformations",
      "type": "object",
      "properties": {
        "activated": {
          "title": "trans.activated",
          "description":
            "Lists of activated transformations. Transformations happen after analyses.",
          "type": "array",
          "items": { "type": "string" },
          "default": []
        },
        "expeval": {
          "title": "trans.expeval",
          "type": "object",
          "properties": {
            "query_file_name": {
              "title": "trans.expeval.query_file_name",
              "description":
                "Path to the JSON file containing an expression evaluation query.",
              "type": "string",
              "default": ""
            }
          },
          "additionalProperties": false
        },
        "output" : {
          "title": "trans.output",
          "description": "Output filename for transformations that output a transformed file.",
          "type":"string",
          "default": "transformed.c"
        }
      },
      "additionalProperties": false
    },
    "annotation": {
      "title": "Annotation",
      "description": "Options for annotations",
      "type": "object",
      "properties": {
        "int": {
          "title": "annotation.int",
          "type": "object",
          "properties": {
            "enabled": {
              "title": "annotation.int.enabled",
              "description":
                "Enable manual annotation of functions with desired precision, i.e., the activated IntDomains.",
              "type": "boolean",
              "default": false
            },
            "privglobs": {
              "title": "annotation.int.privglobs",
              "description":
                "Enables handling of privatized globals, by setting the precision to the heighest value, when annotation.int.enabled is true.",
              "type": "boolean",
              "default": true
            }
          },
          "additionalProperties": false
        },
        "float": {
          "title": "annotation.float",
          "type": "object",
          "properties": {
            "enabled": {
              "title": "annotation.float.enabled",
              "description":
                "Enable manual annotation of functions with desired precision, i.e., the activated FloatDomains.",
              "type": "boolean",
              "default": false
            }
          },
          "additionalProperties": false
        },
        "goblint_context": {
          "title": "annotation.goblint_context",
          "type": "object",
          "additionalProperties": {
            "type": "array",
            "items": {
              "type": "string",
              "enum": ["base.no-non-ptr", "base.non-ptr", "base.no-int", "base.int", "base.no-interval", "base.interval", "apron.no-context", "apron.context", "no-widen", "widen"]
            },
            "default": []
          }
        },
        "goblint_precision": {
          "title": "annotation.goblint_precision",
          "type": "object",
          "additionalProperties": {
            "type": "array",
            "items": {
              "type": "string",
              "enum": ["no-def_exc", "def_exc", "no-interval", "interval", "no-enums", "enums", "no-congruence", "congruence"]
            },
            "default": []
          }
        },
        "goblint_array_domain": {
          "title": "annotation.goblint_array_domain",
          "description": "Enable manual annotation of arrays with desired domain",
          "type": "boolean",
          "default": false
        },
        "goblint_apron_track": {
          "title": "annotation.goblint_apron_track",
          "description": "Let apron track variables only if they have the attribute goblint_apron_track",
          "type": "boolean",
          "default": false
        }
      },
      "additionalProperties": false
    },
    "exp": {
      "title": "Experimental",
      "description": "Experimental features",
      "type": "object",
      "properties": {
        "priv-prec-dump": {
          "title": "exp.priv-prec-dump",
          "description": "File to dump privatization precision data to.",
          "type": "string",
          "default": ""
        },
        "priv-distr-init": {
          "title": "exp.priv-distr-init",
          "description":
            "Distribute global initializations to all global invariants for more consistent widening dynamics.",
          "type": "boolean",
          "default": false
        },
        "apron": {
          "title": "exp.apron",
          "type": "object",
          "properties": {
            "prec-dump": {
              "title": "exp.apron.prec-dump",
              "description": "File to dump apron precision data to.",
              "type": "string",
              "default": ""
            }
          },
          "additionalProperties": false
        },
        "cfgdot": {
          "title": "exp.cfgdot",
          "description": "Output CFG to dot files",
          "type": "boolean",
          "default": false
        },
        "mincfg": {
          "title": "exp.mincfg",
          "description": "Try to minimize the number of CFG nodes.",
          "type": "boolean",
          "default": false
        },
        "earlyglobs": {
          "title": "exp.earlyglobs",
          "description":
            "Side-effecting of globals right after initialization.",
          "type": "boolean",
          "default": false
        },
        "region-offsets": {
          "title": "exp.region-offsets",
          "description": "Considers offsets for region accesses.",
          "type": "boolean",
          "default": false
        },
        "unique": {
          "title": "exp.unique",
          "description": "For types that have only one value.",
          "type": "array",
          "items": { "type": "string" },
          "default": []
        },
        "forward": {
          "title": "exp.forward",
          "description":
            "Use implicit forward propagation instead of the demand driven approach.",
          "type": "boolean",
          "default": false
        },
        "volatiles_are_top": {
          "title": "exp.volatiles_are_top",
          "description":
            "volatile and extern keywords set variables permanently to top",
          "type": "boolean",
          "default": true
        },
        "single-threaded": {
          "title": "exp.single-threaded",
          "description": "Ensures analyses that no threads are created.",
          "type": "boolean",
          "default": false
        },
        "globs_are_top": {
          "title": "exp.globs_are_top",
          "description": "Set globals permanently to top.",
          "type": "boolean",
          "default": false
        },
        "exclude_from_earlyglobs": {
          "title": "exp.exclude_from_earlyglobs",
          "description":
            "Global variables that should be handled flow-sensitively when using earlyglobs.",
          "type": "array",
          "items": { "type": "string" },
          "default": []
        },
        "exclude_from_invalidation" : {
          "title": "exp.exclude_from_invalidation",
          "description":
            "Global variables that should not be invalidated. This assures the analysis that such globals are only modified through known code",
          "type": "array",
          "items": { "type": "string" },
          "default": []
        },
        "g2html_path": {
          "title": "exp.g2html_path",
          "description": "Location of the g2html.jar file.",
          "type": "string",
          "default": "."
        },
        "extraspecials": {
          "title": "exp.extraspecials",
          "description":
            "List of functions that must be analyzed as unknown extern functions",
          "type": "array",
          "items": { "type": "string" },
          "default": []
        },
        "no-narrow": {
          "title": "exp.no-narrow",
          "description": "Overwrite narrow a b = a",
          "type": "boolean",
          "default": false
        },
        "basic-blocks": {
          "title": "exp.basic-blocks",
          "description":
            "Only keep values for basic blocks instead of for every node. Should take longer but need less space.",
          "type": "boolean",
          "default": false
        },
        "fast_global_inits": {
          "title": "exp.fast_global_inits",
          "description":
            "Only generate one 'a[MyCFG.all_array_index_exp] = x' for all assignments a[...] = x for a global array a[n].",
          "type": "boolean",
          "default": true
        },
        "architecture": {
          "title": "exp.architecture",
          "description": "Architecture for analysis, currently for witness",
          "type": "string",
          "enum": ["64bit", "32bit"],
          "default": "64bit"
        },
        "gcc_path": {
          "title": "exp.gcc_path",
          "description":
            "Location of gcc. Used to combine source files with cilly. Change to gcc-9 or another version on OS X (with gcc being clang by default cilly will fail otherwise).",
          "type": "string",
          "default": "/usr/bin/gcc"
        },
        "cpp-path": {
          "title": "exp.cpp-path",
          "description":
            "Path to C preprocessor (cpp) to use. If empty, then automatically searched.",
          "type": "string",
          "default": ""
        },
        "unrolling-factor": {
          "title": "exp.unrolling-factor",
          "description":
            "Sets the unrolling factor for the loopUnrollingVisitor.",
          "type": "integer",
          "default": 0
        },
        "hide-std-globals": {
          "title": "exp.hide-std-globals",
          "description": "Hide standard extern globals (e.g. `stdout`) from cluttering local states.",
          "type": "boolean",
          "default": true
        }
      },
      "additionalProperties": false
    },
    "dbg": {
      "title": "Debugging",
      "description": "Debugging options",
      "type": "object",
      "properties": {
        "debug": {
          "title": "dbg.debug",
          "description": "Debug mode: for testing the analyzer itself.",
          "type": "boolean",
          "default": false
        },
        "verbose": {
          "title": "dbg.verbose",
          "description": "Prints some status information.",
          "type": "boolean",
          "default": false
        },
        "timing": {
          "title": "dbg.timing",
          "type": "object",
          "properties": {
            "enabled": {
              "title": "dbg.timing.enabled",
              "description": "Collect and output timing information.",
              "type": "boolean",
              "default": false
            },
            "tef": {
              "title": "dbg.timing.tef",
              "description": "Filename for Trace Event Format (TEF) output. Disabled if empty.",
              "type": "string",
              "default": ""
            }
          },
          "additionalProperties": false
        },
        "trace": {
          "title": "dbg.trace",
          "type": "object",
          "properties": {
            "context": {
              "title": "dbg.trace.context",
              "description": "Also print the context of solver variables.",
              "type": "boolean",
              "default": false
            }
          },
          "additionalProperties": false
        },
        "dump": {
          "title": "dbg.dump",
          "description": "Dumps the results to the given path",
          "type": "string",
          "default": ""
        },
        "cilout": {
          "title": "dbg.cilout",
          "description": "Where to dump cil output",
          "type": "string",
          "default": ""
        },
        "timeout": {
          "title": "dbg.timeout",
          "description":
            "Stop solver after this time. 0 means no timeout. Supports optional units h, m, s. E.g. 1m6s = 01m06s = 66; 6h = 6*60*60.",
          "type": "string",
          "default": "0"
        },
        "solver-stats-interval": {
          "title": "dbg.solver-stats-interval",
          "description":
            "Interval in seconds to print statistics while solving. Set to 0 to deactivate.",
          "type": "integer",
          "default": 10
        },
        "solver-signal": {
          "title": "dbg.solver-signal",
          "description":
            "Signal to print statistics while solving. Possible values: sigint (Ctrl+C), sigtstp (Ctrl+Z), sigquit (Ctrl+\\), sigusr1, sigusr2, sigalrm, sigprof etc. (see signal_of_string in goblintutil.ml).",
          "type": "string",
          "default": "sigusr1"
        },
        "backtrace-signal": {
          "title": "dbg.backtrace-signal",
          "description":
            "Signal to print a raw backtrace on stderr. Possible values: sigint (Ctrl+C), sigtstp (Ctrl+Z), sigquit (Ctrl+\\), sigusr1, sigusr2, sigalrm, sigprof etc. (see signal_of_string in goblintutil.ml).",
          "type": "string",
          "default": "sigusr2"
        },
        "solver-progress": {
          "title": "dbg.solver-progress",
          "description":
            "Used for debugging. Prints out a symbol on solving a rhs.",
          "type": "boolean",
          "default": false
        },
        "print_wpoints": {
          "title": "dbg.print_wpoints",
          "description":
            "Print the widening points after solving (does not include the removed wpoints during solving by the slr solvers). Currently only implemented in: slr*, td3.",
          "type": "boolean",
          "default": false
        },
        "slice": {
          "title": "dbg.slice",
          "type": "object",
          "properties": {
            "on": {
              "title": "dbg.slice.on",
              "description": "Turn slicer on or off.",
              "type": "boolean",
              "default": false
            },
            "n": {
              "title": "dbg.slice.n",
              "description": "How deep function stack do we analyze.",
              "type": "integer",
              "default": 10
            }
          },
          "additionalProperties": false
        },
        "limit": {
          "title": "dbg.limit",
          "type": "object",
          "properties": {
            "widen": {
              "title": "dbg.limit.widen",
              "description":
                "Limit for number of widenings per node (0 = no limit).",
              "type": "integer",
              "default": 0
            }
          },
          "additionalProperties": false
        },
        "warn_with_context": {
          "title": "dbg.warn_with_context",
          "description":
            "Keep warnings for different contexts apart (currently only done for asserts).",
          "type": "boolean",
          "default": false
        },
        "regression": {
          "title": "dbg.regression",
          "description":
            "Only output warnings for assertions that have an unexpected result (no comment, comment FAIL, comment UNKNOWN)",
          "type": "boolean",
          "default": false
        },
        "test": {
          "title": "dbg.test",
          "type": "object",
          "properties": {
            "domain": {
              "title": "dbg.test.domain",
              "description": "Test domain properties",
              "type": "boolean",
              "default": false
            }
          },
          "additionalProperties": false
        },
        "cilcfgdot": {
          "title": "dbg.cilcfgdot",
          "description": "Output dot files for CIL CFGs.",
          "type": "boolean",
          "default": false
        },
        "cfg": {
          "title": "dbg.cfg",
          "type": "object",
          "properties": {
            "loop-clusters": {
              "title": "dbg.cfg.loop-clusters",
              "description": "Add loop SCC clusters to CFG .dot output.",
              "type": "boolean",
              "default": false
            }
          },
          "additionalProperties": false
        },
        "compare_runs": {
          "title": "dbg.compare_runs",
          "type": "object",
          "properties": {
            "globsys": {
              "title": "dbg.compare_runs.globsys",
              "description": "Compare GlobConstrSys in compare_runs",
              "type": "boolean",
              "default": false
            },
            "eqsys": {
              "title": "dbg.compare_runs.eqsys",
              "description": "Compare EqConstrSys in compare_runs",
              "type": "boolean",
              "default": true
            },
            "global": {
              "title": "dbg.compare_runs.global",
              "description": "Compare globals in compare_runs",
              "type": "boolean",
              "default": false
            },
            "node": {
              "title": "dbg.compare_runs.node",
              "description": "Compare nodes (with joined contexts) in compare_runs",
              "type": "boolean",
              "default": false
            },
            "diff": {
              "title": "dbg.compare_runs.diff",
              "description": "Print differences",
              "type": "boolean",
              "default": false
            }
          },
          "additionalProperties": false
        },
        "print_tids": {
          "title": "dbg.print_tids",
          "description":
            "Should the analysis print information on the encountered TIDs",
          "type": "boolean",
          "default": false
        },
        "print_protection": {
          "title": "dbg.print_protection",
          "description":
            "Should the analysis print information on which globals are protected by which mutex?",
          "type": "boolean",
          "default": false
        },
        "run_cil_check" : {
          "title": "dbg.run_cil_check",
          "description":
            "Should the analysis call Check.checkFile after creating the CFG (helpful to verify that transformations respect CIL's invariants.",
          "type": "boolean",
          "default": false
        }
      },
      "additionalProperties": false
    },
    "warn": {
      "title": "Warnings",
      "description": "Filtering of warnings",
      "type": "object",
      "properties": {
        "assert": {
          "title": "warn.assert",
          "description": "Assert messages",
          "type": "boolean",
          "default": true
        },
        "behavior": {
          "title": "warn.behavior",
          "description": "undefined behavior warnings",
          "type": "boolean",
          "default": true
        },
        "call": {
          "title": "warn.call",
          "description": "function call warnings",
          "type": "boolean",
          "default": true
        },
        "integer": {
          "title": "warn.integer",
          "description": "integer (Overflow, Div_by_zero) warnings",
          "type": "boolean",
          "default": true
        },
        "float": {
          "title": "warn.float",
          "description": "float warnings",
          "type": "boolean",
          "default": true
        },
        "cast": {
          "title": "warn.cast",
          "description": "Cast (Type_mismatch(bug) warnings",
          "type": "boolean",
          "default": true
        },
        "race": {
          "title": "warn.race",
          "description": "Race warnings",
          "type": "boolean",
          "default": true
        },
        "deadlock": {
          "title": "warn.deadlock",
          "description": "Deadlock warnings",
          "type": "boolean",
          "default": true
        },
        "deadcode": {
          "title": "warn.deadcode",
          "description": "Dead code warnings",
          "type": "boolean",
          "default": true
        },
        "analyzer": {
          "title": "warn.analyzer",
          "description": "Analyzer messages",
          "type": "boolean",
          "default": true
        },
        "unsound": {
          "title": "warn.unsound",
          "description": "Unsoundness messages",
          "type": "boolean",
          "default": true
        },
        "imprecise": {
          "title": "warn.imprecise",
          "description": "Imprecision messages",
          "type": "boolean",
          "default": true
        },
        "witness": {
          "title": "warn.witness",
          "description": "Witness messages",
          "type": "boolean",
          "default": true
        },
        "program": {
          "title": "warn.program",
          "description": "Program messages",
          "type": "boolean",
          "default": true
        },
        "unknown": {
          "title": "warn.unknown",
          "description": "Unknown (of string) warnings",
          "type": "boolean",
          "default": true
        },
        "error": {
          "title": "warn.error",
          "description": "Error severity messages",
          "type": "boolean",
          "default": true
        },
        "warning": {
          "title": "warn.warning",
          "description": "Warning severity messages",
          "type": "boolean",
          "default": true
        },
        "info": {
          "title": "warn.info",
          "description": "Info severity messages",
          "type": "boolean",
          "default": true
        },
        "debug": {
          "title": "warn.debug",
          "description": "Debug severity messages",
          "type": "boolean",
          "default": false
        },
        "success": {
          "title": "warn.success",
          "description": "Success severity messages",
          "type": "boolean",
          "default": true
        },
        "quote-code": {
          "title": "warn.quote-code",
          "description": "Quote code in message output.",
          "type": "boolean",
          "default": false
        },
        "race-threshold": {
          "title": "warn.race-threshold",
          "description": "Races with confidence at least threshold are warnings, lower are infos.",
          "type": "integer",
          "default": 0
        }
      },
      "additionalProperties": false
    },
    "solvers": {
      "title": "solvers",
      "type": "object",
      "properties": {
        "td3": {
          "title": "solvers.td3",
          "type": "object",
          "properties": {
            "term": {
              "title": "solvers.td3.term",
              "description":
                "Should the td3 solver use the phased/terminating strategy?",
              "type": "boolean",
              "default": true
            },
            "side_widen": {
              "title": "solvers.td3.side_widen",
              "description":
                "When to widen in side. never: never widen, always: always widen, sides: widen if there are multiple side-effects from the same var resulting in a new value, cycle: widen if a called or a start var get destabilized, unstable_called: widen if any called var gets destabilized, unstable_self: widen if side-effected var gets destabilized, sides-pp: widen if there are multiple side-effects from the same program point resulting in a new value, sides-local: Widen with contributions from variables from which multiple side-effects leading to a new value originate.",
              "type": "string",
              "enum": ["never", "always", "sides", "cycle", "unstable_called", "unstable_self", "sides-pp","sides-local"],
              "default": "sides"
            },
            "space": {
              "title": "solvers.td3.space",
              "description":
                "Should the td3 solver only keep values at widening points?",
              "type": "boolean",
              "default": false
            },
            "space_cache": {
              "title": "solvers.td3.space_cache",
              "description": "Should the td3-space solver cache values?",
              "type": "boolean",
              "default": true
            },
            "space_restore": {
              "title": "solvers.td3.space_restore",
              "description":
                "Should the td3-space solver restore values for non-widening-points? Not needed for generating warnings, but needed for inspecting output!",
              "type": "boolean",
              "default": true
            },
            "narrow-reuse": {
              "title": "solvers.td3.narrow-reuse",
              "description": "Reuse value when switching from widening to narrowing phase. Avoids one unnecessary re-evaluation.",
              "type": "boolean",
              "default": true
            },
<<<<<<< HEAD
            "skip-unchanged-rhs" : {
              "title" : "solvers.td3.skip-unchanged-rhs",
              "description" : "Skip evaluation of RHS if all dependencies are unchanged - INCOMPATIBLE WITH RESTARTING",
              "type" : "boolean",
              "default" : true
=======
            "remove-wpoint": {
              "title": "solvers.td3.remove-wpoint",
              "description": "Remove widening points after narrowing phase. Enables a form of local restarting which increases precision of nested loops.",
              "type": "boolean",
              "default": true
>>>>>>> 0f3ecb99
            },
            "restart": {
              "title": "solvers.td3.restart",
              "type": "object",
              "properties": {
                "wpoint": {
                  "title": "solvers.td3.restart.wpoint",
                  "type": "object",
                  "properties": {
                    "enabled": {
                      "title": "solvers.td3.restart.wpoint.enabled",
                      "description": "Restart wpoint to bot when (re-)detected. Allows incremental to avoid reusing and republishing imprecise local values due to globals (which get restarted).",
                      "type": "boolean",
                      "default": false
                    },
                    "once": {
                      "title": "solvers.td3.restart.wpoint.once",
                      "description": "Restart wpoint only on first detection. Useful for incremental loading.",
                      "type": "boolean",
                      "default": false
                    }
                  },
                  "additionalProperties": false
                }
              },
              "additionalProperties": false
            },
            "verify": {
              "title": "solvers.td3.verify",
              "description": "Check TD3 data structure invariants",
              "type": "boolean",
              "default": false
            }
          },
          "additionalProperties": false
        },
        "slr4": {
          "title": "solvers.slr4",
          "type": "object",
          "properties": {
            "restart_count": {
              "title": "solvers.slr4.restart_count",
              "description":
                "How many times SLR4 is allowed to switch from restarting iteration to increasing iteration.",
              "type": "integer",
              "default": 1
            }
          },
          "additionalProperties": false
        }
      },
      "additionalProperties": false
    },
    "witness": {
      "title": "witness",
      "type": "object",
      "properties": {
        "enabled": {
          "title": "witness.enabled",
          "description": "Output witness",
          "type": "boolean",
          "default": true
        },
        "path": {
          "title": "witness.path",
          "description": "Witness output path",
          "type": "string",
          "default": "witness.graphml"
        },
        "id": {
          "title": "witness.id",
          "description": "Which witness node IDs to use? node/enumerate",
          "type": "string",
          "enum": ["node", "enumerate"],
          "default": "node"
        },
        "invariant": {
          "title": "witness.invariant",
          "type": "object",
          "properties": {
            "loop-head": {
              "title": "witness.invariant.loop-head",
              "description":
                "Emit invariants at loop heads",
              "type": "boolean",
              "default": true
            },
            "after-lock": {
              "title": "witness.invariant.after-lock",
              "description":
                "Emit invariants after mutex locking",
              "type": "boolean",
              "default": true
            },
            "other": {
              "title": "witness.invariant.other",
              "description":
                "Emit invariants at all other locations",
              "type": "boolean",
              "default": true
            },
            "split-conjunction": {
              "title": "witness.invariant.split-conjunction",
              "description": "Split conjunctive invariant to multiple invariants",
              "type": "boolean",
              "default": true
            },
            "accessed": {
              "title": "witness.invariant.accessed",
              "description": "Only emit invariants for locally accessed variables",
              "type": "boolean",
              "default": true
            },
            "full": {
              "title": "witness.invariant.full",
              "description":
                "Whether to dump assertions about all local variables or limitting it to modified ones where possible.",
              "type": "boolean",
              "default": true
            }
          },
          "additionalProperties": false
        },
        "minimize": {
          "title": "witness.minimize",
          "description": "Try to minimize the witness",
          "type": "boolean",
          "default": false
        },
        "uncil": {
          "title": "witness.uncil",
          "description":
            "Try to undo CIL control flow transformations in witness",
          "type": "boolean",
          "default": false
        },
        "stack": {
          "title": "witness.stack",
          "description": "Construct stacktrace-based witness nodes",
          "type": "boolean",
          "default": true
        },
        "unknown": {
          "title": "witness.unknown",
          "description": "Output witness for unknown result",
          "type": "boolean",
          "default": true
        },
        "yaml": {
          "title": "witness.yaml",
          "type": "object",
          "properties": {
            "enabled": {
              "title": "witness.yaml.enabled",
              "description": "Output YAML witness",
              "type": "boolean",
              "default": false
            },
            "path": {
              "title": "witness.yaml.path",
              "description": "YAML witness output path",
              "type": "string",
              "default": "witness.yml"
            },
            "validate": {
              "title": "witness.yaml.validate",
              "description": "YAML witness input path",
              "type": "string",
              "default": ""
            },
            "certificate": {
              "title": "witness.yaml.certificate",
              "description": "YAML witness certificate output path",
              "type": "string",
              "default": "witness.certificate.yml"
            }
          },
          "additionalProperties": false
        }
      },
      "additionalProperties": false
    }
  },
  "additionalProperties": false
}<|MERGE_RESOLUTION|>--- conflicted
+++ resolved
@@ -2003,19 +2003,17 @@
               "type": "boolean",
               "default": true
             },
-<<<<<<< HEAD
+            "remove-wpoint": {
+              "title": "solvers.td3.remove-wpoint",
+              "description": "Remove widening points after narrowing phase. Enables a form of local restarting which increases precision of nested loops.",
+              "type": "boolean",
+              "default": true
+            },
             "skip-unchanged-rhs" : {
               "title" : "solvers.td3.skip-unchanged-rhs",
               "description" : "Skip evaluation of RHS if all dependencies are unchanged - INCOMPATIBLE WITH RESTARTING",
               "type" : "boolean",
               "default" : true
-=======
-            "remove-wpoint": {
-              "title": "solvers.td3.remove-wpoint",
-              "description": "Remove widening points after narrowing phase. Enables a form of local restarting which increases precision of nested loops.",
-              "type": "boolean",
-              "default": true
->>>>>>> 0f3ecb99
             },
             "restart": {
               "title": "solvers.td3.restart",
