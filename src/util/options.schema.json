--- conflicted
+++ resolved
@@ -995,39 +995,41 @@
             }
           },
           "additionalProperties": false
-<<<<<<< HEAD
-        }, 
+        },
+        "widen": {
+          "title": "ana.widen",
+          "type": "object",
+          "properties": {
+            "tokens": {
+              "title": "ana.widen.tokens",
+              "description": "Delay widenings using widening tokens.",
+              "type": "boolean",
+              "default": false
+            }
+          },
+          "additionalProperties": false
+        },
+        "unassume": {
+          "title": "ana.unassume",
+          "type": "object",
+          "properties": {
+            "precheck": {
+              "title": "ana.unassume.precheck",
+              "description": "Check if invariant contradicts reached state before unassuming.",
+              "type": "boolean",
+              "default": false
+            }
+          },
+          "additionalProperties": false
+        },
         "warn-postprocess": {
           "title": "ana.warn-postprocess",
           "description": "Warnings postprocessing",
           "type": "object",
           "properties": {
             "enabled": {
-              "title": "ana.warn-postproce.enabled",
+              "title": "ana.warn-postprocess.enabled",
               "description": "Enable warning postprocessing.",
-=======
-        },
-        "widen": {
-          "title": "ana.widen",
-          "type": "object",
-          "properties": {
-            "tokens": {
-              "title": "ana.widen.tokens",
-              "description": "Delay widenings using widening tokens.",
-              "type": "boolean",
-              "default": false
-            }
-          },
-          "additionalProperties": false
-        },
-        "unassume": {
-          "title": "ana.unassume",
-          "type": "object",
-          "properties": {
-            "precheck": {
-              "title": "ana.unassume.precheck",
-              "description": "Check if invariant contradicts reached state before unassuming.",
->>>>>>> ab2141a0
               "type": "boolean",
               "default": false
             }
