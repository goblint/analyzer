--- conflicted
+++ resolved
@@ -856,69 +856,6 @@
               "description": "Use constants appearing in program as threshold for widening",
               "type": "boolean",
               "default": false
-<<<<<<< HEAD
-=======
-            },
-            "privatization": {
-              "title": "ana.apron.privatization",
-              "description":
-                "Which apron privatization to use? top/protection/protection-path/mutex-meet/mutex-meet-tid/mutex-meet-tid-cluster12/mutex-meet-tid-cluster2/mutex-meet-tid-cluster-max/mutex-meet-tid-cluster-power",
-              "type": "string",
-              "enum": ["top", "protection", "protection-path", "mutex-meet", "mutex-meet-tid", "mutex-meet-tid-cluster12", "mutex-meet-tid-cluster2", "mutex-meet-tid-cluster-max", "mutex-meet-tid-cluster-power"],
-              "default": "mutex-meet"
-            },
-            "priv": {
-              "title": "ana.apron.priv",
-              "type": "object",
-              "properties": {
-                "not-started": {
-                  "title": "ana.apron.priv.not-started",
-                  "description":
-                    "Exclude writes from threads that may not be started yet",
-                  "type": "boolean",
-                  "default": true
-                },
-                "must-joined": {
-                  "title": "ana.apron.priv.must-joined",
-                  "description":
-                    "Exclude writes from threads that must have been joined",
-                  "type": "boolean",
-                  "default": true
-                }
-              },
-              "additionalProperties": false
-            },
-            "invariant": {
-              "title": "ana.apron.invariant",
-              "type": "object",
-              "properties": {
-                "one-var": {
-                  "title": "ana.apron.invariant.one-var",
-                  "description": "Generate invariants with only one variable",
-                  "type": "boolean",
-                  "default": false
-                },
-                "local": {
-                  "title": "ana.apron.invariant.local",
-                  "description": "Keep local variables in invariants",
-                  "type": "boolean",
-                  "default": true
-                },
-                "global": {
-                  "title": "ana.apron.invariant.global",
-                  "description": "Keep global variables in invariants",
-                  "type": "boolean",
-                  "default": true
-                },
-                "diff-box": {
-                  "title": "ana.apron.invariant.diff-box",
-                  "description": "Only generate truly relational invariants by subtracting non-relational box invariants",
-                  "type": "boolean",
-                  "default": false
-                }
-              },
-              "additionalProperties": false
->>>>>>> 7d502b65
             }
           },
           "additionalProperties": false
