(**
   New, untyped, path-based configuration subsystem.

   {v
  path' ::== \epsilon              (*  *)
           | . <field-name> path'  (* field access *)
           | [ <index-nr> ] path'  (* array index access *)
           | [ + ] path'           (* cons to array *)
           | [ - ] path'           (* cons away from array *)
           | [ * ] path'           (* reset array *)

  path ::==              path'     (*  *)
          | <field_name> path'     (* you can leave out the first dot *)
  v}

   All functions [failwith] on error. Warnings are generated in [verbose] mode.

   There is a "conf" [trace] option that traces setting.
*)

open Prelude
open Tracing
open Config
open Printf
open JsonSchema

exception ConfigError of string

let build_config = ref false

(* Phase of the analysis (moved from GoblintUtil b/c of circular build...) *)
let phase = ref 0
let phase_config = ref true

(** The type for [gobConfig] module. *)
module type S =
sig
  (** Functions to query conf variable of type int. *)
  val get_int    : string -> int

  (** Functions to modify conf variables of type int. *)
  val set_int    : string -> int    -> unit

  (** Functions to query conf variable of type bool. *)
  val get_bool   : string -> bool

  (** Functions to modify conf variables of type bool. *)
  val set_bool   : string -> bool   -> unit

  (** Functions to query conf variable of type string. *)
  val get_string : string -> string

  (** Functions to modify conf variables of type string. *)
  val set_string : string -> string -> unit

  (** Functions to modify conf variables by trying to parse the value.
      The second argument must be valid Json except single quotes represent double quotes. *)
  val set_auto   : string -> string -> unit

  (** Get a list of values *)
  val get_list : string -> Yojson.Safe.t list

  (** Get a list of strings *)
  val get_string_list : string -> string list

  (** Set a list of values *)
  val set_list : string -> Yojson.Safe.t list -> unit

  (** Functions to set a conf variables to null. *)
  val set_null   : string -> unit

  (** Print the current configuration *)
  val print : 'a BatInnerIO.output -> unit

  (** Write the current configuration to [filename] *)
  val write_file: string -> unit

  (** Merge configurations form a file with current. *)
  val merge_file : string -> unit

  (** Add a schema to the conf*)
  val addenum_sch: Yojson.Safe.t -> unit
end

(** The implementation of the [gobConfig] module. *)
module Impl : S =
struct
  (** raise when you cannot parse the path *)
  exception PathParseError

  (** raise when there is an type error *)
  exception ConfTypeError

  (** Type of the index *)
  type index = Int of int  (** and integer *)
             | App         (** prepend to the list *)
             | Rem         (** remove from the list *)
             | New         (** create a new list *)

  (** Type of the path *)
  type path  = Here                    (** we are there *)
             | Select of string * path (** we need to select an field *)
             | Index  of index  * path (** we need to select an array index *)

  (** Path printing. *)
  let rec print_path' ch = function
    | Here -> ()
    | Select (s,p)    -> fprintf ch ".%s%a"  s print_path' p
    | Index (Int i,p) -> fprintf ch "[%d]%a" i print_path' p
    | Index (App ,p) -> fprintf ch "[+]%a"    print_path' p
    | Index (Rem ,p) -> fprintf ch "[-]%a"    print_path' p
    | Index (New  ,p) -> fprintf ch "[*]%a"    print_path' p

  (** Path printing where you can ignore the first dot. *)
  let print_path ch = function
    | Select (s,p) -> fprintf ch "%s%a" s print_path' p
    | pth -> print_path' ch pth

  (** Helper function [split c1 c2 xs] that splits [xs] on [c1] or [c2] *)
  let split c1 c2 xs =
    let l = String.length xs in
    let rec split' i =
      if i<l then begin
        if xs.[i]=c1 || xs.[i]=c2 then
          (String.sub xs 0 i, String.sub xs i (l-i))
        else
          split' (i+1)
      end else
        (xs,"")
    in
    split' 0

  (** Parse an index. *)
  let parse_index s =
    try if s = "+" then App
      else if s = "*" then New
      else if s = "-" then Rem
      else Int (int_of_string s)
    with Failure _ -> raise PathParseError

  (** Parse a string path. *)
  let rec parse_path' (s:string) : path =
    if String.length s = 0 then Here else
      match s.[0] with
      | '.' ->
        let fld, pth = split '.' '[' (String.lchop s) in
        Select (fld, parse_path' pth)
      | '[' ->
        let idx, pth = String.split (String.lchop s) "]" in
        Index (parse_index idx, parse_path' pth)
      | _ -> raise PathParseError

  (** Parse a string path, but you may ignore the first dot. *)
  let parse_path (s:string) : path =
    let s = String.trim s in
    try
      if String.length s = 0 then Here else begin
        let fld, pth = split '.' '[' s in
        if fld = ""
        then parse_path' pth
        else Select (fld, parse_path' pth)
      end
    with PathParseError ->
      eprintf "Error: Couldn't parse the json path '%s'\n%!" s;
      failwith "parsing"

  (** Here we store the actual configuration. *)
  let json_conf : Yojson.Safe.t ref = ref `Null

  (** The schema for the conf [json_conf] *)
  let conf_schema : jschema =
    { sid      = Some "root"
    ; sdescr   = Some "Configuration root for the Goblint."
    ; stype    = None
    ; sdefault = None
    ; saddenum = []
    }

  (** Add the schema to [conf_schema]. *)
  let addenum_sch jv = addenum conf_schema @@ fromJson jv

  (** Helper function to print the conf using [printf "%t"] and alike. *)
  let print ch : unit =
    GobYojson.print ch !json_conf
  let write_file filename = File.with_file_out filename print

  (** Main function to receive values from the conf. *)
  let rec get_value o pth =
    match o, pth with
    | o, Here -> o
    | `Assoc m, Select (key,pth) -> begin
        try get_value (List.assoc key m) pth
        with Not_found -> raise ConfTypeError end
    | `List a, Index (Int i, pth) -> get_value (List.at a i) pth
    | _ -> raise ConfTypeError

  (** Recursively create the value for some new path. *)
  let rec create_new v = function
    | Here -> v
    | Select (key,pth) -> `Assoc [(key,create_new v pth)]
    | Index (_, pth) -> `List [create_new v pth]

  (** Helper function to decide if types in the json conf have changed. *)
  let json_type_equals x y =
    match x, y with
    | `String _, `String _
    | `Int _, `Int _
    | `Int _, `Intlit _
    | `Intlit _, `Int _
    | `Intlit _, `Intlit _
    | `Assoc _, `Assoc _
    | `List  _, `List  _
    | `Bool _ , `Bool _
    | `Null    , `Null     -> true
    (* TODO: other Yojson cases *)
    | _                  -> false

  (** The main function to write new values into the conf. *)
  let set_value v o orig_pth =
    let rec set_value v o pth =
      match o, pth with
      | `Assoc m, Select (key,pth) ->
        begin try `Assoc ((key, set_value v (List.assoc key m) pth) :: List.remove_assoc key m)
          with Not_found ->
            if !build_config then
              `Assoc ((key, create_new v pth) :: m)
            else
              raise @@ ConfigError ("Unknown path "^ (sprintf2 "%a" print_path orig_pth))
        end
      | `List a, Index (Int i, pth) ->
        `List (List.modify_at i (fun o -> set_value v o pth) a)
      | `List a, Index (App, pth) ->
        `List (a @ [create_new v pth])
      | `List a, Index (Rem, pth) ->
        let original_list = a in
        let excluded_elem = create_new v pth in
        let filtered_list =
          List.filter (fun elem ->
            match (elem, excluded_elem) with
            | (`String s1, `String s2) -> not (String.equal s1 s2)
            | (_, _) -> failwith "At the moment it's only possible to remove a string from an array."
            ) original_list in
        `List filtered_list
      | `List _, Index (New, pth) ->
        `List [create_new v pth]
      | `Null, _ ->
        create_new v pth
      | _ ->
        let new_v = create_new v pth in
        if not (json_type_equals o new_v) then
          printf "Warning, changing '%a' from '%a' to '%a'.\n"
            print_path orig_pth GobYojson.print o GobYojson.print new_v;
        new_v
    in
    o := set_value v !o orig_pth;
    validate conf_schema !json_conf

  (** Helper function for reading values. Handles error messages. *)
  let get_path_string f st =
    try
      let st = String.trim st in
      let st, x =
        let g st = st, get_value !json_conf (parse_path st) in
        if !phase_config then
          try g ("phases["^ string_of_int !phase ^"]."^st) (* try to find value in config for current phase first *)
          with _ -> g st (* do global lookup if undefined *)
        else
          g st (* just use the old format *)
      in
      if tracing then trace "conf-reads" "Reading '%s', it is %a.\n" st GobYojson.pretty x;
      try f x
      with Yojson.Safe.Util.Type_error (s, _) ->
        eprintf "The value for '%s' has the wrong type: %s\n" st s;
        failwith "get_path_string"
    with ConfTypeError ->
      eprintf "Cannot find value '%s' in\n%t\nDid You forget to add default values to defaults.ml?\n"
        st print;
      failwith "get_path_string"

  (** Convenience functions for reading values. *)
  (* memoize for each type with BatCache: *)
  let memo gen = BatCache.make_ht ~gen ~init_size:5 (* uses hashtable; fine since our options are bounded *)
  let memog f = memo @@ get_path_string f

  let memo_int    = memog Yojson.Safe.Util.to_int
  let memo_bool   = memog Yojson.Safe.Util.to_bool
  let memo_string = memog Yojson.Safe.Util.to_string
  let memo_list   = memog Yojson.Safe.Util.to_list

  let drop_memo ()  =
    (* The explicit polymorphism is needed to make it compile *)
    let drop:'a. (string,'a) BatCache.manual_cache -> _ = fun m ->
      let r = m.enum () in
      BatEnum.force r; BatEnum.iter (fun (k,v) -> m.del k) r
    in
    drop memo_int; drop memo_bool; drop memo_string; drop memo_list

  let get_int    = memo_int.get
  let get_bool   = memo_bool.get
  let get_string = memo_string.get
  let get_list   = memo_list.get
  let get_string_list = List.map Yojson.Safe.Util.to_string % get_list

  (** Helper functions for writing values. *)
  let set_path_string st v =
    set_value v json_conf (parse_path st)

  (** Helper functions for writing values. Handels the tracing. *)
  let set_path_string_trace st v =
    if not !build_config then drop_memo ();
    if tracing then trace "conf" "Setting '%s' to %a.\n" st GobYojson.pretty v;
    set_path_string st v

  (** Convenience functions for writing values. *)
<<<<<<< HEAD
  let set_int    st i = set_path_string_trace st (`Int i)
  let set_bool   st i = set_path_string_trace st (`Bool i)
  let set_string st i = set_path_string_trace st (`String i)
  let set_null   st   = set_path_string_trace st `Null
  let set_list   st l = set_value (`List l) json_conf (parse_path st)
=======
  let set_int    st i = set_path_string_trace st (Build.number i)
  let set_bool   st i = set_path_string_trace st (Build.bool i)
  let set_string st i = set_path_string_trace st (Build.string i)
  let set_null   st   = set_path_string_trace st Build.null
  let set_list   st l =
    if not !build_config then drop_memo ();
    set_value (Build.array l) json_conf (parse_path st)
>>>>>>> 7879abe8

  (** A convenience functions for writing values. *)
  let set_auto' st v =
    if v = "null" then set_null st else
      try set_bool st (bool_of_string v)
      with Invalid_argument _ ->
      try set_int st (int_of_string v)
      with Failure _ ->
        set_string st v

  (** The ultimate convenience function for writing values. *)
  let one_quote = Str.regexp "\'"
  let set_auto st s =
    try
      try
        let s' = Str.global_replace one_quote "\"" s in
<<<<<<< HEAD
        let v = Yojson.Safe.from_string s' in
=======
        let v = JsonParser.value_eof JsonLexer.token (Lexing.from_string s') in
>>>>>>> 7879abe8
        set_path_string_trace st v
      with (Failure "lexing: empty token" [@warning "-52"]) | Parsing.Parse_error -> (* Hardcoded message in ocamllex *)
        set_string st s
    with e ->
      eprintf "Cannot set %s to '%s'.\n" st s;
      raise e

  (** Merge configurations form a file with current. *)
  let merge_file fn =
    let v = Yojson.Safe.from_channel % BatIO.to_input_channel |> File.with_file_in fn in
    json_conf := GobYojson.merge !json_conf v;
    drop_memo ();
    if tracing then trace "conf" "Merging with '%s', resulting\n%a.\n" fn GobYojson.pretty !json_conf
end

include Impl<|MERGE_RESOLUTION|>--- conflicted
+++ resolved
@@ -312,21 +312,13 @@
     set_path_string st v
 
   (** Convenience functions for writing values. *)
-<<<<<<< HEAD
   let set_int    st i = set_path_string_trace st (`Int i)
   let set_bool   st i = set_path_string_trace st (`Bool i)
   let set_string st i = set_path_string_trace st (`String i)
   let set_null   st   = set_path_string_trace st `Null
-  let set_list   st l = set_value (`List l) json_conf (parse_path st)
-=======
-  let set_int    st i = set_path_string_trace st (Build.number i)
-  let set_bool   st i = set_path_string_trace st (Build.bool i)
-  let set_string st i = set_path_string_trace st (Build.string i)
-  let set_null   st   = set_path_string_trace st Build.null
   let set_list   st l =
     if not !build_config then drop_memo ();
-    set_value (Build.array l) json_conf (parse_path st)
->>>>>>> 7879abe8
+    set_value (`List l) json_conf (parse_path st)
 
   (** A convenience functions for writing values. *)
   let set_auto' st v =
@@ -343,13 +335,9 @@
     try
       try
         let s' = Str.global_replace one_quote "\"" s in
-<<<<<<< HEAD
         let v = Yojson.Safe.from_string s' in
-=======
-        let v = JsonParser.value_eof JsonLexer.token (Lexing.from_string s') in
->>>>>>> 7879abe8
         set_path_string_trace st v
-      with (Failure "lexing: empty token" [@warning "-52"]) | Parsing.Parse_error -> (* Hardcoded message in ocamllex *)
+      with Yojson.Json_error _ ->
         set_string st s
     with e ->
       eprintf "Cannot set %s to '%s'.\n" st s;
