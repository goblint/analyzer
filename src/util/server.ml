open Batteries
open Jsonrpc

type t = {
  mutable file: Cil.file option;
  mutable max_ids: MaxIdUtil.max_ids;
  input: IO.input;
  output: unit IO.output;
}

module type Request = sig
  val name: string

  type params
  type response

  val params_of_yojson: Yojson.Safe.t -> (params, string) result
  val response_to_yojson: response -> Yojson.Safe.t

  val process: params -> t -> response
end

module Registry = struct
  type t = (string, (module Request)) Hashtbl.t
  let make () : t = Hashtbl.create 32
  let register (reg: t) (module R : Request) = Hashtbl.add reg R.name (module R)
end

let registry = Registry.make ()

module ParamParser (R : Request) = struct
  let parse params =
    let maybe_params =
      params
      |> Option.map_default Structured.yojson_of_t `Null
      |> R.params_of_yojson
    in
    match maybe_params with
    | Ok params -> Ok params
    | Error err ->
      (* This is a hack to handle cases where R.params is a primitive type like int or string. *)
      match params with
      | Some `List [param] -> R.params_of_yojson param |> Result.map_error (fun _ -> err)
      | _ -> Error err
end

module Function = struct
  type t = {
    funName: string;
    location: CilType.Location.t;
  } [@@deriving eq, ord, hash, yojson]

  let filterFunctions = function
    | Cil.GFun (fd, loc) -> Some {funName = fd.svar.vname; location = loc}
    | _ -> None

  let getFunctionsList files = List.filter_map filterFunctions files
end

let handle_request (serv: t) (request: Request.t): Response.t =
  match Hashtbl.find_option registry request.method_ with
  | Some (module R) ->
    let module Parser = ParamParser (R) in
    begin match Parser.parse request.params with
      | Ok params ->
        begin try
            Maingoblint.reset_stats ();
            let r =
              R.process params serv
              |> R.response_to_yojson
              |> Response.ok request.id
            in
            Maingoblint.do_stats ();
            r
          with Response.Error.E error ->
            Response.error request.id error
        end
      | Error message ->
        Response.(Error.make ~code:InvalidParams ~message () |> error request.id)
    end
  | _ ->
    Response.(Error.make ~code:MethodNotFound ~message:request.method_ () |> error request.id)

let handle_packet (serv: t) (packet: Packet.t) =
  let response_packet: Packet.t option = match packet with
    | Request request -> Some (Response (handle_request serv request))
    | Batch_call subpackets ->
      let responses = List.filter_map (function
          | `Request request -> Some (handle_request serv request)
          | _ -> None (* ignore others for now *)
        ) subpackets in
      Some (Batch_response responses)
    | _ -> None (* ignore others for now *)
  in
  match response_packet with
  | Some response_packet ->
    Packet.yojson_of_t response_packet |> Yojson.Safe.to_string |> IO.write_line serv.output;
    IO.flush serv.output
  | None -> ()

let serve serv =
  serv.input
  |> Lexing.from_channel
  |> Yojson.Safe.seq_from_lexbuf (Yojson.init_lexer ())
  |> Seq.map Packet.t_of_yojson
  |> Seq.iter (handle_packet serv)

let make ?(input=stdin) ?(output=stdout) file : t =
  let max_ids =
    match file with
    | Some file -> MaxIdUtil.get_file_max_ids file
    | None -> MaxIdUtil.get_file_max_ids Cil.dummyFile (* TODO: avoid this altogether *)
  in
  {
    file;
    max_ids;
    input;
    output
  }

let bind () =
  let mode = GobConfig.get_string "server.mode" in
  if mode = "stdio" then None, None else (
    let path = GobConfig.get_string "server.unix-socket" in
    if Sys.file_exists path then
      Sys.remove path;
    let socket = Unix.socket PF_UNIX SOCK_STREAM 0 in
    Unix.bind socket (ADDR_UNIX path);
    Unix.listen socket 1;
    let conn, _ = Unix.accept socket in
    Unix.close socket;
    Sys.remove path;
    Some (Unix.input_of_descr conn), Some (Unix.output_of_descr conn))

let start file =
  let input, output = bind () in
  GobConfig.set_bool "incremental.save" true;
  Maingoblint.do_stats (); (* print pre-server stats just in case *)
  serve (make file ?input ?output)

let reparse (s: t) =
  if GobConfig.get_bool "server.reparse" then (
    GoblintDir.init ();
    let file = Fun.protect ~finally:GoblintDir.finalize Maingoblint.preprocess_and_merge in
    begin match s.file with
      | None ->
        let max_ids = MaxIdUtil.get_file_max_ids file in
        s.max_ids <- max_ids
      | Some _ ->
        ()
    end;
    (file, true)
  )
  else
    (Option.get s.file, false)

(* Only called when the file has not been reparsed, so we can skip the expensive CFG comparison. *)
let virtual_changes file =
<<<<<<< HEAD
  let eq (glob: Cil.global) _ _ = match glob with
    | GFun (fdec, _) when CompareCIL.should_reanalyze fdec -> CompareCIL.ForceReanalyze fdec, None
    | _ -> Unchanged, None
=======
  let eq (glob: Cil.global) _ _ _ = match glob with
    | GFun (fdec, _) -> not (CompareCIL.should_reanalyze fdec), false, None
    | _ -> true, false, None
>>>>>>> b6e4544d
  in
  CompareCIL.compareCilFiles ~eq file file

let increment_data (s: t) file reparsed = match Serialize.Cache.get_opt_data SolverData with
  | Some solver_data when reparsed ->
    let s_file = Option.get s.file in
    let changes = CompareCIL.compareCilFiles s_file file in
    let old_data = Some { Analyses.solver_data } in
    s.max_ids <- UpdateCil.update_ids s_file s.max_ids file changes;
    (* TODO: get globals for restarting from config *)
    { server = true; Analyses.changes; old_data; restarting = [] }, false
  | Some solver_data ->
    let changes = virtual_changes file in
    let old_data = Some { Analyses.solver_data } in
    (* TODO: get globals for restarting from config *)
    { server = true; Analyses.changes; old_data; restarting = [] }, false
  | _ -> Analyses.empty_increment_data ~server:true (), true

let analyze ?(reset=false) (s: t) =
  Messages.Table.(MH.clear messages_table);
  Messages.Table.messages_list := [];
  let file, reparsed = reparse s in
  if reset then (
    let max_ids = MaxIdUtil.get_file_max_ids file in
    s.max_ids <- max_ids;
    Serialize.Cache.reset_data SolverData;
    Serialize.Cache.reset_data AnalysisData);
  let increment_data, fresh = increment_data s file reparsed in
  Cilfacade.reset_lazy ();
  WideningThresholds.reset_lazy ();
  IntDomain.reset_lazy ();
  ApronDomain.reset_lazy ();
  Access.reset ();
  s.file <- Some file;
  GobConfig.set_bool "incremental.load" (not fresh);
  Fun.protect ~finally:(fun () ->
      GobConfig.set_bool "incremental.load" true
    ) (fun () ->
      Maingoblint.do_analyze increment_data (Option.get s.file)
    )

let () =
  let register = Registry.register registry in

  register (module struct
    let name = "analyze"
    type params = { reset: bool [@default false] } [@@deriving of_yojson]
    (* TODO: Return analysis results as JSON. Useful for GobPie. *)
    type status = Success | VerifyError | Aborted [@@deriving to_yojson]
    type response = { status: status } [@@deriving to_yojson]
    (* TODO: Add options to control the analysis precision/context for specific functions. *)
    (* TODO: Add option to mark functions as modified. *)
    let process { reset } serve =
      try
        analyze serve ~reset;
        {status = if !Goblintutil.verified = Some false then VerifyError else Success}
      with Sys.Break ->
        {status = Aborted}
  end);

  register (module struct
    let name = "config"
    type params = string * Yojson.Safe.t [@@deriving of_yojson]
    type response = unit [@@deriving to_yojson]
    (* TODO: Make it possible to change the non-optional parameters. (i.e., the set of input files) *)
    (* TODO: Check options for compatibility with the incremental analysis. *)
    let process (conf, json) _ =
      try
        GobConfig.set_auto conf (Yojson.Safe.to_string json)
      with exn -> (* TODO: Be more specific in what we catch. *)
        Response.Error.(raise (of_exn exn))
  end);

  register (module struct
    let name = "merge_config"
    type params = Yojson.Safe.t [@@deriving of_yojson]
    type response = unit [@@deriving to_yojson]
    let process json _ =
      try
        GobConfig.merge json
      with exn -> (* TODO: Be more specific in what we catch. *)
        Response.Error.(raise (of_exn exn))
  end);

  register (module struct
    let name = "messages"
    type params = unit [@@deriving of_yojson]
    type response = Messages.Message.t list [@@deriving to_yojson]
    let process () _ = Messages.Table.to_list ()
  end);

  register (module struct
    let name = "files"
    type params = unit [@@deriving of_yojson]
    type response = Yojson.Safe.t [@@deriving to_yojson]
    let process () _ = Preprocessor.dependencies_to_yojson ()
  end);

  register (module struct
    let name = "functions"
    type params = unit [@@deriving of_yojson]
    type response = Function.t list [@@deriving to_yojson]
    let process () serv = Function.getFunctionsList serv.file.globals
  end);

  register (module struct
    let name = "cfg"
    type params = { fname: string }  [@@deriving of_yojson]
    type response = { cfg : string } [@@deriving to_yojson]
    let process { fname } serv = 
      let fundec = Cilfacade.find_name_fundec fname in
      let live _ = true in (* TODO: fix this *)
      let cfg = CfgTools.sprint_fundec_html_dot !MyCFG.current_cfg live fundec in
      { cfg }
      (* TODO: also filter and include states info (as json) in the response for the requested function *)
  end);


  register (module struct
    let name = "exp_eval"
    type params = ExpressionEvaluation.query [@@deriving of_yojson]
    type response =
      ((string * CilType.Location.t * string * int) * bool option) list [@@deriving to_yojson]
    let process query serv =
      GobConfig.set_auto "trans.activated[+]" "'expeval'";
      ExpressionEvaluation.gv_query := Some query;
      analyze serv;
      GobConfig.set_auto "trans.activated[-]" "'expeval'";
      !ExpressionEvaluation.gv_results
  end);

  register (module struct
    let name = "ping"
    type params = unit [@@deriving of_yojson]
    type response = [`Pong] [@@deriving to_yojson]
    let process () _ = `Pong
  end)<|MERGE_RESOLUTION|>--- conflicted
+++ resolved
@@ -156,15 +156,9 @@
 
 (* Only called when the file has not been reparsed, so we can skip the expensive CFG comparison. *)
 let virtual_changes file =
-<<<<<<< HEAD
-  let eq (glob: Cil.global) _ _ = match glob with
+  let eq (glob: Cil.global) _ _ _ = match glob with
     | GFun (fdec, _) when CompareCIL.should_reanalyze fdec -> CompareCIL.ForceReanalyze fdec, None
     | _ -> Unchanged, None
-=======
-  let eq (glob: Cil.global) _ _ _ = match glob with
-    | GFun (fdec, _) -> not (CompareCIL.should_reanalyze fdec), false, None
-    | _ -> true, false, None
->>>>>>> b6e4544d
   in
   CompareCIL.compareCilFiles ~eq file file
 
@@ -267,14 +261,14 @@
     let name = "functions"
     type params = unit [@@deriving of_yojson]
     type response = Function.t list [@@deriving to_yojson]
-    let process () serv = Function.getFunctionsList serv.file.globals
+    let process () serv = Function.getFunctionsList (Option.get serv.file).globals
   end);
 
   register (module struct
     let name = "cfg"
     type params = { fname: string }  [@@deriving of_yojson]
     type response = { cfg : string } [@@deriving to_yojson]
-    let process { fname } serv = 
+    let process { fname } serv =
       let fundec = Cilfacade.find_name_fundec fname in
       let live _ = true in (* TODO: fix this *)
       let cfg = CfgTools.sprint_fundec_html_dot !MyCFG.current_cfg live fundec in
