open PrecCompareUtil
open ApronDomain
open RelationPrecCompareUtil

(* Currently serialization of Apron results only works for octagons. *)
<<<<<<< HEAD
module OctagonD = ApronDomain.AD2Complete (ApronDomain.OctagonManager)
module Util =
  functor (D2: RelationDomain.RelD2) ->
  struct
    include Util (MyNode) (D2)
    type marshal = D2.marshal RH.t
    type dump = marshal dump_gen
    type result = Dom.t RH.t result_gen
=======
module OctagonD = ApronDomain.OctagonD2
module Util =
struct
  include Util (MyNode) (OctagonD)
  type marshal = OctagonD.marshal RH.t
  type dump = marshal dump_gen
  type result = Dom.t RH.t result_gen
>>>>>>> 7d502b65

    let init () =
      Apron.Manager.set_deserialize OctagonManager.mgr

    let unmarshal (m: marshal): D2.t RH.t =
      RH.map (fun _ -> D2.unmarshal) m
  end

include Util(OctagonD)<|MERGE_RESOLUTION|>--- conflicted
+++ resolved
@@ -1,18 +1,15 @@
 open PrecCompareUtil
 open ApronDomain
-open RelationPrecCompareUtil
+
+module MyNode =
+struct
+  include Node
+  (* Override the name to "nodes", as plural fits better in the output format of PrePrivPrecCompare *)
+  let name () = "nodes"
+  let to_location n = Node.location n
+end
 
 (* Currently serialization of Apron results only works for octagons. *)
-<<<<<<< HEAD
-module OctagonD = ApronDomain.AD2Complete (ApronDomain.OctagonManager)
-module Util =
-  functor (D2: RelationDomain.RelD2) ->
-  struct
-    include Util (MyNode) (D2)
-    type marshal = D2.marshal RH.t
-    type dump = marshal dump_gen
-    type result = Dom.t RH.t result_gen
-=======
 module OctagonD = ApronDomain.OctagonD2
 module Util =
 struct
@@ -20,7 +17,6 @@
   type marshal = OctagonD.marshal RH.t
   type dump = marshal dump_gen
   type result = Dom.t RH.t result_gen
->>>>>>> 7d502b65
 
     let init () =
       Apron.Manager.set_deserialize OctagonManager.mgr
