--- conflicted
+++ resolved
@@ -9,6 +9,7 @@
 let interval: bool option ref = ref None
 let enums: bool option ref = ref None
 let congruence: bool option ref = ref None
+let interval_set: bool option ref = ref None
 
 let get_def_exc () =
   if !def_exc = None then
@@ -30,6 +31,11 @@
     congruence := Some (GobConfig.get_bool "ana.int.congruence");
   Option.get !congruence
 
+let get_interval_set () =
+  if !interval_set = None then
+    interval_set := Some (GobConfig.get_bool "ana.int.interval_set");
+  Option.get !interval_set
+
 let annotation_int_enabled: bool option ref = ref None
 
 let get_annotation_int_enabled () =
@@ -42,24 +48,18 @@
   interval := None;
   enums := None;
   congruence := None;
+  interval_set := None;
   annotation_int_enabled := None
 
 (* Thus for maximum precision we activate all Domains *)
 let max_int_precision : int_precision = (true, true, true, true, true)
 let max_float_precision : float_precision = (true)
 let int_precision_from_fundec (fd: GoblintCil.fundec): int_precision =
-<<<<<<< HEAD
   ((ContextUtil.should_keep_int_domain ~isAttr:GobPrecision ~keepOption:(get_def_exc ()) ~removeAttr:"no-def_exc" ~keepAttr:"def_exc" fd),
    (ContextUtil.should_keep_int_domain ~isAttr:GobPrecision ~keepOption:(get_interval ()) ~removeAttr:"no-interval" ~keepAttr:"interval" fd),
    (ContextUtil.should_keep_int_domain ~isAttr:GobPrecision ~keepOption:(get_enums ()) ~removeAttr:"no-enums" ~keepAttr:"enums" fd),
-   (ContextUtil.should_keep_int_domain ~isAttr:GobPrecision ~keepOption:(get_congruence ()) ~removeAttr:"no-congruence" ~keepAttr:"congruence" fd))
-=======
-  ((ContextUtil.should_keep ~isAttr:GobPrecision ~keepOption:"ana.int.def_exc" ~removeAttr:"no-def_exc" ~keepAttr:"def_exc" fd),
-   (ContextUtil.should_keep ~isAttr:GobPrecision ~keepOption:"ana.int.interval" ~removeAttr:"no-interval" ~keepAttr:"interval" fd),
-   (ContextUtil.should_keep ~isAttr:GobPrecision ~keepOption:"ana.int.enums" ~removeAttr:"no-enums" ~keepAttr:"enums" fd),
-   (ContextUtil.should_keep ~isAttr:GobPrecision ~keepOption:"ana.int.congruence" ~removeAttr:"no-congruence" ~keepAttr:"congruence" fd),
-   (ContextUtil.should_keep ~isAttr:GobPrecision ~keepOption:"ana.int.interval_set" ~removeAttr:"no-interval_set" ~keepAttr:"interval_set" fd))
->>>>>>> ab58983e
+   (ContextUtil.should_keep_int_domain ~isAttr:GobPrecision ~keepOption:(get_congruence ()) ~removeAttr:"no-congruence" ~keepAttr:"congruence" fd),
+   (ContextUtil.should_keep_int_domain ~isAttr:GobPrecision ~keepOption:(get_interval_set ()) ~removeAttr:"no-interval_set" ~keepAttr:"interval_set" fd))
 
 let float_precision_from_fundec (fd: GoblintCil.fundec): float_precision =
   ((ContextUtil.should_keep ~isAttr:GobPrecision ~keepOption:"ana.float.interval" ~removeAttr:"no-float-interval" ~keepAttr:"float-interval" fd))
@@ -79,12 +79,7 @@
   if get_annotation_int_enabled () then
     int_precision_from_node ()
   else
-<<<<<<< HEAD
-    (get_def_exc (), get_interval (), get_enums (), get_congruence ())
-=======
-    let f n = GobConfig.get_bool ("ana.int."^n) in
-    (f "def_exc", f "interval", f "enums", f "congruence", f "interval_set")
->>>>>>> ab58983e
+    (get_def_exc (), get_interval (), get_enums (), get_congruence (), get_interval_set ())
 
 let float_precision_from_node_or_config (): float_precision =
   if GobConfig.get_bool "annotation.float.enabled" then
