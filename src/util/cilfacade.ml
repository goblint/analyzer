--- conflicted
+++ resolved
@@ -308,11 +308,7 @@
       Printf.printf "Cleanup function: %s\n" mn; set_string "exitfun[+]" mn; add_exit def acc
     | GFun ({svar={vstorage=NoStorage; _}; _} as def, _) when (get_bool "nonstatic") -> add_other def acc
     | GFun ({svar={vattr; _}; _} as def, _) when get_bool "allfuns" && not (Cil.hasAttribute "goblint_stub" vattr) ->  add_other def  acc
-<<<<<<< HEAD
-=======
-    | GFun (def, _) when get_bool "ana.library.enabled" && get_bool "ana.library.all" -> add_main def acc
-    | GFun (def, _) when get_string "ana.osek.oil" <> "" && OilUtil.is_starting def.svar.vname -> add_other def acc
->>>>>>> ec0a8c4d
+    | GFun (def, _) when get_bool "ana.library" && get_bool "ana.library.all" -> add_main def acc
     | _ -> acc
   in
   foldGlobals fileAST f ([],[],[])
