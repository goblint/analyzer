open GoblintCil

module VarToStmt = Map.Make(CilType.Varinfo) (* maps varinfos (= loop counter variable) to the statement of the corresponding loop*)

<<<<<<< HEAD
=======
let specialFunction name =
  { svar  = makeGlobalVar name (TFun(voidType, Some [("exp", intType, [])], false,[]));
    smaxid = 0;
    slocals = [];
    sformals = [];
    sbody = mkBlock [];
    smaxstmtid = None;
    sallstmts = [];
  }
>>>>>>> fc427bc2


let extract_file_name s =                    (*There still may be a need to filter more chars*)
  let ls = String.split_on_char '/' s in    (*Assuming '/' as path seperator*)
  let ls = List.rev ls in
  let s' = List.nth ls 0 in
  let ls = String.split_on_char '.' s' in
  let s' = List.nth ls 0 in
  let without_spaces = String.split_on_char ' ' s' in
  let s' = String.concat "" without_spaces in
  s'

let show_location_id l =
  string_of_int l.line ^ "_" ^ string_of_int l.column ^ "-file" ^ "_" ^  extract_file_name l.file

class loopCounterVisitor lc lg (fd : fundec) = object(self)
<<<<<<< HEAD
   inherit nopCilVisitor
   
   method! vstmt s =

      let specialFunction name =
         { svar  = makeGlobalVar name (TFun(voidType, Some [("exp", intType, [])], false,[]));
           smaxid = 0;
           slocals = [];
           sformals = [];
           sbody = mkBlock [];
           smaxstmtid = None;
           sallstmts = [];
         } in
      
      let f_bounded  = Lval (var (specialFunction "__goblint_bounded").svar) in
      
      let action s = match s.skind with
         | Loop (b, loc, eloc, _, _) ->
         let name = "term"^show_location_id loc in
         let typ = Cil.intType in 
         let v = (Cil.makeLocalVar fd name typ) in (*Not tested for incremental mode*)
         let init_stmt = mkStmtOneInstr @@ Set (var v, zero, loc, eloc) in
         let inc_stmt = mkStmtOneInstr @@ Set (var v, increm (Lval (var v)) 1, loc, eloc) in
         let inc_stmt2 = mkStmtOneInstr @@ Set (var v, increm (Lval (var v)) 1, loc, eloc) in
         let exit_stmt = mkStmtOneInstr @@ Call (None, f_bounded, [Lval (var v)], loc, locUnknown) in
         (match b.bstmts with
            | s :: ss ->   (*duplicate increment statement here to fix inconsistencies in nested loops*)
               b.bstmts <- inc_stmt :: exit_stmt :: s :: inc_stmt2 :: ss;
            | ss ->
               b.bstmts <- inc_stmt :: exit_stmt :: ss;
         );
         lc := VarToStmt.add (v: varinfo) (s: stmt) !lc;
         let nb = mkBlock [init_stmt; mkStmt s.skind] in
         s.skind <- Block nb;
         s
         | Goto (sref, l) -> 
            let goto_jmp_stmt = sref.contents.skind in 
            let loc_stmt = get_stmtLoc goto_jmp_stmt in 
            if CilType.Location.compare l loc_stmt >= 0 (*is pos if first loc is greater -> below the second loc*)
               then 
                  lg := List.append !lg ([l] : location list); (*problem: the program might not terminate!*)
            s
         | _ -> s
      in ChangeDoChildrenPost (s, action);
   end
=======
  inherit nopCilVisitor
  method! vstmt s =
    let action s = match s.skind with
      | Loop (b, loc, eloc, _, _) ->
        let name = "term"^show_location_id loc in
        let typ = Cil.intType in
        let v = (Cil.makeLocalVar fd name typ) in (*Not tested for incremental mode*)
        let init_stmt = mkStmtOneInstr @@ Set (var v, zero, loc, eloc) in
        let inc_stmt = mkStmtOneInstr @@ Set (var v, increm (Lval (var v)) 1, loc, eloc) in
        let inc_stmt2 = mkStmtOneInstr @@ Set (var v, increm (Lval (var v)) 1, loc, eloc) in
        let exit_stmt = mkStmtOneInstr @@ Call (None, f_bounded, [Lval (var v)], loc, locUnknown) in
        (match b.bstmts with
         | s :: ss ->   (*duplicate increment statement here to fix inconsistencies in nested loops*)
           b.bstmts <- inc_stmt :: exit_stmt :: s :: inc_stmt2 :: ss;
         | ss ->
           b.bstmts <- inc_stmt :: exit_stmt :: ss;
        );
        lc := VarToStmt.add (v: varinfo) (s: stmt) !lc;
        let nb = mkBlock [init_stmt; mkStmt s.skind] in
        s.skind <- Block nb;
        s
      | Goto (sref, l) ->
        let goto_jmp_stmt = sref.contents.skind in
        let loc_stmt = get_stmtLoc goto_jmp_stmt in
        if CilType.Location.compare l loc_stmt >= 0 (*is pos if first loc is greater -> below the second loc*)
        then
          lg := List.append !lg ([l] : location list); (*problem: the program might not terminate!*)
        s
      | _ -> s
    in ChangeDoChildrenPost (s, action);
end
>>>>>>> fc427bc2
<|MERGE_RESOLUTION|>--- conflicted
+++ resolved
@@ -2,18 +2,6 @@
 
 module VarToStmt = Map.Make(CilType.Varinfo) (* maps varinfos (= loop counter variable) to the statement of the corresponding loop*)
 
-<<<<<<< HEAD
-=======
-let specialFunction name =
-  { svar  = makeGlobalVar name (TFun(voidType, Some [("exp", intType, [])], false,[]));
-    smaxid = 0;
-    slocals = [];
-    sformals = [];
-    sbody = mkBlock [];
-    smaxstmtid = None;
-    sallstmts = [];
-  }
->>>>>>> fc427bc2
 
 
 let extract_file_name s =                    (*There still may be a need to filter more chars*)
@@ -30,7 +18,6 @@
   string_of_int l.line ^ "_" ^ string_of_int l.column ^ "-file" ^ "_" ^  extract_file_name l.file
 
 class loopCounterVisitor lc lg (fd : fundec) = object(self)
-<<<<<<< HEAD
    inherit nopCilVisitor
    
    method! vstmt s =
@@ -75,37 +62,4 @@
             s
          | _ -> s
       in ChangeDoChildrenPost (s, action);
-   end
-=======
-  inherit nopCilVisitor
-  method! vstmt s =
-    let action s = match s.skind with
-      | Loop (b, loc, eloc, _, _) ->
-        let name = "term"^show_location_id loc in
-        let typ = Cil.intType in
-        let v = (Cil.makeLocalVar fd name typ) in (*Not tested for incremental mode*)
-        let init_stmt = mkStmtOneInstr @@ Set (var v, zero, loc, eloc) in
-        let inc_stmt = mkStmtOneInstr @@ Set (var v, increm (Lval (var v)) 1, loc, eloc) in
-        let inc_stmt2 = mkStmtOneInstr @@ Set (var v, increm (Lval (var v)) 1, loc, eloc) in
-        let exit_stmt = mkStmtOneInstr @@ Call (None, f_bounded, [Lval (var v)], loc, locUnknown) in
-        (match b.bstmts with
-         | s :: ss ->   (*duplicate increment statement here to fix inconsistencies in nested loops*)
-           b.bstmts <- inc_stmt :: exit_stmt :: s :: inc_stmt2 :: ss;
-         | ss ->
-           b.bstmts <- inc_stmt :: exit_stmt :: ss;
-        );
-        lc := VarToStmt.add (v: varinfo) (s: stmt) !lc;
-        let nb = mkBlock [init_stmt; mkStmt s.skind] in
-        s.skind <- Block nb;
-        s
-      | Goto (sref, l) ->
-        let goto_jmp_stmt = sref.contents.skind in
-        let loc_stmt = get_stmtLoc goto_jmp_stmt in
-        if CilType.Location.compare l loc_stmt >= 0 (*is pos if first loc is greater -> below the second loc*)
-        then
-          lg := List.append !lg ([l] : location list); (*problem: the program might not terminate!*)
-        s
-      | _ -> s
-    in ChangeDoChildrenPost (s, action);
-end
->>>>>>> fc427bc2
+   end