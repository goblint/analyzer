--- conflicted
+++ resolved
@@ -82,14 +82,8 @@
       let cwd = reroot obj.directory in
       if GobConfig.get_bool "dbg.verbose" then
         Printf.printf "Preprocessing %s\n  to %s\n  using %s\n  in %s\n" file preprocessed_file preprocess_command cwd;
-<<<<<<< HEAD
       let preprocess_task = {ProcessPool.command = preprocess_command; cwd = Some cwd} in (* command/arguments might have paths relative to directory *)
       Some (preprocessed_file, Some preprocess_task)
-    in
-=======
-      system ~cwd preprocess_command; (* command/arguments might have paths relative to directory *)
-      Some preprocessed_file
   in
->>>>>>> 4c513562
   parse_file filename
   |> BatList.filter_map preprocess