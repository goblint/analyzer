--- conflicted
+++ resolved
@@ -250,29 +250,16 @@
       ; reg Warnings "warn.debug"           "true"  "Debug severity messages"
       ; reg Warnings "warn.success"         "true"  "Success severity messages"
 
-<<<<<<< HEAD
-let default_schema = "\
-{ 'id'              : 'root'
-, 'type'            : 'object'
-, 'required'        : ['outfile', 'includes', 'kernel_includes', 'custom_includes', 'custom_incl', 'custom_libc', 'justcil', 'justcfg', 'printstats', 'verify', 'mainfun', 'exitfun', 'otherfun', 'allglobs', 'keepcpp', 'tempDir', 'cppflags', 'kernel', 'dump_globs', 'result', 'warnstyle', 'solver', 'allfuns', 'nonstatic', 'colors', 'g2html']
-, 'additionalProps' : false
-, 'properties' :
-  { 'ana' :
-    { 'type'            : 'object'
-    , 'additionalProps' : true
-    , 'required'        : []
-=======
 let default_schema = {schema|
 { "id"              : "root"
 , "type"            : "object"
-, "required"        : ["outfile", "includes", "kernel_includes", "custom_includes", "custom_incl", "custom_libc", "justcil", "justcfg", "printstats", "gccwarn", "verify", "mainfun", "exitfun", "otherfun", "allglobs", "keepcpp", "tempDir", "cppflags", "kernel", "dump_globs", "result", "warnstyle", "solver", "allfuns", "nonstatic", "colors", "g2html"]
+, "required"        : ["outfile", "includes", "kernel_includes", "custom_includes", "custom_incl", "custom_libc", "justcil", "justcfg", "printstats", "verify", "mainfun", "exitfun", "otherfun", "allglobs", "keepcpp", "tempDir", "cppflags", "kernel", "dump_globs", "result", "warnstyle", "solver", "allfuns", "nonstatic", "colors", "g2html"]
 , "additionalProps" : false
 , "properties" :
   { "ana" :
     { "type"            : "object"
     , "additionalProps" : true
     , "required"        : []
->>>>>>> 74c07e0f
     }
   , "sem"               : {}
   , "trans"             : {}
@@ -290,25 +277,6 @@
   , "questions" :
     { "file"            : ""
     }
-<<<<<<< HEAD
-  , 'outfile'         : {}
-  , 'includes'        : {}
-  , 'kernel_includes' : {}
-  , 'custom_includes' : {}
-  , 'custom_incl'     : {}
-  , 'custom_libc'     : {}
-  , 'justcil'         : {}
-  , 'justcfg'         : {}
-  , 'printstats'      : {}
-  , 'verify'        : {}
-  , 'mainfun'         : {}
-  , 'exitfun'         : {}
-  , 'otherfun'        : {}
-  , 'allglobs'        : {}
-  , 'keepcpp'         : {}
-  , 'tempDir'         :
-    { 'type'            : 'string'
-=======
   , "outfile"         : {}
   , "includes"        : {}
   , "kernel_includes" : {}
@@ -318,7 +286,6 @@
   , "justcil"         : {}
   , "justcfg"         : {}
   , "printstats"      : {}
-  , "gccwarn"         : {}
   , "verify"        : {}
   , "mainfun"         : {}
   , "exitfun"         : {}
@@ -327,7 +294,6 @@
   , "keepcpp"         : {}
   , "tempDir"         :
     { "type"            : "string"
->>>>>>> 74c07e0f
     }
   , "cppflags"        : {}
   , "kernel"          : {}
