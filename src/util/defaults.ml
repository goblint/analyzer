--- conflicted
+++ resolved
@@ -108,12 +108,8 @@
       ; reg Analyses "ana.osek.flags"      "[]"    "List of global variables that are flags."
       ; reg Analyses "ana.osek.def_header" "true"  "Generate TASK/ISR macros with default structure"
       ; reg Analyses "ana.int.relational"  "false" "Decide whether the int domains are used with relations or not. Default is without relations."
-<<<<<<< HEAD
-      ; reg Analyses "ana.int.equations"   "false" "Relational Int Domain with equations of the form 'c1 * a + c2 * b + c3 = 0'."
-=======
       ; reg Analyses "ana.int.equations"   "false" "Relational Int Domain with equations of the form 'a +/- * b = c'."
       ; reg Analyses "ana.equation.plus" "true" "Use a + (true) or minus (false) as the sign in the integer equations"
->>>>>>> 2701b825
       ; reg Analyses "ana.int.aprondomain" "false" "Relational Int Domain using the apron library."
       ; reg Analyses "ana.int.trier"       "true"  "Exclusion set based integer domain."
       ; reg Analyses "ana.int.interval"    "false" "Interval based integer domain."
