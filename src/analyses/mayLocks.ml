(** May lockset analysis and analysis of double locking ([maylocks]). *)

open Analyses
open GoblintCil
module LF = LibraryFunctions

module Arg:LocksetAnalysis.MayArg =
struct
  module D = LockDomain.MayLocksetNoRW
  module G = DefaultSpec.G
  module V = DefaultSpec.V

  let add ctx (l,r) =
    if D.mem l ctx.local then
      let default () =
        M.warn ~category:M.Category.Behavior.Undefined.double_locking "Acquiring a (possibly non-recursive) mutex that may be already held";
        ctx.local
      in
      match D.Addr.to_mval l with
      | Some (v,o) ->
        (let mtype = ctx.ask (Queries.MutexType (v, Offset.Unit.of_offs o)) in
         match mtype with
         | `Lifted MutexAttrDomain.MutexKind.Recursive -> ctx.local
         | `Lifted MutexAttrDomain.MutexKind.NonRec ->
           M.warn ~category:M.Category.Behavior.Undefined.double_locking "Acquiring a non-recursive mutex that may be already held";
           ctx.local
         | _  -> default ())
      | _ -> default ()
    else
      D.add l ctx.local

<<<<<<< HEAD
  let remove ctx ?(warn=true) l =
    if warn && not (D.mem l ctx.local) then M.warn "Releasing a mutex that is definitely not held";
    match D.Addr.to_var_offset l with
=======
  let remove ctx l =
    if not (D.mem l ctx.local) then M.warn "Releasing a mutex that is definitely not held";
    match D.Addr.to_mval l with
>>>>>>> 133df507
    | Some (v,o) ->
      (let mtype = ctx.ask (Queries.MutexType (v, Offset.Unit.of_offs o)) in
       match mtype with
       | `Lifted MutexAttrDomain.MutexKind.NonRec -> D.remove l ctx.local
       | _ -> ctx.local (* we cannot remove them here *))
    | None -> ctx.local (* we cannot remove them here *)
end

module Spec =
struct
  include LocksetAnalysis.MakeMay (Arg)
  let name () = "maylocks"

  let exitstate  v = D.top () (* TODO: why? *)

  let return ctx exp fundec =
    if not (D.is_bot ctx.local) && ThreadReturn.is_current (Analyses.ask_of_ctx ctx) then M.warn "Exiting thread while still holding a mutex!";
    ctx.local

  let special ctx (lv:lval option) (f: varinfo) (args: exp list) =
    (match(LF.find f).special args with
     | ThreadExit _ -> if not @@ D.is_bot ctx.local then M.warn "Exiting thread while still holding a mutex!"
     | _ -> ())
    ;
    ctx.local
end

let _ =
  MCP.register_analysis ~dep:["mutexEvents"] (module Spec : MCPSpec)<|MERGE_RESOLUTION|>--- conflicted
+++ resolved
@@ -29,15 +29,9 @@
     else
       D.add l ctx.local
 
-<<<<<<< HEAD
   let remove ctx ?(warn=true) l =
     if warn && not (D.mem l ctx.local) then M.warn "Releasing a mutex that is definitely not held";
-    match D.Addr.to_var_offset l with
-=======
-  let remove ctx l =
-    if not (D.mem l ctx.local) then M.warn "Releasing a mutex that is definitely not held";
     match D.Addr.to_mval l with
->>>>>>> 133df507
     | Some (v,o) ->
       (let mtype = ctx.ask (Queries.MutexType (v, Offset.Unit.of_offs o)) in
        match mtype with
