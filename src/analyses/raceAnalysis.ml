--- conflicted
+++ resolved
@@ -302,15 +302,9 @@
         ) (G.vars (ctx.global (V.vars g)))
     | _ -> Queries.Result.top q
 
-<<<<<<< HEAD
   let event ctx e octx =
     match e with
-    | Events.Access {exp=e; ad; kind; reach} when ThreadFlag.is_currently_multi (Analyses.ask_of_ctx ctx) -> (* threadflag query in post-threadspawn ctx *)
-=======
-  let event ctx exp octx =
-    match exp with
-    | Events.Access {exp; lvals; kind; reach} when ThreadFlag.is_currently_multi (Analyses.ask_of_ctx ctx) -> (* threadflag query in post-threadspawn ctx *)
->>>>>>> 4c9904ad
+    | Events.Access {exp; ad; kind; reach} when ThreadFlag.is_currently_multi (Analyses.ask_of_ctx ctx) -> (* threadflag query in post-threadspawn ctx *)
       (* must use original (pre-assign, etc) ctx queries *)
       let conf = 110 in
       let module AD = Queries.AD in
