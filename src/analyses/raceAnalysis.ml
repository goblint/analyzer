(** Data race analysis ([race]). *)

open GoblintCil
open Analyses


(** Data race analyzer without base --- this is the new standard *)
module Spec =
struct
  include UnitAnalysis.Spec

  let name () = "race"

  (* Two global invariants:
     1. memoroot -> (offset -> accesses)  --  used for warnings
     2. varinfo -> set of memo  --  used for IterSysVars Global *)

  module V =
  struct
    include Printable.Either (Access.MemoRoot) (CilType.Varinfo)
    let name () = "race"
    let access x = `Left x
    let vars x = `Right x
    let is_write_only _ = true
  end

  module MemoSet = SetDomain.Make (Access.Memo)

  module OneOffset =
  struct
    include Printable.StdLeaf
    type t =
      | Field of CilType.Fieldinfo.t
      | Index
    [@@deriving eq, ord, hash, to_yojson]

    let name () = "oneoffset"

    let show = function
      | Field f -> CilType.Fieldinfo.show f
      | Index -> "?"

    include Printable.SimpleShow (struct
        type nonrec t = t
        let show = show
      end)

    let to_offset : t -> Offset.Unit.t = function
      | Field f -> `Field (f, `NoOffset)
      | Index -> `Index ((), `NoOffset)
  end

  module OffsetTrie =
  struct
    include TrieDomain.Make (OneOffset) (Access.AS)

    let rec singleton (offset : Offset.Unit.t) (value : value) : t =
      match offset with
      | `NoOffset -> (value, ChildMap.empty ())
      | `Field (f, offset') -> (Access.AS.empty (), ChildMap.singleton (Field f) (singleton offset' value))
      | `Index ((), offset') -> (Access.AS.empty (), ChildMap.singleton Index (singleton offset' value))
  end

  module G =
  struct
    include Lattice.Lift2 (OffsetTrie) (MemoSet) (Printable.DefaultNames)

    let access = function
      | `Bot -> OffsetTrie.bot ()
      | `Lifted1 x -> x
      | _ -> failwith "Race.access"
    let vars = function
      | `Bot -> MemoSet.bot ()
      | `Lifted2 x -> x
      | _ -> failwith "Race.vars"
    let create_access access = `Lifted1 access
    let create_vars vars = `Lifted2 vars
  end

  let safe       = ref 0
  let vulnerable = ref 0
  let unsafe     = ref 0

  let init marshal =
    safe := 0;
    vulnerable := 0;
    unsafe := 0

  let side_vars ctx memo =
    match memo with
    | (`Var v, _) ->
      if !AnalysisState.should_warn then
        ctx.sideg (V.vars v) (G.create_vars (MemoSet.singleton memo))
    | _ ->
      ()

  let side_access ctx (conf, w, loc, e, a) ((memoroot, offset) as memo) =
    if !AnalysisState.should_warn then
      ctx.sideg (V.access memoroot) (G.create_access (OffsetTrie.singleton offset (Access.AS.singleton (conf, w, loc, e, a))));
    side_vars ctx memo

  let query ctx (type a) (q: a Queries.t): a Queries.result =
    match q with
    | WarnGlobal g ->
      let g: V.t = Obj.obj g in
      begin match g with
        | `Left g' -> (* accesses *)
<<<<<<< HEAD
          (* Logs.debug "WarnGlobal %a" CilType.Varinfo.pretty g; *)
          let accs = G.access (ctx.global g) in
          let (lv, ty) = g' in
          let mem_loc_str = Pretty.sprint ~width:max_int (Access.d_memo () (ty, lv)) in
          Timing.wrap ~args:[("memory location", `String mem_loc_str)] "race" (Access.warn_global safe vulnerable unsafe g') accs
=======
          (* ignore (Pretty.printf "WarnGlobal %a\n" CilType.Varinfo.pretty g); *)
          let trie = G.access (ctx.global g) in
          (** Distribute access to contained fields. *)
          let rec distribute_inner offset (accs, children) ancestor_accs =
            let ancestor_accs' = Access.AS.union ancestor_accs accs in
            OffsetTrie.ChildMap.iter (fun child_key child_trie ->
                distribute_inner (Offset.Unit.add_offset offset (OneOffset.to_offset child_key)) child_trie ancestor_accs'
              ) children;
            if not (Access.AS.is_empty accs) then (
              let memo = (g', offset) in
              let mem_loc_str = GobPretty.sprint Access.Memo.pretty memo in
              Timing.wrap ~args:[("memory location", `String mem_loc_str)] "race" (Access.warn_global ~safe ~vulnerable ~unsafe ~ancestor_accs memo) accs
            )
          in
          distribute_inner `NoOffset trie (Access.AS.empty ())
>>>>>>> cbff5cb2
        | `Right _ -> (* vars *)
          ()
      end
    | IterSysVars (Global g, vf) ->
      MemoSet.iter (fun v ->
          vf (Obj.repr (V.access v))
        ) (G.vars (ctx.global (V.vars g)))
    | _ -> Queries.Result.top q

  let event ctx e octx =
    match e with
    | Events.Access {exp=e; lvals; kind; reach} when ThreadFlag.is_currently_multi (Analyses.ask_of_ctx ctx) -> (* threadflag query in post-threadspawn ctx *)
      (* must use original (pre-assign, etc) ctx queries *)
      let conf = 110 in
      let module LS = Queries.LS in
      let part_access (vo:varinfo option): MCPAccess.A.t =
        (*partitions & locks*)
        Obj.obj (octx.ask (PartAccess (Memory {exp=e; var_opt=vo; kind})))
      in
      let loc = Option.get !Node.current_node in
      let add_access conf voffs =
        let a = part_access (Option.map fst voffs) in
        Access.add (side_access octx (conf, kind, loc, e, a)) e voffs;
      in
      let add_access_struct conf ci =
        let a = part_access None in
        Access.add_one (side_access octx (conf, kind, loc, e, a)) (`Type (TComp (ci, [])), `NoOffset)
      in
      let has_escaped g = octx.ask (Queries.MayEscape g) in
      (* The following function adds accesses to the lval-set ls
         -- this is the common case if we have a sound points-to set. *)
      let on_lvals ls includes_uk =
        let ls = LS.filter (fun (g,_) -> g.vglob || has_escaped g) ls in
        let conf = if reach then conf - 20 else conf in
        let conf = if includes_uk then conf - 10 else conf in
        let f (var, offs) =
          let coffs = Offset.Exp.to_cil offs in
          if CilType.Varinfo.equal var dummyFunDec.svar then
            add_access conf None
          else
            add_access conf (Some (var, coffs))
        in
        LS.iter f ls
      in
      begin match lvals with
        | ls when not (LS.is_top ls) && not (Queries.LS.mem (dummyFunDec.svar,`NoOffset) ls) ->
          (* the case where the points-to set is non top and does not contain unknown values *)
          on_lvals ls false
        | ls when not (LS.is_top ls) ->
          (* the case where the points-to set is non top and contains unknown values *)
          let includes_uk = ref false in
          (* now we need to access all fields that might be pointed to: is this correct? *)
          begin match octx.ask (ReachableUkTypes e) with
            | ts when Queries.TS.is_top ts ->
              includes_uk := true
            | ts ->
              if Queries.TS.is_empty ts = false then
                includes_uk := true;
              let f = function
                | TComp (ci, _) ->
                  add_access_struct (conf - 50) ci
                | _ -> ()
              in
              Queries.TS.iter f ts
          end;
          on_lvals ls !includes_uk
        | _ ->
          add_access (conf - 60) None
      end;
      ctx.local
    | _ ->
      ctx.local

  let finalize () =
    let total = !safe + !unsafe + !vulnerable in
    if total > 0 then (
      M.msg_group Info ~category:Race "Memory locations race summary" [
        (Pretty.dprintf "safe: %d" !safe, None);
        (Pretty.dprintf "vulnerable: %d" !vulnerable, None);
        (Pretty.dprintf "unsafe: %d" !unsafe, None);
        (Pretty.dprintf "total memory locations: %d" total, None);
      ];
    )
end

let _ =
  MCP.register_analysis ~dep:["access"] (module Spec : MCPSpec)<|MERGE_RESOLUTION|>--- conflicted
+++ resolved
@@ -105,14 +105,7 @@
       let g: V.t = Obj.obj g in
       begin match g with
         | `Left g' -> (* accesses *)
-<<<<<<< HEAD
           (* Logs.debug "WarnGlobal %a" CilType.Varinfo.pretty g; *)
-          let accs = G.access (ctx.global g) in
-          let (lv, ty) = g' in
-          let mem_loc_str = Pretty.sprint ~width:max_int (Access.d_memo () (ty, lv)) in
-          Timing.wrap ~args:[("memory location", `String mem_loc_str)] "race" (Access.warn_global safe vulnerable unsafe g') accs
-=======
-          (* ignore (Pretty.printf "WarnGlobal %a\n" CilType.Varinfo.pretty g); *)
           let trie = G.access (ctx.global g) in
           (** Distribute access to contained fields. *)
           let rec distribute_inner offset (accs, children) ancestor_accs =
@@ -127,7 +120,6 @@
             )
           in
           distribute_inner `NoOffset trie (Access.AS.empty ())
->>>>>>> cbff5cb2
         | `Right _ -> (* vars *)
           ()
       end
