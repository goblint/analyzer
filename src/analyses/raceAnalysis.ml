(** Data race analysis ([race]). *)

open GoblintCil
open Analyses

(** Data race analysis with tries for offsets and type-based memory locations for open code.

    Accesses are to memory locations ({{!Access.Memo} memos}) which consist of a root and offset.
    {{!Access.MemoRoot} Root} can be:
    + variable, if access is to known global variable or alloc-variable;
    + type, if access is to unknown pointer.

    Accesses are (now) collected to sets for each corresponding memo,
    after points-to sets are resolved, during postsolving.

    Race checking is performed per-memo,
    except must additionally account for accesses to other memos (see diagram below):
    + access to [s.f] can race with access to a prefix like [s], which writes an entire struct at once;
    + access to [s.f] can race with type-based access like [(struct S).f];
    + access to [(struct S).f] can race with type-based access to a suffix like [(int)].
    + access to [(struct T).s.f] can race with type-based access like [(struct S)], which is a combination of the above.

    These are accounted for lazily (unlike in the past).

    Prefixes (a.k.a. inner distribution) are handled using a trie data structure enriched with lattice properties.
    Race checking starts at the root and passes accesses to ancestor nodes down to children.

    Type suffixes (a.k.a. outer distribution) are handled by computing successive immediate type suffixes transitively
    and accessing corresponding offsets from corresponding root tries in the global invariant.

    Type suffix prefixes (for the combination of the two) are handled by passing type suffix accesses down when traversing the prefix trie.

    Race checking happens at each trie node with the above three access sets at hand using {!Access.group_may_race}.
    All necessary combinations between the four classes are handled, but unnecessary repeated work is carefully avoided.
    E.g. accesses which are pairwise checked at some prefix are not re-checked pairwise at a node.
    Thus, races (with prefixes or type suffixes) are reported for most precise memos with actual accesses:
    at the longest prefix and longest type suffix.

    Additionally, accesses between prefix and type suffix intersecting at a node are checked.
    These races are reported at the unique memo at the intersection of the prefix and the type suffix.
    This requires an implementation hack to still eagerly do outer distribution, but only of empty access sets.
    It ensures that corresponding trie nodes exist for traversal later. *)

(** Given C declarations:
    {@c[
    struct S {
      int f;
    };

    struct T {
      struct S s;
    };

    struct T t;
    ]}

    Example structure of related memos for race checking:
    {v
     (int)   (S)     (T)
        \   /   \   /   \
          f       s       t
            \   /   \   /
              f       s
                \   /
                  f
    v}
    where:
    - [(int)] is a type-based memo root for the primitive [int] type;
    - [(S)] and [(T)] are short for [(struct S)] and [(struct T)], which are type-based memo roots;
    - prefix relations are indicated by [/], so access paths run diagonally from top-right to bottom-left;
    - type suffix relations are indicated by [\ ].

    All same-node races:
    - Race between [t.s.f] and [t.s.f] is checked/reported at [t.s.f].
    - Race between [t.s] and [t.s] is checked/reported at [t.s].
    - Race between [t] and [t] is checked/reported at [t].
    - Race between [(T).s.f] and [(T).s.f] is checked/reported at [(T).s.f].
    - Race between [(T).s] and [(T).s] is checked/reported at [(T).s].
    - Race between [(T)] and [(T)] is checked/reported at [(T)].
    - Race between [(S).f] and [(S).f] is checked/reported at [(S).f].
    - Race between [(S)] and [(S)] is checked/reported at [(S)].
    - Race between [(int)] and [(int)] is checked/reported at [(int)].

    All prefix races:
    - Race between [t.s.f] and [t.s] is checked/reported at [t.s.f].
    - Race between [t.s.f] and [t] is checked/reported at [t.s.f].
    - Race between [t.s] and [t] is checked/reported at [t.s].
    - Race between [(T).s.f] and [(T).s] is checked/reported at [(T).s.f].
    - Race between [(T).s.f] and [(T)] is checked/reported at [(T).s.f].
    - Race between [(T).s] and [(T)] is checked/reported at [(T).s].
    - Race between [(S).f] and [(S)] is checked/reported at [(S).f].

    All type suffix races:
    - Race between [t.s.f] and [(T).s.f] is checked/reported at [t.s.f].
    - Race between [t.s.f] and [(S).f] is checked/reported at [t.s.f].
    - Race between [t.s.f] and [(int)] is checked/reported at [t.s.f].
    - Race between [(T).s.f] and [(S).f] is checked/reported at [(T).s.f].
    - Race between [(T).s.f] and [(int)] is checked/reported at [(T).s.f].
    - Race between [(S).f] and [(int)] is checked/reported at [(S).f].
    - Race between [t.s] and [(T).s] is checked/reported at [t.s].
    - Race between [t.s] and [(S)] is checked/reported at [t.s].
    - Race between [(T).s] and [(S)] is checked/reported at [(T).s].
    - Race between [t] and [(T)] is checked/reported at [t].

    All type suffix prefix races:
    - Race between [t.s.f] and [(T).s] is checked/reported at [t.s.f].
    - Race between [t.s.f] and [(T)] is checked/reported at [t.s.f].
    - Race between [t.s.f] and [(S)] is checked/reported at [t.s.f].
    - Race between [(T).s.f] and [(S)] is checked/reported at [(T).s.f].
    - Race between [t.s] and [(T)] is checked/reported at [t.s].

    All prefix-type suffix races:
    - Race between [t.s] and [(T).s.f] is checked/reported at [t.s.f].
    - Race between [t.s] and [(S).f] is checked/reported at [t.s.f].
    - Race between [t.s] and [(int)] is checked/reported at [t.s.f].
    - Race between [t] and [(T).s.f] is checked/reported at [t.s.f].
    - Race between [t] and [(S).f] is checked/reported at [t.s.f].
    - Race between [t] and [(int)] is checked/reported at [t.s.f].
    - Race between [t] and [(T).s] is checked/reported at [t.s].
    - Race between [t] and [(S)] is checked/reported at [t.s].
    - Race between [(T).s] and [(S).f] is checked/reported at [(T).s.f].
    - Race between [(T).s] and [(int)] is checked/reported at [(T).s.f].
    - Race between [(T)] and [(S).f] is checked/reported at [(T).s.f].
    - Race between [(T)] and [(int)] is checked/reported at [(T).s.f].
    - Race between [(T)] and [(S)] is checked/reported at [(T).s].
    - Race between [(S)] and [(int)] is checked/reported at [(S).f]. *)


(** Data race analyzer without base --- this is the new standard *)
module Spec =
struct
  include UnitAnalysis.Spec

  let name () = "race"

  (* Two global invariants:
     1. memoroot -> (offset --trie--> accesses)  --  used for warnings
     2. varinfo -> set of memo  --  used for IterSysVars Global *)

  module V =
  struct
    include Printable.Either (Access.MemoRoot) (CilType.Varinfo)
    let name () = "race"
    let access x = `Left x
    let vars x = `Right x
    let is_write_only _ = true
  end

  module MemoSet = SetDomain.Make (Access.Memo)

  module OneOffset =
  struct
    include Printable.StdLeaf
    type t =
      | Field of CilType.Fieldinfo.t
      | Index
    [@@deriving eq, ord, hash, to_yojson]

    let name () = "oneoffset"

    let show = function
      | Field f -> CilType.Fieldinfo.show f
      | Index -> "?"

    include Printable.SimpleShow (struct
        type nonrec t = t
        let show = show
      end)

    let to_offset : t -> Offset.Unit.t = function
      | Field f -> `Field (f, `NoOffset)
      | Index -> `Index ((), `NoOffset)
  end

  module OffsetTrie =
  struct
    (* LiftBot such that add_distribute_outer can side-effect empty set to indicate
       all offsets that exist for prefix-type_suffix race checking.
       Otherwise, there are no trie nodes to traverse to where this check must happen. *)
    include TrieDomain.Make (OneOffset) (Lattice.LiftBot (Access.AS))

    let rec find (offset : Offset.Unit.t) ((accs, children) : t) : value =
      match offset with
      | `NoOffset -> accs
      | `Field (f, offset') -> find offset' (ChildMap.find (Field f) children)
      | `Index ((), offset') -> find offset' (ChildMap.find Index children)

    let rec singleton (offset : Offset.Unit.t) (value : value) : t =
      match offset with
      | `NoOffset -> (value, ChildMap.empty ())
      | `Field (f, offset') -> (`Bot, ChildMap.singleton (Field f) (singleton offset' value))
      | `Index ((), offset') -> (`Bot, ChildMap.singleton Index (singleton offset' value))
  end

  module G =
  struct
    include Lattice.Lift2Conf (struct include Printable.DefaultConf let expand1 = false let expand2 = false end) (OffsetTrie) (MemoSet)

    let access = function
      | `Bot -> OffsetTrie.bot ()
      | `Lifted1 x -> x
      | _ -> failwith "Race.access"
    let vars = function
      | `Bot -> MemoSet.bot ()
      | `Lifted2 x -> x
      | _ -> failwith "Race.vars"
    let create_access access = `Lifted1 access
    let create_vars vars = `Lifted2 vars
  end

  let safe       = ref 0
  let vulnerable = ref 0
  let unsafe     = ref 0

  let init marshal =
    safe := 0;
    vulnerable := 0;
    unsafe := 0

  let side_vars ctx memo =
    match memo with
    | (`Var v, _) ->
      if !AnalysisState.should_warn then
        ctx.sideg (V.vars v) (G.create_vars (MemoSet.singleton memo))
    | _ ->
      ()

  let side_access ctx acc ((memoroot, offset) as memo) =
    if !AnalysisState.should_warn then
      ctx.sideg (V.access memoroot) (G.create_access (OffsetTrie.singleton offset (`Lifted (Access.AS.singleton acc))));
    side_vars ctx memo

  (** Side-effect empty access set for prefix-type_suffix race checking. *)
  let side_access_empty ctx ((memoroot, offset) as memo) =
    if !AnalysisState.should_warn then
      ctx.sideg (V.access memoroot) (G.create_access (OffsetTrie.singleton offset (`Lifted (Access.AS.empty ()))));
    side_vars ctx memo

  (** Get immediate type_suffix memo. *)
  let type_suffix_memo ((root, offset) : Access.Memo.t) : Access.Memo.t option =
    (* No need to make ana.race.direct-arithmetic return None here,
       because (int) is empty anyway since Access.add_distribute_outer isn't called. *)
    match root, offset with
    | `Var v, _ -> Some (`Type (Cil.typeSig v.vtype), offset) (* global.foo.bar -> (struct S).foo.bar *) (* TODO: Alloc variables void type *)
    | _, `NoOffset -> None (* primitive type *)
    | _, `Field (f, offset') -> Some (`Type (Cil.typeSig f.ftype), offset') (* (struct S).foo.bar -> (struct T).bar *)
    | `Type (TSArray (ts, _, _)), `Index ((), offset') -> Some (`Type ts, offset') (* (int[])[*] -> int *)
    | _, `Index ((), offset') -> None (* TODO: why indexing on non-array? *)

  let rec find_type_suffix' ctx ((root, offset) as memo : Access.Memo.t) : Access.AS.t =
    let trie = G.access (ctx.global (V.access root)) in
    let accs =
      match OffsetTrie.find offset trie with
      | `Lifted accs -> accs
      | `Bot -> Access.AS.empty ()
    in
    let type_suffix = find_type_suffix ctx memo in
    Access.AS.union accs type_suffix

  (** Find accesses from all type_suffixes transitively. *)
  and find_type_suffix ctx (memo : Access.Memo.t) : Access.AS.t =
    match type_suffix_memo memo with
    | Some type_suffix_memo -> find_type_suffix' ctx type_suffix_memo
    | None -> Access.AS.empty ()

  let query ctx (type a) (q: a Queries.t): a Queries.result =
    match q with
    | WarnGlobal g ->
      let g: V.t = Obj.obj g in
      begin match g with
        | `Left g' -> (* accesses *)
<<<<<<< HEAD
          (* Logs.debug "WarnGlobal %a" CilType.Varinfo.pretty g; *)
=======
          (* ignore (Pretty.printf "WarnGlobal %a\n" Access.MemoRoot.pretty g'); *)
>>>>>>> 910b1522
          let trie = G.access (ctx.global g) in
          (** Distribute access to contained fields. *)
          let rec distribute_inner offset (accs, children) ~prefix ~type_suffix_prefix =
            let accs =
              match accs with
              | `Lifted accs -> accs
              | `Bot -> Access.AS.empty ()
            in
            let type_suffix = find_type_suffix ctx (g', offset) in
            if not (Access.AS.is_empty accs) || (not (Access.AS.is_empty prefix) && not (Access.AS.is_empty type_suffix)) then (
              let memo = (g', offset) in
              let mem_loc_str = GobPretty.sprint Access.Memo.pretty memo in
              Timing.wrap ~args:[("memory location", `String mem_loc_str)] "race" (Access.warn_global ~safe ~vulnerable ~unsafe {node=accs; prefix; type_suffix; type_suffix_prefix}) memo
            );

            (* Recurse to children. *)
            let prefix' = Access.AS.union prefix accs in
            let type_suffix_prefix' = Access.AS.union type_suffix_prefix type_suffix in
            OffsetTrie.ChildMap.iter (fun child_key child_trie ->
                distribute_inner (Offset.Unit.add_offset offset (OneOffset.to_offset child_key)) child_trie ~prefix:prefix' ~type_suffix_prefix:type_suffix_prefix'
              ) children;
          in
          distribute_inner `NoOffset trie ~prefix:(Access.AS.empty ()) ~type_suffix_prefix:(Access.AS.empty ())
        | `Right _ -> (* vars *)
          ()
      end
    | IterSysVars (Global g, vf) ->
      MemoSet.iter (fun v ->
          vf (Obj.repr (V.access v))
        ) (G.vars (ctx.global (V.vars g)))
    | _ -> Queries.Result.top q

  let event ctx e octx =
    match e with
    | Events.Access {exp; ad; kind; reach} when ThreadFlag.is_currently_multi (Analyses.ask_of_ctx ctx) -> (* threadflag query in post-threadspawn ctx *)
      (* must use original (pre-assign, etc) ctx queries *)
      let conf = 110 in
      let module AD = Queries.AD in
      let part_access (vo:varinfo option): MCPAccess.A.t =
        (*partitions & locks*)
        Obj.obj (octx.ask (PartAccess (Memory {exp; var_opt=vo; kind})))
      in
      let node = Option.get !Node.current_node in
      let add_access conf voffs =
        let acc = part_access (Option.map fst voffs) in
        Access.add ~side:(side_access octx {conf; kind; node; exp; acc}) ~side_empty:(side_access_empty octx) exp voffs;
      in
      let add_access_struct conf ci =
        let acc = part_access None in
        Access.add_one ~side:(side_access octx {conf; kind; node; exp; acc}) (`Type (TSComp (ci.cstruct, ci.cname, [])), `NoOffset)
      in
      let has_escaped g = octx.ask (Queries.MayEscape g) in
      (* The following function adds accesses to the lval-set ls
         -- this is the common case if we have a sound points-to set. *)
      let on_ad ad includes_uk =
        let conf = if reach then conf - 20 else conf in
        let conf = if includes_uk then conf - 10 else conf in
        let f addr =
          match addr with
          | AD.Addr.Addr (g,o) when g.vglob || has_escaped g ->
            let coffs = ValueDomain.Offs.to_cil o in
            add_access conf (Some (g, coffs))
          | UnknownPtr -> add_access conf None
          | _ -> ()
        in
        AD.iter f ad
      in
      begin match ad with
        | ad when not (AD.is_top ad) ->
          (* the case where the points-to set is non top and does not contain unknown values *)
          on_ad ad false
        | ad ->
          (* the case where the points-to set is non top and contains unknown values *)
          let includes_uk = ref false in
          (* now we need to access all fields that might be pointed to: is this correct? *)
          begin match octx.ask (ReachableUkTypes exp) with
            | ts when Queries.TS.is_top ts ->
              includes_uk := true
            | ts ->
              if Queries.TS.is_empty ts = false then
                includes_uk := true;
              let f = function
                | TComp (ci, _) ->
                  add_access_struct (conf - 50) ci
                | _ -> ()
              in
              Queries.TS.iter f ts
          end;
          on_ad ad !includes_uk
          (* | _ ->
             add_access (conf - 60) None *) (* TODO: what about this case? *)
      end;
      ctx.local
    | _ ->
      ctx.local

  let special ctx (lvalOpt: lval option) (f:varinfo) (arglist:exp list) : D.t =
    (* perform shallow and deep invalidate according to Library descriptors *)
    let desc = LibraryFunctions.find f in
    if List.mem LibraryDesc.ThreadUnsafe desc.attrs && ThreadFlag.is_currently_multi (Analyses.ask_of_ctx ctx) then (
      let exp = Lval (Var f, NoOffset) in
      let conf = 110 in
      let kind = AccessKind.Call in
      let node = Option.get !Node.current_node in
      let vo = Some f in
      let acc = Obj.obj (ctx.ask (PartAccess (Memory {exp; var_opt=vo; kind}))) in
      side_access ctx {conf; kind; node; exp; acc} ((`Var f), `NoOffset) ;
    );
    ctx.local

  let finalize () =
    let total = !safe + !unsafe + !vulnerable in
    if total > 0 then (
      M.msg_group Info ~category:Race "Memory locations race summary" [
        (Pretty.dprintf "safe: %d" !safe, None);
        (Pretty.dprintf "vulnerable: %d" !vulnerable, None);
        (Pretty.dprintf "unsafe: %d" !unsafe, None);
        (Pretty.dprintf "total memory locations: %d" total, None);
      ];
    )
end

let _ =
  MCP.register_analysis ~dep:["access"] (module Spec : MCPSpec)<|MERGE_RESOLUTION|>--- conflicted
+++ resolved
@@ -269,11 +269,7 @@
       let g: V.t = Obj.obj g in
       begin match g with
         | `Left g' -> (* accesses *)
-<<<<<<< HEAD
-          (* Logs.debug "WarnGlobal %a" CilType.Varinfo.pretty g; *)
-=======
-          (* ignore (Pretty.printf "WarnGlobal %a\n" Access.MemoRoot.pretty g'); *)
->>>>>>> 910b1522
+          (* Logs.debug "WarnGlobal %a" Access.MemoRoot.pretty g'; *)
           let trie = G.access (ctx.global g) in
           (** Distribute access to contained fields. *)
           let rec distribute_inner offset (accs, children) ~prefix ~type_suffix_prefix =
