--- conflicted
+++ resolved
@@ -25,16 +25,8 @@
       fold (fun s a ->
           if B.mem MyCFG.unknown_exp s then
             a
-<<<<<<< HEAD
-          else
-            let module B_prod = BatSet.Make2 (Exp) (Exp) in
-            let s_prod = B_prod.cartesian_product s s in
-            let i = B_prod.Product.fold (fun (x, y) a ->
-                if Exp.compare x y < 0 && not (InvariantCil.exp_contains_tmp x) && not (InvariantCil.exp_contains_tmp y) && InvariantCil.exp_is_in_scope scope x && InvariantCil.exp_is_in_scope scope y && not (is_str_constant x) && not (is_str_constant y) then (* each equality only one way, no self-equalities *)
-                  let eq = BinOp (Eq, x, y, intType) in
-=======
           else (
-            let s' = B.filter (fun x -> not (InvariantCil.exp_contains_tmp x) && InvariantCil.exp_is_in_scope scope x) s in
+            let s' = B.filter (fun x -> not (InvariantCil.exp_contains_tmp x) && InvariantCil.exp_is_in_scope scope x && not (is_str_constant x)) s in
             if B.cardinal s' >= 2 then (
               (* instead of returning quadratically many pairwise equalities from a cluster,
                  output linear number of equalities with just one expression *)
@@ -42,7 +34,6 @@
               let rhss = B.remove lhs s' in (* and exclude it from rhs-s (no point in reflexive equality) *)
               let i = B.fold (fun rhs a ->
                   let eq = BinOp (Eq, lhs, rhs, intType) in
->>>>>>> 76714a03
                   Invariant.(a && of_exp eq)
                 ) rhss (Invariant.top ())
               in
