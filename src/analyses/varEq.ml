(** Symbolic expression equalities analysis ([var_eq]). *)

module Addr = ValueDomain.Addr
module Offs = ValueDomain.Offs
module AD = ValueDomain.AD
module Exp = CilType.Exp
module LF = LibraryFunctions
open GoblintCil
open Analyses


module Spec =
struct
  include Analyses.DefaultSpec

  module D =
  struct
    include PartitionDomain.ExpPartitions

    let is_str_constant = function
      | Const (CStr _ | CWStr _) -> true
      | _ -> false

    let invariant ~scope ss =
      fold (fun s a ->
          if B.mem MyCFG.unknown_exp s then
            a
          else (
            let s' = B.filter (fun x -> not (InvariantCil.exp_contains_tmp x) && InvariantCil.exp_is_in_scope scope x && not (is_str_constant x)) s in
            if B.cardinal s' >= 2 then (
              (* instead of returning quadratically many pairwise equalities from a cluster,
                 output linear number of equalities with just one expression *)
              let lhs = B.choose s' in (* choose arbitrary expression for lhs *)
              let rhss = B.remove lhs s' in (* and exclude it from rhs-s (no point in reflexive equality) *)
              let i = B.fold (fun rhs a ->
                  let eq = BinOp (Eq, lhs, rhs, intType) in
                  Invariant.(a && of_exp eq)
                ) rhss (Invariant.top ())
              in
              Invariant.(a && i)
            )
            else (* cannot output any equalities between just 0 or 1 usable expressions *)
              a
          )
        ) ss (Invariant.top ())
  end

  include Analyses.ValueContexts(D)

  let name () = "var_eq"

  let startstate v = D.top ()
  let threadenter man ~multiple lval f args = [D.top ()]
  let threadspawn man ~multiple lval f args fman = man.local
  let exitstate  v = D.top ()

  let typ_equal = CilType.Typ.equal (* TODO: Used to have equality checking, which ignores attributes. Is that needed? *)

  let contains_float_subexp e =
    let visitor = object
      inherit Cil.nopCilVisitor

      method! vexpr e =
        if Cilfacade.isFloatType (Cilfacade.typeOf e) then
          raise Stdlib.Exit;
        DoChildren
    end
    in
    match Cil.visitCilExpr visitor e with
    | _ -> false
    | exception Stdlib.Exit -> true
  let exp_equal e1 e2 =
    CilType.Exp.equal e1 e2 && not (contains_float_subexp e1)

  (* TODO: what does interesting mean? *)
  let rec interesting x =
    match x with
    | AddrOf (Mem (BinOp (IndexPI, a, _i, _)), _os) ->
      interesting a
    | SizeOf _
    | SizeOfE _
    | SizeOfStr _
    | AlignOf _
    | AlignOfE _
    | UnOp  _
    | BinOp _
    | Question _
    | Real _
    | Imag _
    | AddrOfLabel _ -> false
    | Const _ -> true
    | AddrOf  (Var v2,_)
    | StartOf (Var v2,_)
    | Lval    (Var v2,_) -> true
    | AddrOf  (Mem e,_)
    | StartOf (Mem e,_)
    | Lval    (Mem e,_)
    | CastE (_,e)           -> interesting e

  (* helper to decide equality *)
  let query_exp_equal ask e1 e2 g s =
    let e1 = constFold false (stripCasts e1) in
    let e2 = constFold false (stripCasts e2) in
    if exp_equal e1 e2 then true else
      match D.find_class e1 s with
      | Some ss when D.B.mem e2 ss -> true
      | _ -> false

  (* kill predicate for must-equality kind of analyses*)
  (* TODO: why unused? how different from below? *)
  let may_change_t (b:exp) (a:exp) : bool =
    let rec type_may_change_t a bt =
      let rec may_change_t_offset o =
        match o with
        | NoOffset -> false
        | Index (e,o) -> type_may_change_t e bt || may_change_t_offset o
        | Field (_,o) -> may_change_t_offset o
      in
      let at = Cilfacade.typeOf a in
      (isIntegralType at && isIntegralType bt) || (typ_equal at bt) ||
      match a with
      | Const _
      | SizeOf _
      | SizeOfE _
      | SizeOfStr _
      | AlignOf _
      | AlignOfE _
      | AddrOfLabel _ -> false (* TODO: some may contain exps? *)
      | UnOp (_,e,_)
      | Real e
      | Imag e -> type_may_change_t e bt
      | BinOp (_,e1,e2,_) -> type_may_change_t e1 bt || type_may_change_t e2 bt
      | Lval (Var _,o)
      | AddrOf (Var _,o)
      | StartOf (Var _,o) -> may_change_t_offset o
      | Lval (Mem e,o)
      | AddrOf (Mem e,o)
      | StartOf (Mem e,o) -> may_change_t_offset o || type_may_change_t e bt
      | CastE (t,e) -> type_may_change_t e bt
      | Question (b, t, f, _) -> type_may_change_t b bt || type_may_change_t t bt || type_may_change_t f bt
    in
    let bt =  unrollTypeDeep (Cilfacade.typeOf b) in
    type_may_change_t a bt

  (* TODO: why unused? how different from below? *)
  let may_change_pt ask (b:exp) (a:exp) : bool =
    let pt e = ask (Queries.MayPointTo e) in
    let rec lval_may_change_pt a bl : bool =
      let rec may_change_pt_offset o =
        match o with
        | NoOffset -> false
        | Index (e,o) -> lval_may_change_pt e bl || may_change_pt_offset o
        | Field (_,o) -> may_change_pt_offset o
      in
      let als = pt a in
      Queries.LS.is_top als || Queries.LS.mem (dummyFunDec.svar, `NoOffset) als || Queries.LS.mem bl als ||
      match a with
      | Const _
      | SizeOf _
      | SizeOfE _
      | SizeOfStr _
      | AlignOf _
      | AlignOfE _
      | AddrOfLabel _ -> false (* TODO: some may contain exps? *)
      | UnOp (_,e,_)
      | Real e
      | Imag e -> lval_may_change_pt e bl
      | BinOp (_,e1,e2,_) -> lval_may_change_pt e1 bl || lval_may_change_pt e2 bl
      | Lval (Var _,o)
      | AddrOf (Var _,o)
      | StartOf (Var _,o) -> may_change_pt_offset o
      | Lval (Mem e,o)
      | AddrOf (Mem e,o)
      | StartOf (Mem e,o) -> may_change_pt_offset o || lval_may_change_pt e bl
      | CastE (t,e) -> lval_may_change_pt e bl
      | Question (b, t, f, _) -> lval_may_change_pt t bl || lval_may_change_pt t bl || lval_may_change_pt f bl
    in
    let bls = pt b in
    if Queries.LS.is_top bls
    then true
    else Queries.LS.exists (lval_may_change_pt a) bls

  let may_change (ask: Queries.ask) (b:exp) (a:exp) : bool =
    (*b should be an address of something that changes*)
    let pt e = ask.f (Queries.MayPointTo e) in
    let bad = pt b in
    let bt =
      match unrollTypeDeep (Cilfacade.typeOf b) with
      | TPtr (t,_) -> t
      | exception Cilfacade.TypeOfError _
      | _ -> voidType
    in (* type of thing that changed: typeof( *b ) *)
    let rec type_may_change_apt a =
      (* With abstract points-to (like in type invariants in accesses).
         Here we implement it in part --- minimum to protect local integers. *)
      match a, b with
      | Lval (Var _,NoOffset), AddrOf (Mem(Lval _),Field(_, _)) ->
        (* lval *.field changes -> local var stays the same *)
        false
      (*         | dr, Lval (Var lv,NoOffset) when (isIntegralType (Cilfacade.typeOf dr)) && (isPointerType (lv.vtype)) && not (isIntegralType (Cilfacade.typeOfLval (Mem (Lval (Var lv,NoOffset)),NoOffset))) ->
                  (* lval *x changes -> local var stays the same *)
                  false*)
      | _ ->
        type_may_change_t false a
    and type_may_change_t deref a =
      let rec may_change_t_offset o =
        match o with
        | NoOffset -> false
        | Index (e,o) -> type_may_change_apt e || may_change_t_offset o
        | Field (_,o) -> may_change_t_offset o
      in
      let at =
        match unrollTypeDeep (Cilfacade.typeOf a) with
        | TPtr (t,a) -> t
        | at -> at
      in
      bt = voidType || (isIntegralType at && isIntegralType bt) || (deref && typ_equal (TPtr (at,[]) ) bt) || typ_equal at bt ||
      match a with
      | Const _
      | SizeOf _
      | SizeOfE _
      | SizeOfStr _
      | AlignOf _
      | AlignOfE _
      | AddrOfLabel _ -> false (* TODO: some may contain exps? *)
      | UnOp (_,e,_)
      | Real e
      | Imag e -> type_may_change_t deref e
      | BinOp (_,e1,e2,_) -> type_may_change_t deref e1 || type_may_change_t deref e2
      | Lval (Var _,o)
      | AddrOf (Var _,o)
      | StartOf (Var _,o) -> may_change_t_offset o
      | Lval (Mem e,o)    -> may_change_t_offset o || type_may_change_t true e
      | AddrOf (Mem e,o)  -> may_change_t_offset o || type_may_change_t false e
      | StartOf (Mem e,o) -> may_change_t_offset o || type_may_change_t false e
      | CastE (t,e) -> type_may_change_t deref e
      | Question (b, t, f, _) -> type_may_change_t deref b || type_may_change_t deref t || type_may_change_t deref f

    and lval_may_change_pt a bl : bool =
      let rec may_change_pt_offset o =
        match o with
        | NoOffset -> false
        | Index (e,o) -> lval_may_change_pt e bl || may_change_pt_offset o
        | Field (_,o) -> may_change_pt_offset o
      in
      let rec addrOfExp e =
        match e with
        | Lval    (Var v,o) -> Some (AddrOf (Var v,o))
        | AddrOf  (Var _,_) -> None
        | StartOf (Var _,_) -> None
        | Lval    (Mem e,o) -> Some (AddrOf (Mem e, o))
        | AddrOf  (Mem e,o) -> (match addrOfExp e with Some e -> Some (AddrOf (Mem e, o)) | x -> x)
        | StartOf (Mem e,o) -> (match addrOfExp e with Some e -> Some (AddrOf (Mem e, o)) | x -> x)
        | CastE   (t,e) -> addrOfExp e
        | _ -> None
      in
      let lval_is_not_disjoint (v,o) aad =
        let rec oleq o s =
          match o, s with
          | `NoOffset, _ -> true
          | `Field (f1,o), `Field (f2,s) when CilType.Fieldinfo.equal f1 f2 -> oleq o s
          | `Index (i1,o), `Index (i2,s) when exp_equal i1 i2     -> oleq o s
          | _ -> false
        in
        if Queries.AD.is_top aad
        then false
        else Queries.AD.exists (function
            | Addr (u,s) -> CilType.Varinfo.equal v u && oleq o (Addr.Offs.to_exp s) (* TODO: avoid conversion? *)
            | _ -> false
          ) aad
      in
      let (aad, test) =
        match addrOfExp a with
        | None -> (Queries.AD.bot (), false)
        | Some e ->
          let aad = pt e in
          (aad, lval_is_not_disjoint bl aad)
      in
      if Queries.AD.is_top aad
      then type_may_change_apt a
      else test ||
           match a with
           | Const _
           | SizeOf _
           | SizeOfE _
           | SizeOfStr _
           | AlignOf _
           | AlignOfE _
           | AddrOfLabel _ -> false (* TODO: some may contain exps? *)
           | UnOp (_,e,_)
           | Real e
           | Imag e -> lval_may_change_pt e bl
           | BinOp (_,e1,e2,_) -> lval_may_change_pt e1 bl || lval_may_change_pt e2 bl
           | Lval (Var _,o)
           | AddrOf (Var _,o)
           | StartOf (Var _,o) -> may_change_pt_offset o
           | Lval (Mem e,o)
           | AddrOf (Mem e,o)
           | StartOf (Mem e,o) -> may_change_pt_offset o || lval_may_change_pt e bl
           | CastE (t,e) -> lval_may_change_pt e bl
           | Question (b, t, f, _) -> lval_may_change_pt b bl || lval_may_change_pt t bl || lval_may_change_pt f bl
    in
    let r =
      if Cil.isConstant b || Cil.isConstant a then false
      else if Queries.AD.is_top bad
      then ((*Messages.warn ~category:Analyzer "No PT-set: switching to types ";*) type_may_change_apt a )
      else Queries.AD.exists (function
          | Addr (v,o) -> lval_may_change_pt a (v, Addr.Offs.to_exp o) (* TODO: avoid conversion? *)
          | _ -> false
        ) bad
    in
    (*    if r
          then (Messages.warn ~category:Analyzer ~msg:("Kill " ^sprint 80 (Exp.pretty () a)^" because of "^sprint 80 (Exp.pretty () b)) (); r)
          else (Messages.warn ~category:Analyzer ~msg:("Keep " ^sprint 80 (Exp.pretty () a)^" because of "^sprint 80 (Exp.pretty () b)) (); r)
          Messages.warn ~category:Analyzer ~msg:(sprint 80 (Exp.pretty () b) ^" changed lvalues: "^sprint 80 (Queries.LS.pretty () bls)) ();
    *)
    if M.tracing then M.tracel "var_eq" "may_change %a %a = %B" CilType.Exp.pretty b CilType.Exp.pretty a r;
    r

  (* Remove elements, that would change if the given lval would change.*)
  let remove_exp ask (e:exp) (st:D.t) : D.t =
    D.filter (fun x -> not (may_change ask e x)) st

  let remove ask (e:lval) (st:D.t) : D.t =
    remove_exp ask (mkAddrOf e) st
    (*
    let not_in v xs = not (Exp.contains_var v xs) in
    let remove_simple (v,offs) st =
      D.filter (not_in v) st
    in
    match ask (Queries.MayPointTo (mkAddrOf e)) with
      | rv when not (Queries.LS.is_top rv) ->
          Queries.LS.fold remove_simple rv st
      | _ -> D.top ()
    *)

  let rec is_global_var (ask: Queries.ask) x =
    match x with
    | SizeOf _
    | SizeOfE _
    | SizeOfStr _
    | AlignOf _
    | AlignOfE _
    | UnOp _
    | BinOp _
    | Question _
    | AddrOfLabel _
    | Real _
    | Imag _ -> None
    | Const _ -> Some false
    | Lval (Var v,_) ->
      Some (v.vglob || (ask.f (Queries.IsMultiple v) || BaseUtil.is_global ask v))
    | Lval (Mem e, _) ->
      begin match ask.f (Queries.MayPointTo e) with
        | ad when not (Queries.AD.is_top ad) ->
          Some (Queries.AD.exists (function
              | Addr (v,_) -> is_global_var ask (Lval (var v)) = Some true
              | _ -> false
            ) ad)
        | _ -> Some true
      end
    | CastE (t,e) -> is_global_var ask e
    | AddrOf (Var v,_) -> Some (ask.f (Queries.IsMultiple v)) (* Taking an address of a global is fine*)
    | AddrOf lv -> Some false (* TODO: sound?! *)
    | StartOf (Var v,_) ->  Some (ask.f (Queries.IsMultiple v)) (* Taking an address of a global is fine*)
    | StartOf lv -> Some false (* TODO: sound?! *)

  (* Set given lval equal to the result of given expression. On doubt do nothing. *)
  let add_eq ask (lv:lval) (rv:Exp.t) st =
    let lvt = unrollType @@ Cilfacade.typeOfLval lv in
    if M.tracing then (
      M.tracel "var_eq" "add_eq is_global_var %a = %B" d_plainlval lv (is_global_var ask (Lval lv) = Some false);
      M.tracel "var_eq" "add_eq interesting %a = %B" d_plainexp rv (interesting rv);
      M.tracel "var_eq" "add_eq is_global_var %a = %B" d_plainexp rv (is_global_var ask rv = Some false);
      M.tracel "var_eq" "add_eq type %a = %B" d_plainlval lv (isIntegralType lvt || isPointerType lvt);
    );
    if is_global_var ask (Lval lv) = Some false
    && interesting rv
    && is_global_var ask rv = Some false
    && (isIntegralType lvt || isPointerType lvt)
    then D.add_eq (rv,Lval lv) st
    else st
  (*    in
        match rv with
        | Lval rlval -> begin
            match ask (Queries.MayPointTo (mkAddrOf rlval)) with
              | rv when not (Queries.LS.is_top rv) && Queries.LS.cardinal rv = 1 ->
                  let rv = Mval.Exp.to_cil_exp (Queries.LS.choose rv) in
                  if is_local lv && Exp.is_global_var rv = Some false
                  then D.add_eq (rv,Lval lv) st
                  else st
              | _ -> st
            end
        | _ -> st
  *)

  (* removes all equalities with lval and then tries to make a new one: lval=rval *)
  let assign_eq ask lv rv st =
    add_eq ask lv rv (remove ask lv st)

  (* Give the set of reachables from argument. *)
  let reachables ~deep (ask: Queries.ask) es =
    let reachable acc e =
      let q = if deep then Queries.ReachableFrom e else Queries.MayPointTo e in
      let ad = ask.f q in
      Queries.AD.join ad acc
    in
    List.fold_left reachable (Queries.AD.empty ()) es


  (* Probably ok as is. *)
  let body man f = man.local

  (* Assume equalities from expression. *)
  let rec assume ask exp st =
    match exp with
    | BinOp (Eq, e1, e2, t) ->
      (* Pointer equalities have casts on both sides. Strip them to get to the actual Lval. *)
      begin match stripCasts e1, stripCasts e2 with
        | Lval lval, exp
        | exp, Lval lval ->
          add_eq ask lval exp st
        | _, _ ->
          st
      end
    | BinOp (LAnd, e1, e2, _) -> (* Handle for unassume. *)
      assume ask e2 (assume ask e1 st)
    | BinOp (LOr, e1, e2, _) -> (* Handle for unassume. *)
      D.join (assume ask e1 st) (assume ask e2 st)
    | _ -> st

  let branch man exp tv =
    if tv then
      assume (Analyses.ask_of_man man) exp man.local
    else
      (* TODO: support != from false branch. *)
      man.local

  (* Just remove things that go out of scope. *)
  let return man exp fundec  =
    let rm acc v = remove (Analyses.ask_of_man man) (Cil.var v) acc in
    List.fold_left rm man.local (fundec.sformals@fundec.slocals)

  let assign man (lval:lval) (rval:exp) : D.t  =
    let rval = constFold true (stripCasts rval) in
    assign_eq (Analyses.ask_of_man man) lval rval man.local

  (* First assign arguments to parameters. Then join it with reachables, to get
     rid of equalities that are not reachable. *)
  let enter man lval f args =
    let rec fold_left2 f r xs ys =
      match xs, ys with
      | x::xs, y::ys -> fold_left2 f (f r x y) xs ys
      | _ -> r
    in
<<<<<<< HEAD
    let assign_one_param st lv exp =
      assign_eq (Analyses.ask_of_man man) (Var lv, NoOffset) exp st
=======
    let assign_one_param st v exp =
      let rm = remove (Analyses.ask_of_man man) (Cil.var v) st in
      add_eq (Analyses.ask_of_man man) (Cil.var v) exp rm
>>>>>>> 2bfbdf97
    in
    let nst =
      try fold_left2 assign_one_param man.local f.sformals args
      with SetDomain.Unsupported _ -> (* ignore varargs fr now *) D.top ()
    in
    match D.is_bot man.local with
    | true -> raise Analyses.Deadcode
    | false -> [man.local,nst]

  let combine_env man lval fexp f args fc au (f_ask: Queries.ask) =
    let tainted = f_ask.f Queries.MayBeTainted in
    let d_local =
      (* if we are multithreaded, we run the risk, that some mutex protected variables got unlocked, so in this case caller state goes to top
         TODO: !!Unsound, this analysis does not handle this case -> regtest 63 08!! *)
      if Queries.AD.is_top tainted || not (man.ask (Queries.MustBeSingleThreaded {since_start = true})) then
        D.top ()
      else
        let taint_exp =
          Queries.AD.to_mval tainted
          |> List.map Addr.Mval.to_cil_exp
          |> Queries.ES.of_list
        in
        D.filter (fun exp -> not (Queries.ES.mem exp taint_exp)) man.local
    in
    let d = D.meet au d_local in
    match D.is_bot man.local with
    | true -> raise Analyses.Deadcode
    | false -> d

  let combine_assign man lval fexp f args fc st2 (f_ask : Queries.ask) =
    match lval with
    | Some lval -> remove (Analyses.ask_of_man man) lval man.local
    | None -> man.local

  let remove_reachable ~deep ask es st =
    let rs = reachables ~deep ask es in
    if M.tracing then M.tracel "var_eq" "remove_reachable %a: %a" (Pretty.d_list ", " d_exp) es AD.pretty rs;
    (* Prior to https://github.com/goblint/analyzer/pull/694 checks were done "in the other direction":
       each expression in st was checked for reachability from es/rs using very conservative but also unsound reachable_from.
       It is unknown, why that was necessary. *)
    Queries.AD.fold (fun addr st ->
        match addr with
        | Queries.AD.Addr.Addr mval -> remove ask (ValueDomain.Mval.to_cil mval) st
        | UnknownPtr -> D.top ()
        | _ -> st
      ) rs st

  let unknown_fn man lval f args =
    let desc = LF.find f in
    let shallow_args = LibraryDesc.Accesses.find desc.accs { kind = Write; deep = false } args in
    let deep_args = LibraryDesc.Accesses.find desc.accs { kind = Write; deep = true } args in
    let shallow_args =
      match lval with
      | Some l -> mkAddrOf l :: shallow_args
      | None -> shallow_args
    in
    match D.is_bot man.local with
    | true -> raise Analyses.Deadcode
    | false ->
      let ask = Analyses.ask_of_man man in
      man.local
      |> remove_reachable ~deep:false ask shallow_args
      |> remove_reachable ~deep:true ask deep_args

  (* remove all variables that are reachable from arguments *)
  let special man lval f args =
    let desc = LibraryFunctions.find f in
    match desc.special args with
    | Identity e ->
      begin match lval with
        | Some x -> assign man x e
        | None -> unknown_fn man lval f args
      end
    | ThreadCreate { arg; _ } ->
      begin match D.is_bot man.local with
        | true -> raise Analyses.Deadcode
        | false -> remove_reachable ~deep:true (Analyses.ask_of_man man) [arg] man.local
      end
    | _ -> unknown_fn man lval f args
  (* query stuff *)

  let eq_set (e:exp) s =
    match D.find_class e s with
    | None -> Queries.ES.empty ()
    | Some es when D.B.is_bot es -> Queries.ES.bot ()
    | Some es ->
      let et = Cilfacade.typeOf e in
      let add x xs =
        Queries.ES.add (CastE (et,x)) xs
      in
      D.B.fold add es (Queries.ES.empty ())

  let rec eq_set_clos e s =
    if M.tracing then M.traceli "var_eq" "eq_set_clos %a" d_plainexp e;
    let r = match e with
      | AddrOf (Mem (BinOp (IndexPI, a, i, _)), os) ->
        (* convert IndexPI to Index offset *)
        (* TODO: this applies eq_set_clos under the offset, unlike cases below; should generalize? *)
        Queries.ES.fold (fun e acc -> (* filter_map *)
            match e with
            | CastE (_, StartOf a') -> (* eq_set adds casts *)
              let e' = AddrOf (Cil.addOffsetLval (Index (i, os)) a') in (* TODO: re-add cast? *)
              Queries.ES.add e' acc
            | _ -> acc
          ) (eq_set_clos a s) (Queries.ES.empty ())
      | SizeOf _
      | SizeOfE _
      | SizeOfStr _
      | AlignOf _
      | Const _
      | AlignOfE _
      | UnOp _
      | BinOp _
      | Question _
      | AddrOfLabel _
      | Real _
      | Imag _
      | AddrOf  (Var _,_)
      | StartOf (Var _,_)
      | Lval    (Var _,_) -> eq_set e s
      | AddrOf  (Mem e,ofs) ->
        Queries.ES.map (fun e -> mkAddrOf (mkMem ~addr:e ~off:ofs)) (eq_set_clos e s)
      | StartOf (Mem e,ofs) ->
        Queries.ES.map (fun e -> mkAddrOrStartOf (mkMem ~addr:e ~off:ofs)) (eq_set_clos e s)
      | Lval    (Mem e,ofs) ->
        Queries.ES.map (fun e -> Lval (mkMem ~addr:e ~off:ofs)) (eq_set_clos e s)
      | CastE (t,e) ->
        Queries.ES.map (fun e -> CastE (t,e)) (eq_set_clos e s)
    in
    if M.tracing then M.traceu "var_eq" "eq_set_clos %a = %a" d_plainexp e Queries.ES.pretty r;
    r


  let query man (type a) (x: a Queries.t): a Queries.result =
    match x with
    | Queries.EvalInt (BinOp (Eq, e1, e2, t)) when query_exp_equal (Analyses.ask_of_man man) e1 e2 man.global man.local ->
      Queries.ID.of_bool (Cilfacade.get_ikind t) true
    | Queries.EqualSet e ->
      let r = eq_set_clos e man.local in
      if M.tracing then M.tracel "var_eq" "equalset %a = %a" d_plainexp e Queries.ES.pretty r;
      r
    | Queries.Invariant context when GobConfig.get_bool "ana.var_eq.invariant.enabled" && GobConfig.get_bool "witness.invariant.exact" -> (* only exact equalities here *)
      let scope = Node.find_fundec man.node in
      D.invariant ~scope man.local
    | _ -> Queries.Result.top x

  let event man e oman =
    match e with
    | Events.Unassume {exp; _} ->
      (* Unassume must forget equalities,
         otherwise var_eq may still have a numeric first iteration equality
         while base has unassumed, causing unnecessary extra evals. *)
      Basetype.CilExp.get_vars exp
      |> List.map Cil.var
      |> List.fold_left (fun st lv ->
          remove (Analyses.ask_of_man man) lv st
        ) man.local
      |> assume (Analyses.ask_of_man man) exp (* Still naive unassume to not lose precision unassuming equalities which we know. *)
      |> D.join man.local
    | Events.Escape vars ->
      if EscapeDomain.EscapedVars.is_top vars then
        D.top ()
      else
        let ask = Analyses.ask_of_man man in
        let remove_var st v =
          remove ask (Cil.var v) st
        in
        List.fold_left remove_var man.local (EscapeDomain.EscapedVars.elements vars)
    | Events.Longjmped {lval} ->
      BatOption.map_default (fun lv ->
          let ask = Analyses.ask_of_man man in
          remove ask lv man.local)
        man.local lval
    | _ ->
      man.local
end

let _ =
  MCP.register_analysis (module Spec : MCPSpec)<|MERGE_RESOLUTION|>--- conflicted
+++ resolved
@@ -453,14 +453,8 @@
       | x::xs, y::ys -> fold_left2 f (f r x y) xs ys
       | _ -> r
     in
-<<<<<<< HEAD
-    let assign_one_param st lv exp =
-      assign_eq (Analyses.ask_of_man man) (Var lv, NoOffset) exp st
-=======
     let assign_one_param st v exp =
-      let rm = remove (Analyses.ask_of_man man) (Cil.var v) st in
-      add_eq (Analyses.ask_of_man man) (Cil.var v) exp rm
->>>>>>> 2bfbdf97
+      assign_eq (Analyses.ask_of_man man) (Cil.var v) exp st
     in
     let nst =
       try fold_left2 assign_one_param man.local f.sformals args
