(** Created threads and their uniqueness analysis ([thread]). *)

open GoblintCil
open Analyses

module T  = ThreadIdDomain.Thread
module TS = ConcDomain.ThreadSet

module Spec =
struct
  include Analyses.IdentitySpec

  let name () = "thread"
  module D = ConcDomain.CreatedThreadSet
  include Analyses.ValueContexts(D)
  module G = ConcDomain.ThreadCreation
  module V =
  struct
    include T
    include StdV
    let is_category x c = match c with | Variables.Concurrency -> true | _ -> false
  end
  module P = IdentityP (D)

  (* transfer functions *)
  let handle_thread_return man (exp: exp option) =
    let tid = ThreadId.get_current (Analyses.ask_of_man man) in
    match tid with
    | `Lifted tid -> man.sideg tid (false, TS.bot (), not (D.is_empty man.local))
      | _ -> ()

  let return man (exp:exp option) _ : D.t =
    if man.ask Queries.MayBeThreadReturn then
      handle_thread_return man exp;
    man.local

  let rec is_not_unique man tid =
    let (rep, parents, _) = man.global tid in
    if rep then
      true (* repeatedly created *)
    else (
      let n = TS.cardinal parents in
      if n > 1 then
        true (* created in multiple threads *)
      else if n > 0 then (
        (* created by single thread *)
        let parent = TS.choose parents in
        (* created by itself thread-recursively or by a thread that is itself multiply created *)
        T.equal tid parent || is_not_unique man parent (* equal check needed to avoid infinte self-recursion *)
      )
      else
        false (* no ancestors, starting thread *)
    )

  let special man (lval: lval option) (f:varinfo) (arglist:exp list) : D.t =
    let desc = LibraryFunctions.find f in
    match desc.special arglist with
    | ThreadJoin { thread = id; ret_var } ->
      (* TODO: generalize ThreadJoin like ThreadCreate *)
      (let has_clean_exit tid = not (BatTuple.Tuple3.third (man.global tid)) in
       let tids = man.ask (Queries.EvalThread id) in
       let join_thread s tid =
         if has_clean_exit tid && not (is_not_unique man tid) then
           D.remove tid s
         else
           s
       in
       if TS.is_top tids
       then man.local
       else match TS.elements tids with
         | [t] -> join_thread man.local t (* single thread *)
         | _ -> man.local (* if several possible threads are may-joined, none are must-joined *))
    | ThreadExit { ret_val } ->
      handle_thread_return man (Some ret_val);
      man.local
    | _ -> man.local

  let query man (type a) (q: a Queries.t): a Queries.result =
    match q with
    | Queries.MustBeUniqueThread -> begin
        let tid = ThreadId.get_current (Analyses.ask_of_man man) in
        match tid with
        | `Lifted tid -> not (is_not_unique man tid)
        | _ -> false
      end
    | Queries.MustBeSingleThreaded {since_start = false} -> begin
        let tid = ThreadId.get_current (Analyses.ask_of_man man) in
        match tid with
        | `Lifted tid when T.is_main tid ->
          (* This analysis cannot tell if we are back in single-threaded mode or never left it. *)
          D.is_empty man.local
        | _ -> false
      end
    | _ -> Queries.Result.top q

  let startstate v = D.bot ()

<<<<<<< HEAD
  let threadenter ctx ~multiple lval f args =
    (* ctx is of creator, side-effects to denote non-uniqueness are performed in threadspawn *)
=======
  let threadenter man ~multiple lval f args =
    (* man is of creator, side-effects to denote non-uniqueness are performed in threadspawn *)
>>>>>>> 50e8ab96
    [D.bot ()]

  let threadspawn man ~multiple lval f args fman =
    let creator = ThreadId.get_current (Analyses.ask_of_man man) in
    let tid = ThreadId.get_current_unlift (Analyses.ask_of_man fman) in
    let repeated = D.mem tid man.local in
    let eff =
      match creator with
      | `Lifted ctid -> (repeated || multiple, TS.singleton ctid, false)
      | `Top         -> (true, TS.bot (), false)
<<<<<<< HEAD
      | `Bot         -> (false || multiple, TS.bot (), false)
=======
      | `Bot         -> (multiple, TS.bot (), false)
>>>>>>> 50e8ab96
    in
    man.sideg tid eff;
    D.join man.local (D.singleton tid)
  let exitstate  v = D.bot ()
end

let _ = MCP.register_analysis ~dep:["threadid"] (module Spec : MCPSpec)<|MERGE_RESOLUTION|>--- conflicted
+++ resolved
@@ -95,13 +95,8 @@
 
   let startstate v = D.bot ()
 
-<<<<<<< HEAD
-  let threadenter ctx ~multiple lval f args =
+  let threadenter man ~multiple lval f args =
     (* ctx is of creator, side-effects to denote non-uniqueness are performed in threadspawn *)
-=======
-  let threadenter man ~multiple lval f args =
-    (* man is of creator, side-effects to denote non-uniqueness are performed in threadspawn *)
->>>>>>> 50e8ab96
     [D.bot ()]
 
   let threadspawn man ~multiple lval f args fman =
@@ -112,11 +107,7 @@
       match creator with
       | `Lifted ctid -> (repeated || multiple, TS.singleton ctid, false)
       | `Top         -> (true, TS.bot (), false)
-<<<<<<< HEAD
-      | `Bot         -> (false || multiple, TS.bot (), false)
-=======
       | `Bot         -> (multiple, TS.bot (), false)
->>>>>>> 50e8ab96
     in
     man.sideg tid eff;
     D.join man.local (D.singleton tid)
