--- conflicted
+++ resolved
@@ -27,11 +27,7 @@
       if refine then raise Analyses.Deadcode else man.local
     | `Lifted true ->
       assert_msg Success "Assertion \"%a\" will succeed" CilType.Exp.pretty e;
-<<<<<<< HEAD
-      Checks.safe Checks.Category.AssertionFailure ~message:("Assertion \"" ^ (CilType.Exp.show e) ^ "\" will succeed");
-=======
       Checks.safe_msg Checks.Category.AssertionFailure "Assertion \"%a\" will succeed" CilType.Exp.pretty e;
->>>>>>> 23329519
       man.local
     | `Bot ->
       M.error ~category:Assert "Assertion \"%a\" produces a bottom. What does that mean? (currently uninitialized arrays' content is bottom)" CilType.Exp.pretty e;
