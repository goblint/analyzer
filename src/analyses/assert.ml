--- conflicted
+++ resolved
@@ -22,33 +22,20 @@
     in
     match Queries.eval_bool (Analyses.ask_of_man man) e with
     | `Lifted false ->
-<<<<<<< HEAD
-      warn (M.error ~category:Assert "%s") ~annot:"FAIL" ("Assertion \"" ^ expr ^ "\" will fail.");
-      Checks.error Checks.Category.AssertionFailure "Assertion \"%s\" will fail." expr;
+      assert_msg Error "Assertion \"%a\" will fail." CilType.Exp.pretty e;
+      Checks.error Checks.Category.AssertionFailure "Assertion \"%a\" will fail." CilType.Exp.pretty e;
       if refine then raise Analyses.Deadcode else man.local
     | `Lifted true ->
-      warn (M.success ~category:Assert "%s") ("Assertion \"" ^ expr ^ "\" will succeed");
+      assert_msg Success "Assertion \"%a\" will succeed" CilType.Exp.pretty e;
       Checks.safe Checks.Category.AssertionFailure ~message:("Assertion \"%s\" will succeed");
       man.local
     | `Bot ->
-      M.error ~category:Assert "%s" ("Assertion \"" ^ expr ^ "\" produces a bottom. What does that mean? (currently uninitialized arrays' content is bottom)");
-      Checks.error Checks.Category.AssertionFailure "Assertion \"%s\" produces a bottom. What does that mean? (currently uninitialized arrays' content is bottom)" expr;
-      man.local
-    | `Top ->
-      warn (M.warn ~category:Assert "%s") ~annot:"UNKNOWN" ("Assertion \"" ^ expr ^ "\" is unknown.");
-      Checks.warn Checks.Category.AssertionFailure "Assertion \"%s\" is unknown." expr;
-=======
-      assert_msg Error "Assertion \"%a\" will fail." CilType.Exp.pretty e;
-      if refine then raise Analyses.Deadcode else man.local
-    | `Lifted true ->
-      assert_msg Success "Assertion \"%a\" will succeed" CilType.Exp.pretty e;
-      man.local
-    | `Bot ->
       M.error ~category:Assert "Assertion \"%a\" produces a bottom. What does that mean? (currently uninitialized arrays' content is bottom)" CilType.Exp.pretty e;
+      Checks.error Checks.Category.AssertionFailure "Assertion \"%a\" produces a bottom. What does that mean? (currently uninitialized arrays' content is bottom)" CilType.Exp.pretty e;
       man.local
     | `Top ->
       assert_msg Warning "Assertion \"%a\" is unknown." CilType.Exp.pretty e;
->>>>>>> 3988737b
+      Checks.warn Checks.Category.AssertionFailure "Assertion \"%a\" is unknown." CilType.Exp.pretty e;
       man.local
 
   let special man (lval: lval option) (f:varinfo) (args:exp list) : D.t =
