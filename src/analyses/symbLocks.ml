(** Symbolic lock-sets for use in per-element patterns. *)

module LF = LibraryFunctions
module LP = Exp.LockingPattern
module Exp = Exp.Exp
module VarEq = VarEq.Spec

open Prelude.Ana
open Analyses

(* Note: This is currently more conservative than varEq --- but
   it should suffice for tests. *)
module Spec =
struct
  include Analyses.DefaultSpec

  exception Top

  module D = LockDomain.Symbolic
  module C = LockDomain.Symbolic
  module G = Lattice.Unit

  let name () = "symb_locks"

  let startstate v = D.top ()
<<<<<<< HEAD
  let threadenter ctx lval f args = D.top ()
  let threadcombine ctx lval f args fctx = D.bot ()
=======
  let threadenter ctx f args = D.top ()
  let threadspawn ctx f args fctx = D.bot ()
>>>>>>> 93101727
  let exitstate  v = D.top ()

  let branch ctx exp tv = ctx.local
  let body   ctx f = ctx.local

  let invalidate_exp ask exp st =
    D.filter (fun e -> not (VarEq.may_change ask exp e)) st

  let invalidate_lval ask lv st =
    invalidate_exp ask (mkAddrOf lv) st

  let assign ctx lval rval = invalidate_lval ctx.ask lval ctx.local

  let return ctx exp fundec =
    List.fold_right D.remove_var (fundec.sformals@fundec.slocals) ctx.local

  let enter ctx lval f args = [(ctx.local,ctx.local)]
  let combine ctx lval fexp f args fc st2 = ctx.local

  let get_locks e st =
    let add_perel x xs =
      match LP.from_exps e x with
      | Some x -> Queries.PS.add x xs
      | None -> xs
    in
    D.fold add_perel st (Queries.PS.empty ())

  let get_all_locks ask e st : Queries.PS.t =
    let exps =
      match ask (Queries.EqualSet e) with
      | `ExprSet a when not (Queries.ES.is_bot a) -> Queries.ES.add e a
      | _ -> Queries.ES.singleton e
    in
    let add_locks x xs = Queries.PS.union (get_locks x st) xs in
    Queries.ES.fold add_locks exps (Queries.PS.empty ())

  let same_unknown_index ask exp slocks =
    let uk_index_equal i1 i2 =
      match ask (Queries.ExpEq (i1, i2)) with
      | `Bot | `Bool true -> true
      | _ -> false
    in
    let lock_index ei ee x xs =
      match Exp.one_unknown_array_index x with
      | Some (true, i, e) when uk_index_equal ei i ->
        Queries.PS.add (zero, ee, e) xs
      | _ -> xs
    in
    match Exp.one_unknown_array_index exp with
    | Some (_, i, e) -> D.fold (lock_index i e) slocks (Queries.PS.empty ())
    | _ -> Queries.PS.empty ()

  let special ctx lval f arglist =
    match LF.classify f.vname arglist with
    | `Lock _ ->
      D.add ctx.ask (List.hd arglist) ctx.local
    | `Unlock ->
      D.remove ctx.ask (List.hd arglist) ctx.local
    | `Unknown fn when VarEq.safe_fn fn ->
      Messages.warn ("Assume that "^fn^" does not change lockset.");
      ctx.local
    | `Unknown x -> begin
        let st =
          match lval with
          | Some lv -> invalidate_lval ctx.ask lv ctx.local
          | None -> ctx.local
        in
        let write_args =
          match LF.get_invalidate_action f.vname with
          | Some fnc -> fnc `Write arglist
          | _ -> arglist
        in
        List.fold_left (fun st e -> invalidate_exp ctx.ask e st) st write_args
      end
    | _ ->
      ctx.local

  module ExpSet = BatSet.Make (Exp)
  let type_inv_tbl = Hashtbl.create 13
  let type_inv (c:compinfo) : Lval.CilLval.t list =
    try [Hashtbl.find type_inv_tbl c,`NoOffset]
    with Not_found ->
      let i = Goblintutil.create_var (makeGlobalVar ("(struct "^c.cname^")") (TComp (c,[]))) in
      Hashtbl.add type_inv_tbl c i;
      [i, `NoOffset]

  let rec conv_const_offset x =
    match x with
    | NoOffset    -> `NoOffset
    | Index (Const (CInt64 (i,_,_)),o) -> `Index (ValueDomain.IndexDomain.of_int i, conv_const_offset o)
    | Index (_,o) -> `Index (ValueDomain.IndexDomain.top (), conv_const_offset o)
    | Field (f,o) -> `Field (f, conv_const_offset o)

  let one_perelem ask (e,a,l) es =
    (* Type invariant variables. *)
    let b_comp = Exp.base_compinfo e a in
    let f es (v,o) =
      match Exp.fold_offs (Exp.replace_base (v,o) e l) with
      | Some (v,o) -> ExpSet.add (Lval (Var v,o)) es
      | None -> es
    in
    match b_comp with
    | Some ci -> List.fold_left f es (type_inv ci)
    | None -> es

  let one_lockstep (_,a,m) ust =
    let rec conv_const_offset x =
      match x with
      | NoOffset    -> `NoOffset
      | Index (Const (CInt64 (i,_,_)),o) -> `Index (ValueDomain.IndexDomain.of_int i, conv_const_offset o)
      | Index (_,o) -> `Index (ValueDomain.IndexDomain.top (), conv_const_offset o)
      | Field (f,o) -> `Field (f, conv_const_offset o)
    in
    match m with
    | AddrOf (Var v,o) ->
      LockDomain.Lockset.add (ValueDomain.Addr.from_var_offset (v, conv_const_offset o),true) ust
    | _ ->
      ust

  let may_race (ctx1,ac1) (ctx,ac2) =
    match ac1, ac2 with
    | `Lval (l1,r1), `Lval (l2,r2) ->
      let ls1 = get_all_locks ctx1.ask (Lval l1) ctx1.local in
      let ls1 = Queries.PS.fold (one_perelem ctx1.ask) ls1 (ExpSet.empty) in
      let ls2 = get_all_locks ctx.ask (Lval l2) ctx.local in
      let ls2 = Queries.PS.fold (one_perelem ctx.ask) ls2 (ExpSet.empty) in
      (*ignore (Pretty.printf "{%a} inter {%a} = {%a}\n" (Pretty.d_list ", " Exp.pretty) (ExpSet.elements ls1) (Pretty.d_list ", " Exp.pretty) (ExpSet.elements ls2) (Pretty.d_list ", " Exp.pretty) (ExpSet.elements (ExpSet.inter ls1 ls2)));*)
      ExpSet.is_empty (ExpSet.inter ls1 ls2) &&
      let ls1 = same_unknown_index ctx1.ask (Lval l1) ctx1.local in
      let ls1 = Queries.PS.fold one_lockstep ls1 (LockDomain.Lockset.empty ()) in
      let ls2 = same_unknown_index ctx.ask (Lval l2) ctx.local in
      let ls2 = Queries.PS.fold one_lockstep ls2 (LockDomain.Lockset.empty ()) in
      LockDomain.Lockset.is_empty (LockDomain.Lockset.ReverseAddrSet.inter ls1 ls2)

    | _ -> true

  let query ctx (q:Queries.t) =
    match q with
    | _ -> Queries.Result.top ()

  let add_per_element_access ctx e rw =
    let module LSSet = Access.LSSet in
    (* Per-element returns a triple of exps, first are the "element" pointers,
       in the second and third positions are the respectively access and mutex.
       Access and mutex expressions have exactly the given "elements" as "prefixes".

       To know if a access-mutex pair matches our per-element pattern we listify
       the offset (adding dereferencing to our special offset type). Then we take
       the longest common prefix till a dereference and check if the rest is "concrete".
    *)
    let one_perelem (e,a,l) xs =
      (* ignore (printf "one_perelem (%a,%a,%a)\n" Exp.pretty e Exp.pretty a Exp.pretty l); *)
      match Exp.fold_offs (Exp.replace_base (dummyFunDec.svar,`NoOffset) e l) with
      | Some (v, o) ->
        let l = Pretty.sprint 80 (d_offset (text "*") () o) in
        (* ignore (printf "adding lock %s\n" l); *)
        LSSet.add ("p-lock",l) xs
      | None -> xs
    in
    (* Array lockstep also returns a triple of exps. Second and third elements in
       triples are access and mutex exps. Common index is replaced with *.
       First element is unused.

       To find if this pattern matches, we try to separate the base variable and
       the index from both -- access exp and mutex exp. We check if indexes match
       and the rest is concrete. Then replace the common index with *. *)
    let one_lockstep (_,a,m) xs =
      match m with
      | AddrOf (Var v,o) ->
        let lock = ValueDomain.Addr.from_var_offset (v, conv_const_offset o) in
        LSSet.add ("i-lock",ValueDomain.Addr.short 80 lock) xs
      | _ ->
        Messages.warn "Internal error: found a strange lockstep pattern.";
        xs
    in
    let do_perel e xs =
      match get_all_locks ctx.ask e ctx.local with
      | a
        when not (Queries.PS.is_top a || Queries.PS.is_empty a)
        -> Queries.PS.fold one_perelem a xs
      | _ -> xs
    in
    let do_lockstep e xs =
      match same_unknown_index ctx.ask e ctx.local with
      | a
        when not (Queries.PS.is_top a || Queries.PS.is_empty a)
        -> Queries.PS.fold one_lockstep a xs
      | _ -> xs
    in
    let matching_exps =
      Queries.ES.meet
        (match ctx.ask (Queries.EqualSet e) with
         | `ExprSet es when not (Queries.ES.is_top es || Queries.ES.is_empty es)
           -> Queries.ES.add e es
         | _ -> Queries.ES.singleton e)
        (match ctx.ask (Queries.Regions e) with
         | `LvalSet ls when not (Queries.LS.is_top ls || Queries.LS.is_empty ls)
           -> let add_exp x xs =
                try Queries.ES.add (Lval.CilLval.to_exp x) xs
                with Lattice.BotValue -> xs
           in begin
             try Queries.LS.fold add_exp ls (Queries.ES.singleton e)
             with Lattice.TopValue -> Queries.ES.top () end
         | _ -> Queries.ES.singleton e)
    in
    Queries.ES.fold do_lockstep matching_exps
      (Queries.ES.fold do_perel matching_exps (LSSet.empty ()))

  let part_access ctx e v _ =
    let open Access in
    let ls = add_per_element_access ctx e false in
    (* ignore (printf "bla %a %a = %a\n" d_exp e D.pretty ctx.local LSSet.pretty ls); *)
    (LSSSet.singleton (LSSet.empty ()), ls)
end

let _ =
  MCP.register_analysis (module Spec : Spec)<|MERGE_RESOLUTION|>--- conflicted
+++ resolved
@@ -23,13 +23,8 @@
   let name () = "symb_locks"
 
   let startstate v = D.top ()
-<<<<<<< HEAD
   let threadenter ctx lval f args = D.top ()
-  let threadcombine ctx lval f args fctx = D.bot ()
-=======
-  let threadenter ctx f args = D.top ()
-  let threadspawn ctx f args fctx = D.bot ()
->>>>>>> 93101727
+  let threadspawn ctx lval f args fctx = D.bot ()
   let exitstate  v = D.top ()
 
   let branch ctx exp tv = ctx.local
