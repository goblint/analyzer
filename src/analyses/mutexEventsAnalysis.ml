--- conflicted
+++ resolved
@@ -12,13 +12,6 @@
 open Analyses
 open GobConfig
 
-<<<<<<< HEAD
-let big_kernel_lock = LockDomain.Addr.from_var (Goblintutil.create_var (makeGlobalVar "[big kernel lock]" intType))
-let console_sem = LockDomain.Addr.from_var (Goblintutil.create_var (makeGlobalVar "[console semaphore]" intType))
-let rtnl_lock = LockDomain.Addr.from_var (Goblintutil.create_var (makeGlobalVar "[rtnl_lock]" intType))
-let verifier_atomic = LockDomain.Addr.from_var (Goblintutil.create_var (makeGlobalVar "[__VERIFIER_atomic]" intType))
-=======
->>>>>>> d5163c96
 
 module Spec: MCPSpec =
 struct
@@ -61,68 +54,6 @@
 
   let special (ctx: (unit, _, _, _) ctx) lv f arglist : D.t =
     let remove_rw x = x in
-<<<<<<< HEAD
-    let unlock remove_fn =
-      match f.vname, arglist with
-      | _, [arg]
-      | ("spin_unlock_irqrestore" | "_raw_spin_unlock_irqrestore"), [arg; _]
-      | "ldv_mutex_model_unlock", [arg; _] -> (* Klever *)
-        List.iter (fun e ->
-            ctx.split () [Events.Unlock (remove_fn e)]
-          ) (eval_exp_addr (Analyses.ask_of_ctx ctx) arg);
-        raise Analyses.Deadcode
-      | _ -> failwith "unlock has multiple arguments"
-    in
-    match (LF.classify f.vname arglist, f.vname) with
-    | _, "_lock_kernel" ->
-      ctx.emit (Events.Lock (big_kernel_lock, true))
-    | _, "_unlock_kernel" ->
-      ctx.emit (Events.Unlock big_kernel_lock)
-    | `Lock (failing, rw, nonzero_return_when_aquired), _ ->
-      begin match f.vname, arglist with
-        | _, [arg]
-        | "spin_lock_irqsave", [arg; _]
-        | "ldv_mutex_model_lock", [arg; _] -> (* Klever *)
-          (*print_endline @@ "Mutex `Lock "^f.vname;*)
-          lock ctx rw failing nonzero_return_when_aquired (Analyses.ask_of_ctx ctx) lv arg
-        | _ -> failwith "lock has multiple arguments"
-      end
-    | `Unlock, "__raw_read_unlock"
-    | `Unlock, "__raw_write_unlock"  ->
-      let drop_raw_lock x =
-        let rec drop_offs o =
-          match o with
-          | `Field ({fname="raw_lock"; _},`NoOffset) -> `NoOffset
-          | `Field (f1,o1) -> `Field (f1, drop_offs o1)
-          | `Index (i1,o1) -> `Index (i1, drop_offs o1)
-          | `NoOffset -> `NoOffset
-        in
-        match Addr.to_var_offset x with
-        | Some (v,o) -> Addr.from_var_offset (v, drop_offs o)
-        | None -> x
-      in
-      unlock (fun l -> remove_rw (drop_raw_lock l))
-    | `Unlock, _ ->
-      (*print_endline @@ "Mutex `Unlock "^f.vname;*)
-      unlock remove_rw
-    | _, "spinlock_check" -> ()
-    | _, "acquire_console_sem"-> (* TODO: removed for Klever: when get_bool "kernel" *)
-      ctx.emit (Events.Lock (console_sem, true))
-    | _, "release_console_sem" -> (* TODO: removed for Klever: when get_bool "kernel" *)
-      ctx.emit (Events.Unlock console_sem)
-    | _, "rtnl_lock"->
-      ctx.emit (Events.Lock (rtnl_lock, true))
-    | _, ("rtnl_unlock" | "__rtnl_unlock") ->
-      ctx.emit (Events.Unlock rtnl_lock)
-    | _, "__builtin_prefetch" | _, "misc_deregister" ->
-      ()
-    | _, "__VERIFIER_atomic_begin" when get_bool "ana.sv-comp.functions" ->
-      ctx.emit (Events.Lock (verifier_atomic, true))
-    | _, "__VERIFIER_atomic_end" when get_bool "ana.sv-comp.functions" ->
-      ctx.emit (Events.Unlock verifier_atomic)
-    | _, "pthread_cond_wait"
-    | _, "pthread_cond_timedwait" ->
-=======
     let unlock arg remove_fn =
       Queries.AD.iter (fun e ->
           ctx.split () [Events.Unlock (remove_fn e)]
@@ -137,7 +68,6 @@
       unlock arg remove_rw
     | Wait { mutex = m_arg; _}
     | TimedWait { mutex = m_arg; _} ->
->>>>>>> d5163c96
       (* mutex is unlocked while waiting but relocked when returns *)
       (* emit unlock-lock events for privatization *)
       let ms = eval_exp_addr (Analyses.ask_of_ctx ctx) m_arg in
