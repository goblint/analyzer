--- conflicted
+++ resolved
@@ -23,15 +23,13 @@
   val threadenter: Queries.ask -> BaseDomain.BaseComponents (D).t -> BaseDomain.BaseComponents (D).t
   val iter_sys_vars: (V.t -> G.t) -> VarQuery.t -> V.t VarQuery.f -> unit (** [Queries.IterSysVars] for base. *)
 
-<<<<<<< HEAD
+  val thread_join: ?force:bool -> Queries.ask -> (V.t -> G.t) -> Cil.exp -> BaseDomain.BaseComponents (D).t -> BaseDomain.BaseComponents (D).t
+  val thread_return: Queries.ask -> (V.t -> G.t) -> (V.t -> G.t -> unit) -> ThreadIdDomain.Thread.t -> BaseDomain.BaseComponents (D).t -> BaseDomain.BaseComponents (D).t
+
   val invariant_global: (V.t -> G.t) -> V.t -> Invariant.t
   (** Provides [Queries.InvariantGlobal] result for base.
 
       Should account for all unprotected/weak values of global variables. *)
-=======
-  val thread_join: ?force:bool -> Queries.ask -> (V.t -> G.t) -> Cil.exp -> BaseDomain.BaseComponents (D).t -> BaseDomain.BaseComponents (D).t
-  val thread_return: Queries.ask -> (V.t -> G.t) -> (V.t -> G.t -> unit) -> ThreadIdDomain.Thread.t -> BaseDomain.BaseComponents (D).t -> BaseDomain.BaseComponents (D).t
->>>>>>> 85dc84e8
 
   val init: unit -> unit
   val finalize: unit -> unit
