(** An analysis for the detection of memory leaks ([memLeak]). *)

open GoblintCil
open Analyses
open MessageCategory
open AnalysisStateUtil

module ToppedVarInfoSet = SetDomain.ToppedSet(CilType.Varinfo)(struct let topname = "All Heap Variables" end)
module WasMallocCalled = BoolDomain.MayBool
module Spec : Analyses.MCPSpec =
struct
  include Analyses.IdentitySpec

  let name () = "memLeak"

  module D = ToppedVarInfoSet
  include Analyses.ValueContexts(D)
  module P = IdentityP (D)

  module V = UnitV
  module G = WasMallocCalled

  let context man _ d = d

  let must_be_single_threaded ~since_start man =
    man.ask (Queries.MustBeSingleThreaded { since_start })

  let was_malloc_called man =
    man.global ()

  (* HELPER FUNCTIONS *)
  let get_global_vars () =
    List.filter_map (function GVar (v, _, _) | GVarDecl (v, _) -> Some v | _ -> None) !Cilfacade.current_file.globals

  let get_global_struct_ptr_vars () =
    get_global_vars ()
    |> List.filter (fun v ->
        match unrollType v.vtype with
        | TPtr (TComp (ci,_), _)
        | TPtr ((TNamed ({ttype = TComp (ci, _); _}, _)), _) -> ci.cstruct
        | TComp (_, _)
        | (TNamed ({ttype = TComp _; _}, _)) -> false
        | _ -> false)

  let get_global_struct_non_ptr_vars () =
    get_global_vars ()
    |> List.filter (fun v ->
        match unrollType v.vtype with
        | TComp (ci, _)
        | (TNamed ({ttype = TComp (ci,_); _}, _)) -> ci.cstruct
        | _ -> false)

  let get_reachable_mem_from_globals (global_vars:varinfo list) man =
    global_vars
    |> List.map (fun v -> Lval (Var v, NoOffset))
    |> List.filter_map (fun exp ->
        match man.ask (Queries.MayPointTo exp) with
        | a when not (Queries.AD.is_top a) && Queries.AD.cardinal a = 1  ->
          begin match List.hd @@ Queries.AD.elements a with
            | Queries.AD.Addr.Addr (v, _) when (man.ask (Queries.IsHeapVar v)) && not (man.ask (Queries.IsMultiple v)) -> Some v
            | _ -> None
          end
        | _ -> None)

  let rec get_reachable_mem_from_str_ptr_globals (global_struct_ptr_vars:varinfo list) man =
    let eval_value_of_heap_var heap_var =
      match man.ask (Queries.EvalValue (Lval (Var heap_var, NoOffset))) with
      | a when not (Queries.VD.is_top a) ->
        begin match a with
          | Struct s ->
            List.fold_left (fun acc f ->
                if isPointerType f.ftype then
                  begin match ValueDomain.Structs.get s f with
                    | Queries.VD.Address a when not (Queries.AD.is_top a) && Queries.AD.cardinal a = 1 ->
                      let reachable_from_addr_set =
                        Queries.AD.fold (fun addr acc ->
                            match addr with
                            | Queries.AD.Addr.Addr (v, _) -> (v :: get_reachable_mem_from_str_ptr_globals [v] man) @ acc
                            | _ -> acc
                          ) a []
                      in
                      reachable_from_addr_set @ acc
                    | _ -> acc
                  end
                else acc
              ) [] (ValueDomain.Structs.keys s)
          | _ -> []
        end
      | _ -> []
    in
    let get_pts_of_non_heap_ptr_var var =
      match man.ask (Queries.MayPointTo (Lval (Var var, NoOffset))) with
      | a when not (Queries.AD.is_top a) && Queries.AD.cardinal a = 1  ->
        begin match List.hd @@ Queries.AD.elements a with
          | Queries.AD.Addr.Addr (v, _) when (man.ask (Queries.IsHeapVar v)) && not (man.ask (Queries.IsMultiple v)) -> v :: (eval_value_of_heap_var v)
          | Queries.AD.Addr.Addr (v, _) when not (man.ask (Queries.IsAllocVar v)) && isPointerType v.vtype -> get_reachable_mem_from_str_ptr_globals [v] man
          | _ -> []
        end
      | _ -> []
    in
    global_struct_ptr_vars
    |> List.fold_left (fun acc var ->
        if man.ask (Queries.IsHeapVar var) then (eval_value_of_heap_var var) @ acc
        else if not (man.ask (Queries.IsAllocVar var)) && isPointerType var.vtype then (get_pts_of_non_heap_ptr_var var) @ acc
        else acc
      ) []

  let get_reachable_mem_from_str_non_ptr_globals (global_struct_non_ptr_vars:varinfo list) man =
    global_struct_non_ptr_vars
    (* Filter out global struct vars that don't have pointer fields *)
    |> List.filter_map (fun v ->
        match man.ask (Queries.EvalValue (Lval (Var v, NoOffset))) with
        | a when not (Queries.VD.is_top a) ->
          begin match a with
            | Queries.VD.Struct s ->
              let struct_fields = ValueDomain.Structs.keys s in
              let ptr_struct_fields = List.filter (fun f -> isPointerType f.ftype) struct_fields in
              if ptr_struct_fields = [] then None else Some (s, ptr_struct_fields)
            | _ -> None
          end
        | _ -> None
      )
    |> List.fold_left (fun acc_struct (s, fields) ->
        let reachable_from_fields =
          List.fold_left (fun acc_field field ->
              match ValueDomain.Structs.get s field with
              | Queries.VD.Address a ->
                let reachable_from_addr_set =
                  Queries.AD.fold (fun addr acc_addr ->
                      match addr with
                      | Queries.AD.Addr.Addr (v, _) ->
                        let reachable_from_v = Queries.AD.of_list (List.map (fun v -> Queries.AD.Addr.Addr (v, `NoOffset)) (get_reachable_mem_from_str_ptr_globals [v] man)) in
                        Queries.AD.join (Queries.AD.add addr reachable_from_v) acc_addr
                      | _ -> acc_addr
                    ) a (Queries.AD.empty ())
                in (Queries.AD.to_var_may reachable_from_addr_set) @ acc_field
              | _ -> acc_field
            ) [] fields
        in
        reachable_from_fields @ acc_struct
      ) []

  let warn_for_multi_threaded_due_to_abort man =
    let malloc_called = was_malloc_called man in
    if not (must_be_single_threaded man ~since_start:true) && malloc_called then (
      set_mem_safety_flag InvalidMemTrack;
      set_mem_safety_flag InvalidMemcleanup;
      M.warn ~category:(Behavior (Undefined MemoryLeak)) ~tags:[CWE 401] "Program aborted while running in multi-threaded mode. A memory leak might occur"
    )

  (* If [is_return] is set to [true], then a thread return occurred, else a thread exit *)
  let warn_for_thread_return_or_exit man is_return =
    if not (ToppedVarInfoSet.is_empty man.local) then (
      set_mem_safety_flag InvalidMemTrack;
      set_mem_safety_flag InvalidMemcleanup;
      let current_thread = man.ask (Queries.CurrentThreadId) in
      M.warn ~category:(Behavior (Undefined MemoryLeak)) ~tags:[CWE 401] "Memory may be leaked at thread %s for thread %a" (if is_return then "return" else "exit") ThreadIdDomain.ThreadLifted.pretty current_thread
    )

  let check_for_mem_leak ?(assert_exp_imprecise = false) ?(exp = None) man =
    let allocated_mem = man.local in
    if not (D.is_empty allocated_mem) then
      let reachable_mem_from_non_struct_globals = D.of_list (get_reachable_mem_from_globals (get_global_vars ()) man) in
      let reachable_mem_from_struct_ptr_globals = D.of_list (get_reachable_mem_from_str_ptr_globals (get_global_struct_ptr_vars ()) man) in
      let reachable_mem_from_struct_non_ptr_globals = D.of_list (get_reachable_mem_from_str_non_ptr_globals (get_global_struct_non_ptr_vars ()) man) in
      let reachable_mem_from_struct_globals = D.join reachable_mem_from_struct_ptr_globals reachable_mem_from_struct_non_ptr_globals in
      let reachable_mem = D.join reachable_mem_from_non_struct_globals reachable_mem_from_struct_globals in
      (* Check and warn if there's unreachable allocated memory at program exit *)
      let allocated_and_unreachable_mem = D.diff allocated_mem reachable_mem in
      if not (D.is_empty allocated_and_unreachable_mem) then (
        set_mem_safety_flag InvalidMemTrack;
        M.warn ~category:(Behavior (Undefined MemoryLeak)) ~tags:[CWE 401] "There is unreachable allocated heap memory at program exit. A memory leak might occur for the alloc vars %a" (Pretty.d_list ", " CilType.Varinfo.pretty) (D.elements allocated_and_unreachable_mem)
      );
      (* Check and warn if some of the allocated memory is not deallocated at program exit *)
      match assert_exp_imprecise, exp with
      | true, Some exp ->
        set_mem_safety_flag InvalidMemcleanup;
        M.warn ~category:(Behavior (Undefined MemoryLeak)) ~tags:[CWE 401] "Assert expression %a is unknown. Memory leak might possibly occur for heap variables: %a" d_exp exp D.pretty allocated_mem
      | _ ->
        set_mem_safety_flag InvalidMemcleanup;
        M.warn ~category:(Behavior (Undefined MemoryLeak)) ~tags:[CWE 401] "Memory leak detected for heap variables"

  (* TRANSFER FUNCTIONS *)
  let return man (exp:exp option) (f:fundec) : D.t =
    (* Check for a valid-memcleanup and memtrack violation in a multi-threaded setting *)
    (* The check for multi-threadedness is to ensure that valid-memtrack and valid-memclenaup are treated separately for single-threaded programs *)
    if (man.ask (Queries.MayBeThreadReturn) &&  not (must_be_single_threaded man ~since_start:true)) then (
      warn_for_thread_return_or_exit man true
    );
    (* Returning from "main" is one possible program exit => need to check for memory leaks *)
    if f.svar.vname = "main" then (
      check_for_mem_leak man;
      if not (must_be_single_threaded man ~since_start:false) && was_malloc_called man then begin
        set_mem_safety_flag InvalidMemTrack;
        set_mem_safety_flag InvalidMemcleanup;
        M.warn ~category:(Behavior (Undefined MemoryLeak)) ~tags:[CWE 401] "Possible memory leak: Memory was allocated in a multithreaded program, but not all threads are joined."
      end
    );
    man.local

  let special man (lval:lval option) (f:varinfo) (arglist:exp list) : D.t =
    let state = man.local in
    let desc = LibraryFunctions.find f in
    match desc.special arglist with
    | Malloc _
    | Calloc _
    | Realloc _ ->
      man.sideg () true;
      begin match man.ask (Queries.AllocVar {on_stack = false}) with
        | `Lifted var ->
          ToppedVarInfoSet.add var state
        | _ -> state
      end
    | Free ptr ->
      begin match man.ask (Queries.MayPointTo ptr) with
        | ad when (not (Queries.AD.is_top ad)) && Queries.AD.cardinal ad = 1 ->
          (* Note: Need to always set "ana.malloc.unique_address_count" to a value > 0 *)
          begin match Queries.AD.choose ad with
            | Queries.AD.Addr.Addr (v,_) when man.ask (Queries.IsAllocVar v) && man.ask (Queries.IsHeapVar v) && not @@ man.ask (Queries.IsMultiple v) ->
              ToppedVarInfoSet.remove v man.local
            | _ -> man.local
          end
        | _ -> man.local
      end
    | Abort ->
      check_for_mem_leak man;
      (* Upon a call to the "Abort" special function in the multi-threaded case, we give up and conservatively warn *)
      warn_for_multi_threaded_due_to_abort man;
      state
<<<<<<< HEAD
    | Assert { exp; _ } ->
      begin match man.ask (Queries.EvalInt exp) with (* TODO: Queries.eval_bool? *)
=======
    | Assert { exp; refine = true; _ } ->
      begin match man.ask (Queries.EvalInt exp) with
>>>>>>> 746d4368
        | a when Queries.ID.is_bot a -> M.warn ~category:Assert "assert expression %a is bottom" d_exp exp
        | a ->
          begin match Queries.ID.to_bool a with
            | Some true -> ()
            | Some false ->
              (* If we know for sure that the expression in "assert" is false => need to check for memory leaks *)
              warn_for_multi_threaded_due_to_abort man;
              check_for_mem_leak man
            | None ->
              warn_for_multi_threaded_due_to_abort man;
              check_for_mem_leak man ~assert_exp_imprecise:true ~exp:(Some exp)
          end
      end;
      state
    | ThreadExit _ ->
      begin match man.ask (Queries.CurrentThreadId) with
        | `Lifted tid ->
          warn_for_thread_return_or_exit man false
        | _ -> ()
      end;
      state
    | _ -> state

  let startstate v = D.bot ()
  let exitstate v = D.top ()

  let threadenter man ~multiple lval f args = [D.bot ()]
end

let _ =
  MCP.register_analysis (module Spec : MCPSpec)<|MERGE_RESOLUTION|>--- conflicted
+++ resolved
@@ -227,13 +227,8 @@
       (* Upon a call to the "Abort" special function in the multi-threaded case, we give up and conservatively warn *)
       warn_for_multi_threaded_due_to_abort man;
       state
-<<<<<<< HEAD
-    | Assert { exp; _ } ->
+    | Assert { exp; refine = true; _ } ->
       begin match man.ask (Queries.EvalInt exp) with (* TODO: Queries.eval_bool? *)
-=======
-    | Assert { exp; refine = true; _ } ->
-      begin match man.ask (Queries.EvalInt exp) with
->>>>>>> 746d4368
         | a when Queries.ID.is_bot a -> M.warn ~category:Assert "assert expression %a is bottom" d_exp exp
         | a ->
           begin match Queries.ID.to_bool a with
