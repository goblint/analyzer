open Prelude.Ana
open Analyses
open GobConfig
open BaseUtil
module Q = Queries

module IdxDom = ValueDomain.IndexDomain

module VD     = BaseDomain.VD
module CPA    = BaseDomain.CPA
module BaseComponents = BaseDomain.BaseComponents

open CommonPriv


module type S =
sig
  module D: Lattice.S
  module G: Lattice.S
  module V: Printable.S

  val startstate: unit -> D.t

  val read_global: Q.ask -> (V.t -> G.t) -> BaseComponents (D).t -> varinfo -> VD.t

  (* [invariant]: Check if we should avoid producing a side-effect, such as updates to
   * the state when following conditional guards. *)
  val write_global: ?invariant:bool -> Q.ask -> (V.t -> G.t) -> (V.t -> G.t -> unit) -> BaseComponents (D).t -> varinfo -> VD.t -> BaseComponents (D).t

  val lock: Q.ask -> (V.t -> G.t) -> BaseComponents (D).t -> LockDomain.Addr.t -> BaseComponents (D).t
  val unlock: Q.ask -> (V.t -> G.t) -> (V.t -> G.t -> unit) -> BaseComponents (D).t -> LockDomain.Addr.t -> BaseComponents (D).t

  val sync: Q.ask -> (V.t -> G.t) -> (V.t -> G.t -> unit) -> BaseComponents (D).t -> [`Normal | `Join | `Return | `Init | `Thread] -> BaseComponents (D).t

  val escape: Q.ask -> (V.t -> G.t) -> (V.t -> G.t -> unit) -> BaseComponents (D).t -> EscapeDomain.EscapedVars.t -> BaseComponents (D).t
  val enter_multithreaded: Q.ask -> (V.t -> G.t) -> (V.t -> G.t -> unit) -> BaseComponents (D).t -> BaseComponents (D).t
  val threadenter: Q.ask -> BaseComponents (D).t -> BaseComponents (D).t

  val init: unit -> unit
  val finalize: unit -> unit
end

module NoFinalize =
struct
  let finalize () = ()
end

let old_threadenter (type d) ask (st: d BaseDomain.basecomponents_t) =
  (* Copy-paste from Base make_entry *)
  let globals = CPA.filter (fun k v -> Basetype.Variables.is_global k) st.cpa in
  (* let new_cpa = if !GU.earlyglobs || ThreadFlag.is_multi ctx.ask then CPA.filter (fun k v -> is_private ctx.ask ctx.local k) globals else globals in *)
  let new_cpa = globals in
  {st with cpa = new_cpa}

let startstate_threadenter (type d) (startstate: unit -> d) ask (st: d BaseDomain.basecomponents_t) =
  {st with cpa = CPA.bot (); priv = startstate ()}

(* No Privatization *)
module NonePriv: S =
struct
  include NoFinalize

  module G = BaseDomain.VD
  module V = VarinfoV
  module D = Lattice.Unit

  let init () = ()

  let startstate () = ()

  let lock ask getg st m = st
  let unlock ask getg sideg st m = st

  let escape ask getg sideg st escaped = st
  let enter_multithreaded ask getg sideg st = st
  let threadenter = old_threadenter


  let read_global ask getg (st: BaseComponents (D).t) x =
    getg x

  let write_global ?(invariant=false) ask getg sideg (st: BaseComponents (D).t) x v =
<<<<<<< HEAD
    if invariant && not (is_private ask x) then (
      if M.tracing then M.tracel "setosek" ~var:(RenameMapping.show_varinfo x) "update_one_addr: BAD! effect = '%B', or else is private! \n" (not invariant);
=======
    if invariant then (
      (* Do not impose invariant, will not hold without privatization *)
      if M.tracing then M.tracel "set" ~var:x.vname "update_one_addr: BAD! effect = '%B', or else is private! \n" (not invariant);
>>>>>>> 0c6b9c42
      st
    )
    else (
      (* Here, an effect should be generated, but we add it to the local
      * state, waiting for the sync function to publish it. *)
      (* Copied from MainFunctor.update_variable *)
      if ((get_bool "exp.volatiles_are_top") && (is_always_unknown x)) then
        {st with cpa = CPA.add x (VD.top ()) st.cpa}
      else
        {st with cpa = CPA.add x v st.cpa}
    )

  let sync ask getg sideg (st: BaseComponents (D).t) reason =
    (* For each global variable, we create the side effect *)
    let side_var (v: varinfo) (value) (st: BaseComponents (D).t) =
      if M.tracing then M.traceli "globalize" ~var:(RenameMapping.show_varinfo v) "Tracing for %s\n" (RenameMapping.show_varinfo v);
      let res =
        if is_global ask v then begin
          if M.tracing then M.tracec "globalize" "Publishing its value: %a\n" VD.pretty value;
          sideg v value;
          {st with cpa = CPA.remove v st.cpa}
        end else
          st
      in
      if M.tracing then M.traceu "globalize" "Done!\n";
      res
    in
    (* We fold over the local state, and side effect the globals *)
    CPA.fold side_var st.cpa st
end

<<<<<<< HEAD
(** Protection-Based Reading old implementation.
    Unsound!
    Based on [sync].
    Works for OSEK. *)
module ProtectionBasedOldPriv: S =
struct
  include OldPrivBase

  module G = BaseDomain.VD
  module V = VarinfoV

  let init () =
    if get_string "ana.osek.oil" = "" then ConfCheck.RequireMutexActivatedInit.init ()

  let read_global ask getg (st: BaseComponents (D).t) x =
    match CPA.find x st.cpa with
    | `Bot -> (if M.tracing then M.tracec "get" "Using global invariant.\n"; getg x)
    | x -> (if M.tracing then M.tracec "get" "Using privatized version.\n"; x)

  let is_private (a: Q.ask) (v: varinfo): bool =
    not (ThreadFlag.is_multi a) && is_excluded_from_earlyglobs v (* not multi, but excluded from earlyglobs *)
    || not (a.f (Q.MayBePublic {global=v; write=false})) (* usual case where MayBePublic answers *)

  let write_global ?(invariant=false) ask getg sideg (st: BaseComponents (D).t) x v =
    if invariant && not (is_private ask x) then (
      if M.tracing then M.tracel "setosek" ~var:(RenameMapping.show_varinfo x) "update_one_addr: BAD! effect = '%B', or else is private! \n" (not invariant);
      st
    )
    else (
      (* Here, an effect should be generated, but we add it to the local
      * state, waiting for the sync function to publish it. *)
      (* Copied from MainFunctor.update_variable *)
      if ((get_bool "exp.volatiles_are_top") && (is_always_unknown x)) then
        {st with cpa = CPA.add x (VD.top ()) st.cpa}
      else
        {st with cpa = CPA.add x v st.cpa}
    )

  let sync ask getg sideg (st: BaseComponents (D).t) reason =
    let privates = sync_privates reason ask in
    let module BaseComponents = BaseComponents (D) in
    if M.tracing then M.tracel "sync" "OldPriv: %a\n" BaseComponents.pretty st;
    (* For each global variable, we create the side effect *)
    let side_var (v: varinfo) (value) (st: BaseComponents.t) =
      if M.tracing then M.traceli "globalize" ~var:(RenameMapping.show_varinfo v) "Tracing for %s\n" (RenameMapping.show_varinfo v);
      let res =
        if is_global ask v && ((privates && not (is_excluded_from_earlyglobs v)) || not (is_private ask v)) then begin
          if M.tracing then M.tracec "globalize" "Publishing its value: %a\n" VD.pretty value;
          sideg v value;
          {st with cpa = CPA.remove v st.cpa}
        end else
          st
      in
      if M.tracing then M.traceu "globalize" "Done!\n";
      res
    in
    (* We fold over the local state, and side effect the globals *)
    CPA.fold side_var st.cpa st
end

=======
>>>>>>> 0c6b9c42
module PerMutexPrivBase =
struct
  include NoFinalize
  include ConfCheck.RequireMutexActivatedInit
  include MutexGlobals
  include Protection

  module D = Lattice.Unit
  module G = CPA

  let startstate () = ()

  let get_m_with_mutex_inits ask getg m =
    let get_m = getg (V.mutex m) in
    let get_mutex_inits = getg V.mutex_inits in
    let is_in_Gm x _ = is_protected_by ask m x in
    let get_mutex_inits' = CPA.filter is_in_Gm get_mutex_inits in
    if M.tracing then M.tracel "priv" "get_m_with_mutex_inits %a:\n  get_m: %a\n  get_mutex_inits: %a\n  get_mutex_inits': %a\n" LockDomain.Addr.pretty m CPA.pretty get_m CPA.pretty get_mutex_inits CPA.pretty get_mutex_inits';
    CPA.join get_m get_mutex_inits'

  (** [get_m_with_mutex_inits] optimized for implementation-specialized [read_global]. *)
  let get_mutex_global_x_with_mutex_inits getg x =
    let get_mutex_global_x = getg (V.global x) in
    let get_mutex_inits = getg V.mutex_inits in
    match CPA.find_opt x get_mutex_global_x, CPA.find_opt x get_mutex_inits with
      | Some v1, Some v2 -> Some (VD.join v1 v2)
      | Some v, None
      | None, Some v -> Some v
      | None, None -> None

  let escape ask getg sideg (st: BaseComponents (D).t) escaped =
    let escaped_cpa = CPA.filter (fun x _ -> EscapeDomain.EscapedVars.mem x escaped) st.cpa in
    sideg V.mutex_inits escaped_cpa;

    let cpa' = CPA.fold (fun x v acc ->
        if EscapeDomain.EscapedVars.mem x escaped (* && is_unprotected ask x *) then (
          if M.tracing then M.tracel "priv" "ESCAPE SIDE %a = %a\n" d_varinfo x VD.pretty v;
          sideg (V.global x) (CPA.singleton x v);
          CPA.remove x acc
        )
        else
          acc
      ) st.cpa st.cpa
    in
    {st with cpa = cpa'}

  let enter_multithreaded ask getg sideg (st: BaseComponents (D).t) =
    let global_cpa = CPA.filter (fun x _ -> is_global ask x) st.cpa in
    sideg V.mutex_inits global_cpa;

    let cpa' = CPA.fold (fun x v acc ->
        if is_global ask x (* && is_unprotected ask x *) then (
          if M.tracing then M.tracel "priv" "enter_multithreaded remove %a\n" d_varinfo x;
          if M.tracing then M.tracel "priv" "ENTER MULTITHREADED SIDE %a = %a\n" d_varinfo x VD.pretty v;
          sideg (V.global x) (CPA.singleton x v);
          CPA.remove x acc
        )
        else
          acc
      ) st.cpa st.cpa
    in
    {st with cpa = cpa'}

  let threadenter = old_threadenter
end

module PerMutexOplusPriv: S =
struct
  include PerMutexPrivBase

  let read_global ask getg (st: BaseComponents (D).t) x =
    if is_unprotected ask x then
      let get_mutex_global_x = get_mutex_global_x_with_mutex_inits getg x in
      get_mutex_global_x |? VD.bot ()
    else
      CPA.find x st.cpa
  (* let read_global ask getg cpa x =
    let (cpa', v) as r = read_global ask getg cpa x in
    ignore (Pretty.printf "READ GLOBAL %a (%a, %B) = %a\n" d_varinfo x CilType.Location.pretty !Tracing.current_loc (is_unprotected ask x) VD.pretty v);
    r *)
  let write_global ?(invariant=false) ask getg sideg (st: BaseComponents (D).t) x v =
    let cpa' = CPA.add x v st.cpa in
    sideg (V.global x) (CPA.singleton x v);
    {st with cpa = cpa'}
  (* let write_global ask getg sideg cpa x v =
    let cpa' = write_global ask getg sideg cpa x v in
    ignore (Pretty.printf "WRITE GLOBAL %a %a = %a\n" d_varinfo x VD.pretty v CPA.pretty cpa');
    cpa' *)

  let lock ask getg (st: BaseComponents (D).t) m =
    if Locksets.(not (Lockset.mem m (current_lockset ask))) then (
      let get_m = get_m_with_mutex_inits ask getg m in
      (* Really we want is_unprotected, but pthread_cond_wait emits unlock-lock events,
         where our (necessary) original context still has the mutex,
         so the query would be on the wrong lockset.
         TODO: Fixing the event contexts is hard: https://github.com/goblint/analyzer/pull/487#discussion_r765905029.
         Therefore, just use _without to exclude the mutex we shouldn't have.
         In non-cond locks we don't have it anyway, so there's no difference.
         No other privatization uses is_unprotected, so this hack is only needed here. *)
      let is_in_V x _ = is_protected_by ask m x && is_unprotected_without ask x m in
      let cpa' = CPA.filter is_in_V get_m in
      if M.tracing then M.tracel "priv" "PerMutexOplusPriv.lock m=%a cpa'=%a\n" LockDomain.Addr.pretty m CPA.pretty cpa';
      {st with cpa = CPA.fold CPA.add cpa' st.cpa}
    )
    else
      st (* sound w.r.t. recursive lock *)

  let unlock ask getg sideg (st: BaseComponents (D).t) m =
    let is_in_Gm x _ = is_protected_by ask m x in
    let side_m_cpa = CPA.filter is_in_Gm st.cpa in
    if M.tracing then M.tracel "priv" "PerMutexOplusPriv.unlock m=%a side_m_cpa=%a\n" LockDomain.Addr.pretty m CPA.pretty side_m_cpa;
    sideg (V.mutex m) side_m_cpa;
    st

  let sync ask getg sideg (st: BaseComponents (D).t) reason =
    match reason with
    | `Join -> (* required for branched thread creation *)
      let global_cpa = CPA.filter (fun x _ -> is_global ask x && is_unprotected ask x) st.cpa in
      sideg V.mutex_inits global_cpa; (* must be like enter_multithreaded *)
      (* TODO: this makes mutex-oplus less precise in 28-race_reach/10-ptrmunge_racefree and 28-race_reach/trylock2_racefree, why? *)

      CPA.iter (fun x v ->
          (* TODO: is_unprotected - why breaks 02/11 init_mainfun? *)
          if is_global ask x && is_unprotected ask x then
            sideg (V.global x) (CPA.singleton x v)
        ) st.cpa;
      st
    | `Return
    | `Normal
    | `Init
    | `Thread ->
      st
end

module PerMutexMeetPriv: S =
struct
  include PerMutexPrivBase

  let read_global ask getg (st: BaseComponents (D).t) x =
    if is_unprotected ask x then (
      let get_mutex_global_x = get_mutex_global_x_with_mutex_inits getg x in
      (* None is VD.top () *)
      match CPA.find_opt x st.cpa, get_mutex_global_x with
      | Some v1, Some v2 -> VD.meet v1 v2
      | Some v, None
      | None, Some v -> v
      | None, None -> VD.bot () (* Except if both None, needed for 09/07 kernel_list_rc *)
      (* get_mutex_global_x |? VD.bot () *)
    )
    else
      CPA.find x st.cpa
  let read_global ask getg st x =
    let v = read_global ask getg st x in
    if M.tracing then M.tracel "priv" "READ GLOBAL %a %B %a = %a\n" d_varinfo x (is_unprotected ask x) CPA.pretty st.cpa VD.pretty v;
    v
  let write_global ?(invariant=false) ask getg sideg (st: BaseComponents (D).t) x v =
    let cpa' =
      if is_unprotected ask x then
        st.cpa
      else
        CPA.add x v st.cpa
    in
    if M.tracing then M.tracel "priv" "WRITE GLOBAL SIDE %a = %a\n" d_varinfo x VD.pretty v;
    sideg (V.global x) (CPA.singleton x v);
    {st with cpa = cpa'}
  (* let write_global ask getg sideg cpa x v =
    let cpa' = write_global ask getg sideg cpa x v in
    ignore (Pretty.printf "WRITE GLOBAL %a %a = %a\n" d_varinfo x VD.pretty v CPA.pretty cpa');
    cpa' *)

  let lock (ask: Queries.ask) getg (st: BaseComponents (D).t) m =
    if Locksets.(not (Lockset.mem m (current_lockset ask))) then (
      let get_m = get_m_with_mutex_inits ask getg m in
      (* Additionally filter get_m in case it contains variables it no longer protects. *)
      let is_in_Gm x _ = is_protected_by ask m x in
      let get_m = CPA.filter is_in_Gm get_m in
      let long_meet m1 m2 = CPA.long_map2 VD.meet m1 m2 in
      let meet = long_meet st.cpa get_m in
      if M.tracing then M.tracel "priv" "LOCK %a:\n  get_m: %a\n  meet: %a\n" LockDomain.Addr.pretty m CPA.pretty get_m CPA.pretty meet;
      {st with cpa = meet}
    )
    else
      st (* sound w.r.t. recursive lock *)

  let unlock ask getg sideg (st: BaseComponents (D).t) m =
    let is_in_Gm x _ = is_protected_by ask m x in
    sideg (V.mutex m) (CPA.filter is_in_Gm st.cpa);
    let cpa' = CPA.fold (fun x v cpa ->
        if is_protected_by ask m x && is_unprotected_without ask x m then
          CPA.remove x cpa
          (* CPA.add x (VD.top ()) cpa *)
        else
          cpa
      ) st.cpa st.cpa
    in
    {st with cpa = cpa'}

  let sync ask getg sideg (st: BaseComponents (D).t) reason =
    match reason with
    | `Join -> (* required for branched thread creation *)
      let global_cpa = CPA.filter (fun x _ -> is_global ask x && is_unprotected ask x) st.cpa in
      sideg V.mutex_inits global_cpa; (* must be like enter_multithreaded *)

      let cpa' = CPA.fold (fun x v cpa ->
          if is_global ask x && is_unprotected ask x (* && not (VD.is_top v) *) then (
            if M.tracing then M.tracel "priv" "SYNC SIDE %a = %a\n" d_varinfo x VD.pretty v;
            sideg (V.global x) (CPA.singleton x v);
            CPA.remove x cpa
          )
          else (
            if M.tracing then M.tracel "priv" "SYNC NOSIDE %a = %a\n" d_varinfo x VD.pretty v;
            cpa
          )
        ) st.cpa st.cpa
      in
      {st with cpa = cpa'}
    | `Return
    | `Normal
    | `Init
    | `Thread ->
      st
end

<<<<<<< HEAD
(** Protection-Based Reading early implementation for traces paper by Vesal.
    Based on [sync].
    Works for OSEK. *)
module ProtectionBasedVesalPriv: S =
struct
  include OldPrivBase

  module D = MustVars
  module G = BaseDomain.VD
  module V = VarinfoV

  let init () =
    if get_string "ana.osek.oil" = "" then ConfCheck.RequireMutexActivatedInit.init ()

  let startstate () = D.top ()

  let read_global ask getg (st: BaseComponents (D).t) x =
    match CPA.find x st.cpa with
    | `Bot -> (if M.tracing then M.tracec "get" "Using global invariant.\n"; getg x)
    | x -> (if M.tracing then M.tracec "get" "Using privatized version.\n"; x)

  let is_invisible (a: Q.ask) (v: varinfo): bool =
    not (ThreadFlag.is_multi a) && is_excluded_from_earlyglobs v (* not multi, but excluded from earlyglobs *)
    || not (a.f (Q.MayBePublic {global=v; write=false})) (* usual case where MayBePublic answers *)
  let is_private = is_invisible

  let write_global ?(invariant=false) ask getg sideg (st: BaseComponents (D).t) x v =
    if invariant && not (is_private ask x) then (
      if M.tracing then M.tracel "setosek" ~var:(RenameMapping.show_varinfo x) "update_one_addr: BAD! effect = '%B', or else is private! \n" (not invariant);
      st
    )
    else (
      (* Here, an effect should be generated, but we add it to the local
      * state, waiting for the sync function to publish it. *)
      (* Copied from MainFunctor.update_variable *)
      if ((get_bool "exp.volatiles_are_top") && (is_always_unknown x)) then
        {st with cpa = CPA.add x (VD.top ()) st.cpa; priv = MustVars.add x st.priv}
      else
        {st with cpa = CPA.add x v st.cpa; priv = MustVars.add x st.priv}
    )

  let is_protected (a: Q.ask) (v: varinfo): bool =
    not (ThreadFlag.is_multi a) && is_excluded_from_earlyglobs v (* not multi, but excluded from earlyglobs *)
    || not (a.f (Q.MayBePublic {global=v; write=true})) (* usual case where MayBePublic answers *)

  let sync ask getg sideg (st: BaseComponents (D).t) reason =
    let privates = sync_privates reason ask in
    (* For each global variable, we create the side effect *)
    let side_var (v: varinfo) (value) (st: BaseComponents (D).t) =
      if M.tracing then M.traceli "globalize" ~var:(RenameMapping.show_varinfo v) "Tracing for %s\n" (RenameMapping.show_varinfo v);
      let res =
        if is_global ask v then
          let protected = is_protected ask v in
          if privates && not (is_excluded_from_earlyglobs v) || not protected then begin
            if M.tracing then M.tracec "globalize" "Publishing its value: %a\n" VD.pretty value;
            sideg v value;
            { st with cpa = CPA.remove v st.cpa; priv = MustVars.remove v st.priv}
          end else (* protected == true *)
            let invisible = is_invisible ask v in
            if not invisible then
              sideg v value;
            if not (MustVars.mem v st.priv) then
              let joined = VD.join (CPA.find v st.cpa) (getg v) in
              {st with cpa = CPA.add v joined st.cpa}
            else st
        else st
      in
      if M.tracing then M.traceu "globalize" "Done!\n";
      res
    in
    (* We fold over the local state, and side effect the globals *)
    CPA.fold side_var st.cpa st

  let threadenter = old_threadenter
end
=======
>>>>>>> 0c6b9c42

module type PerGlobalPrivParam =
sig
  (** Whether to also check unprotectedness by reads for extra precision. *)
  val check_read_unprotected: bool
end

(** Protection-Based Reading. *)
module ProtectionBasedPriv (Param: PerGlobalPrivParam): S =
struct
  include NoFinalize
  include ConfCheck.RequireMutexActivatedInit
  open Protection

  module P =
  struct
    include MustVars
    let name () = "P"
  end
  (* W is implicitly represented by CPA domain *)
  module D = P

  module G = VD
  module VUnprot =
  struct
    include VarinfoV (* [g]' *)
    let name () = "unprotected"
    let show x = show x ^ ":unprotected" (* distinguishable variant names for html *)
  end
  module VProt =
  struct
    include VarinfoV (* [g] *)
    let name () = "protected"
    let show x = show x ^ ":protected" (* distinguishable variant names for html *)
  end
  module V =
  struct
    include Printable.Either (VUnprot) (VProt)
    let unprotected x = `Left x
    let protected x = `Right x
  end

  let startstate () = P.empty ()

  let read_global ask getg (st: BaseComponents (D).t) x =
    if P.mem x st.priv then
      CPA.find x st.cpa
    else if is_unprotected ask x then
      getg (V.unprotected x) (* CPA unnecessary because all values in GUnprot anyway *)
    else
      VD.join (CPA.find x st.cpa) (getg (V.protected x))

  let write_global ?(invariant=false) ask getg sideg (st: BaseComponents (D).t) x v =
    sideg (V.unprotected x) v;
    if !GU.earlyglobs then (* earlyglobs workaround for 13/60 *)
      sideg (V.protected x) v;
    if is_unprotected ask x then
      st
    else
      {st with cpa = CPA.add x v st.cpa; priv = P.add x st.priv}

  let lock ask getg st m = st

  let unlock ask getg sideg (st: BaseComponents (D).t) m =
    (* TODO: what about G_m globals in cpa that weren't actually written? *)
    CPA.fold (fun x v (st: BaseComponents (D).t) ->
        if is_protected_by ask m x then ( (* is_in_Gm *)
          (* Extra precision in implementation to pass tests:
             If global is read-protected by multiple locks,
             then inner unlock shouldn't yet publish. *)
          if not Param.check_read_unprotected || is_unprotected_without ask ~write:false x m then
            sideg (V.protected x) v;

          if is_unprotected_without ask x m then (* is_in_V' *)
            {st with cpa = CPA.remove x st.cpa; priv = P.remove x st.priv}
          else
            st
        )
        else
          st
      ) st.cpa st

  let sync ask getg sideg (st: BaseComponents (D).t) reason =
    match reason with
    | `Join -> (* required for branched thread creation *)
      CPA.fold (fun x v (st: BaseComponents (D).t) ->
          if is_global ask x && is_unprotected ask x then (
            sideg (V.unprotected x) v;
            sideg (V.protected x) v; (* must be like enter_multithreaded *)
            {st with cpa = CPA.remove x st.cpa; priv = P.remove x st.priv}
          )
          else
            st
        ) st.cpa st
    | `Return
    | `Normal
    | `Init
    | `Thread ->
      st

  let escape ask getg sideg (st: BaseComponents (D).t) escaped =
    let cpa' = CPA.fold (fun x v acc ->
        if EscapeDomain.EscapedVars.mem x escaped then (
          sideg (V.unprotected x) v;
          sideg (V.protected x) v;
          CPA.remove x acc
        )
        else
          acc
      ) st.cpa st.cpa
    in
    {st with cpa = cpa'}

  let enter_multithreaded ask getg sideg (st: BaseComponents (D).t) =
    CPA.fold (fun x v (st: BaseComponents (D).t) ->
        if is_global ask x then (
          sideg (V.unprotected x) v;
          sideg (V.protected x) v;
          {st with cpa = CPA.remove x st.cpa; priv = P.remove x st.priv}
        )
        else
          st
      ) st.cpa st

  let threadenter = startstate_threadenter startstate
end

module AbstractLockCenteredGBase (WeakRange: Lattice.S) (SyncRange: Lattice.S) =
struct
  open Locksets

  module GWeak =
  struct
    include MapDomain.MapBot (Lockset) (WeakRange)
    let name () = "weak"
  end
  module GSync =
  struct
    include MapDomain.MapBot (Lockset) (SyncRange)
    let name () = "synchronized"
  end
  module G =
  struct
    (* weak: G -> (2^M -> WeakRange) *)
    (* sync: M -> (2^M -> SyncRange) *)
    include Lattice.Lift2 (GWeak) (GSync) (Printable.DefaultNames)

    let weak = function
      | `Bot -> GWeak.bot ()
      | `Lifted1 x -> x
      | _ -> failwith "AbstractLockCenteredGBase.weak"
    let sync = function
      | `Bot -> GSync.bot ()
      | `Lifted2 x -> x
      | _ -> failwith "AbstractLockCenteredGBase.sync"
    let create_weak weak = `Lifted1 weak
    let create_sync sync = `Lifted2 sync
  end
end

module LockCenteredGBase =
struct
  (* weak: G -> (2^M -> D) *)
  (* sync: M -> (2^M -> (G -> D)) *)
  include AbstractLockCenteredGBase (VD) (CPA)
end

module MinePrivBase =
struct
  include NoFinalize
  include ConfCheck.RequireMutexPathSensInit
  include MutexGlobals (* explicit not needed here because G is Prod anyway? *)
end

module MineNaivePrivBase =
struct
  include MinePrivBase

  module D = Lattice.Unit

  let startstate () = ()
  let escape ask getg sideg st escaped = st
  let enter_multithreaded ask getg sideg (st: BaseComponents (D).t) = st
  let threadenter = old_threadenter
end

module MinePriv: S =
struct
  include MineNaivePrivBase
  open Locksets

  module Thread = ThreadIdDomain.Thread
  module ThreadMap = MapDomain.MapBot (Thread) (VD)

  (* weak: G -> (2^M -> (T -> D)) *)
  (* sync: M -> (2^M -> (G -> D)) *)
  include AbstractLockCenteredGBase (ThreadMap) (CPA)

  let global_init_thread = RichVarinfo.single ~name:"global_init"
  let current_thread (ask: Q.ask): Thread.t =
    if !GU.global_initialization then
      ThreadIdDomain.Thread.threadinit (global_init_thread ()) ~multiple:false
    else
      ThreadId.get_current_unlift ask

  let read_global ask getg (st: BaseComponents (D).t) x =
    let s = current_lockset ask in
    GWeak.fold (fun s' tm acc ->
        if Lockset.disjoint s s' then
          ThreadMap.fold (fun t' v acc ->
              VD.join v acc
            ) tm acc
        else
          acc
      ) (G.weak (getg (V.global x))) (CPA.find x st.cpa)

  let write_global ?(invariant=false) ask getg sideg (st: BaseComponents (D).t) x v =
    let s = current_lockset ask in
    let t = current_thread ask in
    let cpa' = CPA.add x v st.cpa in
    if not (!GU.earlyglobs && is_excluded_from_earlyglobs x) then
      sideg (V.global x) (G.create_weak (GWeak.singleton s (ThreadMap.singleton t v)));
    {st with cpa = cpa'}

  let lock ask getg (st: BaseComponents (D).t) m =
    let s = current_lockset ask in
    let cpa' = GSync.fold (fun s' cpa' acc ->
        if Lockset.disjoint s s' then
          CPA.join cpa' acc
        else
          acc
      ) (G.sync (getg (V.mutex m))) st.cpa
    in
    {st with cpa = cpa'}

  let unlock ask getg sideg (st: BaseComponents (D).t) m =
    let s = Lockset.remove m (current_lockset ask) in
    let t = current_thread ask in
    let side_cpa = CPA.filter (fun x _ ->
        GWeak.fold (fun s' tm acc ->
            (* TODO: swap 2^M and T partitioning for lookup by t here first? *)
            let v = ThreadMap.find t tm in
            (Lockset.mem m s' && not (VD.is_bot v)) || acc
          ) (G.weak (getg (V.global x))) false
      ) st.cpa
    in
    sideg (V.mutex m) (G.create_sync (GSync.singleton s side_cpa));
    st

  let sync ask getg sideg (st: BaseComponents (D).t) reason =
    match reason with
    | `Return
    | `Normal
    | `Join (* TODO: no problem with branched thread creation here? *)
    | `Init
    | `Thread ->
      st
end

module MineNoThreadPriv: S =
struct
  include MineNaivePrivBase
  include LockCenteredGBase
  open Locksets

  let read_global ask getg (st: BaseComponents (D).t) x =
    let s = current_lockset ask in
    GWeak.fold (fun s' v acc ->
        if Lockset.disjoint s s' then
          VD.join v acc
        else
          acc
      ) (G.weak (getg (V.global x))) (CPA.find x st.cpa)

  let write_global ?(invariant=false) ask getg sideg (st: BaseComponents (D).t) x v =
    let s = current_lockset ask in
    let cpa' = CPA.add x v st.cpa in
    if not (!GU.earlyglobs && is_excluded_from_earlyglobs x) then
      sideg (V.global x) (G.create_weak (GWeak.singleton s v));
    {st with cpa = cpa'}

  let lock ask getg (st: BaseComponents (D).t) m =
    let s = current_lockset ask in
    let cpa' = GSync.fold (fun s' cpa' acc ->
        if Lockset.disjoint s s' then
          CPA.join cpa' acc
        else
          acc
      ) (G.sync (getg (V.mutex m))) st.cpa
    in
    {st with cpa = cpa'}

  let unlock ask getg sideg (st: BaseComponents (D).t) m =
    let s = Lockset.remove m (current_lockset ask) in
    let side_cpa = CPA.filter (fun x _ ->
        GWeak.fold (fun s' v acc ->
            (Lockset.mem m s' && not (VD.is_bot v)) || acc
          ) (G.weak (getg (V.global x))) false
      ) st.cpa
    in
    sideg (V.mutex m) (G.create_sync (GSync.singleton s side_cpa));
    st

  let sync ask getg sideg (st: BaseComponents (D).t) reason =
    match reason with
    | `Return
    | `Normal
    | `Join (* TODO: no problem with branched thread creation here? *)
    | `Init
    | `Thread ->
      st
end

module type MineWPrivParam =
sig
  (** Whether to side effect global inits to match our traces paper scenario. *)
  val side_effect_global_init: bool
end

(** Interference-Based Reading? Side-effecting Mine using W set. *)
module MineWPriv (Param: MineWPrivParam): S =
struct
  include MinePrivBase
  include LockCenteredGBase
  open Locksets

  module W =
  struct
    include SetDomain.ToppedSet (Basetype.Variables) (struct let topname = "All variables" end)
    let name () = "W"
  end
  module D = W

  let startstate () = W.empty ()

  let read_global ask getg (st: BaseComponents (D).t) x =
    let s = current_lockset ask in
    GWeak.fold (fun s' v acc ->
        if Lockset.disjoint s s' then
          VD.join v acc
        else
          acc
      ) (G.weak (getg (V.global x))) (CPA.find x st.cpa)

  let write_global ?(invariant=false) ask getg sideg (st: BaseComponents (D).t) x v =
    let s = current_lockset ask in
    let cpa' = CPA.add x v st.cpa in
    if not (!GU.earlyglobs && is_excluded_from_earlyglobs x) then
      sideg (V.global x) (G.create_weak (GWeak.singleton s v));
    {st with cpa = cpa'; priv = W.add x st.priv}

  let lock ask getg (st: BaseComponents (D).t) m =
    let s = current_lockset ask in
    let cpa' = GSync.fold (fun s' cpa' acc ->
        if Lockset.disjoint s s' then
          CPA.join cpa' acc
        else
          acc
      ) (G.sync (getg (V.mutex m))) st.cpa
    in
    {st with cpa = cpa'}

  let unlock ask getg sideg (st: BaseComponents (D).t) m =
    let s = Lockset.remove m (current_lockset ask) in
    let is_in_W x _ = W.mem x st.priv in
    let side_cpa = CPA.filter is_in_W st.cpa in
    sideg (V.mutex m) (G.create_sync (GSync.singleton s side_cpa));
    st

  let sync ask getg sideg (st: BaseComponents (D).t) reason =
    match reason with
    | `Return
    | `Normal
    | `Join (* TODO: no problem with branched thread creation here? *)
    | `Init
    | `Thread ->
      st

  let escape ask getg sideg st escaped = st (* TODO: do something here when side_effect_global_init? *)
  let enter_multithreaded ask getg sideg (st: BaseComponents (D).t) =
    if Param.side_effect_global_init then (
      CPA.fold (fun x v (st: BaseComponents (D).t) ->
          if is_global ask x then (
            sideg (V.global x) (G.create_weak (GWeak.singleton (Lockset.empty ()) v));
            {st with priv = W.add x st.priv} (* TODO: is this add necessary? *)
          )
          else
            st
        ) st.cpa st
    )
    else
      st

  let threadenter =
    if Param.side_effect_global_init then
      startstate_threadenter startstate
    else
      old_threadenter
end

module LockCenteredD =
struct
  open Locksets

  module DV =
  struct
    include MapDomain.MapBot_LiftTop (Lock) (MustVars)
    let name () = "V"
  end

  module L =
  struct
    include MapDomain.MapBot_LiftTop (Lock) (MinLocksets)
    let name () = "L"
  end
end

(** Lock-Centered Reading. *)
module LockCenteredPriv: S =
struct
  include MinePrivBase
  include LockCenteredGBase
  open Locksets

  open LockCenteredD
  module D = Lattice.Prod (DV) (L)

  let startstate () = (DV.bot (), L.bot ())

  let lockset_init = Lockset.top ()

  let distr_init getg x v =
    if get_bool "exp.priv-distr-init" then
      let v_init = GWeak.find lockset_init (G.weak (getg (V.global x))) in
      VD.join v v_init
    else
      v

  let read_global ask getg (st: BaseComponents (D).t) x =
    let s = current_lockset ask in
    let (vv, l) = st.priv in
    let d_cpa = CPA.find x st.cpa in
    let d_sync = L.fold (fun m bs acc ->
        if not (MustVars.mem x (DV.find m vv)) then
          let syncs = G.sync (getg (V.mutex m)) in
          MinLocksets.fold (fun b acc ->
              GSync.fold (fun s' cpa' acc ->
                  if Lockset.disjoint b s' then
                    let v = CPA.find x cpa' in
                    VD.join v acc
                  else
                    acc
                ) syncs acc
            ) bs acc
        else
          acc
      ) l (VD.bot ())
    in
    let weaks = G.weak (getg (V.global x)) in
    let d_weak = GWeak.fold (fun s' v acc ->
        if Lockset.disjoint s s' then
          VD.join v acc
        else
          acc
      ) weaks (VD.bot ())
    in
    let d_init =
      if DV.exists (fun m cached -> MustVars.mem x cached) vv then
        VD.bot ()
      else
        GWeak.find lockset_init weaks
    in
    if M.tracing then M.trace "priv" "d_cpa: %a\n" VD.pretty d_cpa;
    if M.tracing then M.trace "priv" "d_sync: %a\n" VD.pretty d_sync;
    if M.tracing then M.trace "priv" "d_weak: %a\n" VD.pretty d_weak;
    if M.tracing then M.trace "priv" "d_init: %a\n" VD.pretty d_init;
    let d_weak = VD.join d_weak d_init in
    let d = VD.join d_cpa (VD.join d_sync d_weak) in
    d

  let write_global ?(invariant=false) ask getg sideg (st: BaseComponents (D).t) x v =
    let s = current_lockset ask in
    let (vv, l) = st.priv in
    let v' = L.fold (fun m _ acc ->
        DV.add m (MustVars.add x (DV.find m acc)) acc
      ) l vv
    in
    let cpa' = CPA.add x v st.cpa in
    if not (!GU.earlyglobs && is_excluded_from_earlyglobs x) then (
      let v = distr_init getg x v in
      sideg (V.global x) (G.create_weak (GWeak.singleton s v))
    );
    {st with cpa = cpa'; priv = (v', l)}

  let lock ask getg (st: BaseComponents (D).t) m =
    let s = current_lockset ask in
    let (v, l) = st.priv in
    let v' = DV.add m (MustVars.empty ()) v in
    let l' = L.add m (MinLocksets.singleton s) l in
    {st with priv = (v', l')}

  let unlock ask getg sideg (st: BaseComponents (D).t) m =
    let s = Lockset.remove m (current_lockset ask) in
    let is_in_G x _ = is_global ask x in
    let side_cpa = CPA.filter is_in_G st.cpa in
    let side_cpa = CPA.mapi (fun x v ->
        let v = distr_init getg x v in
        v
      ) side_cpa
    in
    sideg (V.mutex m) (G.create_sync (GSync.singleton s side_cpa));
    (* m stays in v, l *)
    st

  let sync ask getg sideg (st: BaseComponents (D).t) reason =
    match reason with
    | `Return
    | `Normal
    | `Join (* TODO: no problem with branched thread creation here? *)
    | `Init
    | `Thread ->
      st

  let escape ask getg sideg (st: BaseComponents (D).t) escaped =
    let cpa' = CPA.fold (fun x v acc ->
        if EscapeDomain.EscapedVars.mem x escaped then (
          sideg (V.global x) (G.create_weak (GWeak.singleton lockset_init v));
          CPA.remove x acc
        )
        else
          acc
      ) st.cpa st.cpa
    in
    {st with cpa = cpa'}

  let enter_multithreaded ask getg sideg (st: BaseComponents (D).t) =
    CPA.fold (fun x v (st: BaseComponents (D).t) ->
        if is_global ask x then (
          sideg (V.global x) (G.create_weak (GWeak.singleton lockset_init v));
          {st with cpa = CPA.remove x st.cpa}
        )
        else
          st
      ) st.cpa st

  let threadenter = startstate_threadenter startstate
end

module WriteCenteredGBase =
struct
  open Locksets

  module GWeakW = MapDomain.MapBot (Lockset) (VD)
  module GSyncW = MapDomain.MapBot (Lockset) (CPA)

  (* weak: G -> (S:2^M -> (W:2^M -> D)) *)
  (* sync: M -> (S:2^M -> (W:2^M -> (G -> D))) *)
  include AbstractLockCenteredGBase (GWeakW) (GSyncW)
end

(** Write-Centered Reading. *)
module WriteCenteredPriv: S =
struct
  include MinePrivBase
  include WriteCenteredGBase
  open Locksets

  open WriteCenteredD
  module D = Lattice.Prod (W) (P)

  let startstate () = (W.bot (), P.top ())

  let lockset_init = Lockset.top ()

  let distr_init getg x v =
    if get_bool "exp.priv-distr-init" then
      let v_init = GWeakW.find lockset_init (GWeak.find (Lockset.empty ()) (G.weak (getg (V.global x)))) in
      VD.join v v_init
    else
      v

  let read_global ask getg (st: BaseComponents (D).t) x =
    let s = current_lockset ask in
    let (w, p) = st.priv in
    let p_x = P.find x p in
    let d_cpa = CPA.find x st.cpa in
    let d_sync = Lockset.fold (fun m acc ->
        if MinLocksets.exists (fun s''' -> not (Lockset.mem m s''')) p_x then
          let syncs = G.sync (getg (V.mutex m)) in
          GSync.fold (fun s' gsyncw' acc ->
              if Lockset.disjoint s s' then
                GSyncW.fold (fun w' cpa' acc ->
                    if MinLocksets.exists (fun s'' -> Lockset.disjoint s'' w') p_x then
                      let v = CPA.find x cpa' in
                      VD.join v acc
                    else
                      acc
                  ) gsyncw' acc
              else
                acc
            ) syncs acc
        else
          acc
      ) s (VD.bot ())
    in
    let weaks = G.weak (getg (V.global x)) in
    let d_weak = GWeak.fold (fun s' gweakw' acc ->
        if Lockset.disjoint s s' then
          GWeakW.fold (fun w' v acc ->
              if MinLocksets.exists (fun s'' -> Lockset.disjoint s'' w') p_x then
                VD.join v acc
              else
                acc
            ) gweakw' acc
        else
          acc
      ) weaks (VD.bot ())
    in
    if M.tracing then M.trace "priv" "d_cpa: %a\n" VD.pretty d_cpa;
    if M.tracing then M.trace "priv" "d_sync: %a\n" VD.pretty d_sync;
    if M.tracing then M.trace "priv" "d_weak: %a\n" VD.pretty d_weak;
    let d = VD.join d_cpa (VD.join d_sync d_weak) in
    d

  let write_global ?(invariant=false) ask getg sideg (st: BaseComponents (D).t) x v =
    let s = current_lockset ask in
    let (w, p) = st.priv in
    let w' = W.add x (MinLocksets.singleton s) w in
    let p' = P.add x (MinLocksets.singleton s) p in
    let p' = P.map (fun s' -> MinLocksets.add s s') p' in
    let cpa' = CPA.add x v st.cpa in
    if not (!GU.earlyglobs && is_excluded_from_earlyglobs x) then (
      let v = distr_init getg x v in
      sideg (V.global x) (G.create_weak (GWeak.singleton s (GWeakW.singleton s v)))
    );
    (* TODO: publish all g under M_g? *)
    {st with cpa = cpa'; priv = (w', p')}

  let lock ask getg (st: BaseComponents (D).t) m = st

  let unlock ask getg sideg (st: BaseComponents (D).t) m =
    let s = Lockset.remove m (current_lockset ask) in
    let (w, p) = st.priv in
    let p' = P.map (fun s' -> MinLocksets.add s s') p in
    if M.tracing then M.traceli "priv" "unlock %a %a\n" Lock.pretty m CPA.pretty st.cpa;
    let side_gsyncw = CPA.fold (fun x v acc ->
        if is_global ask x then (
          let w_x = W.find x w in
          if M.tracing then M.trace "priv" "gsyncw %a %a %a\n" d_varinfo x VD.pretty v MinLocksets.pretty w_x;
          MinLocksets.fold (fun w acc ->
              let v = distr_init getg x v in
              GSyncW.add w (CPA.add x v (GSyncW.find w acc)) acc
            ) w_x acc
        ) else
          acc
      ) st.cpa (GSyncW.bot ())
    in
    if M.tracing then M.traceu "priv" "unlock %a %a\n" Lock.pretty m GSyncW.pretty side_gsyncw;
    sideg (V.mutex m) (G.create_sync (GSync.singleton s side_gsyncw));
    {st with priv = (w, p')}

  let sync ask getg sideg (st: BaseComponents (D).t) reason =
    match reason with
    | `Return
    | `Normal
    | `Join (* TODO: no problem with branched thread creation here? *)
    | `Init
    | `Thread ->
      st

  let escape ask getg sideg (st: BaseComponents (D).t) escaped =
    let s = current_lockset ask in
    CPA.fold (fun x v acc ->
        if EscapeDomain.EscapedVars.mem x escaped then (
          let (w, p) = st.priv in
          let p' = P.add x (MinLocksets.singleton s) p in
          sideg (V.global x) (G.create_weak (GWeak.singleton (Lockset.empty ()) (GWeakW.singleton lockset_init v)));
          {st with cpa = CPA.remove x st.cpa; priv = (w, p')}
        )
        else
          st
      ) st.cpa st

  let enter_multithreaded ask getg sideg (st: BaseComponents (D).t) =
    CPA.fold (fun x v (st: BaseComponents (D).t) ->
        if is_global ask x then (
          sideg (V.global x) (G.create_weak (GWeak.singleton (Lockset.empty ()) (GWeakW.singleton lockset_init v)));
          {st with cpa = CPA.remove x st.cpa}
        )
        else
          st
      ) st.cpa st

  let threadenter = startstate_threadenter startstate
end

(** Write-Centered Reading and Lock-Centered Reading combined. *)
module WriteAndLockCenteredPriv: S =
struct
  include MinePrivBase
  include WriteCenteredGBase
  open Locksets

  open LockCenteredD
  open WriteCenteredD
  module D = Lattice.Prod (Lattice.Prod (W) (P)) (Lattice.Prod (DV) (L))

  let startstate () = ((W.bot (), P.top ()), (DV.bot (), L.bot ()))

  let lockset_init = Lockset.top ()

  let distr_init getg x v =
    if get_bool "exp.priv-distr-init" then
      let v_init = GWeakW.find lockset_init (GWeak.find (Lockset.empty ()) (G.weak (getg (V.global x)))) in
      VD.join v v_init
    else
      v

  let read_global ask getg (st: BaseComponents (D).t) x =
    let s = current_lockset ask in
    let ((w, p), (vv, l)) = st.priv in
    let p_x = P.find x p in
    let d_cpa = CPA.find x st.cpa in
    let d_m_sync = L.fold (fun m bs acc ->
        if not (MustVars.mem x (DV.find m vv)) then
          let syncs = G.sync (getg (V.mutex m)) in
          MinLocksets.fold (fun b acc ->
              GSync.fold (fun s' gsyncw' acc ->
                  if Lockset.disjoint b s' then
                    GSyncW.fold (fun w' cpa' acc ->
                        if MinLocksets.exists (fun s'' -> Lockset.disjoint s'' w') p_x then
                          let v = CPA.find x cpa' in
                          VD.join v acc
                        else
                          acc
                      ) gsyncw' acc
                  else
                    acc
                ) syncs acc
            ) bs acc
        else
          acc
      ) l (VD.bot ())
    in
    let weaks = G.weak (getg (V.global x)) in
    let d_m_weak = GWeak.fold (fun s' gweakw' acc ->
        if Lockset.disjoint s s' then
          GWeakW.fold (fun w' v acc ->
              if MinLocksets.exists (fun s'' -> Lockset.disjoint s'' w') p_x then
                VD.join v acc
              else
                acc
            ) gweakw' acc
        else
          acc
      ) weaks (VD.bot ())
    in
    let d_m = VD.join d_m_sync d_m_weak in
    let d_g_sync = Lockset.fold (fun m acc ->
        if MinLocksets.exists (fun s''' -> not (Lockset.mem m s''')) p_x then
          let syncs = G.sync (getg (V.mutex m)) in
          GSync.fold (fun s' gsyncw' acc ->
              if Lockset.disjoint s s' then
                GSyncW.fold (fun w' cpa' acc ->
                    if MinLocksets.exists (fun s'' -> Lockset.disjoint s'' w') p_x then
                      let v = CPA.find x cpa' in
                      VD.join v acc
                    else
                      acc
                  ) gsyncw' acc
              else
                acc
            ) syncs acc
        else
          acc
      ) s (VD.bot ())
    in
    let d_g_weak = d_m_weak in (* happen to coincide *)
    let d_g = VD.join d_g_sync d_g_weak in
    let d = VD.join d_cpa (VD.meet d_m d_g) in
    d

  let write_global ?(invariant=false) ask getg sideg (st: BaseComponents (D).t) x v =
    let s = current_lockset ask in
    let ((w, p), (vv, l)) = st.priv in
    let w' = W.add x (MinLocksets.singleton s) w in
    let p' = P.add x (MinLocksets.singleton s) p in
    let p' = P.map (fun s' -> MinLocksets.add s s') p' in
    let v' = L.fold (fun m _ acc ->
        DV.add m (MustVars.add x (DV.find m acc)) acc
      ) l vv
    in
    let cpa' = CPA.add x v st.cpa in
    if not (!GU.earlyglobs && is_excluded_from_earlyglobs x) then (
      let v = distr_init getg x v in
      sideg (V.global x) (G.create_weak (GWeak.singleton s (GWeakW.singleton s v)))
    );
    (* TODO: publish all g under M_g? *)
    {st with cpa = cpa'; priv = ((w', p'), (v', l))}

  let lock ask getg (st: BaseComponents (D).t) m =
    let s = current_lockset ask in
    let (wp, (v, l)) = st.priv in
    let v' = DV.add m (MustVars.empty ()) v in
    let l' = L.add m (MinLocksets.singleton s) l in
    {st with priv = (wp, (v', l'))}

  let unlock ask getg sideg (st: BaseComponents (D).t) m =
    let s = Lockset.remove m (current_lockset ask) in
    let ((w, p), vl) = st.priv in
    let p' = P.map (fun s' -> MinLocksets.add s s') p in
    let side_gsyncw = CPA.fold (fun x v acc ->
        if is_global ask x then
          MinLocksets.fold (fun w acc ->
              let v = distr_init getg x v in
              GSyncW.add w (CPA.add x v (GSyncW.find w acc)) acc
            ) (W.find x w) acc
        else
          acc
      ) st.cpa (GSyncW.bot ())
    in
    sideg (V.mutex m) (G.create_sync (GSync.singleton s side_gsyncw));
    (* m stays in v, l *)
    {st with priv = ((w, p'), vl)}

  let sync ask getg sideg (st: BaseComponents (D).t) reason =
    match reason with
    | `Return
    | `Normal
    | `Join (* TODO: no problem with branched thread creation here? *)
    | `Init
    | `Thread ->
      st

  let escape ask getg sideg (st: BaseComponents (D).t) escaped =
    let s = current_lockset ask in
    CPA.fold (fun x v acc ->
        if EscapeDomain.EscapedVars.mem x escaped then (
          let ((w, p), (vv, l)) = st.priv in
          let p' = P.add x (MinLocksets.singleton s) p in
          sideg (V.global x) (G.create_weak (GWeak.singleton (Lockset.empty ()) (GWeakW.singleton lockset_init v)));
          {st with cpa = CPA.remove x st.cpa; priv = ((w, p'), (vv, l))}
        )
        else
          st
      ) st.cpa st

  let enter_multithreaded ask getg sideg (st: BaseComponents (D).t) =
    CPA.fold (fun x v (st: BaseComponents (D).t) ->
        if is_global ask x then (
          sideg (V.global x) (G.create_weak (GWeak.singleton (Lockset.empty ()) (GWeakW.singleton lockset_init v)));
          {st with cpa = CPA.remove x st.cpa}
        )
        else
          st
      ) st.cpa st

  let threadenter = startstate_threadenter startstate
end

module TimedPriv (Priv: S): S with module D = Priv.D =
struct
  module D = Priv.D
  module G = Priv.G
  module V = Priv.V

  let time str f arg = Stats.time "priv" (Stats.time str f) arg

  let startstate = Priv.startstate
  let read_global ask getg st x = time "read_global" (Priv.read_global ask getg st) x
  let write_global ?invariant ask getg sideg st x v = time "write_global" (Priv.write_global ?invariant ask getg sideg st x) v
  let lock ask getg cpa m = time "lock" (Priv.lock ask getg cpa) m
  let unlock ask getg sideg st m = time "unlock" (Priv.unlock ask getg sideg st) m
  let sync reason ctx = time "sync" (Priv.sync reason) ctx
  let escape ask getg sideg st escaped = time "escape" (Priv.escape ask getg sideg st) escaped
  let enter_multithreaded ask getg sideg st = time "enter_multithreaded" (Priv.enter_multithreaded ask getg sideg) st
  let threadenter ask st = time "threadenter" (Priv.threadenter ask) st

  let init () = time "init" (Priv.init) ()
  let finalize () = time "finalize" (Priv.finalize) ()
end

module PrecisionDumpPriv (Priv: S): S with module D = Priv.D =
struct
  include Priv

  open PrivPrecCompareUtil
  module LVH = RH

  let is_dumping = ref false
  let lvh = LVH.create 113

  let init () =
    Priv.init ();
    is_dumping := get_string "exp.priv-prec-dump" <> "";
    LVH.clear lvh

  let read_global ask getg st x =
    let v = Priv.read_global ask getg st x in
    if !GU.postsolving && !is_dumping then
      LVH.modify_def (VD.bot ()) (!Tracing.current_loc, x) (VD.join v) lvh;
    v

  let dump () =
    let f = open_out_bin (get_string "exp.priv-prec-dump") in
    (* LVH.iter (fun (l, x) v ->
        ignore (Pretty.printf "%a %a = %a\n" CilType.Location.pretty l d_varinfo x VD.pretty v)
      ) lvh; *)
    Marshal.output f ({name = get_string "ana.base.privatization"; results = lvh}: result);
    close_out_noerr f

  let finalize () =
    if !is_dumping then
      dump ();
    Priv.finalize ()
end

module TracingPriv (Priv: S): S with module D = Priv.D =
struct
  include Priv

  module BaseComponents = BaseComponents (D)

  let read_global ask getg st x =
    if M.tracing then M.traceli "priv" "read_global %a\n" d_varinfo x;
    if M.tracing then M.trace "priv" "st: %a\n" BaseComponents.pretty st;
    let getg x =
      let r = getg x in
      if M.tracing then M.trace "priv" "getg %a -> %a\n" V.pretty x G.pretty r;
      r
    in
    let v = Priv.read_global ask getg st x in
    if M.tracing then M.traceu "priv" "-> %a\n" VD.pretty v;
    v

  let write_global ?invariant ask getg sideg st x v =
    if M.tracing then M.traceli "priv" "write_global %a %a\n" d_varinfo x VD.pretty v;
    if M.tracing then M.trace "priv" "st: %a\n" BaseComponents.pretty st;
    let getg x =
      let r = getg x in
      if M.tracing then M.trace "priv" "getg %a -> %a\n" V.pretty x G.pretty r;
      r
    in
    let sideg x v =
      if M.tracing then M.trace "priv" "sideg %a %a\n" V.pretty x G.pretty v;
      sideg x v
    in
    let r = write_global ?invariant ask getg sideg st x v in
    if M.tracing then M.traceu "priv" "-> %a\n" BaseComponents.pretty r;
    r

  let lock ask getg st m =
    if M.tracing then M.traceli "priv" "lock %a\n" LockDomain.Addr.pretty m;
    if M.tracing then M.trace "priv" "st: %a\n" BaseComponents.pretty st;
    let getg x =
      let r = getg x in
      if M.tracing then M.trace "priv" "getg %a -> %a\n" V.pretty x G.pretty r;
      r
    in
    let r = lock ask getg st m in
    if M.tracing then M.traceu "priv" "-> %a\n" BaseComponents.pretty r;
    r

  let unlock ask getg sideg st m =
    if M.tracing then M.traceli "priv" "unlock %a\n" LockDomain.Addr.pretty m;
    if M.tracing then M.trace "priv" "st: %a\n" BaseComponents.pretty st;
    let getg x =
      let r = getg x in
      if M.tracing then M.trace "priv" "getg %a -> %a\n" V.pretty x G.pretty r;
      r
    in
    let sideg x v =
      if M.tracing then M.trace "priv" "sideg %a %a\n" V.pretty x G.pretty v;
      sideg x v
    in
    let r = unlock ask getg sideg st m in
    if M.tracing then M.traceu "priv" "-> %a\n" BaseComponents.pretty r;
    r

  let enter_multithreaded ask getg sideg st =
    if M.tracing then M.traceli "priv" "enter_multithreaded\n";
    if M.tracing then M.trace "priv" "st: %a\n" BaseComponents.pretty st;
    let getg x =
      let r = getg x in
      if M.tracing then M.trace "priv" "getg %a -> %a\n" V.pretty x G.pretty r;
      r
    in
    let sideg x v =
      if M.tracing then M.trace "priv" "sideg %a %a\n" V.pretty x G.pretty v;
      sideg x v
    in
    let r = enter_multithreaded ask getg sideg st in
    if M.tracing then M.traceu "priv" "-> %a\n" BaseComponents.pretty r;
    r

  let threadenter ask st =
    if M.tracing then M.traceli "priv" "threadenter\n";
    if M.tracing then M.trace "priv" "st: %a\n" BaseComponents.pretty st;
    let r = threadenter ask st in
    if M.tracing then M.traceu "priv" "-> %a\n" BaseComponents.pretty r;
    r

  let sync ask getg sideg st reason =
    if M.tracing then M.traceli "priv" "sync\n";
    if M.tracing then M.trace "priv" "st: %a\n" BaseComponents.pretty st;
    let getg x =
      let r = getg x in
      if M.tracing then M.trace "priv" "getg %a -> %a\n" V.pretty x G.pretty r;
      r
    in
    let sideg x v =
      if M.tracing then M.trace "priv" "sideg %a %a\n" V.pretty x G.pretty v;
      sideg x v
    in
    let r = sync ask getg sideg st reason in
    if M.tracing then M.traceu "priv" "-> %a\n" BaseComponents.pretty r;
    r

end

let priv_module: (module S) Lazy.t =
  lazy (
    let module Priv: S =
      (val match get_string "ana.base.privatization" with
        | "none" -> (module NonePriv: S)
        | "mutex-oplus" -> (module PerMutexOplusPriv)
        | "mutex-meet" -> (module PerMutexMeetPriv)
        | "protection" -> (module ProtectionBasedPriv (struct let check_read_unprotected = false end))
        | "protection-read" -> (module ProtectionBasedPriv (struct let check_read_unprotected = true end))
        | "mine" -> (module MinePriv)
        | "mine-nothread" -> (module MineNoThreadPriv)
        | "mine-W" -> (module MineWPriv (struct let side_effect_global_init = true end))
        | "mine-W-noinit" -> (module MineWPriv (struct let side_effect_global_init = false end))
        | "lock" -> (module LockCenteredPriv)
        | "write" -> (module WriteCenteredPriv)
        | "write+lock" -> (module WriteAndLockCenteredPriv)
        | _ -> failwith "ana.base.privatization: illegal value"
      )
    in
    let module Priv = PrecisionDumpPriv (Priv) in
    (* let module Priv = TimedPriv (Priv) in *)
    let module Priv = TracingPriv (Priv) in
    (module Priv)
  )

let get_priv (): (module S) =
  Lazy.force priv_module<|MERGE_RESOLUTION|>--- conflicted
+++ resolved
@@ -80,14 +80,9 @@
     getg x
 
   let write_global ?(invariant=false) ask getg sideg (st: BaseComponents (D).t) x v =
-<<<<<<< HEAD
-    if invariant && not (is_private ask x) then (
-      if M.tracing then M.tracel "setosek" ~var:(RenameMapping.show_varinfo x) "update_one_addr: BAD! effect = '%B', or else is private! \n" (not invariant);
-=======
     if invariant then (
       (* Do not impose invariant, will not hold without privatization *)
       if M.tracing then M.tracel "set" ~var:x.vname "update_one_addr: BAD! effect = '%B', or else is private! \n" (not invariant);
->>>>>>> 0c6b9c42
       st
     )
     else (
@@ -103,7 +98,7 @@
   let sync ask getg sideg (st: BaseComponents (D).t) reason =
     (* For each global variable, we create the side effect *)
     let side_var (v: varinfo) (value) (st: BaseComponents (D).t) =
-      if M.tracing then M.traceli "globalize" ~var:(RenameMapping.show_varinfo v) "Tracing for %s\n" (RenameMapping.show_varinfo v);
+      if M.tracing then M.traceli "globalize" ~var:v.vname "Tracing for %s\n" v.vname;
       let res =
         if is_global ask v then begin
           if M.tracing then M.tracec "globalize" "Publishing its value: %a\n" VD.pretty value;
@@ -119,69 +114,6 @@
     CPA.fold side_var st.cpa st
 end
 
-<<<<<<< HEAD
-(** Protection-Based Reading old implementation.
-    Unsound!
-    Based on [sync].
-    Works for OSEK. *)
-module ProtectionBasedOldPriv: S =
-struct
-  include OldPrivBase
-
-  module G = BaseDomain.VD
-  module V = VarinfoV
-
-  let init () =
-    if get_string "ana.osek.oil" = "" then ConfCheck.RequireMutexActivatedInit.init ()
-
-  let read_global ask getg (st: BaseComponents (D).t) x =
-    match CPA.find x st.cpa with
-    | `Bot -> (if M.tracing then M.tracec "get" "Using global invariant.\n"; getg x)
-    | x -> (if M.tracing then M.tracec "get" "Using privatized version.\n"; x)
-
-  let is_private (a: Q.ask) (v: varinfo): bool =
-    not (ThreadFlag.is_multi a) && is_excluded_from_earlyglobs v (* not multi, but excluded from earlyglobs *)
-    || not (a.f (Q.MayBePublic {global=v; write=false})) (* usual case where MayBePublic answers *)
-
-  let write_global ?(invariant=false) ask getg sideg (st: BaseComponents (D).t) x v =
-    if invariant && not (is_private ask x) then (
-      if M.tracing then M.tracel "setosek" ~var:(RenameMapping.show_varinfo x) "update_one_addr: BAD! effect = '%B', or else is private! \n" (not invariant);
-      st
-    )
-    else (
-      (* Here, an effect should be generated, but we add it to the local
-      * state, waiting for the sync function to publish it. *)
-      (* Copied from MainFunctor.update_variable *)
-      if ((get_bool "exp.volatiles_are_top") && (is_always_unknown x)) then
-        {st with cpa = CPA.add x (VD.top ()) st.cpa}
-      else
-        {st with cpa = CPA.add x v st.cpa}
-    )
-
-  let sync ask getg sideg (st: BaseComponents (D).t) reason =
-    let privates = sync_privates reason ask in
-    let module BaseComponents = BaseComponents (D) in
-    if M.tracing then M.tracel "sync" "OldPriv: %a\n" BaseComponents.pretty st;
-    (* For each global variable, we create the side effect *)
-    let side_var (v: varinfo) (value) (st: BaseComponents.t) =
-      if M.tracing then M.traceli "globalize" ~var:(RenameMapping.show_varinfo v) "Tracing for %s\n" (RenameMapping.show_varinfo v);
-      let res =
-        if is_global ask v && ((privates && not (is_excluded_from_earlyglobs v)) || not (is_private ask v)) then begin
-          if M.tracing then M.tracec "globalize" "Publishing its value: %a\n" VD.pretty value;
-          sideg v value;
-          {st with cpa = CPA.remove v st.cpa}
-        end else
-          st
-      in
-      if M.tracing then M.traceu "globalize" "Done!\n";
-      res
-    in
-    (* We fold over the local state, and side effect the globals *)
-    CPA.fold side_var st.cpa st
-end
-
-=======
->>>>>>> 0c6b9c42
 module PerMutexPrivBase =
 struct
   include NoFinalize
@@ -405,84 +337,6 @@
       st
 end
 
-<<<<<<< HEAD
-(** Protection-Based Reading early implementation for traces paper by Vesal.
-    Based on [sync].
-    Works for OSEK. *)
-module ProtectionBasedVesalPriv: S =
-struct
-  include OldPrivBase
-
-  module D = MustVars
-  module G = BaseDomain.VD
-  module V = VarinfoV
-
-  let init () =
-    if get_string "ana.osek.oil" = "" then ConfCheck.RequireMutexActivatedInit.init ()
-
-  let startstate () = D.top ()
-
-  let read_global ask getg (st: BaseComponents (D).t) x =
-    match CPA.find x st.cpa with
-    | `Bot -> (if M.tracing then M.tracec "get" "Using global invariant.\n"; getg x)
-    | x -> (if M.tracing then M.tracec "get" "Using privatized version.\n"; x)
-
-  let is_invisible (a: Q.ask) (v: varinfo): bool =
-    not (ThreadFlag.is_multi a) && is_excluded_from_earlyglobs v (* not multi, but excluded from earlyglobs *)
-    || not (a.f (Q.MayBePublic {global=v; write=false})) (* usual case where MayBePublic answers *)
-  let is_private = is_invisible
-
-  let write_global ?(invariant=false) ask getg sideg (st: BaseComponents (D).t) x v =
-    if invariant && not (is_private ask x) then (
-      if M.tracing then M.tracel "setosek" ~var:(RenameMapping.show_varinfo x) "update_one_addr: BAD! effect = '%B', or else is private! \n" (not invariant);
-      st
-    )
-    else (
-      (* Here, an effect should be generated, but we add it to the local
-      * state, waiting for the sync function to publish it. *)
-      (* Copied from MainFunctor.update_variable *)
-      if ((get_bool "exp.volatiles_are_top") && (is_always_unknown x)) then
-        {st with cpa = CPA.add x (VD.top ()) st.cpa; priv = MustVars.add x st.priv}
-      else
-        {st with cpa = CPA.add x v st.cpa; priv = MustVars.add x st.priv}
-    )
-
-  let is_protected (a: Q.ask) (v: varinfo): bool =
-    not (ThreadFlag.is_multi a) && is_excluded_from_earlyglobs v (* not multi, but excluded from earlyglobs *)
-    || not (a.f (Q.MayBePublic {global=v; write=true})) (* usual case where MayBePublic answers *)
-
-  let sync ask getg sideg (st: BaseComponents (D).t) reason =
-    let privates = sync_privates reason ask in
-    (* For each global variable, we create the side effect *)
-    let side_var (v: varinfo) (value) (st: BaseComponents (D).t) =
-      if M.tracing then M.traceli "globalize" ~var:(RenameMapping.show_varinfo v) "Tracing for %s\n" (RenameMapping.show_varinfo v);
-      let res =
-        if is_global ask v then
-          let protected = is_protected ask v in
-          if privates && not (is_excluded_from_earlyglobs v) || not protected then begin
-            if M.tracing then M.tracec "globalize" "Publishing its value: %a\n" VD.pretty value;
-            sideg v value;
-            { st with cpa = CPA.remove v st.cpa; priv = MustVars.remove v st.priv}
-          end else (* protected == true *)
-            let invisible = is_invisible ask v in
-            if not invisible then
-              sideg v value;
-            if not (MustVars.mem v st.priv) then
-              let joined = VD.join (CPA.find v st.cpa) (getg v) in
-              {st with cpa = CPA.add v joined st.cpa}
-            else st
-        else st
-      in
-      if M.tracing then M.traceu "globalize" "Done!\n";
-      res
-    in
-    (* We fold over the local state, and side effect the globals *)
-    CPA.fold side_var st.cpa st
-
-  let threadenter = old_threadenter
-end
-=======
->>>>>>> 0c6b9c42
 
 module type PerGlobalPrivParam =
 sig
