--- conflicted
+++ resolved
@@ -981,16 +981,6 @@
     (* TODO: what about G_m globals in cpa that weren't actually written? *)
     CPA.fold (fun x v (st: BaseComponents (D).t) ->
         if is_protected_by ask m x then ( (* is_in_Gm *)
-<<<<<<< HEAD
-          (* Extra precision in implementation to pass tests:
-             If global is read-protected by multiple locks,
-             then inner unlock shouldn't yet publish. *)
-          if not Param.check_read_unprotected || is_unprotected_without ask ~kind:ReadWrite x m then
-            sideg (V.protected x) v;
-          if atomic then
-            sideg (V.unprotected x) v; (* Publish delayed unprotected write as if it were protected by the atomic section. *)
-
-=======
           (* Only apply sides for values that were actually written to globals!
              This excludes invariants inferred through guards. *)
           begin match D.precise_side x v st.priv with
@@ -998,14 +988,13 @@
                 (* Extra precision in implementation to pass tests:
                    If global is read-protected by multiple locks,
                    then inner unlock shouldn't yet publish. *)
-                if not Param.check_read_unprotected || is_unprotected_without ask ~write:false x m then
+                if not Param.check_read_unprotected || is_unprotected_without ask ~kind:ReadWrite x m then
                   sideg (V.protected x) v;
                 if atomic then
                   sideg (V.unprotected x) v; (* Publish delayed unprotected write as if it were protected by the atomic section. *)
               end
             | None -> ()
           end;
->>>>>>> 1278886c
           if is_unprotected_without ask x m then (* is_in_V' *)
             {st with cpa = CPA.remove x st.cpa; priv = D.remove x st.priv}
           else
