--- conflicted
+++ resolved
@@ -241,13 +241,11 @@
     match q with
     | WarnGlobal g ->
       let g: V.t = Obj.obj g in
-<<<<<<< HEAD
       begin match g with
         | `Left g' -> (* accesses *)
           (* ignore (Pretty.printf "WarnGlobal %a\n" CilType.Varinfo.pretty g); *)
           let accs = G.access (ctx.global g) in
-          Access.print_accesses g' accs;
-          Access.incr_summary safe vulnerable unsafe g' accs
+          Stats.time "access" (Access.warn_global safe vulnerable unsafe g') accs
         | `Right _ -> (* vars *)
           ()
       end
@@ -255,11 +253,6 @@
       V0Set.iter (fun v ->
           vf (Obj.repr (V.access v))
         ) (G.vars (ctx.global (V.vars g)))
-=======
-      (* ignore (Pretty.printf "WarnGlobal %a\n" CilType.Varinfo.pretty g); *)
-      let accs = ctx.global g in
-      Stats.time "access" (Access.warn_global safe vulnerable unsafe g) accs
->>>>>>> 792457e6
     | _ -> Queries.Result.top q
 
   let finalize () =
