(** Analysis of memory accesses ([access]). *)

module LF = LibraryFunctions
open GoblintCil
open Analyses
open GobConfig


(** Access analyzer without base --- this is the new standard *)
module Spec =
struct
  include Analyses.DefaultSpec

  let name () = "access"

  module D = Lattice.Unit
  module C = Lattice.Unit

  module V =
  struct
    include Node
    let is_write_only _ = true
  end
  module G = AccessDomain.EventSet

  let collect_local = ref false
  let emit_single_threaded = ref false

  let init _ =
    collect_local := get_bool "witness.yaml.enabled" && get_bool "witness.invariant.accessed";
    let activated = get_string_list "ana.activated" in
    emit_single_threaded := List.mem (ModifiedSinceLongjmp.Spec.name ()) activated || List.mem (PoisonVariables.Spec.name ()) activated

  let do_access ?(lval=None) ?(resolve=true) (ctx: (D.t, G.t, C.t, V.t) ctx) (kind:AccessKind.t) (reach:bool) (e:exp) =
    if M.tracing then M.trace "access" "do_access %a %a %B\n" d_exp e AccessKind.pretty kind reach;
    let reach_or_mpt: _ Queries.t = if reach then ReachableFrom e else MayPointTo e in
<<<<<<< HEAD
    let ls = BatOption.default (ctx.ask reach_or_mpt) lval in
    ctx.emit (Access {exp=e; lvals=ls; kind; reach})
=======
    let ad = ctx.ask reach_or_mpt in
    ctx.emit (Access {exp=e; ad; kind; reach})
>>>>>>> 6389a7f6

  (** Three access levels:
      + [deref=false], [reach=false] - Access [exp] without dereferencing, used for all normal reads and all function call arguments.
      + [deref=true], [reach=false] - Access [exp] by dereferencing once (may-point-to), used for lval writes and shallow special accesses.
<<<<<<< HEAD
      + [deref=true], [reach=true] - Access [exp] by dereferencing transitively (reachable), used for deep special accesses.
    If [lval] is passed, access is no ReachableFrom and MayPointTo queries are performed. *)
  let access_one_top ?lval ?(force=false) ?(deref=false) ctx (kind: AccessKind.t) reach exp =
    if M.tracing then M.traceli "access" "access_one_top %a %b %a:\n" AccessKind.pretty kind reach d_exp exp;
    if force || !collect_local || !emit_single_threaded || ThreadFlag.has_ever_been_multi (Analyses.ask_of_ctx ctx) then (
      if deref then
        do_access ~lval ctx kind reach exp;
      Access.distribute_access_exp (do_access ~lval ctx Read false) exp
=======
      + [deref=true], [reach=true] - Access [exp] by dereferencing transitively (reachable), used for deep special accesses. *)
  let access_one_top ?(force=false) ?(deref=false) ctx (kind: AccessKind.t) reach exp =
    if M.tracing then M.traceli "access" "access_one_top %a (kind = %a, reach = %B, deref = %B)\n" CilType.Exp.pretty exp AccessKind.pretty kind reach deref;
    if force || !collect_local || !emit_single_threaded || ThreadFlag.has_ever_been_multi (Analyses.ask_of_ctx ctx) then (
      if deref && Cil.isPointerType (Cilfacade.typeOf exp) then (* avoid dereferencing integers to unknown pointers, which cause many spurious type-based accesses *)
        do_access ctx kind reach exp;
      if M.tracing then M.tracei "access" "distribute_access_exp\n";
      Access.distribute_access_exp (do_access ctx Read false) exp;
      if M.tracing then M.traceu "access" "distribute_access_exp\n";
>>>>>>> 6389a7f6
    );
    if M.tracing then M.traceu "access" "access_one_top\n"

  (** We just lift start state, global and dependency functions: *)
  let startstate v = ()
  let threadenter ctx ~multiple lval f args = [()]
  let exitstate  v = ()
  let context fd d = ()


  (** Transfer functions: *)

  let vdecl ctx v =
    access_one_top ctx Read false (SizeOf v.vtype);
    ctx.local

  let assign ctx lval rval : D.t =
    (* ignore global inits *)
    if !AnalysisState.global_initialization then ctx.local else begin
      access_one_top ~deref:true ctx Write false (AddrOf lval);
      access_one_top ctx Read false rval;
      ctx.local
    end

  let branch ctx exp tv : D.t =
    access_one_top ctx Read false exp;
    ctx.local

  let return ctx exp fundec : D.t =
    begin match exp with
      | Some exp -> access_one_top ctx Read false exp
      | None -> ()
    end;
    ctx.local

  let body ctx f : D.t =
    ctx.local

  let special ctx lv f arglist : D.t =
    let desc = LF.find f in
    match desc.special arglist with
    (* TODO: remove Lock/Unlock cases when all those libraryfunctions use librarydescs and don't read mutex contents *)
    | Lock _
    | Unlock _ ->
      ctx.local
    | _ ->
      LibraryDesc.Accesses.iter desc.accs (fun {kind; deep = reach} exp ->
          access_one_top ~deref:true ctx kind reach exp (* access dereferenced using special accesses *)
        ) arglist;
      (match lv with
       | Some x -> access_one_top ~deref:true ctx Write false (AddrOf x)
       | None -> ());
      List.iter (access_one_top ctx Read false) arglist; (* always read all argument expressions without dereferencing *)
      ctx.local

  let modular_combine_env ctx lv f args (f_ask: Queries.ask) : D.t =
    let open ValueDomain in
    let open WrittenDomain in
    (* TODO: Handle values that are read in modular functions *)
    let written = f_ask.f Queries.Written in
    (* Collect all addreses that were written to. *)
    let written_addresses =
      let list = ref [] in
      Written.iter (fun a _ -> list := a :: !list) written;
      !list
    in
    let read_addresses = match f_ask.f Queries.Read with
      | `Top -> failwith "Read yielded `Top!"
      | `Lifted a -> a
    in
    let get_reachable e =
      match ctx.ask (Queries.ReachableAddressesFrom e) with
      | `Top -> failwith "ReachableAddressesFrom returned `Top."
      | `Lifted a -> a
    in
    let used_globals = ModularUtil.get_callee_globals f_ask in
    let effective_args = args @ used_globals in
    let reachable =
      List.fold_left (fun acc arg -> AD.join acc (get_reachable arg) ) (AD.bot ()) effective_args
    in
    let map_back a = ModularUtil.ValueDomainExtension.map_back a ~reachable in
    let map_back a =
      let address = VD.Address a in
      match map_back address with
      | Address maped_back ->
        maped_back
      | _ ->
        M.warn "map_back failed for %a" AD.pretty a;
        AD.bot ()
    in
    let written_addresses = List.map map_back written_addresses in
    let read_addresses = map_back read_addresses in
    (* Convert to lvals *)
    let address_to_lvals (ad: AD.t) =
      let addr_to_lval_and_exp (v, offs) =
        let lhost = Var v in
        let offset = Offs.to_cil_offset offs in
        let exp = AddrOf (lhost, offset) in

        let offs = Lval.CilLval.of_ciloffs offset in
        let lval = v, offs in

        lval, exp
      in
      let addrs = AD.to_var_offset ad in
      List.map addr_to_lval_and_exp addrs
    in
    let written_lvals_with_exps = List.concat_map address_to_lvals written_addresses in
    let read_lvals_with_exps = address_to_lvals read_addresses in
    (* Trigger access events *)
    let add_lval_event ~kind ((v, offs), exp) =
      let ls = LS.of_list [v, offs] in
      access_one_top ~lval:ls ~deref:true ctx kind false exp
    in
    List.iter (add_lval_event ~kind:AccessKind.Write) written_lvals_with_exps;
    List.iter (add_lval_event ~kind:AccessKind.Read) read_lvals_with_exps

  let write_lval_option ctx lval =
    match lval with
    | None -> ()
    | Some lval -> access_one_top ~deref:true ctx Write false (AddrOf lval);
    ctx.local

  let modular_combine_assign ctx lv f arglist (f_ask: Queries.ask) : D.t =
    write_lval_option ctx lv

  let enter ctx lv f args : (D.t * D.t) list =
    [(ctx.local,ctx.local)]

  let combine_env ctx lval fexp f args fc au f_ask =
    access_one_top ctx Read false fexp;
    List.iter (access_one_top ctx Read false) args;
    au

  let combine_assign ctx lv fexp f args fc al f_ask =
    write_lval_option ctx lv

  let threadspawn ctx  ~multiple lval f args fctx =
    (* must explicitly access thread ID lval because special to pthread_create doesn't if singlethreaded before *)
    begin match lval with
      | None -> ()
      | Some lval -> access_one_top ~force:true ~deref:true ctx Write false (AddrOf lval) (* must force because otherwise doesn't if singlethreaded before *)
    end;
    ctx.local

  let query ctx (type a) (q: a Queries.t): a Queries.result =
    match q with
    | MayAccessed ->
      (ctx.global ctx.node: G.t)
    | _ -> Queries.Result.top q

  let event ctx e octx =
    match e with
    | Events.Access {ad; kind; _} when !collect_local && !AnalysisState.postsolving ->
      let events = Queries.AD.fold (fun addr es ->
          match addr with
          | Queries.AD.Addr.Addr (var, offs) ->
            let coffs = ValueDomain.Offs.to_cil offs in
            let access: AccessDomain.Event.t = {var_opt = (Some var); offs_opt = (Some coffs); kind} in
            G.add access es
          | UnknownPtr ->
            let access: AccessDomain.Event.t = {var_opt = None; offs_opt = None; kind} in
            G.add access es
          | _ -> es
        ) ad (G.empty ())
      in
      ctx.sideg ctx.node events
    | _ ->
      ctx.local
end

let _ =
  MCP.register_analysis (module Spec : MCPSpec)<|MERGE_RESOLUTION|>--- conflicted
+++ resolved
@@ -31,30 +31,15 @@
     let activated = get_string_list "ana.activated" in
     emit_single_threaded := List.mem (ModifiedSinceLongjmp.Spec.name ()) activated || List.mem (PoisonVariables.Spec.name ()) activated
 
-  let do_access ?(lval=None) ?(resolve=true) (ctx: (D.t, G.t, C.t, V.t) ctx) (kind:AccessKind.t) (reach:bool) (e:exp) =
+  let do_access (ctx: (D.t, G.t, C.t, V.t) ctx) (kind:AccessKind.t) (reach:bool) (e:exp) =
     if M.tracing then M.trace "access" "do_access %a %a %B\n" d_exp e AccessKind.pretty kind reach;
     let reach_or_mpt: _ Queries.t = if reach then ReachableFrom e else MayPointTo e in
-<<<<<<< HEAD
-    let ls = BatOption.default (ctx.ask reach_or_mpt) lval in
-    ctx.emit (Access {exp=e; lvals=ls; kind; reach})
-=======
     let ad = ctx.ask reach_or_mpt in
     ctx.emit (Access {exp=e; ad; kind; reach})
->>>>>>> 6389a7f6
 
   (** Three access levels:
       + [deref=false], [reach=false] - Access [exp] without dereferencing, used for all normal reads and all function call arguments.
       + [deref=true], [reach=false] - Access [exp] by dereferencing once (may-point-to), used for lval writes and shallow special accesses.
-<<<<<<< HEAD
-      + [deref=true], [reach=true] - Access [exp] by dereferencing transitively (reachable), used for deep special accesses.
-    If [lval] is passed, access is no ReachableFrom and MayPointTo queries are performed. *)
-  let access_one_top ?lval ?(force=false) ?(deref=false) ctx (kind: AccessKind.t) reach exp =
-    if M.tracing then M.traceli "access" "access_one_top %a %b %a:\n" AccessKind.pretty kind reach d_exp exp;
-    if force || !collect_local || !emit_single_threaded || ThreadFlag.has_ever_been_multi (Analyses.ask_of_ctx ctx) then (
-      if deref then
-        do_access ~lval ctx kind reach exp;
-      Access.distribute_access_exp (do_access ~lval ctx Read false) exp
-=======
       + [deref=true], [reach=true] - Access [exp] by dereferencing transitively (reachable), used for deep special accesses. *)
   let access_one_top ?(force=false) ?(deref=false) ctx (kind: AccessKind.t) reach exp =
     if M.tracing then M.traceli "access" "access_one_top %a (kind = %a, reach = %B, deref = %B)\n" CilType.Exp.pretty exp AccessKind.pretty kind reach deref;
@@ -64,7 +49,6 @@
       if M.tracing then M.tracei "access" "distribute_access_exp\n";
       Access.distribute_access_exp (do_access ctx Read false) exp;
       if M.tracing then M.traceu "access" "distribute_access_exp\n";
->>>>>>> 6389a7f6
     );
     if M.tracing then M.traceu "access" "access_one_top\n"
 
@@ -131,15 +115,8 @@
       Written.iter (fun a _ -> list := a :: !list) written;
       !list
     in
-    let read_addresses = match f_ask.f Queries.Read with
-      | `Top -> failwith "Read yielded `Top!"
-      | `Lifted a -> a
-    in
-    let get_reachable e =
-      match ctx.ask (Queries.ReachableAddressesFrom e) with
-      | `Top -> failwith "ReachableAddressesFrom returned `Top."
-      | `Lifted a -> a
-    in
+    let read_addresses = f_ask.f Queries.Read in
+    let get_reachable e = ctx.ask (Queries.ReachableAddressesFrom e) in
     let used_globals = ModularUtil.get_callee_globals f_ask in
     let effective_args = args @ used_globals in
     let reachable =
@@ -164,20 +141,20 @@
         let offset = Offs.to_cil_offset offs in
         let exp = AddrOf (lhost, offset) in
 
-        let offs = Lval.CilLval.of_ciloffs offset in
+        let offs = Offset.Exp.of_cil offset in
         let lval = v, offs in
 
         lval, exp
       in
-      let addrs = AD.to_var_offset ad in
+      let addrs = AD.to_mval ad in
       List.map addr_to_lval_and_exp addrs
     in
     let written_lvals_with_exps = List.concat_map address_to_lvals written_addresses in
     let read_lvals_with_exps = address_to_lvals read_addresses in
     (* Trigger access events *)
     let add_lval_event ~kind ((v, offs), exp) =
-      let ls = LS.of_list [v, offs] in
-      access_one_top ~lval:ls ~deref:true ctx kind false exp
+      (* let ls = LS.of_list [v, offs] in *)
+      access_one_top ~deref:true ctx kind false exp
     in
     List.iter (add_lval_event ~kind:AccessKind.Write) written_lvals_with_exps;
     List.iter (add_lval_event ~kind:AccessKind.Read) read_lvals_with_exps
