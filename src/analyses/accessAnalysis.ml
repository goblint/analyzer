--- conflicted
+++ resolved
@@ -32,11 +32,10 @@
   module V0Set = SetDomain.Make (V0)
   module G =
   struct
-<<<<<<< HEAD
-    include Lattice.Lift2 (Access.PM) (V0Set) (Printable.DefaultNames)
+    include Lattice.Lift2 (Access.AS) (V0Set) (Printable.DefaultNames)
 
     let access = function
-      | `Bot -> Access.PM.bot ()
+      | `Bot -> Access.AS.bot ()
       | `Lifted1 x -> x
       | _ -> failwith "Access.access"
     let vars = function
@@ -45,9 +44,6 @@
       | _ -> failwith "Access.vars"
     let create_access access = `Lifted1 access
     let create_vars vars = `Lifted2 vars
-=======
-    include Access.AS
->>>>>>> b3824455
 
     let leq x y = !GU.postsolving || leq x y (* HACK: to pass verify*)
   end
@@ -61,7 +57,6 @@
     vulnerable := 0;
     unsafe := 0
 
-<<<<<<< HEAD
   let side_vars ctx lv_opt ty =
     match lv_opt with
     | Some (v, _) ->
@@ -75,32 +70,15 @@
     | None ->
       ()
 
-  let side_access ctx ty lv_opt ls_opt (conf, w, loc, e, lp) =
-    let d =
-      if !GU.should_warn then (
-        let d =
-          let open Access in
-          PM.singleton ls_opt (
-            AS.singleton (conf, w, loc, e, lp)
-          )
-        in
-        G.create_access d
-      )
-      else
-        G.bot () (* HACK: just to pass validation with MCP DomVariantLattice *)
-    in
-    ctx.sideg (V.access (lv_opt, ty)) d;
-    side_vars ctx lv_opt ty
-=======
   let side_access ctx ty lv_opt (conf, w, loc, e, a) =
     let d =
       if !GU.should_warn then
-        Access.AS.singleton (conf, w, loc, e, a)
+        G.create_access (Access.AS.singleton (conf, w, loc, e, a))
       else
         G.bot () (* HACK: just to pass validation with MCP DomVariantLattice *)
     in
-    ctx.sideg (lv_opt, ty) d
->>>>>>> b3824455
+    ctx.sideg (V.access (lv_opt, ty)) d;
+    side_vars ctx lv_opt ty
 
   let do_access (ctx: (D.t, G.t, C.t, V.t) ctx) (w:bool) (reach:bool) (conf:int) (e:exp) =
     let open Queries in
@@ -263,13 +241,12 @@
     match q with
     | WarnGlobal g ->
       let g: V.t = Obj.obj g in
-<<<<<<< HEAD
       begin match g with
         | `Left g' -> (* accesses *)
           (* ignore (Pretty.printf "WarnGlobal %a\n" CilType.Varinfo.pretty g); *)
-          let pm = G.access (ctx.global g) in
-          Access.print_accesses g' pm;
-          Access.incr_summary safe vulnerable unsafe g' pm
+          let accs = G.access (ctx.global g) in
+          Access.print_accesses g' accs;
+          Access.incr_summary safe vulnerable unsafe g' accs
         | `Right _ -> (* vars *)
           ()
       end
@@ -277,12 +254,6 @@
       V0Set.iter (fun v ->
           vf (Obj.repr (V.access v))
         ) (G.vars (ctx.global (V.vars g)))
-=======
-      (* ignore (Pretty.printf "WarnGlobal %a\n" CilType.Varinfo.pretty g); *)
-      let accs = ctx.global g in
-      Access.print_accesses g accs;
-      Access.incr_summary safe vulnerable unsafe g accs
->>>>>>> b3824455
     | _ -> Queries.Result.top q
 
   let finalize () =
