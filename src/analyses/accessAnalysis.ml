--- conflicted
+++ resolved
@@ -206,40 +206,10 @@
     | _, "pthread_cond_wait"
     | _, "pthread_cond_timedwait" ->
       ctx.local
-<<<<<<< HEAD
-    | _, x ->
-      let arg_acc act =
-        match act, LF.get_threadsafe_inv_ac x with
-        | _, Some fnc -> (fnc act arglist)
-        | `Read, None ->
-          if get_bool "sem.unknown_function.read.args" then
-            arglist
-          else
-            []
-        | (`Write | `Free), None ->
-          if get_bool "sem.unknown_function.invalidate.args" then
-            arglist
-          else
-            []
-      in
-      (* TODO: per-argument reach *)
-      let reach =
-        match f.vname with
-        | "memset" | "__builtin_memset" | "__builtin___memset_chk" -> false
-        | "bzero" | "__builtin_bzero" | "explicit_bzero" | "__explicit_bzero_chk" -> false
-        | "__builtin_object_size" -> false
-        | "realloc" -> false
-        | _ -> true
-      in
-      List.iter (access_one_top ctx `Read reach) (arg_acc `Read);
-      List.iter (access_one_top ctx `Write reach) (arg_acc `Write);
-      List.iter (access_one_top ctx `Free reach) (arg_acc `Free);
-=======
     | _, _ ->
       LibraryDesc.Accesses.iter desc.accs (fun {kind; deep = reach} exp ->
           access_one_top ~deref:true ctx kind reach exp (* access dereferenced using special accesses *)
         ) arglist;
->>>>>>> f6d859a5
       (match lv with
        | Some x -> access_one_top ~deref:true ctx Write false (AddrOf x)
        | None -> ());
