(** Analysis by specification file. *)

open Prelude.Ana
open Analyses

module SC = SpecCore

module Spec =
struct
  include Analyses.DefaultSpec

  let name()  = "spec"
  module D = SpecDomain.Dom
  module C = SpecDomain.Dom

  (* special variables *)
  let return_var    = Goblintutil.create_var @@ Cil.makeVarinfo false "@return"    Cil.voidType, `NoOffset
  let global_var    = Goblintutil.create_var @@ Cil.makeVarinfo false "@global"    Cil.voidType, `NoOffset

  (* spec data *)
  let nodes = ref []
  let edges = ref []

  let load_specfile () =
    let specfile = GobConfig.get_string "ana.spec.file" in
    if String.length specfile < 1 then failwith "You need to specify a specification file using --set ana.spec.file path/to/file.spec when using the spec analysis!";
    if not (Sys.file_exists specfile) then failwith @@ "The given spec-file ("^specfile^") doesn't exist (CWD is "^Sys.getcwd ()^").";
    let _nodes, _edges = SpecUtil.parseFile specfile in
    nodes := _nodes; edges := _edges (* don't change -> no need to save them in domain *)

  (* module for encapsulating general spec checking functions used in multiple transfer functions (assign, special) *)
  (*
  .spec-format:
  - The file contains two types of definitions: nodes and edges. The labels of nodes are output. The labels of edges are the constraints.
  - The given nodes are warnings, which have an implicit back edge to the previous node if used as a target.
  - Alternatively warnings can be specified like this: "node1 -w1,w2,w3> node2 ...1" (w1, w2 and w3 will be output when the transition is taken).
  - The start node of the first transition is the start node of the automaton.
  - End nodes are specified by "node -> end _".
  - "_end" is the local warning for nodes that are not in an end state, _END is the warning at return ($ is the list of keys).
  - An edge with '_' matches everything.
  - Edges with "->>" (or "-w1,w2>>" etc.) are forwarding edges, which will continue matching the same statement for the target node.
  *)
  module SpecCheck =
  struct
    (* custom goto (D.goto is just for modifying) that checks if the target state is a warning and acts accordingly *)
    let goto ?may:(may=false) ?change_state:(change_state=true) key state m ws =
      let loc = (Option.get !Node.current_node)::(D.callstack m) in
      let warn key m msg =
        Str.global_replace (Str.regexp_string "$") (D.string_of_key key) msg
        |> D.warn ~may:(D.is_may key m || D.is_unknown key m)
      in
      (* do transition warnings *)
      List.iter (fun state -> match SC.warning state !nodes with Some msg -> warn key m msg | _ -> ()) ws;
      match SC.warning state !nodes with
      | Some msg ->
        warn key m msg;
        m (* no goto == implicit back edge *)
      | None ->
        M.debug ~category:Analyzer "GOTO %s: %s -> %s" (D.string_of_key key) (D.string_of_state key m) state;
        if not change_state then m
        else if may then D.may_goto key loc state m else D.goto key loc state m

    let equal_exp ctx spec_exp cil_exp = match spec_exp, cil_exp with
      (* TODO match constants right away to avoid queries? *)
      | `String a, Const(CStr (b,_)) -> a=b
      (* | `String a, Const(CWStr xs as c) -> failwith "not implemented" *)
      (* CWStr is done in base.ml, query only returns `Str if it's safe *)
      | `String a, e -> (match ctx.ask (Queries.EvalStr e) with
          | `Lifted b -> a = b
          | _      -> M.debug ~category:Analyzer "EQUAL String Query: no result!"; false
        )
      | `Regex a, e -> (match ctx.ask (Queries.EvalStr e) with
          | `Lifted b -> Str.string_match (Str.regexp a) b 0
          | _      -> M.debug ~category:Analyzer  "EQUAL Regex String Query: no result!"; false
        )
      | `Bool a, e -> (match ctx.ask (Queries.EvalInt e) with
          | b -> (match Queries.ID.to_bool b with Some b -> a=b | None -> false)
        )
      | `Int a, e  -> (match ctx.ask (Queries.EvalInt e) with
          | b -> (match Queries.ID.to_int b with Some b -> (Int64.of_int a)=(IntOps.BigIntOps.to_int64 b) | None -> false)
        )
      | `Float a, Const(CReal (b, fkind, str_opt)) -> a=b
      | `Float a, _ -> M.debug ~category:Analyzer "EQUAL Float: unsupported!"; false
      (* arg is a key. currently there can only be one key per constraint, so we already used it for lookup. TODO multiple keys? *)
      | `Var a, b  -> true
      (* arg is a identifier we use for matching constraints. TODO save in domain *)
      | `Ident a, b -> true
      | `Error s, b -> failwith @@ "Spec error: "^s
      (* wildcard matches anything *)
      | `Free, b    -> true
      | a,b -> M.info ~category:Unsound "EQUAL? Unmatched case - assume true..."; true

    let check_constraint ctx get_key matches m new_a old_key (a,ws,fwd,b,c as edge) =
      (* If we have come to a wildcard, we match it instantly, but since there is no way of determining a key
         this only makes sense if fwd is true (TODO wildcard for global. TODO use old_key). We pass a state replacement as 'new_a',
         which will be applied in the following checks.
         Multiple forwarding wildcards are not allowed, i.e. new_a must be None, otherwise we end up in a loop. *)
      if SC.is_wildcard c && fwd && new_a=None then Some (m,fwd,Some (b,a),old_key) (* replace b with a in the following checks *)
      else
        (* save original start state of the constraint (needed to detect reflexive edges) *)
        let old_a = a in
        (* Assume new_a  *)
        let a = match new_a with
          | Some (x,y) when a=x -> y
          | _ -> a
        in
        (* if we forward, we have to replace the starting state for the following constraints *)
        let new_a = if fwd then Some (b,a) else None in
        (* TODO how to detect the key?? use "$foo" as key, "foo" as var in constraint and "_" for anything we're not interested in.
            What to do for multiple keys (e.g. $foo, $bar)? -> Only allow one key & one map per spec-file (e.g. only $ as a key) or implement multiple maps? *)
        (* look inside the constraint if there is a key and if yes, return what it corresponds to *)
        (* if we can't find a matching key, we use the global key *)
        let key = get_key c |? Cil.var (fst global_var) in
        (* ignore(printf "KEY: %a\n" d_plainlval key); *)
        (* get possible keys that &lval may point to *)
        let keys = D.keys_from_lval key (Analyses.ask_of_ctx ctx) in (* does MayPointTo query *)
        let check_key (m,n) var =
          (* M.debug ~category:Analyzer @@ "check_key: "^f.vname^"(...): "^D.string_of_entry var m; *)
          let wildcard = SC.is_wildcard c && fwd && b<>"end" in
          (* skip transitions we can't take b/c we're not in the right state *)
          (* i.e. if not in map, we must be at the start node or otherwise we must be in one of the possible saved states *)
          if not (D.mem var m) && a<>SC.startnode !edges || D.mem var m && not (D.may_in_state var a m) then (
            (* ignore(printf "SKIP %s: state: %s, a: %s at %i\n" f.vname (D.string_of_state var m) a (!Tracing.current_loc.line)); *)
            (m,n) (* not in map -> initial state. TODO save initial state? *)
          )
          (* edge must match the current state or be a wildcard transition (except those for end) *)
          else if not (matches edge) && not wildcard then (m,n)
          (* everything matches the constraint -> go to new state and increase counter *)
          else
            (* TODO if #Queries.MayPointTo > 1: each result is May, but all combined are Must *)
            let may = (List.compare_length_with keys 1 > 0) in
            (* do not change state for reflexive edges where the key is not assigned to (e.g. *$p = _) *)
            let change_state = not (old_a=b && SC.get_lval c <> Some `Var) in
            M.debug ~category:Analyzer "GOTO ~may:%B ~change_state:%B. %s -> %s: %s" may change_state a b (SC.stmt_to_string c);
            let new_m = goto ~may:may ~change_state:change_state var b m ws in
            (new_m,n+1)
        in
        (* do check for each varinfo and return the resulting domain if there has been at least one matching constraint *)
        let new_m,n = List.fold_left check_key (m,0) keys in (* start with original domain and #transitions=0 *)
        if n==0 then None (* no constraint matched the current state *)
        else Some (new_m,fwd,new_a,Some key) (* return new domain and forwarding info *)

    let check ctx get_key matches =
      let m = ctx.local in
      (* go through constraints and return resulting domain for the first match *)
      (* if no constraint matches, the unchanged domain is returned *)
      (* repeat for target node if it is a forwarding edge *)
      (* TODO what should be done if multiple constraints would match? *)
      (* TODO ^^ for May-Sets multiple constraints could match and should be taken! *)
      try
        let rec check_fwd_loop m new_a old_key = (* TODO cycle detection? *)
          let new_m,fwd,new_a,key = List.find_map (check_constraint ctx get_key matches m new_a old_key) !edges in
          (* List.iter (fun x -> M.debug ~category:Analyzer (x^"\n")) (D.string_of_map new_m); *)
          if fwd then M.debug ~category:Analyzer "FWD: %B, new_a: %s, old_key: %s" fwd (dump new_a) (dump old_key);
          if fwd then check_fwd_loop new_m new_a key else new_m,key
        in
        (* now we get the new domain and the latest key that was used *)
        let new_m,key = check_fwd_loop m None None in
        (* List.iter (fun x -> M.debug ~category:Analyzer (x^"\n")) (D.string_of_map new_m); *)
        (* next we have to check if there is a branch() transition we could take *)
        let branch_edges = List.filter (fun (a,ws,fwd,b,c) -> SC.is_branch c) !edges in
        (* just for the compiler: key is initialized with None, but changes once some constaint matches. If none match, we wouldn't be here but at catch Not_found. *)
        match key with
        | Some key ->
          (* we need to pass the key to the branch function. There is no scheme for getting the key from the constraint, but we should have been forwarded and can use the old key. *)
          let check_branch branches var =
            (* only keep those branch_edges for which our key might be in the right state *)
            let branch_edges = List.filter (fun (a,ws,fwd,b,c) -> D.may_in_state var a new_m) branch_edges in
            (* M.debug ~category:Analyzer @@ D.string_of_entry var new_m^" -> branch_edges: "^String.concat "\n " @@ List.map (fun x -> SC.def_to_string (SC.Edge x)) branch_edges; *)
            (* count should be a multiple of 2 (true/false), otherwise the spec is malformed *)
            if List.length branch_edges mod 2 <> 0 then failwith "Spec is malformed: branch-transitions always need a true and a false case!" else
              (* if nothing matches, just return new_m without branching *)
              (* if List.is_empty branch_edges then Set.of_list new_m else *)
            if List.is_empty branch_edges then Set.of_list ([new_m, Cil.integer 1, true]) else (* XX *)
              (* unique set of (dom,exp,tv) used in branch *)
              let do_branch branches (a,ws,fwd,b,c) =
                let c_str = match SC.branch_exp c with Some (exp,tv) -> SC.exp_to_string exp | _ -> "" in
                let c_str = Str.global_replace (Str.regexp_string "$key") "%e:key" c_str in (* TODO what should be used to specify the key? *)
                (* TODO this somehow also prints the expression!? why?? *)
                let c_exp = Formatcil.cExp c_str [("key", Fe (D.K.to_exp var))] in (* use Fl for Lval instead? *)
                (* TODO encode key in exp somehow *)
                (* ignore(printf "BRANCH %a\n" d_plainexp c_exp); *)
                ctx.split new_m [Events.SplitBranch (c_exp, true)];
                Set.add (new_m,c_exp,true) (Set.add (new_m,c_exp,false) branches)
              in
              List.fold_left do_branch branches branch_edges
          in
          let keys = D.keys_from_lval key (Analyses.ask_of_ctx ctx) in
          let new_set = List.fold_left check_branch Set.empty keys in ignore(new_set); (* TODO refactor *)
          (* List.of_enum (Set.enum new_set) *)
          new_m (* XX *)
        | None -> new_m
      with Not_found -> m (* nothing matched -> no change *)
  end

  (* queries *)
  let query ctx (type a) (q: a Queries.t) =
    match q with
    | _ -> Queries.Result.top q

  let query_lv ask exp =
    match ask (Queries.MayPointTo exp) with
    | l when not (Queries.LS.is_top l) ->
      Queries.LS.elements l
    | _ -> []

  let eval_fv ask exp: varinfo option =
    match query_lv ask exp with
    | [(v,_)] -> Some v
    | _ -> None


  (* transfer functions *)
  let assign ctx (lval:lval) (rval:exp) : D.t =
    (* ignore(printf "%a = %a\n" d_plainlval lval d_plainexp rval); *)
    let get_key c = match SC.get_key_variant c with
      | `Lval s ->
        M.debug ~category:Analyzer "Key variant assign `Lval %s; %s" s (SC.stmt_to_string c);
        (match SC.get_lval c, lval with
         | Some `Var, _ -> Some lval
         | Some `Ptr, (Mem Lval x, o) -> Some x (* TODO offset? *)
         | _ -> None)
      | _ -> None
    in
    let matches (a,ws,fwd,b,c) =
      SC.equal_form (Some lval) c &&
      (* check for constraints *p = _ where p is the key *)
      match lval, SC.get_lval c with
      | (Mem Lval x, o), Some `Ptr  when SpecCheck.equal_exp ctx (SC.get_rval c) rval ->
        let keys = D.keys_from_lval x (Analyses.ask_of_ctx ctx) in
        if List.compare_length_with keys 1 <> 0 then failwith "not implemented"
        else true
      | _ -> false (* nothing to do *)
    in
    let m = SpecCheck.check ctx get_key matches in
    let key_from_exp = function
      | Lval (Var v,o) -> Some (v, Lval.CilLval.of_ciloffs o)
      | _ -> None
    in
    match key_from_exp (Lval lval), key_from_exp (stripCasts rval) with (* TODO for now we just care about Lval assignments -> should use Queries.MayPointTo *)
    | Some k1, Some k2 when k1=k2 -> m (* do nothing on self-assignment *)
    | Some k1, Some k2 when D.mem k1 m && D.mem k2 m -> (* both in D *)
      M.debug ~category:Analyzer "assign (both in D): %s = %s" (D.string_of_key k1) (D.string_of_key k2);
      (* saveOpened k1 *) m |> D.remove' k1 |> D.alias k1 k2
    | Some k1, Some k2 when D.mem k1 m -> (* only k1 in D *)
      M.debug ~category:Analyzer "assign (only k1 in D): %s = %s" (D.string_of_key k1) (D.string_of_key k2);
      (* saveOpened k1 *) m |> D.remove' k1
    | Some k1, Some k2 when D.mem k2 m -> (* only k2 in D *)
      M.debug ~category:Analyzer "assign (only k2 in D): %s = %s" (D.string_of_key k1) (D.string_of_key k2);
      let m = D.alias k1 k2 m in (* point k1 to k2 *)
      if Lval.CilLval.class_tag k2 = `Temp (* check if k2 is a temporary Lval introduced by CIL *)
      then D.remove' k2 m (* if yes we need to remove it from our map *)
      else m (* otherwise no change *)
    | Some k1, _ when D.mem k1 m -> (* k1 in D and assign something unknown *)
      M.debug ~category:Analyzer "assign (only k1 in D): %s = %a" (D.string_of_key k1) d_exp rval;
      D.warn @@ "changed pointer "^D.string_of_key k1^" (no longer safe)";
      (* saveOpened ~unknown:true k1 *) m |> D.unknown k1
    | _ -> (* no change in D for other things *)
      M.debug ~category:Analyzer "assign (none in D): %a = %a [%a]" d_lval lval d_exp rval d_plainexp rval;
      m

  (*
  - branch-transitions in the spec-file come in pairs: e.g. true-branch goes to node a, false-branch to node b
  - branch is called for both possibilities
  - TODO query the exp and take/don't take the transition
  - in case of `Top we take the transition
  - both branches get joined after (e.g. for fopen: May [open; error])
  - if there is a branch in the code, branch is also called
    -> get the key from exp and backtrack to the corresponding branch-transitions
    -> reevaluate with current exp and meet domain with result
  *)
  (*
  - get key from exp
  - ask EvalInt
  - if result is `Top and we are in a state that is the starting node of a branch edge, we have to:
    - go to target node and modify the state in specDomain
    - find out which value of key makes exp equal to tv
    - save this value and answer queries for EvalInt with it
  - if not, compare it with tv and take the corresponding branch
  *)
  let branch ctx (exp:exp) (tv:bool) : D.t =
    let m = ctx.local in
    (* ignore(printf "if %a = %B (line %i)\n" d_plainexp exp tv (!Tracing.current_loc).line); *)
    let check a b tv =
      (* ignore(printf "check: %a = %a\n" d_plainexp a d_plainexp b); *)
      match a, b with
      | Const (CInt(i, kind, str)), Lval lval
      | Lval lval, Const (CInt(i, kind, str)) ->
        (* let binop = BinOp (Eq, a, b, Cil.intType) in *)
        (* standardize the format of the expression to 'lval==i'. -> spec needs to follow that format, the code is mapped to it. *)
        let binop = BinOp (Eq, Lval lval, Const (CInt(i, kind, str)), Cil.intType) in
        let key = D.key_from_lval lval in
        let value = D.find key m in
        if Cilint.is_zero_cilint i && tv then (
          M.debug ~category:Analyzer "error-branch";
          (* D.remove key m *)
        )else(
          M.debug ~category:Analyzer "success-branch";
          (* m *)
        );
        (* there should always be an entry in our domain for key *)
        if not (D.mem key m) then m else
          (* TODO for now we just assume that a Binop is used and Lval is the key *)
          (* get the state(s) that key is/might be in *)
          let states = D.get_states key m in
          (* compare SC.exp with Cil.exp and tv *)
          let branch_exp_eq c exp tv =
            (* let c_str = match SC.branch_exp c with Some (exp,tv) -> SC.exp_to_string exp | _ -> "" in
               let c_str = Str.global_replace (Str.regexp_string "$key") "%e:key" c_str in
               let c_exp = Formatcil.cExp c_str [("key", Fe (D.K.to_exp key))] in *)
            (* c_exp=exp *) (* leads to Out_of_memory *)
            match SC.branch_exp c with
            | Some (c_exp,c_tv) ->
              (* let exp_str = sprint d_exp exp in *) (* contains too many casts, so that matching fails *)
              let exp_str = sprint d_exp binop in
              let c_str = SC.exp_to_string c_exp in
              let c_str = Str.global_replace (Str.regexp_string "$key") (D.string_of_key key) c_str in
              (* ignore(printf "branch_exp_eq: '%s' '%s' -> %B\n" c_str exp_str (c_str=exp_str)); *)
              c_str=exp_str && c_tv=tv
            | _ -> false
          in
          (* filter those edges that are branches, start with a state from states and have the same branch expression and the same tv *)
          let branch_edges = List.filter (fun (a,ws,fwd,b,c) -> SC.is_branch c && List.mem a states && branch_exp_eq c exp tv) !edges in
          (* there should be only one such edge or none *)
          if List.compare_length_with branch_edges 1 <> 0 then ( (* call of branch for an actual branch *)
            M.debug ~category:Analyzer "branch: branch_edges length is not 1! -> actual branch";
            M.debug ~category:Analyzer "%s -> branch_edges1: %a" (D.string_of_entry key m) (Pretty.d_list "\n " (fun () x -> Pretty.text (SC.def_to_string (SC.Edge x)))) branch_edges;
            (* filter those edges that are branches, end with a state from states have the same branch expression and the same tv *)
            (* TODO they should end with any predecessor of the current state, not only the direct predecessor *)
            let branch_edges = List.filter (fun (a,ws,fwd,b,c) -> SC.is_branch c && List.mem b states && branch_exp_eq c exp tv) !edges in
            M.debug ~category:Analyzer "%s -> branch_edges2: %a" (D.string_of_entry key m) (Pretty.d_list "\n " (fun () x -> Pretty.text (SC.def_to_string (SC.Edge x)))) branch_edges;
            if List.compare_length_with branch_edges 1 <> 0 then m else
              (* meet current value with the target state. this is tricky: we can not simply take the target state, since there might have been more than one element already before the branching.
                 -> find out what the alternative branch target was and remove it *)
              let (a,ws,fwd,b,c) = List.hd branch_edges in
              (* the alternative branch has the same start node, the same branch expression and the negated tv *)
              let (a,ws,fwd,b,c) = List.find (fun (a2,ws,fwd,b,c) -> SC.is_branch c && a2=a && branch_exp_eq c exp (not tv)) !edges in
              (* now b is the state the alternative branch goes to -> remove it *)
              (* TODO may etc. *)
              (* being explicit: check how many records there are. if the value is Must b, then we're sure that it is so and we don't remove anything. *)
              if D.V.length value = (1,1) then m else (* XX *)
                (* there are multiple possible states -> remove b *)
                let v2 = D.V.remove_state b value in
                (* M.debug ~category:Analyzer @@ "branch: changed state from "^D.V.string_of value^" to "^D.V.string_of v2; *)
                D.add key v2 m
          ) else (* call of branch directly after splitting *)
            let (a,ws,fwd,b,c) = List.hd branch_edges in
            (* TODO may etc. *)
            let v2 = D.V.set_state b value in
            (* M.debug ~category:Analyzer @@ "branch: changed state from "^D.V.string_of value^" to "^D.V.string_of v2; *)
            D.add key v2 m
      | _ -> M.debug ~category:Analyzer "nothing matched the given BinOp: %a = %a" d_plainexp a d_plainexp b; m
    in
    match stripCasts (constFold true exp) with
    (* somehow there are a lot of casts inside the BinOp which stripCasts only removes when called on the subparts
       -> matching as in flagMode didn't work *)
    | BinOp (Eq, a, b, _) -> check (stripCasts a) (stripCasts b) tv
    | BinOp (Ne, a, b, _) -> check (stripCasts a) (stripCasts b) (not tv)
    | UnOp (LNot, a, _)   -> check (stripCasts a) (integer 0)    tv
    (* TODO makes 2 tests fail. probably check changes something it shouldn't *)
    (* | Lval _ as a         -> check (stripCasts a) (integer 0)    (not tv) *)
    | e -> M.debug ~category:Analyzer "branch: nothing matched the given exp: %a" d_plainexp e; m

  let body ctx (f:fundec) : D.t =
    ctx.local

  let return ctx (exp:exp option) (f:fundec) : D.t =
    let m = ctx.local in
    (* M.debug ~category:Analyzer @@ "return: ctx.local="^D.short 50 m^D.string_of_callstack m; *)
    (* if f.svar.vname <> "main" && BatList.is_empty (D.callstack m) then M.debug ~category:Analyzer @@ "\n\t!!! call stack is empty for function "^f.svar.vname^" !!!"; *)
    if f.svar.vname = "main" then (
      let warn_main msg_loc msg_end = (* there is an end warning for local, return or both *)
        (* find edges that have 'end' as a target *)
        (* we ignore the constraint, TODO maybe find a better syntax for declaring end states *)
        let end_states = BatList.filter_map (fun (a,ws,fwd,b,c) -> if b="end" then Some a else None) !edges in
        let must_not, may_not = D.filter_values (fun r -> not @@ List.exists (fun end_state -> D.V.in_state end_state r) end_states) m in
        let may_not = Set.diff may_not must_not in
        (match msg_loc with (* local warnings for entries that must/may not be in an end state *)
         | Some msg ->
           Set.iter (fun r -> D.warn           ~loc:(D.V.loc r) msg) must_not;
           Set.iter (fun r -> D.warn ~may:true ~loc:(D.V.loc r) msg) may_not
         | None -> ());
        (match msg_end with
         | Some msg -> (* warnings at return for entries that must/may not be in an end state *)
           let f msg rs = Str.global_replace (Str.regexp_string "$") (D.string_of_keys rs) msg in
           if Set.cardinal must_not > 0 then D.warn           (f msg must_not);
           if Set.cardinal may_not  > 0 then D.warn ~may:true (f msg may_not)
         | _ -> ())
      in
      (* check if there is a warning for entries that are not in an end state *)
      match SC.warning "_end" !nodes, SC.warning "_END" !nodes with
      | None, None -> () (* nothing to do here *)
      | msg_loc,msg_end -> warn_main msg_loc msg_end
    );
    (* take care of return value *)
    let au = match exp with
      | Some(Lval lval) when D.mem (D.key_from_lval lval) m -> (* we return a var in D *)
        let k = D.key_from_lval lval in
        let varinfo,offset = k in
        if varinfo.vglob then
          D.alias return_var k m (* if var is global, we alias it *)
        else
          D.add return_var (D.find' k m) m (* if var is local, we make a copy *)
      | _ -> m
    in
    (* remove formals and locals *)
    (* TODO only keep globals like in fileUse *)
    List.fold_left (fun m var -> D.remove' (var, `NoOffset) m) au (f.sformals @ f.slocals)

  let enter ctx (lval: lval option) (f:fundec) (args:exp list) : (D.t * D.t) list =
    (* M.debug ~category:Analyzer @@ "entering function "^f.vname^D.string_of_callstack ctx.local; *)
    if f.svar.vname = "main" then load_specfile ();
    let m = if f.svar.vname <> "main" then
        D.edit_callstack (BatList.cons (Option.get !Node.current_node)) ctx.local
      else ctx.local in [m, m]

<<<<<<< HEAD
  let combine ctx ?(longjmpthrough = false) (lval:lval option) fexp (f:fundec) (args:exp list) fc (au:D.t) : D.t =
=======
  let combine ctx (lval:lval option) fexp (f:fundec) (args:exp list) fc (au:D.t) (f_ask: Queries.ask) : D.t =
>>>>>>> fe667243
    (* M.debug ~category:Analyzer @@ "leaving function "^f.vname^D.string_of_callstack au; *)
    let au = D.edit_callstack List.tl au in
    let return_val = D.find_option return_var au in
    match lval, return_val with
    | Some lval, Some v ->
      let k = D.key_from_lval lval in
      (* remove special return var and handle potential overwrites *)
      let au = D.remove' return_var au (* |> check_overwrite_open k *) in
      (* if v.key is still in D, then it must be a global and we need to alias instead of rebind *)
      (* TODO what if there is a local with the same name as the global? *)
      if D.V.is_top v then (* returned a local that was top -> just add k as top *)
        D.add' k v au
      else (* v is now a local which is not top or a global which is aliased *)
        let vvar = D.V.get_alias v in (* this is also ok if v is not an alias since it chooses an element from the May-Set which is never empty (global top gets aliased) *)
        if D.mem vvar au then (* returned variable was a global TODO what if local had the same name? -> seems to work *)
          (* let _ = M.debug ~category:Analyzer @@ vvar.vname^" was a global -> alias" in *)
          D.alias k vvar au
        else (* returned variable was a local *)
          let v = D.V.set_key k v in (* adjust var-field to lval *)
          (* M.debug ~category:Analyzer @@ vvar.vname^" was a local -> rebind"; *)
          D.add' k v au
    | _ -> au

  let special ctx (lval: lval option) (f:varinfo) (arglist:exp list) : D.t =
    (* let _ = GobConfig.set_bool "dbg.debug" false in *)
    let arglist = List.map (Cil.stripCasts) arglist in (* remove casts, TODO safe? *)
    let get_key c = match SC.get_key_variant c with
      | `Lval s ->
        M.debug ~category:Analyzer "Key variant special `Lval %s; %s" s (SC.stmt_to_string c);
        lval
      | `Arg(s, i) ->
        M.debug ~category:Analyzer "Key variant special `Arg(%s, %d). %s" s i (SC.stmt_to_string c);
        (try
           let arg = List.at arglist i in
           match arg with
           | Lval x -> Some x (* TODO enough to just assume the arg is already there as a Lval? *)
           | AddrOf x -> Some x
           | _      -> None
         with Invalid_argument s ->
           M.debug  ~category:Analyzer "Key out of bounds! Msg: %s" s; (* TODO what to do if spec says that there should be more args... *)
           None
        )
      | _ -> None (* `Rval or `None *)
    in
    let matches (a,ws,fwd,b,c) =
      let equal_args spec_args cil_args =
        if List.compare_length_with spec_args 1 = 0 && List.hd spec_args = `Free then
          true (* wildcard as an argument matches everything *)
        else if List.compare_lengths arglist spec_args <> 0 then (
          M.debug ~category:Analyzer "SKIP the number of arguments doesn't match the specification!";
          false
        )else
          List.for_all2 (SpecCheck.equal_exp ctx) spec_args cil_args (* TODO Cil.constFold true arg. Test: Spec and c-file: 1+1 *)
      in
      (* function name must fit the constraint *)
      SC.fname_is f.vname c &&
      (* right form (assignment or not) *)
      SC.equal_form lval c &&
      (* function arguments match those of the constraint *)
      equal_args (SC.get_fun_args c) arglist
    in
    SpecCheck.check ctx get_key matches


  let startstate v = D.bot ()
  let threadenter ctx lval f args = [D.bot ()]
  let threadspawn ctx lval f args fctx = ctx.local
  let exitstate  v = D.bot ()
end

let _ =
  MCP.register_analysis (module Spec : MCPSpec)<|MERGE_RESOLUTION|>--- conflicted
+++ resolved
@@ -414,11 +414,7 @@
         D.edit_callstack (BatList.cons (Option.get !Node.current_node)) ctx.local
       else ctx.local in [m, m]
 
-<<<<<<< HEAD
-  let combine ctx ?(longjmpthrough = false) (lval:lval option) fexp (f:fundec) (args:exp list) fc (au:D.t) : D.t =
-=======
-  let combine ctx (lval:lval option) fexp (f:fundec) (args:exp list) fc (au:D.t) (f_ask: Queries.ask) : D.t =
->>>>>>> fe667243
+  let combine ctx ?(longjmpthrough = false) (lval:lval option) fexp (f:fundec) (args:exp list) fc (au:D.t) (f_ask: Queries.ask) : D.t =
     (* M.debug ~category:Analyzer @@ "leaving function "^f.vname^D.string_of_callstack au; *)
     let au = D.edit_callstack List.tl au in
     let return_val = D.find_option return_var au in
