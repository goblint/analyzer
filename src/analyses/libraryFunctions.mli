(** This allows us to query information about library functions. *)

open Prelude.Ana

type categories = [
  | `Malloc       of exp
  | `Calloc       of exp * exp
  | `Realloc      of exp * exp
  | `Assert       of exp
  | `Lock         of bool * bool * bool (* try? * write? *)
  | `Unlock
  | `ThreadCreate of exp * exp * exp
  | `ThreadJoin   of exp * exp
  | `Unknown      of string ]

(** Categories of special functions *)

val classify : string -> exp list -> categories

(** *)

type action = [ `Write  (** argument may be read or written to *)
              | `Read   (** argument may be read *)
              ]
(** Specifies what is known about an argument. *)

val get_invalidate_action : string -> (action -> exp list -> exp list) option
(** Returns None if nothing is known about given function.
  * Otherwise will return function that filters out arguments
  * that may be read or also written to.
*)

val get_threadsafe_inv_ac : string -> (action -> exp list -> exp list) option
(** Same as [get_invalidate_action], but replaces arguments for thread-safe functions.
*)

val add_lib_funs : string list -> unit
(* can't use Base.Main.store b/c of circular build - this is painful... *)
<<<<<<< HEAD
val add_effects : (string -> Cil.exp list -> ((Cil.lval -> ValueDomain.Compound.t -> BaseDomain.BaseComponents.t) -> BaseDomain.BaseComponents.t) option) -> unit
val effects_for : string -> Cil.exp list -> ((Cil.lval -> ValueDomain.Compound.t -> BaseDomain.BaseComponents.t) -> BaseDomain.BaseComponents.t) list
=======
val add_effects : (string -> Cil.exp list -> ((Cil.lval -> ValueDomain.Compound.t -> BaseDomain.CPA.t * BaseDomain.PartDeps.t) -> BaseDomain.CPA.t * BaseDomain.PartDeps.t) option) -> unit
val effects_for : string -> Cil.exp list -> ((Cil.lval -> ValueDomain.Compound.t -> BaseDomain.CPA.t * BaseDomain.PartDeps.t) -> BaseDomain.CPA.t * BaseDomain.PartDeps.t) list
>>>>>>> f518adf5

val use_special : string -> bool
(** This is for when we need to use special transfer function on functions calls that have definitions.
*)

val osek_renames : bool ref
val is_safe_uncalled : string -> bool<|MERGE_RESOLUTION|>--- conflicted
+++ resolved
@@ -36,13 +36,8 @@
 
 val add_lib_funs : string list -> unit
 (* can't use Base.Main.store b/c of circular build - this is painful... *)
-<<<<<<< HEAD
 val add_effects : (string -> Cil.exp list -> ((Cil.lval -> ValueDomain.Compound.t -> BaseDomain.BaseComponents.t) -> BaseDomain.BaseComponents.t) option) -> unit
 val effects_for : string -> Cil.exp list -> ((Cil.lval -> ValueDomain.Compound.t -> BaseDomain.BaseComponents.t) -> BaseDomain.BaseComponents.t) list
-=======
-val add_effects : (string -> Cil.exp list -> ((Cil.lval -> ValueDomain.Compound.t -> BaseDomain.CPA.t * BaseDomain.PartDeps.t) -> BaseDomain.CPA.t * BaseDomain.PartDeps.t) option) -> unit
-val effects_for : string -> Cil.exp list -> ((Cil.lval -> ValueDomain.Compound.t -> BaseDomain.CPA.t * BaseDomain.PartDeps.t) -> BaseDomain.CPA.t * BaseDomain.PartDeps.t) list
->>>>>>> f518adf5
 
 val use_special : string -> bool
 (** This is for when we need to use special transfer function on functions calls that have definitions.
