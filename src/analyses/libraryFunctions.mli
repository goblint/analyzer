(** This allows us to query information about library functions. *)
<<<<<<< HEAD

open Prelude.Ana
=======
open GoblintCil
>>>>>>> fdedebad

val add_lib_funs : string list -> unit

val use_special : string -> bool
(** This is for when we need to use special transfer function on functions calls that have definitions.
*)

val is_safe_uncalled : string -> bool

(** Find library function descriptor for function. *)
val find: Cil.varinfo -> LibraryDesc.t<|MERGE_RESOLUTION|>--- conflicted
+++ resolved
@@ -1,10 +1,5 @@
 (** This allows us to query information about library functions. *)
-<<<<<<< HEAD
-
-open Prelude.Ana
-=======
 open GoblintCil
->>>>>>> fdedebad
 
 val add_lib_funs : string list -> unit
 
