--- conflicted
+++ resolved
@@ -64,20 +64,6 @@
   let (>?) = Option.bind
 
   let mayPointTo ctx exp =
-<<<<<<< HEAD
-    match ctx.ask (Queries.MayPointTo exp) with
-    | ad when not (Queries.AD.is_top ad) && not (Queries.AD.is_empty ad) ->
-      let a' = if Queries.AD.is_top ad then ( (* TODO: always false *)
-          M.info ~category:Unsound "mayPointTo: query result for %a contains TOP!" d_exp exp; (* UNSOUND *)
-          Queries.AD.remove_unknownptrs ad
-        ) else ad
-      in
-      List.filter_map (function
-          | ValueDomain.Addr.Addr (v,o) -> Some (v, ValueDomain.Addr.Offs.to_exp o)
-          | _ -> None
-        ) (Queries.AD.elements a')
-    | _ -> []
-=======
     let ad = ctx.ask (Queries.MayPointTo exp) in
     let a' = if Queries.AD.mem UnknownPtr ad then (
         M.info ~category:Unsound "mayPointTo: query result for %a contains TOP!" d_exp exp; (* UNSOUND *)
@@ -88,7 +74,6 @@
         | ValueDomain.Addr.Addr (v,o) -> Some (v, ValueDomain.Addr.Offs.to_exp o) (* TODO: use unconverted addrs in domain? *)
         | _ -> None
       ) (Queries.AD.elements a')
->>>>>>> 1e0a9de0
 
   let mustPointTo ctx exp = (* this is just to get Mval.Exp *)
     match mayPointTo ctx exp with
