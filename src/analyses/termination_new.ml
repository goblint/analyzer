--- conflicted
+++ resolved
@@ -98,18 +98,6 @@
   let query ctx (type a) (q: a Queries.t): a Queries.result =
     match q with
     | Queries.MustTermLoop loop_statement ->
-<<<<<<< HEAD
-      if no_upjumping_gotos () 
-        then ((match D.find_opt (`Lifted loop_statement) ctx.local with
-         Some b -> b
-       | None -> Result.top q))
-      else(Result.top q)
-    | Queries.MustTermProg ->
-      if no_upjumping_gotos () 
-        then (D.for_all (fun _ term_info -> term_info) ctx.local) 
-        else (Result.top q)
-    | _ -> Result.top q
-=======
       (match G.find_opt (`Lifted loop_statement) (ctx.global ()) with
          Some b -> b
        | None -> false)
@@ -117,7 +105,6 @@
       G.for_all (fun _ term_info -> term_info) (ctx.global ())
       && no_upjumping_gotos ()
     | _ -> Queries.Result.top q
->>>>>>> 5457fc36
 
 end
 
