(** Library function descriptor (specification). *)

module Cil = GoblintCil
open Cil
(** Pointer argument access specification. *)
module Access =
struct
  type t = {
    kind: AccessKind.t; (** Kind of access. *)
    deep: bool; (** Depth of access
                    - Shallow only accesses directly pointed values (may point to).
                    - Deep additionally follows all pointers in values (reachable). Rarely needed. *)
  }
end

type math =
  | Nan of (CilType.Fkind.t * Basetype.CilExp.t)
  | Inf of CilType.Fkind.t
  | Isfinite of Basetype.CilExp.t
  | Isinf of Basetype.CilExp.t
  | Isnan of Basetype.CilExp.t
  | Isnormal of Basetype.CilExp.t
  | Signbit of Basetype.CilExp.t
  | Isgreater of (Basetype.CilExp.t * Basetype.CilExp.t)
  | Isgreaterequal of (Basetype.CilExp.t * Basetype.CilExp.t)
  | Isless of (Basetype.CilExp.t * Basetype.CilExp.t)
  | Islessequal of (Basetype.CilExp.t * Basetype.CilExp.t)
  | Islessgreater of (Basetype.CilExp.t * Basetype.CilExp.t)
  | Isunordered of (Basetype.CilExp.t * Basetype.CilExp.t)
<<<<<<< HEAD
  | Abs of Basetype.CilExp.t
=======
  | Abs of (CilType.Ikind.t * Basetype.CilExp.t)
>>>>>>> 6b605c63
  | Ceil of (CilType.Fkind.t * Basetype.CilExp.t)
  | Floor of (CilType.Fkind.t * Basetype.CilExp.t)
  | Fabs of (CilType.Fkind.t * Basetype.CilExp.t)
  | Fmax of (CilType.Fkind.t * Basetype.CilExp.t * Basetype.CilExp.t)
  | Fmin of (CilType.Fkind.t * Basetype.CilExp.t * Basetype.CilExp.t)
  | Acos of (CilType.Fkind.t * Basetype.CilExp.t)
  | Asin of (CilType.Fkind.t * Basetype.CilExp.t)
  | Atan of (CilType.Fkind.t * Basetype.CilExp.t)
  | Atan2 of (CilType.Fkind.t * Basetype.CilExp.t * Basetype.CilExp.t)
  | Cos of (CilType.Fkind.t * Basetype.CilExp.t)
  | Sin of (CilType.Fkind.t * Basetype.CilExp.t)
  | Tan of (CilType.Fkind.t * Basetype.CilExp.t)
  | Sqrt of (CilType.Fkind.t * Basetype.CilExp.t) [@@deriving eq, ord, hash]

(** Type of special function, or {!Unknown}. *)
(* Use inline record if not single {!Cil.exp} argument. *)
type special =
  | Alloca of Cil.exp
  | Malloc of Cil.exp
  | Calloc of { count: Cil.exp; size: Cil.exp; }
  | Realloc of { ptr: Cil.exp; size: Cil.exp; }
  | Free of Cil.exp
  | Assert of { exp: Cil.exp; check: bool; refine: bool; }
  | Lock of { lock: Cil.exp; try_: bool; write: bool; return_on_success: bool; }
  | Unlock of Cil.exp
  | ThreadCreate of { thread: Cil.exp; start_routine: Cil.exp; arg: Cil.exp; }
  | ThreadJoin of { thread: Cil.exp; ret_var: Cil.exp; }
  | ThreadExit of { ret_val: Cil.exp; }
  | Signal of Cil.exp
  | Broadcast of Cil.exp
  | MutexAttrSetType of { attr:Cil.exp; typ: Cil.exp; }
  | MutexInit of { mutex:Cil.exp; attr: Cil.exp; }
  (* All Sem specials  are not used yet. *)
  | SemInit of { sem: Cil.exp; pshared: Cil.exp; value: Cil.exp; }
  | SemWait of { sem: Cil.exp; try_:bool; timeout: Cil.exp option;}
  | SemPost of Cil.exp
  | SemDestroy of Cil.exp
  | Wait of { cond: Cil.exp; mutex: Cil.exp; }
  | TimedWait of { cond: Cil.exp; mutex: Cil.exp; abstime: Cil.exp; (** Unused *) }
  | Math of { fun_args: math; }
  | Memset of { dest: Cil.exp; ch: Cil.exp; count: Cil.exp; }
  | Bzero of { dest: Cil.exp; count: Cil.exp; }
  | Memcpy of { dest: Cil.exp; src: Cil.exp; n: Cil.exp; }
  | Strcpy of { dest: Cil.exp; src: Cil.exp; n: Cil.exp option; }
  | Strcat of { dest: Cil.exp; src: Cil.exp; n: Cil.exp option; }
  | Strlen of Cil.exp
  | Strstr of { haystack: Cil.exp; needle: Cil.exp; }
  | Strcmp of { s1: Cil.exp; s2: Cil.exp; n: Cil.exp option; }
  | Abort
  | Identity of Cil.exp (** Identity function. Some compiler optimization annotation functions map to this. *)
  | Setjmp of { env: Cil.exp; }
  | Longjmp of { env: Cil.exp; value: Cil.exp; }
  | Bounded of { exp: Cil.exp}  (** Used to check for bounds for termination analysis. *)
  | Rand
  | Unknown (** Anything not belonging to other types. *) (* TODO: rename to Other? *)


(** Pointer arguments access specification. *)
module Accesses =
struct
  type t = Cil.exp list -> (Access.t * Cil.exp list) list

  (* TODO: remove after migration *)
  type old = AccessKind.t -> Cil.exp list -> Cil.exp list
  let of_old (f: old): t = fun args ->
    [
      ({ kind = Read; deep = true; }, f Read args);
      ({ kind = Write; deep = true; }, f Write args);
      ({ kind = Free; deep = true; }, f Free args);
      ({ kind = Spawn; deep = true; }, f Spawn args);
    ]

  (* TODO: remove/rename after migration? *)
  let find (accs: t): Access.t -> Cil.exp list -> Cil.exp list = fun acc args ->
    BatOption.(List.assoc_opt acc (accs args) |? [])

  let find_kind (accs: t): AccessKind.t -> Cil.exp list -> Cil.exp list = fun kind args ->
    let f a = find accs a args in
    f { kind; deep = true; } @ f { kind; deep = false; }

  let iter (accs: t) (f: Access.t -> Cil.exp -> unit) args: unit =
    accs args
    |> List.iter (fun (acc, exps) ->
        List.iter (fun exp -> f acc exp) exps
      )

  let fold (accs: t) (f: Access.t -> Cil.exp -> 'a -> 'a) args (a: 'a): 'a =
    accs args
    |> List.fold_left (fun a (acc, exps) ->
        List.fold_left (fun a exp -> f acc exp a) a exps
      ) a
end

(** Function attribute. *)
type attr =
  | ThreadUnsafe (** Function is not thread-safe to call, e.g. due to its own internal (global) state.
                     @see <https://man7.org/linux/man-pages/man7/pthreads.7.html> for list of thread-unsafe functions under POSIX.
                     @see <https://github.com/goblint/analyzer/issues/723> for Goblint issue about the (future) use of this attribute. *)
  | InvalidateGlobals (** Function invalidates all globals when called. *) (* TODO: AccessGlobals of Access.t list? *)

(** Library function descriptor. *)
type t = {
  special: Cil.exp list -> special; (** Conversion to {!type-special} using arguments. *)
  accs: Accesses.t; (** Pointer arguments access specification. *)
  attrs: attr list; (** Attributes of function. *)
}

let of_old ?(attrs: attr list=[]) (old_accesses: Accesses.old): t = {
  attrs;
  accs = Accesses.of_old old_accesses;
  special = fun _ -> Unknown;
}

module MathPrintable = struct
  include Printable.StdLeaf
  type t = math [@@deriving eq, ord, hash]

  let name () = "MathPrintable"

  let pretty () = function
    | Nan (fk, exp) -> Pretty.dprintf "(%a )nan(%a)" d_fkind fk d_exp exp
    | Inf fk -> Pretty.dprintf "(%a )inf()" d_fkind fk
    | Isfinite exp -> Pretty.dprintf "isFinite(%a)" d_exp exp
    | Isinf exp -> Pretty.dprintf "isInf(%a)" d_exp exp
    | Isnan exp -> Pretty.dprintf "isNan(%a)" d_exp exp
    | Isnormal exp -> Pretty.dprintf "isNormal(%a)" d_exp exp
    | Signbit exp -> Pretty.dprintf "signbit(%a)" d_exp exp
    | Isgreater (exp1, exp2) -> Pretty.dprintf "isGreater(%a, %a)" d_exp exp1 d_exp exp2
    | Isgreaterequal (exp1, exp2) -> Pretty.dprintf "isGreaterEqual(%a, %a)" d_exp exp1 d_exp exp2
    | Isless (exp1, exp2) -> Pretty.dprintf "isLess(%a, %a)" d_exp exp1 d_exp exp2
    | Islessequal (exp1, exp2) -> Pretty.dprintf "isLessEqual(%a, %a)" d_exp exp1 d_exp exp2
    | Islessgreater (exp1, exp2) -> Pretty.dprintf "isLessGreater(%a, %a)" d_exp exp1 d_exp exp2
    | Isunordered (exp1, exp2) -> Pretty.dprintf "isUnordered(%a, %a)" d_exp exp1 d_exp exp2
<<<<<<< HEAD
    | Abs exp -> Pretty.dprintf "abs(%a)" d_exp exp
=======
    | Abs (ik, exp) -> Pretty.dprintf "(%a )abs(%a)" d_ikind ik d_exp exp
>>>>>>> 6b605c63
    | Ceil (fk, exp) -> Pretty.dprintf "(%a )ceil(%a)" d_fkind fk d_exp exp
    | Floor (fk, exp) -> Pretty.dprintf "(%a )floor(%a)" d_fkind fk d_exp exp
    | Fabs (fk, exp) -> Pretty.dprintf "(%a )fabs(%a)" d_fkind fk d_exp exp
    | Fmax (fk, exp1, exp2) -> Pretty.dprintf "(%a )fmax(%a, %a)" d_fkind fk d_exp exp1 d_exp exp2
    | Fmin (fk, exp1, exp2) -> Pretty.dprintf "(%a )fmin(%a, %a)" d_fkind fk d_exp exp1 d_exp exp2
    | Acos (fk, exp) -> Pretty.dprintf "(%a )acos(%a)" d_fkind fk d_exp exp
    | Asin (fk, exp) -> Pretty.dprintf "(%a )asin(%a)" d_fkind fk d_exp exp
    | Atan (fk, exp) -> Pretty.dprintf "(%a )atan(%a)" d_fkind fk d_exp exp
    | Atan2 (fk, exp1, exp2) -> Pretty.dprintf "(%a )atan2(%a, %a)" d_fkind fk d_exp exp1 d_exp exp2
    | Cos (fk, exp) -> Pretty.dprintf "(%a )cos(%a)" d_fkind fk d_exp exp
    | Sin (fk, exp) -> Pretty.dprintf "(%a )sin(%a)" d_fkind fk d_exp exp
    | Tan (fk, exp) -> Pretty.dprintf "(%a )tan(%a)" d_fkind fk d_exp exp
    | Sqrt (fk, exp) -> Pretty.dprintf "(%a )sqrt(%a)" d_fkind fk d_exp exp

  include Printable.SimplePretty (
    struct
      type nonrec t = t
      let pretty = pretty
    end
    )
end

module MathLifted = Lattice.Flat (MathPrintable) (struct
    let top_name = "Unknown or no math desc"
    let bot_name = "Nonexistent math desc"
  end)<|MERGE_RESOLUTION|>--- conflicted
+++ resolved
@@ -27,11 +27,7 @@
   | Islessequal of (Basetype.CilExp.t * Basetype.CilExp.t)
   | Islessgreater of (Basetype.CilExp.t * Basetype.CilExp.t)
   | Isunordered of (Basetype.CilExp.t * Basetype.CilExp.t)
-<<<<<<< HEAD
-  | Abs of Basetype.CilExp.t
-=======
   | Abs of (CilType.Ikind.t * Basetype.CilExp.t)
->>>>>>> 6b605c63
   | Ceil of (CilType.Fkind.t * Basetype.CilExp.t)
   | Floor of (CilType.Fkind.t * Basetype.CilExp.t)
   | Fabs of (CilType.Fkind.t * Basetype.CilExp.t)
@@ -165,11 +161,7 @@
     | Islessequal (exp1, exp2) -> Pretty.dprintf "isLessEqual(%a, %a)" d_exp exp1 d_exp exp2
     | Islessgreater (exp1, exp2) -> Pretty.dprintf "isLessGreater(%a, %a)" d_exp exp1 d_exp exp2
     | Isunordered (exp1, exp2) -> Pretty.dprintf "isUnordered(%a, %a)" d_exp exp1 d_exp exp2
-<<<<<<< HEAD
-    | Abs exp -> Pretty.dprintf "abs(%a)" d_exp exp
-=======
     | Abs (ik, exp) -> Pretty.dprintf "(%a )abs(%a)" d_ikind ik d_exp exp
->>>>>>> 6b605c63
     | Ceil (fk, exp) -> Pretty.dprintf "(%a )ceil(%a)" d_fkind fk d_exp exp
     | Floor (fk, exp) -> Pretty.dprintf "(%a )floor(%a)" d_fkind fk d_exp exp
     | Fabs (fk, exp) -> Pretty.dprintf "(%a )fabs(%a)" d_fkind fk d_exp exp
