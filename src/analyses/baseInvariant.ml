(** {!Analyses.Spec.branch} refinement for {!Base} analysis. *)

open GoblintCil

module M = Messages
module VD = BaseDomain.VD
module ID = ValueDomain.ID
module FD = ValueDomain.FD
module AD = ValueDomain.AD

module type Eval =
sig
  module D: Lattice.S
  module V: Analyses.SpecSysVar
  module G: Lattice.S

  val unop_ID: Cil.unop -> ID.t -> ID.t
  val unop_FD: Cil.unop -> FD.t -> VD.t

  val eval_rv: man:(D.t, G.t, _, V.t) Analyses.man -> D.t -> exp -> VD.t
  val eval_rv_address: man:(D.t, G.t, _, V.t) Analyses.man -> D.t -> exp -> VD.t
  val eval_lv: man:(D.t, G.t, _, V.t) Analyses.man -> D.t -> lval -> AD.t
  val convert_offset: man:(D.t, G.t, _, V.t) Analyses.man -> D.t -> offset -> ID.t Offset.t

  val get_var: man:(D.t, G.t, _, V.t) Analyses.man -> D.t -> varinfo -> VD.t
  val get: man:(D.t, G.t, _, V.t) Analyses.man -> D.t -> AD.t -> exp option -> VD.t
  val set: man:(D.t, G.t, _, V.t) Analyses.man -> D.t -> AD.t -> typ -> ?lval_raw:lval -> VD.t -> D.t

  val refine_entire_var: bool
  val map_oldval: VD.t -> typ -> VD.t
  val eval_rv_lval_refine: man:(D.t, G.t, _, V.t) Analyses.man -> D.t -> exp -> lval -> VD.t

  val id_meet_down: old:ID.t -> c:ID.t -> ID.t
  val fd_meet_down: old:FD.t -> c:FD.t -> FD.t

  (** Handle contradiction.

      Normal branch refinement just raises {!Analyses.Deadcode}.
      Unassume leaves unchanged. *)
  val contra: D.t -> D.t
end

module Make (Eval: Eval) =
struct
  open Eval

  let is_some_bot (x:VD.t) =
    match x with
    | Bot -> false (* HACK: bot is here due to typing conflict (we do not cast appropriately) *)
    | _ -> VD.is_bot_value x

  let apply_invariant ~old_val ~new_val =
    try
      VD.meet old_val new_val
    with Lattice.Uncomparable -> old_val

  let refine_lv_fallback man st lval value tv =
    if M.tracing then M.tracec "invariant" "Restricting %a with %a" d_lval lval VD.pretty value;
    let addr = eval_lv ~man st lval in
    if (AD.is_top addr) then st
    else
      let old_val = get ~man st addr None in (* None is ok here, we could try to get more precise, but this is ok (reading at unknown position in array) *)
      let t_lval = Cilfacade.typeOfLval lval in
      let old_val = map_oldval old_val t_lval in
      let old_val =
        if is_some_bot old_val then (
          if M.tracing then M.tracec "invariant" "%a is bot! This should not happen. Will continue with top!" d_lval lval;
          VD.top ()
        )
        else
          old_val
      in
      let state_with_excluded = set st addr t_lval value ~man in
      let value =  get ~man state_with_excluded addr None in
      let new_val = apply_invariant ~old_val ~new_val:value in
      if M.tracing then M.traceu "invariant" "New value is %a" VD.pretty new_val;
      (* make that address meet the invariant, i.e exclusion sets will be joined *)
      if is_some_bot new_val then (
        if M.tracing then M.tracel "branch" "C The branch %B is dead!" tv;
        contra st
      )
      else if VD.is_bot new_val
      then set st addr t_lval value ~man (* no *_raw because this is not a real assignment *)
      else set st addr t_lval new_val ~man (* no *_raw because this is not a real assignment *)

  let refine_lv man st c x c' pretty exp =
    let set' lval v st = set st (eval_lv ~man st lval) (Cilfacade.typeOfLval lval) ~lval_raw:lval v ~man in
    match x with
    | Var var, o when refine_entire_var ->
      (* For variables, this is done at to the level of entire variables to benefit e.g. from disjunctive struct domains *)
      let old_val = get_var ~man st var in
      let old_val = map_oldval old_val var.vtype in
      let offs = convert_offset ~man st o in
      let new_val = VD.update_offset (Queries.to_value_domain_ask (Analyses.ask_of_man man)) old_val offs c' (Some exp) x (var.vtype) in
      let v = apply_invariant ~old_val ~new_val in
      if is_some_bot v then contra st
      else (
        if M.tracing then M.tracel "inv" "improve variable %a from %a to %a (c = %a, c' = %a)" CilType.Varinfo.pretty var VD.pretty old_val VD.pretty v pretty c VD.pretty c';
        let r = set' (Var var,NoOffset) v st in
        if M.tracing then M.tracel "inv" "st from %a to %a" D.pretty st D.pretty r;
        r
      )
    | Var _, _
    | Mem _, _ ->
      (* For accesses via pointers, not yet *)
      let old_val = eval_rv_lval_refine ~man st exp x in
      let old_val = map_oldval old_val (Cilfacade.typeOfLval x) in
      let v = apply_invariant ~old_val ~new_val:c' in
      if is_some_bot v then contra st
      else (
        if M.tracing then M.tracel "inv" "improve lval %a from %a to %a (c = %a, c' = %a)" d_lval x VD.pretty old_val VD.pretty v pretty c VD.pretty c';
        set' x v st
      )

  let invariant_fallback man st exp tv =
    (* We use a recursive helper function so that x != 0 is false can be handled
     * as x == 0 is true etc *)
    let rec helper (op: binop) (lval: lval) (value: VD.t) (tv: bool): [> `Refine of lval * VD.t | `NotUnderstood] =
      match (op, lval, value, tv) with
      (* The true-branch where x == value: *)
      | Eq, x, value, true ->
        if M.tracing then M.tracec "invariant" "Yes, %a equals %a" d_lval x VD.pretty value;
        (match value with
         | Int n ->
           let ikind = Cilfacade.get_ikind_exp (Lval lval) in
           `Refine (x, Int (ID.cast_to ikind n))
         | _ -> `Refine (x, value))
      (* The false-branch for x == value: *)
      | Eq, x, value, false -> begin
          match value with
          | Int n -> begin
              match ID.to_int n with
              | Some n ->
                (* When x != n, we can return a singleton exclusion set *)
                if M.tracing then M.tracec "invariant" "Yes, %a is not %a" d_lval x GobZ.pretty n;
                let ikind = Cilfacade.get_ikind_exp (Lval lval) in
                `Refine (x, Int (ID.of_excl_list ikind [n]))
              | None -> `NotUnderstood
            end
          | Address n -> begin
              if M.tracing then M.tracec "invariant" "Yes, %a is not %a" d_lval x AD.pretty n;
              match eval_rv_address ~man st (Lval x) with
              | Address a when AD.is_definite n ->
                `Refine (x, Address (AD.diff a n))
              | Top when AD.is_null n ->
                `Refine (x, Address AD.not_null)
              | v ->
                if M.tracing then M.tracec "invariant" "No address invariant for: %a != %a" VD.pretty v AD.pretty n;
                `NotUnderstood
            end
          (* | Address a -> `Refine (x, value) *)
          | _ ->
            (* We can't say anything else, exclusion sets are finite, so not
             * being in one means an infinite number of values *)
            if M.tracing then M.tracec "invariant" "Failed! (not a definite value)";
            `NotUnderstood
        end
      | Ne, x, value, _ -> helper Eq x value (not tv)
      | Lt, x, value, _ -> begin
          match value with
          | Int n -> begin
              let ikind = Cilfacade.get_ikind_exp (Lval lval) in
              let n = ID.cast_to ikind n in
              let range_from x = if tv then ID.ending ikind (Z.pred x) else ID.starting ikind x in
              let limit_from = if tv then ID.maximal else ID.minimal in
              match limit_from n with
              | Some n ->
                if M.tracing then M.tracec "invariant" "Yes, success! %a is not %a" d_lval x GobZ.pretty n;
                `Refine (x, Int (range_from n))
              | None -> `NotUnderstood
            end
          | _ -> `NotUnderstood
        end
      | Le, x, value, _ -> begin
          match value with
          | Int n -> begin
              let ikind = Cilfacade.get_ikind_exp (Lval lval) in
              let n = ID.cast_to ikind n in
              let range_from x = if tv then ID.ending ikind x else ID.starting ikind (Z.succ x) in
              let limit_from = if tv then ID.maximal else ID.minimal in
              match limit_from n with
              | Some n ->
                if M.tracing then M.tracec "invariant" "Yes, success! %a is not %a" d_lval x GobZ.pretty n;
                `Refine (x, Int (range_from n))
              | None -> `NotUnderstood
            end
          | _ -> `NotUnderstood
        end
      | Gt, x, value, _ -> helper Le x value (not tv)
      | Ge, x, value, _ -> helper Lt x value (not tv)
      | _ ->
        if M.tracing then M.trace "invariant" "Failed! (operation not supported)";
        `NotUnderstood
    in
    if M.tracing then M.traceli "invariant" "assume expression %a is %B" d_exp exp tv;
    let null_val (typ:typ):VD.t =
      match Cil.unrollType typ with
      | TPtr _                    -> Address AD.null_ptr
      | TEnum({ekind=_;_},_)
      | _                         -> Int (ID.of_int (Cilfacade.get_ikind typ) Z.zero)
    in
    let rec derived_invariant exp tv: [`Refine of lval * VD.t | `NothingToRefine | `NotUnderstood] =
      let switchedOp = function Lt -> Gt | Gt -> Lt | Le -> Ge | Ge -> Le | x -> x in (* a op b <=> b (switchedOp op) b *)
      match exp with
      (* Since we handle not only equalities, the order is important *)
      | BinOp(op, Lval x, rval, typ) -> helper op x (VD.cast (Cilfacade.typeOfLval x) (eval_rv ~man st rval)) tv
      | BinOp(op, rval, Lval x, typ) -> derived_invariant (BinOp(switchedOp op, Lval x, rval, typ)) tv
      | BinOp(op, CastE (t1, c1), CastE (t2, c2), t) when (op = Eq || op = Ne) && typeSig t1 = typeSig t2 && VD.is_statically_safe_cast t1 (Cilfacade.typeOf c1) && VD.is_statically_safe_cast t2 (Cilfacade.typeOf c2)
        -> derived_invariant (BinOp (op, c1, c2, t)) tv
<<<<<<< HEAD
      | BinOp(op, CastE (TInt (ik, _) as t1, Lval x), rval, typ) -> (* TODO: unrolltype? *)
        begin match eval_rv ~ctx st (Lval x) with
=======
      | BinOp(op, CastE (TInt (ik, _) as t1, Lval x), rval, typ) ->
        begin match eval_rv ~man st (Lval x) with
>>>>>>> 4031cb26
          | Int v ->
            if VD.is_dynamically_safe_cast t1 (Cilfacade.typeOfLval x) (Int v) then
              derived_invariant (BinOp (op, Lval x, rval, typ)) tv
            else
              `NotUnderstood
          | _ -> `NotUnderstood
        end
      | BinOp(op, rval, CastE (TInt (_, _) as ti, Lval x), typ) -> (* TODO: unrolltype? *)
        derived_invariant (BinOp (switchedOp op, CastE(ti, Lval x), rval, typ)) tv
      | BinOp(op, (Const _ | AddrOf _), rval, typ) ->
        (* This is last such that we never reach here with rval being Lval (it is swapped around). *)
        `NothingToRefine
      (* Cases like if (x) are treated like if (x != 0) *)
      | Lval x ->
        (* There are two correct ways of doing it: "if ((int)x != 0)" or "if (x != (typeof(x))0))"
         * Because we try to avoid casts (and use a more precise address domain) we use the latter *)
        helper Ne x (null_val (Cilfacade.typeOf exp)) tv
      | UnOp (LNot,uexp,typ) -> derived_invariant uexp (not tv)
      | _ ->
        if M.tracing then M.tracec "invariant" "Failed! (expression %a not understood)" d_plainexp exp;
        `NotUnderstood
    in
    match derived_invariant exp tv with
    | `Refine (lval, value) ->
      refine_lv_fallback man st lval value tv
    | `NothingToRefine ->
      if M.tracing then M.traceu "invariant" "Nothing to refine.";
      st
    | `NotUnderstood ->
      if M.tracing then M.traceu "invariant" "Doing nothing.";
      M.debug ~category:Analyzer "Invariant failed: expression \"%a\" not understood." d_exp exp;
      st

  let invariant man st exp tv: D.t =
    let fallback reason st =
      if M.tracing then M.tracel "inv" "Can't handle %a.\n%t" d_plainexp exp reason;
      invariant_fallback man st exp tv
    in
    (* inverse values for binary operation a `op` b == c *)
    (* ikind is the type of a for limiting ranges of the operands a, b. The only binops which can have different types for a, b are Shiftlt, Shiftrt (not handled below; don't use ikind to limit b there). *)
    let inv_bin_int (a, b) ikind c op =
      let warn_and_top_on_zero x =
        if GobOption.exists (Z.equal Z.zero) (ID.to_int x) then
          (M.error ~category:M.Category.Integer.div_by_zero ~tags:[CWE 369] "Must Undefined Behavior: Second argument of div or mod is 0, continuing with top";
           ID.top_of ikind)
        else
          x
      in
      let meet_bin a' b'  = id_meet_down ~old:a ~c:a', id_meet_down ~old:b ~c:b' in
      let meet_com oi = (* commutative *)
        try
          meet_bin (oi c b) (oi c a)
        with
          IntDomain.ArithmeticOnIntegerBot _ -> raise Analyses.Deadcode in
      let meet_non oi oo = (* non-commutative *)
        try
          meet_bin (oi c b) (oo a c)
        with IntDomain.ArithmeticOnIntegerBot _ -> raise Analyses.Deadcode in
      match op with
      | PlusA  -> meet_com ID.sub
      | Mult   ->
        (* Only multiplication with odd numbers is an invertible operation in (mod 2^n) *)
        (* refine x by information about y, using x * y == c *)
        let refine_by x y = (match ID.to_int y with
            | None -> x
            | Some v when Z.equal (Z.rem v (Z.of_int 2)) Z.zero (* v % 2 = 0 *) -> x (* A refinement would still be possible here, but has to take non-injectivity into account. *)
            | Some v (* when Int64.rem v 2L = 1L *) -> id_meet_down ~old:x ~c:(ID.div c y)) (* Div is ok here, c must be divisible by a and b *)
        in
        (refine_by a b, refine_by b a)
      | MinusA -> meet_non ID.add ID.sub
      | Div    ->
        (* If b must be zero, we have must UB *)
        let b = warn_and_top_on_zero b in
        (* Integer division means we need to add the remainder, so instead of just `a = c*b` we have `a = c*b + a%b`.
         * However, a%b will give [-b+1, b-1] for a=top, but we only want the positive/negative side depending on the sign of c*b.
         * If c*b = 0 or it can be positive or negative, we need the full range for the remainder. *)
        let rem =
          let is_pos = ID.to_bool @@ ID.gt (ID.mul b c) (ID.of_int ikind Z.zero) = Some true in
          let is_neg = ID.to_bool @@ ID.lt (ID.mul b c) (ID.of_int ikind Z.zero) = Some true in
          let full = ID.rem a b in
          if is_pos then ID.meet (ID.starting ikind Z.zero) full
          else if is_neg then ID.meet (ID.ending ikind Z.zero) full
          else full
        in
        meet_bin (ID.add (ID.mul b c) rem) (ID.div (ID.sub a rem) c)
      | Mod    -> (* a % b == c *)
        (* If b must be zero, we have must UB *)
        let b = warn_and_top_on_zero b in
        (* a' = a/b*b + c and derived from it b' = (a-c)/(a/b)
         * The idea is to formulate a' as quotient * divisor + remainder. *)
        let a' = ID.add (ID.mul (ID.div a b) b) c in
        let b' = ID.div (ID.sub a c) (ID.div a b) in
        (* However, for [2,4]%2 == 1 this only gives [3,4].
         * If the upper bound of a is divisible by b, we can also meet with the result of a/b*b - c to get the precise [3,3].
         * If b is negative we have to look at the lower bound. *)
        let is_divisible bound =
          match bound a with
          | Some ba -> ID.rem (ID.of_int ikind ba) b |> ID.to_int = Some Z.zero
          | None -> false
        in
        let max_pos = match ID.maximal b with None -> true | Some x -> Z.compare x Z.zero >= 0 in
        let min_neg = match ID.minimal b with None -> true | Some x -> Z.compare x Z.zero < 0 in
        let implies a b = not a || b in
        let a'' =
          if implies max_pos (is_divisible ID.maximal) && implies min_neg (is_divisible ID.minimal) then
            ID.meet a' (ID.sub (ID.mul (ID.div a b) b) c)
          else a'
        in
        let a''' =
          (* if both b and c are definite, we can get a precise value in the congruence domain *)
          match ID.to_int b, ID.to_int c with
          | Some b, Some c ->
            (* a%b == c  -> a: c+bℤ *)
            let t = ID.of_congruence ikind (c, b) in
            ID.meet a'' t
          | _, _ -> a''
        in
        let a,b = meet_bin a''' b' in
        (* Special handling for case a % 2 != c *)
        let a = if PrecisionUtil.(is_congruence_active (int_precision_from_node_or_config ())) then
            let two = Z.of_int 2 in
            match ID.to_int b, ID.to_excl_list c with
            | Some b, Some ([v], _) when Z.equal b two ->
              let k = if Z.equal (Z.abs (Z.rem v two)) Z.zero then Z.one else Z.zero in
              ID.meet (ID.of_congruence ikind (k, b)) a
            | _, _ -> a
          else a
        in
        a, b
      | Eq | Ne as op ->
        begin match op, ID.to_bool c with
          | Eq, Some true
          | Ne, Some false -> (* def. equal: if they compare equal, both values must be from the meet *)
            (id_meet_down ~old:a ~c:b, id_meet_down ~old:b ~c:a)
          | Eq, Some false
          | Ne, Some true -> (* def. unequal *)
            (* Both values can not be in the meet together, but it's not sound to exclude the meet from both.
             * e.g. a=[0,1], b=[1,2], meet a b = [1,1], but (a != b) does not imply a=[0,0], b=[2,2] since others are possible: a=[1,1], b=[2,2]
             * Only if a is a definite value, we can exclude it from b: *)
            (* Used to cause inconsistent results:
               interval not sufficiently refined:
                 inv_bin_int: unequal: (Unknown int([-31,31]),[0,1]) and (0,[0,0]); ikind: int; a': (Not {0}([-31,31]),[-2147483648,2147483647]), b': (0,[0,0])
                 binop: m == 0, a': (Not {0}([-31,31]),[0,1]), b': (0,[0,0]) *)
            let excl a b =
              match ID.to_int a with
              | Some x ->
                let ex1 = ID.of_excl_list ikind [x] in
                let ex2 =
                  (* Fix previously inconsistent results by excluding interval bounds. *)
                  let top_ik = ID.top_of ikind in
                  match ID.minimal b, ID.maximal b with
                  | Some lb, Some ub ->
                    let starting = if Z.equal lb x then ID.starting ikind (Z.succ lb) else top_ik in
                    let ending = if Z.equal ub x then ID.ending ikind (Z.pred ub) else top_ik in
                    ID.meet starting ending
                  | _ ->
                    top_ik
                in
                ID.meet ex1 ex2
              | None -> b
            in
            let a' = excl b a in
            let b' = excl a b in
            if M.tracing then M.tracel "inv" "inv_bin_int: unequal: %a and %a; ikind: %a; a': %a, b': %a" ID.pretty a ID.pretty b d_ikind ikind ID.pretty a' ID.pretty b';
            meet_bin a' b'
          | _, _ -> a, b
        end
      | Lt | Le | Ge | Gt as op ->
        (match ID.minimal a, ID.maximal a, ID.minimal b, ID.maximal b with
         | Some l1, Some u1, Some l2, Some u2 ->
           (* if M.tracing then M.tracel "inv" "Op: %s, l1: %Ld, u1: %Ld, l2: %Ld, u2: %Ld" (show_binop op) l1 u1 l2 u2; *)
           (* TODO: This causes inconsistent results:
              def_exc and interval in conflict:
                binop m < 0 with (Not {-1}([-31,31]),[-1,0]) < (0,[0,0]) == (1,[1,1])
                binop: m < 0, a': (Not {-1, 0}([-31,31]),[-1,-1]), b': (0,[0,0]) *)
           (match op, ID.to_bool c with
            | Le, Some true
            | Gt, Some false -> meet_bin (ID.ending ikind u2) (ID.starting ikind l1)
            | Ge, Some true
            | Lt, Some false -> meet_bin (ID.starting ikind l2) (ID.ending ikind u1)
            | Lt, Some true
            | Ge, Some false -> meet_bin (ID.ending ikind (Z.pred u2)) (ID.starting ikind (Z.succ l1))
            | Gt, Some true
            | Le, Some false -> meet_bin (ID.starting ikind (Z.succ l2)) (ID.ending ikind (Z.pred u1))
            | _, _ -> a, b)
         | _ -> a, b)
      | BOr ->
        (* Be careful: inv_exp performs a meet on both arguments of the BOr / BXor. *)
        if PrecisionUtil.get_bitfield () then
          (* refinement based on the following idea: bit set to one in c and set to zero in b must be one in a and bit set to zero in c must be zero in a too (analogously for b) *)
          let ((az, ao), (bz, bo)) = BitfieldDomain.Bitfield.refine_bor (ID.to_bitfield ikind a) (ID.to_bitfield ikind b) (ID.to_bitfield ikind c) in
          ID.meet a (ID.of_bitfield ikind (az, ao)), ID.meet b (ID.of_bitfield ikind (bz, bo))
        else
          (if M.tracing then M.tracel "inv" "Unhandled operator %a" d_binop op;
           (* Be careful: inv_exp performs a meet on both arguments of the BOr / BXor. *)
           (a, b)
          )
      | BXor ->
        (* Be careful: inv_exp performs a meet on both arguments of the BOr / BXor. *)
        meet_com ID.logxor
      | LAnd ->
        if ID.to_bool c = Some true then
          meet_bin c c
        else
          a, b
      | BAnd ->
        (* we only attempt to refine a here *)
        let b_int = ID.to_int b in
        let a =
          match b_int with
          | Some x when Z.equal x Z.one ->
            (match ID.to_bool c with
             | Some true -> ID.meet a (ID.of_congruence ikind (Z.one, Z.of_int 2))
             | Some false -> ID.meet a (ID.of_congruence ikind (Z.zero, Z.of_int 2))
             | None -> a)
          | _ -> a
        in
        if PrecisionUtil.get_bitfield () then
          (* refinement based on the following idea: bit set to zero in c and set to one in b must be zero in a and bit set to one in c must be one in a too (analogously for b) *)
          let ((az, ao), (bz, bo)) = BitfieldDomain.Bitfield.refine_band (ID.to_bitfield ikind a) (ID.to_bitfield ikind b) (ID.to_bitfield ikind c) in
          ID.meet a (ID.of_bitfield ikind (az, ao)), ID.meet b (ID.of_bitfield ikind (bz, bo))
        else if b_int = None then
          (if M.tracing then M.tracel "inv" "Unhandled operator %a" d_binop op;
           (a, b)
          )
        else a, b
      | op ->
        if M.tracing then M.tracel "inv" "Unhandled operator %a" d_binop op;
        a, b
    in
    let inv_bin_float (a, b) c op =
      let open Stdlib in
      let meet_bin a' b'  = fd_meet_down ~old:a ~c:a', fd_meet_down ~old:b ~c:b' in
      (* Refining the abstract values based on branching is roughly based on the idea in [Symbolic execution of floating-point computations](https://hal.inria.fr/inria-00540299/document)
         However, their approach is only applicable to the "nearest" rounding mode. Here we use a more general approach covering all possible rounding modes and therefore
         use the actual `pred c_min`/`succ c_max` for the outer-bounds instead of the middles between `c_min` and `pred c_min`/`c_max` and `succ c_max` as suggested in the paper.
         This also removes the necessity of computing those expressions with higher precise than in the concrete.
      *)
      try
        match op with
        | PlusA  ->
          (* A + B = C, \forall a \in A. a + b_min > pred c_min \land a + b_max < succ c_max
              \land a + b_max > pred c_min \land a + b_min < succ c_max
             \rightarrow A = [min(pred c_min - b_min, pred c_min - b_max), max(succ c_max - b_max, succ c_max - b_min)]
             \rightarrow A = [pred c_min - b_max, succ c_max - b_min]
          *)
          let reverse_add v v' = (match FD.minimal c, FD.maximal c, FD.minimal v, FD.maximal v with
              | Some c_min, Some c_max, Some v_min, Some v_max when Float.is_finite (Float.pred c_min) && Float.is_finite (Float.succ c_max) ->
                let l = Float.pred c_min -. v_max in
                let h =  Float.succ c_max -. v_min in
                FD.of_interval (FD.get_fkind c) (l, h)
              | _ -> v') in
          meet_bin (reverse_add b a) (reverse_add a b)
        | MinusA ->
          (* A - B = C \ forall a \in A. a - b_max > pred c_min \land a - b_min < succ c_max
              \land a - b_min > pred c_min \land a - b_max < succ c_max
             \rightarrow A = [min(pred c_min + b_max, pred c_min + b_min), max(succ c_max + b_max, succ c_max + b_max)]
             \rightarrow A = [pred c_min + b_min, succ c_max + b_max]
          *)
          let a' = (match FD.minimal c, FD.maximal c, FD.minimal b, FD.maximal b with
              | Some c_min, Some c_max, Some b_min, Some b_max when Float.is_finite (Float.pred c_min) && Float.is_finite (Float.succ c_max) ->
                let l = Float.pred c_min +. b_min in
                let h =  Float.succ c_max +. b_max in
                FD.of_interval (FD.get_fkind c) (l, h)
              | _ -> a) in
          (* A - B = C \ forall b \in B. a_min - b > pred c_min \land a_max - b < succ c_max
              \land a_max - b > pred c_min \land a_min - b < succ c_max
             \rightarrow B = [min(a_max - succ c_max, a_min - succ c_max), max(a_min - pred c_min, a_max - pred c_min)]
             \rightarrow B = [a_min - succ c_max, a_max - pred c_min]
          *)
          let b' = (match FD.minimal c, FD.maximal c, FD.minimal a, FD.maximal a with
              | Some c_min, Some c_max, Some a_min, Some a_max when Float.is_finite (Float.pred c_min) && Float.is_finite (Float.succ c_max) ->
                let l = a_min -. Float.succ c_max in
                let h =  a_max -. Float.pred c_min in
                FD.of_interval (FD.get_fkind c) (l, h)
              | _ -> b) in
          meet_bin a'  b'
        | Mult   ->
          (* A * B = C \forall a \in A, a > 0. a * b_min > pred c_min \land a * b_max < succ c_max
             A * B = C \forall a \in A, a < 0. a * b_max > pred c_min \land a * b_min < succ c_max
             (with negative b reversed <>)
             \rightarrow A = [min(pred c_min / b_min, pred c_min / b_max, succ c_max / b_min, succ c_max /b_max),
                              max(succ c_max / b_min, succ c_max /b_max, pred c_min / b_min, pred c_min / b_max)]
          *)
          let reverse_mul v v' = (match FD.minimal c, FD.maximal c, FD.minimal v, FD.maximal v with
              | Some c_min, Some c_max, Some v_min, Some v_max when Float.is_finite (Float.pred c_min) && Float.is_finite (Float.succ c_max) ->
                let v1, v2, v3, v4 = (Float.pred c_min /. v_min), (Float.pred c_min /. v_max), (Float.succ c_max /. v_min), (Float.succ c_max /. v_max) in
                let l = Float.min (Float.min v1 v2) (Float.min v3 v4) in
                let h =  Float.max (Float.max v1 v2) (Float.max v3 v4) in
                FD.of_interval (FD.get_fkind c) (l, h)
              | _ -> v') in
          meet_bin (reverse_mul b a) (reverse_mul a b)
        | Div ->
          (* A / B = C \forall a \in A, a > 0, b_min > 1. a / b_max > pred c_min \land a / b_min < succ c_max
             A / B = C \forall a \in A, a < 0, b_min > 1. a / b_min > pred c_min \land a / b_max < succ c_max
             A / B = C \forall a \in A, a > 0, 0 < b_min, b_max < 1. a / b_max > pred c_min \land a / b_min < succ c_max
             A / B = C \forall a \in A, a < 0, 0 < b_min, b_max < 1. a / b_min > pred c_min \land a / b_max < succ c_max
             ... same for negative b
             \rightarrow A = [min(b_max * pred c_min, b_min * pred c_min, b_min * succ c_max, b_max * succ c_max),
                              max(b_max * succ c_max, b_min * succ c_max, b_max * pred c_min, b_min * pred c_min)]
          *)
          let a' = (match FD.minimal c, FD.maximal c, FD.minimal b, FD.maximal b with
              | Some c_min, Some c_max, Some b_min, Some b_max when Float.is_finite (Float.pred c_min) && Float.is_finite (Float.succ c_max) ->
                let v1, v2, v3, v4 = (Float.pred c_min *. b_max), (Float.pred c_min *. b_min), (Float.succ c_max *. b_max), (Float.succ c_max *. b_min) in
                let l = Float.min (Float.min v1 v2) (Float.min v3 v4) in
                let h =  Float.max (Float.max v1 v2) (Float.max v3 v4) in
                FD.of_interval (FD.get_fkind c) (l, h)
              | _ -> a) in
          (* A / B = C \forall b \in B, b > 0, a_min / b > pred c_min \land a_min / b < succ c_max
              \land a_max / b > pred c_min \land a_max / b < succ c_max
             A / B = C \forall b \in B, b < 0, a_min / b > pred c_min \land a_min / b < succ c_max
              \land a_max / b > pred c_min \land a_max / b < succ c_max
             \rightarrow (b != 0) B = [min(a_min / succ c_max, a_max / succ c_max, a_min / pred c_min, a_max / pred c_min),
                                      max(a_min / pred c_min, a_max / pred c_min, a_min / succ c_max, a_max / succ c_max)]
          *)
          let b' = (match FD.minimal c, FD.maximal c, FD.minimal a, FD.maximal a with
              | Some c_min, Some c_max, Some a_min, Some a_max when Float.is_finite (Float.pred c_min) && Float.is_finite (Float.succ c_max) ->
                let zero_not_in_a = a_min > 0. || a_max < 0. in
                let zero_not_in_c = c_min > 0. || c_max < 0. in
                if zero_not_in_a && zero_not_in_c then
                  let v1, v2, v3, v4 = (a_min /. Float.pred c_min), (a_max /. Float.pred c_min), (a_min /. Float.succ c_max), (a_max /. Float.succ c_max) in
                  let l = Float.min (Float.min v1 v2) (Float.min v3 v4) in
                  let h =  Float.max (Float.max v1 v2) (Float.max v3 v4) in
                  FD.of_interval (FD.get_fkind c) (l, h)
                else
                  b
              | _ -> b) in
          if M.tracing then M.trace "inv_float" "Div: (%a,%a) = %a   yields (%a,%a)" FD.pretty a FD.pretty b FD.pretty c FD.pretty a' FD.pretty b';
          meet_bin a' b'
        | Eq | Ne as op ->
          let both x = x, x in
          (match op, ID.to_bool (FD.to_int IBool c) with
           | Eq, Some true
           | Ne, Some false -> both (FD.meet a b) (* def. equal: if they compare equal, both values must be from the meet *)
           | Eq, Some false
           | Ne, Some true -> (* def. unequal *)
             (* M.debug ~category:Analyzer "Can't use unequal information about float value in expression \"%a\"." d_plainexp exp; *)
             a, b (* TODO: no meet_bin? *)
           | _, _ -> a, b
          )
        | Lt | Le | Ge | Gt as op ->
          (match FD.minimal a, FD.maximal a, FD.minimal b, FD.maximal b with
           | Some l1, Some u1, Some l2, Some u2 ->
             (match op, ID.to_bool (FD.to_int IBool c) with
              | Le, Some true
              | Gt, Some false -> meet_bin (FD.ending (FD.get_fkind a) u2) (FD.starting (FD.get_fkind b) l1)
              | Ge, Some true
              | Lt, Some false -> meet_bin (FD.starting (FD.get_fkind a) l2) (FD.ending (FD.get_fkind b) u1)
              | Lt, Some true
              | Ge, Some false -> meet_bin (FD.ending_before (FD.get_fkind a) u2) (FD.starting_after (FD.get_fkind b) l1)
              | Gt, Some true
              | Le, Some false -> meet_bin (FD.starting_after (FD.get_fkind a) l2) (FD.ending_before (FD.get_fkind b) u1)
              | _, _ -> a, b)
           | _ -> a, b)
        | op ->
          if M.tracing then M.tracel "inv" "Unhandled operator %a" d_binop op;
          a, b
      with FloatDomain.ArithmeticOnFloatBot _ -> raise Analyses.Deadcode
    in
    let eval e st = eval_rv ~man st e in
    let eval_bool e st = match eval e st with Int i -> ID.to_bool i | _ -> None in
    let unroll_fk_of_exp e =
      match unrollType (Cilfacade.typeOf e) with
      | TFloat (fk, _) -> fk
      | _ -> failwith "value which was expected to be a float is of different type?!"
    in
    let rec inv_exp c_typed exp (st:D.t): D.t =
      (* trying to improve variables in an expression so it is bottom means dead code *)
      if VD.is_bot_value c_typed then contra st
      else
        match exp, c_typed with
        | UnOp (LNot, e, _), Int c ->
          (match Cilfacade.typeOf e with (* TODO: unrolltype? *)
           | TInt  _ | TPtr _ ->
             let ikind = Cilfacade.get_ikind_exp e in
             let c' =
               match ID.to_bool (unop_ID LNot c) with
               | Some true ->
                 (* i.e. e should evaluate to [1,1] *)
                 (* LNot x is 0 for any x != 0 *)
                 ID.of_excl_list ikind [Z.zero]
               | Some false -> ID.of_bool ikind false
               | _ -> ID.top_of ikind
             in
             inv_exp (Int c') e st
           | TFloat(fkind, _) when ID.to_bool (unop_ID LNot c) = Some false ->
             (* C99 §6.5.3.3/5 *)
             (* The result of the logical negation operator ! is 0 if the value of its operand compares *)
             (* unequal to 0, 1 if the value of its operand compares equal to 0. The result has type int. *)
             (* The expression !E is equivalent to (0==E). *)
             (* NaN compares unequal to 0 so no problems *)
             (* We do not have exclusions for floats, so we do not bother here with the other case *)
             let zero_float = FD.of_const fkind 0. in
             inv_exp (Float zero_float) e st
           | _ -> st
          )
        | UnOp (Neg, e, _), Float c -> inv_exp (unop_FD Neg c) e st
        | UnOp ((BNot|Neg) as op, e, _), Int c -> inv_exp (Int (unop_ID op c)) e st
        (* no equivalent for Float, as VD.is_statically_safe_cast fails for all float types anyways *)
        | BinOp((Eq | Ne) as op, CastE (t1, e1), CastE (t2, e2), t), Int c when typeSig (Cilfacade.typeOf e1) = typeSig (Cilfacade.typeOf e2) && VD.is_statically_safe_cast t1 (Cilfacade.typeOf e1) && VD.is_statically_safe_cast t2 (Cilfacade.typeOf e2) ->
          inv_exp (Int c) (BinOp (op, e1, e2, t)) st
        | BinOp (LOr, arg1, arg2, typ) as exp, Int c ->
          (* copied & modified from eval_rv_base... *)
          let (let*) = Option.bind in
          (* split nested LOr Eqs to equality pairs, if possible *)
          let rec split = function
            (* copied from above to support pointer equalities with implicit casts inserted *)
            | BinOp (Eq, CastE (t1, e1), CastE (t2, e2), typ) when typeSig (Cilfacade.typeOf e1) = typeSig (Cilfacade.typeOf e2) && VD.is_statically_safe_cast t1 (Cilfacade.typeOf e1) && VD.is_statically_safe_cast t2 (Cilfacade.typeOf e2) -> (* slightly different from eval_rv_base... *)
              Some [(e1, e2)]
            | BinOp (Eq, arg1, arg2, _) ->
              Some [(arg1, arg2)]
            | BinOp (LOr, arg1, arg2, _) ->
              let* s1 = split arg1 in
              let* s2 = split arg2 in
              Some (s1 @ s2)
            | _ ->
              None
          in
          (* find common exp from all equality pairs and list of other sides, if possible *)
          let find_common = function
            | [] -> assert false
            | (e1, e2) :: eqs ->
              let eqs_for_all_mem e = List.for_all (fun (e1, e2) -> CilType.Exp.(equal e1 e || equal e2 e)) eqs in
              let eqs_map_remove e = List.map (fun (e1, e2) -> if CilType.Exp.equal e1 e then e2 else e1) eqs in
              if eqs_for_all_mem e1 then
                Some (e1, e2 :: eqs_map_remove e1)
              else if eqs_for_all_mem e2 then
                Some (e2, e1 :: eqs_map_remove e2)
              else
                None
          in
          let eqs_st =
            let* eqs = split exp in
            let* (e, es) = find_common eqs in
            let v = eval e st in (* value of common exp *)
            let vs = List.map (fun e -> eval e st) es in (* values of other sides *)
            match v with
            | Address _ ->
              (* get definite addrs from vs *)
              let rec to_definite_ad = function
                | [] -> AD.empty ()
                | VD.Address a :: vs when AD.is_definite a ->
                  AD.union a (to_definite_ad vs)
                | _ :: vs ->
                  AD.top ()
              in
              let definite_ad = to_definite_ad vs in
              let c' = VD.Address definite_ad in
              Some (inv_exp c' e st)
            | Int i ->
              let ik = ID.ikind i in
              let module BISet = IntDomain.BISet in
              (* get definite ints from vs *)
              let rec to_int_id = function
                | [] -> ID.bot_of ik
                | VD.Int i :: vs ->
                  begin match ID.to_int i with
                    | Some i' -> ID.join i (to_int_id vs)
                    | None -> ID.top_of ik
                  end
                | _ :: vs ->
                  ID.top_of ik
              in
              let int_id = to_int_id vs in
              let c' = VD.Int int_id in
              Some (inv_exp c' e st)
            | _ ->
              None
          in
          begin match eqs_st with
            | Some st -> st
            | None when ID.to_bool c = Some true ->
              begin match inv_exp (Int c) arg1 st with
                | st1 ->
                  begin match inv_exp (Int c) arg2 st with
                    | st2 -> D.join st1 st2
                    | exception Analyses.Deadcode -> st1
                  end
                | exception Analyses.Deadcode -> inv_exp (Int c) arg2 st (* Deadcode falls through *)
              end
            | None ->
              st (* TODO: not bothering to fall back, no other case can refine LOr anyway *)
          end
        | (BinOp (op, e1, e2, _) as e, Float _)
        | (BinOp (op, e1, e2, _) as e, Int _) ->
          let invert_binary_op c pretty c_int c_float =
            if M.tracing then M.tracel "inv" "binop %a with %a %a %a == %a" d_exp e VD.pretty (eval e1 st) d_binop op VD.pretty (eval e2 st) pretty c;
            (match eval e1 st, eval e2 st with
             | Int a, Int b ->
               let ikind = Cilfacade.get_ikind_exp e1 in (* both operands have the same type (except for Shiftlt, Shiftrt)! *)
               let ikres = Cilfacade.get_ikind_exp e in (* might be different from argument types, e.g. for LT, GT, EQ, ... *)
               let a', b' = inv_bin_int (a, b) ikind (c_int ikres) op in
               if M.tracing then M.tracel "inv" "binop: %a, c: %a, a': %a, b': %a" d_exp e ID.pretty (c_int ikind) ID.pretty a' ID.pretty b';
               let st' = inv_exp (Int a') e1 st in
               let st'' = inv_exp (Int b') e2 st' in
               st''
             | Float a, Float b ->
               let fkind = Cilfacade.get_fkind_exp e1 in (* both operands have the same type *)
               let a', b' = inv_bin_float (a, b) (c_float fkind) op in
               if M.tracing then M.tracel "inv" "binop: %a, c: %a, a': %a, b': %a" d_exp e FD.pretty (c_float fkind) FD.pretty a' FD.pretty b';
               let st' = inv_exp (Float a') e1 st in
               let st'' = inv_exp (Float b') e2 st' in
               st''
             (* Mixed Float and Int cases should never happen, as there are no binary operators with one float and one int parameter ?!*)
             | Int _, Float _ | Float _, Int _ -> failwith "ill-typed program";
               (* | Address a, Address b -> ... *)
             | a1, a2 -> fallback (fun () -> Pretty.dprintf "binop: got abstract values that are not Int: %a and %a" VD.pretty a1 VD.pretty a2) st)
            (* use closures to avoid unused casts *)
          in (match c_typed with
              | Int c -> invert_binary_op c ID.pretty (fun ik -> ID.cast_to ik c) (fun fk -> FD.of_int fk c)
              | Float c -> invert_binary_op c FD.pretty (fun ik -> FD.to_int ik c) (fun fk -> FD.cast_to fk c)
              | _ -> failwith "unreachable")
        | Lval x, (Int _ | Float _ | Address _) -> (* meet x with c *)
          let update_lval c x c' pretty = refine_lv man st c x c' pretty exp in
          let t = Cil.unrollType (Cilfacade.typeOfLval x) in  (* unroll type to deal with TNamed *)
          if M.tracing then M.trace "invSpecial" "invariant with Lval %a, c_typed %a, type %a" d_lval x VD.pretty c_typed d_type t;
          begin match c_typed with
            | Int c ->
              let c' = match t with
                | TPtr _ -> VD.Address (AD.of_int c)
                | TInt (ik, _)
                | TEnum ({ekind = ik; _}, _) -> Int (ID.cast_to ik c)
                | TFloat (fk, _) -> Float (FD.of_int fk c)
                | _ -> Int c
              in
              (* handle special calls *)
              begin match x, t with
                | (Var v, offs), TInt (ik, _) ->
                  let tmpSpecial = man.ask (Queries.TmpSpecial (v, Offset.Exp.of_cil offs)) in
                  if M.tracing then M.trace "invSpecial" "qry Result: %a" Queries.ML.pretty tmpSpecial;
                  begin match tmpSpecial with
                    | `Lifted (Abs (ik, xInt)) ->
                      let c' = ID.cast_to ik c in (* different ik! *)
                      inv_exp (Int (ID.join c' (ID.neg c'))) xInt st
                    | tmpSpecial ->
                      begin match ID.to_bool c with
                        | Some tv ->
                          begin match tmpSpecial with
                            | `Lifted (Isfinite xFloat) when tv -> inv_exp (Float (FD.finite (unroll_fk_of_exp xFloat))) xFloat st
                            | `Lifted (Isnan xFloat) when tv -> inv_exp (Float (FD.nan_of (unroll_fk_of_exp xFloat))) xFloat st
                            (* should be correct according to C99 standard*)
                            (* The following do to_bool and of_bool to convert Not{0} into 1 for downstream float inversions *)
                            | `Lifted (Isgreater (xFloat, yFloat)) -> inv_exp (Int (ID.of_bool ik tv)) (BinOp (Gt, xFloat, yFloat, (typeOf xFloat))) st
                            | `Lifted (Isgreaterequal (xFloat, yFloat)) -> inv_exp (Int (ID.of_bool ik tv)) (BinOp (Ge, xFloat, yFloat, (typeOf xFloat))) st
                            | `Lifted (Isless (xFloat, yFloat)) -> inv_exp (Int (ID.of_bool ik tv)) (BinOp (Lt, xFloat, yFloat, (typeOf xFloat))) st
                            | `Lifted (Islessequal (xFloat, yFloat)) -> inv_exp (Int (ID.of_bool ik tv)) (BinOp (Le, xFloat, yFloat, (typeOf xFloat))) st
                            | `Lifted (Islessgreater (xFloat, yFloat)) -> inv_exp (Int (ID.of_bool ik tv)) (BinOp (LOr, (BinOp (Lt, xFloat, yFloat, (typeOf xFloat))), (BinOp (Gt, xFloat, yFloat, (typeOf xFloat))), (TInt (IBool, [])))) st
                            | _ -> update_lval c x c' ID.pretty
                          end
                        | None -> update_lval c x c' ID.pretty
                      end
                  end
                | _, _ -> update_lval c x c' ID.pretty
              end
            | Float c ->
              let c' = match t with
                (* | TPtr _ -> ..., pointer conversion from/to float is not supported *)
                | TInt (ik, _) -> VD.Int (FD.to_int ik c)
                (* this is theoretically possible and should be handled correctly, however i can't imagine an actual piece of c code producing this?! *)
                | TEnum ({ekind = ik; _}, _) -> Int (FD.to_int ik c)
                | TFloat (fk, _) -> Float (FD.cast_to fk c)
                | _ -> Float c
              in
              (* handle special calls *)
              begin match x, t with
                | (Var v, offs), TFloat (fk, _) ->
                  let tmpSpecial = man.ask (Queries.TmpSpecial (v, Offset.Exp.of_cil offs)) in
                  if M.tracing then M.trace "invSpecial" "qry Result: %a" Queries.ML.pretty tmpSpecial;
                  begin match tmpSpecial with
                    | `Lifted (Ceil (ret_fk, xFloat)) -> inv_exp (Float (FD.inv_ceil (FD.cast_to ret_fk c))) xFloat st
                    | `Lifted (Floor (ret_fk, xFloat)) -> inv_exp (Float (FD.inv_floor (FD.cast_to ret_fk c))) xFloat st
                    | `Lifted (Fabs (ret_fk, xFloat)) ->
                      let inv = FD.inv_fabs (FD.cast_to ret_fk c) in
                      if FD.is_bot inv then
                        raise Analyses.Deadcode
                      else
                        inv_exp (Float inv) xFloat st
                    | _ -> update_lval c x c' FD.pretty
                  end
                | _ -> update_lval c x c' FD.pretty
              end
            | Address c ->
              let c' = c_typed in (* TODO: need any of the type-matching nonsense? *)
              update_lval c x c' AD.pretty
            | _ -> assert false
          end
        | Const _ , _ -> st (* nothing to do *)
<<<<<<< HEAD
        | CastE ((TFloat (_, _)), e), Float c -> (* TODO: unrolltype? *)
          (match unrollType (Cilfacade.typeOf e), FD.get_fkind c with
           | TFloat (FLongDouble as fk, _), FFloat
           | TFloat (FDouble as fk, _), FFloat
           | TFloat (FLongDouble as fk, _), FDouble
           | TFloat (fk, _), FLongDouble
           | TFloat (FDouble as fk, _), FDouble
           | TFloat (FFloat as fk, _), FFloat -> inv_exp (Float (FD.cast_to fk c)) e st
           | _ -> fallback (fun () -> Pretty.text "CastE: incompatible types") st)
        | CastE ((TInt (ik, _)) as t, e), Int c (* TODO: unrolltype? *)
        | CastE ((TEnum ({ekind = ik; _ }, _)) as t, e), Int c -> (* Can only meet the t part of an Lval in e with c (unless we meet with all overflow possibilities)! Since there is no good way to do this, we only continue if e has no values outside of t. *)
          (match eval e st with
           | Int i ->
             (match unrollType (Cilfacade.typeOf e) with
              | (TInt(ik_e, _) as t')
              | (TEnum ({ekind = ik_e; _ }, _) as t') ->
                if VD.is_dynamically_safe_cast t t' (Int i) then
                  (* let c' = ID.cast_to ik_e c in *)
                  (* Suppressing overflow warnings as this is not a computation that comes from the program *)
                  let res_range = (ID.cast_to ~suppress_ovwarn:true ik (ID.top_of ik_e)) in
                  let c' = ID.cast_to ik_e (ID.meet c res_range) in (* TODO: cast without overflow, is this right for normal invariant? *)
                  if M.tracing then M.tracel "inv" "cast: %a from %a to %a: i = %a; cast c = %a to %a = %a" d_exp e d_ikind ik_e d_ikind ik ID.pretty i ID.pretty c d_ikind ik_e ID.pretty c';
                  inv_exp (Int c') e st
                else
                  fallback (fun () -> Pretty.dprintf "CastE: %a evaluates to %a which is bigger than the type it is cast to which is %a" d_plainexp e ID.pretty i CilType.Typ.pretty t) st
              | x -> fallback (fun () -> Pretty.dprintf "CastE: e did evaluate to Int, but the type did not match %a" CilType.Typ.pretty t) st)
           | v -> fallback (fun () -> Pretty.dprintf "CastE: e did not evaluate to Int, but %a" VD.pretty v) st)
=======
        | CastE (t, e), c_typed ->
          begin match Cil.unrollType t, c_typed with
            | TFloat (_, _), Float c ->
              (match unrollType (Cilfacade.typeOf e), FD.get_fkind c with
               | TFloat (FLongDouble as fk, _), FFloat
               | TFloat (FDouble as fk, _), FFloat
               | TFloat (FLongDouble as fk, _), FDouble
               | TFloat (fk, _), FLongDouble
               | TFloat (FDouble as fk, _), FDouble
               | TFloat (FFloat as fk, _), FFloat -> inv_exp (Float (FD.cast_to fk c)) e st
               | _ -> fallback (fun () -> Pretty.text "CastE: incompatible types") st)
            | (TInt (ik, _) as t), Int c
            | (TEnum ({ekind = ik; _ }, _) as t), Int c -> (* Can only meet the t part of an Lval in e with c (unless we meet with all overflow possibilities)! Since there is no good way to do this, we only continue if e has no values outside of t. *)
              (match eval e st with
               | Int i ->
                 (match unrollType (Cilfacade.typeOf e) with
                  | (TInt(ik_e, _) as t')
                  | (TEnum ({ekind = ik_e; _ }, _) as t') ->
                    if VD.is_dynamically_safe_cast t t' (Int i) then
                      (* let c' = ID.cast_to ik_e c in *)
                      (* Suppressing overflow warnings as this is not a computation that comes from the program *)
                      let res_range = (ID.cast_to ~suppress_ovwarn:true ik (ID.top_of ik_e)) in
                      let c' = ID.cast_to ik_e (ID.meet c res_range) in (* TODO: cast without overflow, is this right for normal invariant? *)
                      if M.tracing then M.tracel "inv" "cast: %a from %a to %a: i = %a; cast c = %a to %a = %a" d_exp e d_ikind ik_e d_ikind ik ID.pretty i ID.pretty c d_ikind ik_e ID.pretty c';
                      inv_exp (Int c') e st
                    else
                      fallback (fun () -> Pretty.dprintf "CastE: %a evaluates to %a which is bigger than the type it is cast to which is %a" d_plainexp e ID.pretty i CilType.Typ.pretty t) st
                  | x -> fallback (fun () -> Pretty.dprintf "CastE: e did evaluate to Int, but the type did not match %a" CilType.Typ.pretty t) st)
               | v -> fallback (fun () -> Pretty.dprintf "CastE: e did not evaluate to Int, but %a" VD.pretty v) st)
            | _, _ -> fallback (fun () -> Pretty.dprintf "CastE: %a not implemented" d_plainexp (CastE (t, e))) st
          end
>>>>>>> 4031cb26
        | e, _ -> fallback (fun () -> Pretty.dprintf "%a not implemented" d_plainexp e) st
    in
    if eval_bool exp st = Some (not tv) then contra st (* we already know that the branch is dead *)
    else
      (* C11 6.5.13, 6.5.14, 6.5.3.3: LAnd, LOr and LNot also return 0 or 1 *)
      let is_cmp = function
        | UnOp (LNot, _, _)
        | BinOp ((Lt | Gt | Le | Ge | Eq | Ne | LAnd | LOr), _, _, _) -> true
        | _ -> false
      in
      match Cilfacade.get_ikind_exp exp with
      | ik ->
        let itv = if not tv || is_cmp exp then (* false is 0, but true can be anything that is not 0, except for comparisons which yield 1 *)
            ID.of_bool ik tv (* this will give 1 for true which is only ok for comparisons *)
          else
            ID.of_excl_list ik [Z.zero] (* Lvals, Casts, arithmetic operations etc. should work with true = non_zero *)
        in
        inv_exp (Int itv) exp st
      | exception Invalid_argument _ ->
        let fk = Cilfacade.get_fkind_exp exp in
        let ftv = if not tv then (* false is 0, but true can be anything that is not 0, except for comparisons which yield 1 *)
            FD.of_const fk 0.
          else
            FD.top_of fk
        in
        inv_exp (Float ftv) exp st

  let invariant man st exp tv =
    (* The computations that happen here are not computations that happen in the programs *)
    (* Any overflow during the forward evaluation will already have been flagged here *)
    GobRef.wrap AnalysisState.executing_speculative_computations true
    @@ fun () -> invariant man st exp tv
end<|MERGE_RESOLUTION|>--- conflicted
+++ resolved
@@ -207,13 +207,8 @@
       | BinOp(op, rval, Lval x, typ) -> derived_invariant (BinOp(switchedOp op, Lval x, rval, typ)) tv
       | BinOp(op, CastE (t1, c1), CastE (t2, c2), t) when (op = Eq || op = Ne) && typeSig t1 = typeSig t2 && VD.is_statically_safe_cast t1 (Cilfacade.typeOf c1) && VD.is_statically_safe_cast t2 (Cilfacade.typeOf c2)
         -> derived_invariant (BinOp (op, c1, c2, t)) tv
-<<<<<<< HEAD
       | BinOp(op, CastE (TInt (ik, _) as t1, Lval x), rval, typ) -> (* TODO: unrolltype? *)
-        begin match eval_rv ~ctx st (Lval x) with
-=======
-      | BinOp(op, CastE (TInt (ik, _) as t1, Lval x), rval, typ) ->
         begin match eval_rv ~man st (Lval x) with
->>>>>>> 4031cb26
           | Int v ->
             if VD.is_dynamically_safe_cast t1 (Cilfacade.typeOfLval x) (Int v) then
               derived_invariant (BinOp (op, Lval x, rval, typ)) tv
@@ -801,38 +796,9 @@
             | _ -> assert false
           end
         | Const _ , _ -> st (* nothing to do *)
-<<<<<<< HEAD
-        | CastE ((TFloat (_, _)), e), Float c -> (* TODO: unrolltype? *)
-          (match unrollType (Cilfacade.typeOf e), FD.get_fkind c with
-           | TFloat (FLongDouble as fk, _), FFloat
-           | TFloat (FDouble as fk, _), FFloat
-           | TFloat (FLongDouble as fk, _), FDouble
-           | TFloat (fk, _), FLongDouble
-           | TFloat (FDouble as fk, _), FDouble
-           | TFloat (FFloat as fk, _), FFloat -> inv_exp (Float (FD.cast_to fk c)) e st
-           | _ -> fallback (fun () -> Pretty.text "CastE: incompatible types") st)
-        | CastE ((TInt (ik, _)) as t, e), Int c (* TODO: unrolltype? *)
-        | CastE ((TEnum ({ekind = ik; _ }, _)) as t, e), Int c -> (* Can only meet the t part of an Lval in e with c (unless we meet with all overflow possibilities)! Since there is no good way to do this, we only continue if e has no values outside of t. *)
-          (match eval e st with
-           | Int i ->
-             (match unrollType (Cilfacade.typeOf e) with
-              | (TInt(ik_e, _) as t')
-              | (TEnum ({ekind = ik_e; _ }, _) as t') ->
-                if VD.is_dynamically_safe_cast t t' (Int i) then
-                  (* let c' = ID.cast_to ik_e c in *)
-                  (* Suppressing overflow warnings as this is not a computation that comes from the program *)
-                  let res_range = (ID.cast_to ~suppress_ovwarn:true ik (ID.top_of ik_e)) in
-                  let c' = ID.cast_to ik_e (ID.meet c res_range) in (* TODO: cast without overflow, is this right for normal invariant? *)
-                  if M.tracing then M.tracel "inv" "cast: %a from %a to %a: i = %a; cast c = %a to %a = %a" d_exp e d_ikind ik_e d_ikind ik ID.pretty i ID.pretty c d_ikind ik_e ID.pretty c';
-                  inv_exp (Int c') e st
-                else
-                  fallback (fun () -> Pretty.dprintf "CastE: %a evaluates to %a which is bigger than the type it is cast to which is %a" d_plainexp e ID.pretty i CilType.Typ.pretty t) st
-              | x -> fallback (fun () -> Pretty.dprintf "CastE: e did evaluate to Int, but the type did not match %a" CilType.Typ.pretty t) st)
-           | v -> fallback (fun () -> Pretty.dprintf "CastE: e did not evaluate to Int, but %a" VD.pretty v) st)
-=======
         | CastE (t, e), c_typed ->
           begin match Cil.unrollType t, c_typed with
-            | TFloat (_, _), Float c ->
+            | TFloat (_, _), Float c -> (* TODO: unrolltype? *)
               (match unrollType (Cilfacade.typeOf e), FD.get_fkind c with
                | TFloat (FLongDouble as fk, _), FFloat
                | TFloat (FDouble as fk, _), FFloat
@@ -841,7 +807,7 @@
                | TFloat (FDouble as fk, _), FDouble
                | TFloat (FFloat as fk, _), FFloat -> inv_exp (Float (FD.cast_to fk c)) e st
                | _ -> fallback (fun () -> Pretty.text "CastE: incompatible types") st)
-            | (TInt (ik, _) as t), Int c
+            | (TInt (ik, _) as t), Int c (* TODO: unrolltype? *)
             | (TEnum ({ekind = ik; _ }, _) as t), Int c -> (* Can only meet the t part of an Lval in e with c (unless we meet with all overflow possibilities)! Since there is no good way to do this, we only continue if e has no values outside of t. *)
               (match eval e st with
                | Int i ->
@@ -861,7 +827,6 @@
                | v -> fallback (fun () -> Pretty.dprintf "CastE: e did not evaluate to Int, but %a" VD.pretty v) st)
             | _, _ -> fallback (fun () -> Pretty.dprintf "CastE: %a not implemented" d_plainexp (CastE (t, e))) st
           end
->>>>>>> 4031cb26
         | e, _ -> fallback (fun () -> Pretty.dprintf "%a not implemented" d_plainexp e) st
     in
     if eval_bool exp st = Some (not tv) then contra st (* we already know that the branch is dead *)
