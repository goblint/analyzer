(** {!Analyses.Spec.branch} refinement for {!Base} analysis. *)

open GoblintCil

module M = Messages
module VD = BaseDomain.VD
module ID = ValueDomain.ID
module FD = ValueDomain.FD
module AD = ValueDomain.AD

module type Eval =
sig
  module D: Lattice.S
  module V: Analyses.SpecSysVar
  module G: Lattice.S

  val unop_ID: Cil.unop -> ID.t -> ID.t
  val unop_FD: Cil.unop -> FD.t -> VD.t

  val eval_rv: man:(D.t, G.t, _, V.t) Analyses.man -> D.t -> exp -> VD.t
  val eval_rv_address: man:(D.t, G.t, _, V.t) Analyses.man -> D.t -> exp -> VD.t
  val eval_lv: man:(D.t, G.t, _, V.t) Analyses.man -> D.t -> lval -> AD.t
  val convert_offset: man:(D.t, G.t, _, V.t) Analyses.man -> D.t -> offset -> ID.t Offset.t

  val get_var: man:(D.t, G.t, _, V.t) Analyses.man -> D.t -> varinfo -> VD.t
  val get: man:(D.t, G.t, _, V.t) Analyses.man -> D.t -> AD.t -> exp option -> VD.t
  val set: man:(D.t, G.t, _, V.t) Analyses.man -> D.t -> AD.t -> typ -> ?lval_raw:lval -> VD.t -> D.t

  val refine_entire_var: bool
  val map_oldval: VD.t -> typ -> VD.t
  val eval_rv_lval_refine: man:(D.t, G.t, _, V.t) Analyses.man -> D.t -> exp -> lval -> VD.t

  val id_meet_down: old:ID.t -> c:ID.t -> ID.t
  val fd_meet_down: old:FD.t -> c:FD.t -> FD.t

  (** Handle contradiction.

      Normal branch refinement just raises {!Analyses.Deadcode}.
      Unassume leaves unchanged. *)
  val contra: D.t -> D.t
end

module Make (Eval: Eval) =
struct
  open Eval

  let is_some_bot (x:VD.t) =
    match x with
    | Bot -> false (* HACK: bot is here due to typing conflict (we do not cast appropriately) *)
    | _ -> VD.is_bot_value x

  let apply_invariant ~old_val ~new_val =
    try
      VD.meet old_val new_val
    with Lattice.Uncomparable -> old_val

  let refine_lv_fallback man st lval value tv =
    if M.tracing then M.tracec "invariant" "Restricting %a with %a" d_lval lval VD.pretty value;
    let addr = eval_lv ~man st lval in
    if (AD.is_top addr) then st
    else
      let old_val = get ~man st addr None in (* None is ok here, we could try to get more precise, but this is ok (reading at unknown position in array) *)
      let t_lval = Cilfacade.typeOfLval lval in
      let old_val = map_oldval old_val t_lval in
      let old_val =
        if is_some_bot old_val then (
          if M.tracing then M.tracec "invariant" "%a is bot! This should not happen. Will continue with top!" d_lval lval;
          VD.top ()
        )
        else
          old_val
      in
      let state_with_excluded = set st addr t_lval value ~man in
      let value =  get ~man state_with_excluded addr None in
      let new_val = apply_invariant ~old_val ~new_val:value in
      if M.tracing then M.traceu "invariant" "New value is %a" VD.pretty new_val;
      (* make that address meet the invariant, i.e exclusion sets will be joined *)
      if is_some_bot new_val then (
        if M.tracing then M.tracel "branch" "C The branch %B is dead!" tv;
        contra st
      )
      else if VD.is_bot new_val
      then set st addr t_lval value ~man (* no *_raw because this is not a real assignment *)
      else set st addr t_lval new_val ~man (* no *_raw because this is not a real assignment *)

  let refine_lv man st c x c' pretty exp =
    let set' lval v st = set st (eval_lv ~man st lval) (Cilfacade.typeOfLval lval) ~lval_raw:lval v ~man in
    match x with
    | Var var, o when refine_entire_var ->
      (* For variables, this is done at to the level of entire variables to benefit e.g. from disjunctive struct domains *)
      let old_val = get_var ~man st var in
      let old_val = map_oldval old_val var.vtype in
      let offs = convert_offset ~man st o in
      let new_val = VD.update_offset (Queries.to_value_domain_ask (Analyses.ask_of_man man)) old_val offs c' (Some exp) x (var.vtype) in
      let v = apply_invariant ~old_val ~new_val in
      if is_some_bot v then contra st
      else (
        if M.tracing then M.tracel "inv" "improve variable %a from %a to %a (c = %a, c' = %a)" CilType.Varinfo.pretty var VD.pretty old_val VD.pretty v pretty c VD.pretty c';
        let r = set' (Var var,NoOffset) v st in
        if M.tracing then M.tracel "inv" "st from %a to %a" D.pretty st D.pretty r;
        r
      )
    | Var _, _
    | Mem _, _ ->
      (* For accesses via pointers, not yet *)
      let old_val = eval_rv_lval_refine ~man st exp x in
      let old_val = map_oldval old_val (Cilfacade.typeOfLval x) in
      let v = apply_invariant ~old_val ~new_val:c' in
      if is_some_bot v then contra st
      else (
        if M.tracing then M.tracel "inv" "improve lval %a from %a to %a (c = %a, c' = %a)" d_lval x VD.pretty old_val VD.pretty v pretty c VD.pretty c';
        set' x v st
      )

  let invariant_fallback man st exp tv =
    (* We use a recursive helper function so that x != 0 is false can be handled
     * as x == 0 is true etc *)
    let rec helper (op: binop) (lval: lval) (value: VD.t) (tv: bool): [> `Refine of lval * VD.t | `NotUnderstood] =
      match (op, lval, value, tv) with
      (* The true-branch where x == value: *)
      | Eq, x, value, true ->
        if M.tracing then M.tracec "invariant" "Yes, %a equals %a" d_lval x VD.pretty value;
        (match value with
         | Int n ->
           let ikind = Cilfacade.get_ikind_exp (Lval lval) in
           `Refine (x, Int (ID.cast_to ikind n))
         | _ -> `Refine (x, value))
      (* The false-branch for x == value: *)
      | Eq, x, value, false -> begin
          match value with
          | Int n -> begin
              match ID.to_int n with
              | Some n ->
                (* When x != n, we can return a singleton exclusion set *)
                if M.tracing then M.tracec "invariant" "Yes, %a is not %a" d_lval x GobZ.pretty n;
                let ikind = Cilfacade.get_ikind_exp (Lval lval) in
                `Refine (x, Int (ID.of_excl_list ikind [n]))
              | None -> `NotUnderstood
            end
          | Address n -> begin
              if M.tracing then M.tracec "invariant" "Yes, %a is not %a" d_lval x AD.pretty n;
              match eval_rv_address ~man st (Lval x) with
              | Address a when AD.is_definite n ->
                `Refine (x, Address (AD.diff a n))
              | Top when AD.is_null n ->
                `Refine (x, Address AD.not_null)
              | v ->
                if M.tracing then M.tracec "invariant" "No address invariant for: %a != %a" VD.pretty v AD.pretty n;
                `NotUnderstood
            end
          (* | Address a -> `Refine (x, value) *)
          | _ ->
            (* We can't say anything else, exclusion sets are finite, so not
             * being in one means an infinite number of values *)
            if M.tracing then M.tracec "invariant" "Failed! (not a definite value)";
            `NotUnderstood
        end
      | Ne, x, value, _ -> helper Eq x value (not tv)
      | Lt, x, value, _ -> begin
          match value with
          | Int n -> begin
              let ikind = Cilfacade.get_ikind_exp (Lval lval) in
              let n = ID.cast_to ikind n in
              let range_from x = if tv then ID.ending ikind (Z.pred x) else ID.starting ikind x in
              let limit_from = if tv then ID.maximal else ID.minimal in
              match limit_from n with
              | Some n ->
                if M.tracing then M.tracec "invariant" "Yes, success! %a is not %a" d_lval x GobZ.pretty n;
                `Refine (x, Int (range_from n))
              | None -> `NotUnderstood
            end
          | _ -> `NotUnderstood
        end
      | Le, x, value, _ -> begin
          match value with
          | Int n -> begin
              let ikind = Cilfacade.get_ikind_exp (Lval lval) in
              let n = ID.cast_to ikind n in
              let range_from x = if tv then ID.ending ikind x else ID.starting ikind (Z.succ x) in
              let limit_from = if tv then ID.maximal else ID.minimal in
              match limit_from n with
              | Some n ->
                if M.tracing then M.tracec "invariant" "Yes, success! %a is not %a" d_lval x GobZ.pretty n;
                `Refine (x, Int (range_from n))
              | None -> `NotUnderstood
            end
          | _ -> `NotUnderstood
        end
      | Gt, x, value, _ -> helper Le x value (not tv)
      | Ge, x, value, _ -> helper Lt x value (not tv)
      | _ ->
        if M.tracing then M.trace "invariant" "Failed! (operation not supported)";
        `NotUnderstood
    in
    if M.tracing then M.traceli "invariant" "assume expression %a is %B" d_exp exp tv;
    let null_val (typ:typ):VD.t =
      match Cil.unrollType typ with
      | TPtr _                    -> Address AD.null_ptr
      | TEnum({ekind=_;_},_)
      | _                         -> Int (ID.of_int (Cilfacade.get_ikind typ) Z.zero)
    in
    let rec derived_invariant exp tv: [`Refine of lval * VD.t | `NothingToRefine | `NotUnderstood] =
      let switchedOp = function Lt -> Gt | Gt -> Lt | Le -> Ge | Ge -> Le | x -> x in (* a op b <=> b (switchedOp op) b *)
      match exp with
      (* Since we handle not only equalities, the order is important *)
      | BinOp(op, Lval x, rval, typ) -> helper op x (VD.cast (Cilfacade.typeOfLval x) (eval_rv ~man st rval)) tv
      | BinOp(op, rval, Lval x, typ) -> derived_invariant (BinOp(switchedOp op, Lval x, rval, typ)) tv
      | BinOp(op, CastE (t1, c1), CastE (t2, c2), t) when (op = Eq || op = Ne) && typeSig t1 = typeSig t2 && VD.is_statically_safe_cast t1 (Cilfacade.typeOf c1) && VD.is_statically_safe_cast t2 (Cilfacade.typeOf c2)
        -> derived_invariant (BinOp (op, c1, c2, t)) tv
      | BinOp(op, CastE (TInt (ik, _) as t1, Lval x), rval, typ) ->
        begin match eval_rv ~man st (Lval x) with
          | Int v ->
            if VD.is_dynamically_safe_cast t1 (Cilfacade.typeOfLval x) (Int v) then
              derived_invariant (BinOp (op, Lval x, rval, typ)) tv
            else
              `NotUnderstood
          | _ -> `NotUnderstood
        end
      | BinOp(op, rval, CastE (TInt (_, _) as ti, Lval x), typ) ->
        derived_invariant (BinOp (switchedOp op, CastE(ti, Lval x), rval, typ)) tv
      | BinOp(op, (Const _ | AddrOf _), rval, typ) ->
        (* This is last such that we never reach here with rval being Lval (it is swapped around). *)
        `NothingToRefine
      (* Cases like if (x) are treated like if (x != 0) *)
      | Lval x ->
        (* There are two correct ways of doing it: "if ((int)x != 0)" or "if (x != (typeof(x))0))"
         * Because we try to avoid casts (and use a more precise address domain) we use the latter *)
        helper Ne x (null_val (Cilfacade.typeOf exp)) tv
      | UnOp (LNot,uexp,typ) -> derived_invariant uexp (not tv)
      | _ ->
        if M.tracing then M.tracec "invariant" "Failed! (expression %a not understood)" d_plainexp exp;
        `NotUnderstood
    in
    match derived_invariant exp tv with
    | `Refine (lval, value) ->
      refine_lv_fallback man st lval value tv
    | `NothingToRefine ->
      if M.tracing then M.traceu "invariant" "Nothing to refine.";
      st
    | `NotUnderstood ->
      if M.tracing then M.traceu "invariant" "Doing nothing.";
      M.debug ~category:Analyzer "Invariant failed: expression \"%a\" not understood." d_exp exp;
      st

  let invariant man st exp tv: D.t =
    let fallback reason st =
      if M.tracing then M.tracel "inv" "Can't handle %a.\n%t" d_plainexp exp reason;
      invariant_fallback man st exp tv
    in
    (* inverse values for binary operation a `op` b == c *)
    (* ikind is the type of a for limiting ranges of the operands a, b. The only binops which can have different types for a, b are Shiftlt, Shiftrt (not handled below; don't use ikind to limit b there). *)
    let inv_bin_int (a, b) ikind c op =
      let warn_and_top_on_zero x =
        if GobOption.exists (Z.equal Z.zero) (ID.to_int x) then
          (M.error ~category:M.Category.Integer.div_by_zero ~tags:[CWE 369] "Must Undefined Behavior: Second argument of div or mod is 0, continuing with top";
           ID.top_of ikind)
        else
          x
      in
      let meet_bin a' b'  = id_meet_down ~old:a ~c:a', id_meet_down ~old:b ~c:b' in
      let meet_com oi = (* commutative *)
        try
          meet_bin (oi c b) (oi c a)
        with
          IntDomain.ArithmeticOnIntegerBot _ -> raise Analyses.Deadcode in
      let meet_non oi oo = (* non-commutative *)
        try
          meet_bin (oi c b) (oo a c)
        with IntDomain.ArithmeticOnIntegerBot _ -> raise Analyses.Deadcode in
      match op with
      | PlusA  -> meet_com ID.sub
      | Mult   ->
        (* Only multiplication with odd numbers is an invertible operation in (mod 2^n) *)
        (* refine x by information about y, using x * y == c *)
        let refine_by x y = (match ID.to_int y with
            | None -> x
            | Some v when Z.equal (Z.rem v (Z.of_int 2)) Z.zero (* v % 2 = 0 *) -> x (* A refinement would still be possible here, but has to take non-injectivity into account. *)
            | Some v (* when Int64.rem v 2L = 1L *) -> id_meet_down ~old:x ~c:(ID.div c y)) (* Div is ok here, c must be divisible by a and b *)
        in
        (refine_by a b, refine_by b a)
      | MinusA -> meet_non ID.add ID.sub
      | Div    ->
        (* If b must be zero, we have must UB *)
        let b = warn_and_top_on_zero b in
        (* Integer division means we need to add the remainder, so instead of just `a = c*b` we have `a = c*b + a%b`.
         * However, a%b will give [-b+1, b-1] for a=top, but we only want the positive/negative side depending on the sign of c*b.
         * If c*b = 0 or it can be positive or negative, we need the full range for the remainder. *)
        let rem =
          let is_pos = ID.to_bool @@ ID.gt (ID.mul b c) (ID.of_int ikind Z.zero) = Some true in
          let is_neg = ID.to_bool @@ ID.lt (ID.mul b c) (ID.of_int ikind Z.zero) = Some true in
          let full = ID.rem a b in
          if is_pos then ID.meet (ID.starting ikind Z.zero) full
          else if is_neg then ID.meet (ID.ending ikind Z.zero) full
          else full
        in
        meet_bin (ID.add (ID.mul b c) rem) (ID.div (ID.sub a rem) c)
      | Mod    -> (* a % b == c *)
        (* If b must be zero, we have must UB *)
        let b = warn_and_top_on_zero b in
        (* a' = a/b*b + c and derived from it b' = (a-c)/(a/b)
         * The idea is to formulate a' as quotient * divisor + remainder. *)
        let a' = ID.add (ID.mul (ID.div a b) b) c in
        let b' = ID.div (ID.sub a c) (ID.div a b) in
        (* However, for [2,4]%2 == 1 this only gives [3,4].
         * If the upper bound of a is divisible by b, we can also meet with the result of a/b*b - c to get the precise [3,3].
         * If b is negative we have to look at the lower bound. *)
        let is_divisible bound =
          match bound a with
          | Some ba -> ID.rem (ID.of_int ikind ba) b |> ID.to_int = Some Z.zero
          | None -> false
        in
        let max_pos = match ID.maximal b with None -> true | Some x -> Z.compare x Z.zero >= 0 in
        let min_neg = match ID.minimal b with None -> true | Some x -> Z.compare x Z.zero < 0 in
        let implies a b = not a || b in
        let a'' =
          if implies max_pos (is_divisible ID.maximal) && implies min_neg (is_divisible ID.minimal) then
            ID.meet a' (ID.sub (ID.mul (ID.div a b) b) c)
          else a'
        in
        let a''' =
          (* if both b and c are definite, we can get a precise value in the congruence domain *)
          match ID.to_int b, ID.to_int c with
          | Some b, Some c ->
            (* a%b == c  -> a: c+bℤ *)
            let t = ID.of_congruence ikind (c, b) in
            ID.meet a'' t
          | _, _ -> a''
        in
        let a,b = meet_bin a''' b' in
        (* Special handling for case a % 2 != c *)
        let a = if PrecisionUtil.(is_congruence_active (int_precision_from_node_or_config ())) then
            let two = Z.of_int 2 in
            match ID.to_int b, ID.to_excl_list c with
            | Some b, Some ([v], _) when Z.equal b two ->
              let k = if Z.equal (Z.abs (Z.rem v two)) Z.zero then Z.one else Z.zero in
              ID.meet (ID.of_congruence ikind (k, b)) a
            | _, _ -> a
          else a
        in
        a, b
      | Eq | Ne as op ->
        begin match op, ID.to_bool c with
          | Eq, Some true
          | Ne, Some false -> (* def. equal: if they compare equal, both values must be from the meet *)
            (id_meet_down ~old:a ~c:b, id_meet_down ~old:b ~c:a)
          | Eq, Some false
          | Ne, Some true -> (* def. unequal *)
            (* Both values can not be in the meet together, but it's not sound to exclude the meet from both.
             * e.g. a=[0,1], b=[1,2], meet a b = [1,1], but (a != b) does not imply a=[0,0], b=[2,2] since others are possible: a=[1,1], b=[2,2]
             * Only if a is a definite value, we can exclude it from b: *)
            (* Used to cause inconsistent results:
               interval not sufficiently refined:
                 inv_bin_int: unequal: (Unknown int([-31,31]),[0,1]) and (0,[0,0]); ikind: int; a': (Not {0}([-31,31]),[-2147483648,2147483647]), b': (0,[0,0])
                 binop: m == 0, a': (Not {0}([-31,31]),[0,1]), b': (0,[0,0]) *)
            let excl a b =
              match ID.to_int a with
              | Some x ->
                let ex1 = ID.of_excl_list ikind [x] in
                let ex2 =
                  (* Fix previously inconsistent results by excluding interval bounds. *)
                  let top_ik = ID.top_of ikind in
                  match ID.minimal b, ID.maximal b with
                  | Some lb, Some ub ->
                    let starting = if Z.equal lb x then ID.starting ikind (Z.succ lb) else top_ik in
                    let ending = if Z.equal ub x then ID.ending ikind (Z.pred ub) else top_ik in
                    ID.meet starting ending
                  | _ ->
                    top_ik
                in
                ID.meet ex1 ex2
              | None -> b
            in
            let a' = excl b a in
            let b' = excl a b in
            if M.tracing then M.tracel "inv" "inv_bin_int: unequal: %a and %a; ikind: %a; a': %a, b': %a" ID.pretty a ID.pretty b d_ikind ikind ID.pretty a' ID.pretty b';
            meet_bin a' b'
          | _, _ -> a, b
        end
      | Lt | Le | Ge | Gt as op ->
        (match ID.minimal a, ID.maximal a, ID.minimal b, ID.maximal b with
         | Some l1, Some u1, Some l2, Some u2 ->
           (* if M.tracing then M.tracel "inv" "Op: %s, l1: %Ld, u1: %Ld, l2: %Ld, u2: %Ld" (show_binop op) l1 u1 l2 u2; *)
           (* TODO: This causes inconsistent results:
              def_exc and interval in conflict:
                binop m < 0 with (Not {-1}([-31,31]),[-1,0]) < (0,[0,0]) == (1,[1,1])
                binop: m < 0, a': (Not {-1, 0}([-31,31]),[-1,-1]), b': (0,[0,0]) *)
           (match op, ID.to_bool c with
            | Le, Some true
            | Gt, Some false -> meet_bin (ID.ending ikind u2) (ID.starting ikind l1)
            | Ge, Some true
            | Lt, Some false -> meet_bin (ID.starting ikind l2) (ID.ending ikind u1)
            | Lt, Some true
            | Ge, Some false -> meet_bin (ID.ending ikind (Z.pred u2)) (ID.starting ikind (Z.succ l1))
            | Gt, Some true
            | Le, Some false -> meet_bin (ID.starting ikind (Z.succ l2)) (ID.ending ikind (Z.pred u1))
            | _, _ -> a, b)
         | _ -> a, b)
      | BOr ->      
        (* Be careful: inv_exp performs a meet on both arguments of the BOr / BXor. *)        
        if PrecisionUtil.get_bitfield () then
          (* refinement based on the following idea: bit set to one in c and set to zero in b must be one in a and bit set to zero in c must be zero in a too (analogously for b) *)
          let ((az, ao), (bz, bo)) = BitfieldDomain.Bitfield.refine_bor (ID.to_bitfield ikind a) (ID.to_bitfield ikind b) (ID.to_bitfield ikind c) in 
          ID.meet a (ID.of_bitfield ikind (az, ao)), ID.meet b (ID.of_bitfield ikind (bz, bo))
        else 
          (if M.tracing then M.tracel "inv" "Unhandled operator %a" d_binop op;
           (* Be careful: inv_exp performs a meet on both arguments of the BOr / BXor. *)
           (a, b)
          )
      | BXor ->
        (* Be careful: inv_exp performs a meet on both arguments of the BOr / BXor. *)
<<<<<<< HEAD
        meet_com ID.logxor
=======
        if PrecisionUtil.get_bitfield () then
          (* from a ^ b = c follows a = b ^ c *)
          let a' = ID.meet a (ID.logxor c b) in 
          let b' = ID.meet b (ID.logxor a c) in
          a', b'
        else 
          (if M.tracing then M.tracel "inv" "Unhandled operator %a" d_binop op;
           (* Be careful: inv_exp performs a meet on both arguments of the BOr / BXor. *)
           (a, b)
          )
>>>>>>> 987531c0
      | LAnd ->
        if ID.to_bool c = Some true then
          meet_bin c c
        else
          a, b
      | BAnd ->
        (* we only attempt to refine a here *)
        let b_int = ID.to_int b in 
        let a =
          match b_int with
          | Some x when Z.equal x Z.one ->
            (match ID.to_bool c with
             | Some true -> ID.meet a (ID.of_congruence ikind (Z.one, Z.of_int 2))
             | Some false -> ID.meet a (ID.of_congruence ikind (Z.zero, Z.of_int 2))
             | None -> a)
          | _ -> a
        in
        if PrecisionUtil.get_bitfield () then 
          (* refinement based on the following idea: bit set to zero in c and set to one in b must be zero in a and bit set to one in c must be one in a too (analogously for b) *)
          let ((az, ao), (bz, bo)) = BitfieldDomain.Bitfield.refine_band (ID.to_bitfield ikind a) (ID.to_bitfield ikind b) (ID.to_bitfield ikind c) in 
          ID.meet a (ID.of_bitfield ikind (az, ao)), ID.meet b (ID.of_bitfield ikind (bz, bo))
        else if b_int = None then 
          (if M.tracing then M.tracel "inv" "Unhandled operator %a" d_binop op;
           (a, b)
          )
        else a, b
      | op ->
        if M.tracing then M.tracel "inv" "Unhandled operator %a" d_binop op;
        a, b
    in
    let inv_bin_float (a, b) c op =
      let open Stdlib in
      let meet_bin a' b'  = fd_meet_down ~old:a ~c:a', fd_meet_down ~old:b ~c:b' in
      (* Refining the abstract values based on branching is roughly based on the idea in [Symbolic execution of floating-point computations](https://hal.inria.fr/inria-00540299/document)
         However, their approach is only applicable to the "nearest" rounding mode. Here we use a more general approach covering all possible rounding modes and therefore
         use the actual `pred c_min`/`succ c_max` for the outer-bounds instead of the middles between `c_min` and `pred c_min`/`c_max` and `succ c_max` as suggested in the paper.
         This also removes the necessity of computing those expressions with higher precise than in the concrete.
      *)
      try
        match op with
        | PlusA  ->
          (* A + B = C, \forall a \in A. a + b_min > pred c_min \land a + b_max < succ c_max
              \land a + b_max > pred c_min \land a + b_min < succ c_max
             \rightarrow A = [min(pred c_min - b_min, pred c_min - b_max), max(succ c_max - b_max, succ c_max - b_min)]
             \rightarrow A = [pred c_min - b_max, succ c_max - b_min]
          *)
          let reverse_add v v' = (match FD.minimal c, FD.maximal c, FD.minimal v, FD.maximal v with
              | Some c_min, Some c_max, Some v_min, Some v_max when Float.is_finite (Float.pred c_min) && Float.is_finite (Float.succ c_max) ->
                let l = Float.pred c_min -. v_max in
                let h =  Float.succ c_max -. v_min in
                FD.of_interval (FD.get_fkind c) (l, h)
              | _ -> v') in
          meet_bin (reverse_add b a) (reverse_add a b)
        | MinusA ->
          (* A - B = C \ forall a \in A. a - b_max > pred c_min \land a - b_min < succ c_max
              \land a - b_min > pred c_min \land a - b_max < succ c_max
             \rightarrow A = [min(pred c_min + b_max, pred c_min + b_min), max(succ c_max + b_max, succ c_max + b_max)]
             \rightarrow A = [pred c_min + b_min, succ c_max + b_max]
          *)
          let a' = (match FD.minimal c, FD.maximal c, FD.minimal b, FD.maximal b with
              | Some c_min, Some c_max, Some b_min, Some b_max when Float.is_finite (Float.pred c_min) && Float.is_finite (Float.succ c_max) ->
                let l = Float.pred c_min +. b_min in
                let h =  Float.succ c_max +. b_max in
                FD.of_interval (FD.get_fkind c) (l, h)
              | _ -> a) in
          (* A - B = C \ forall b \in B. a_min - b > pred c_min \land a_max - b < succ c_max
              \land a_max - b > pred c_min \land a_min - b < succ c_max
             \rightarrow B = [min(a_max - succ c_max, a_min - succ c_max), max(a_min - pred c_min, a_max - pred c_min)]
             \rightarrow B = [a_min - succ c_max, a_max - pred c_min]
          *)
          let b' = (match FD.minimal c, FD.maximal c, FD.minimal a, FD.maximal a with
              | Some c_min, Some c_max, Some a_min, Some a_max when Float.is_finite (Float.pred c_min) && Float.is_finite (Float.succ c_max) ->
                let l = a_min -. Float.succ c_max in
                let h =  a_max -. Float.pred c_min in
                FD.of_interval (FD.get_fkind c) (l, h)
              | _ -> b) in
          meet_bin a'  b'
        | Mult   ->
          (* A * B = C \forall a \in A, a > 0. a * b_min > pred c_min \land a * b_max < succ c_max
             A * B = C \forall a \in A, a < 0. a * b_max > pred c_min \land a * b_min < succ c_max
             (with negative b reversed <>)
             \rightarrow A = [min(pred c_min / b_min, pred c_min / b_max, succ c_max / b_min, succ c_max /b_max),
                              max(succ c_max / b_min, succ c_max /b_max, pred c_min / b_min, pred c_min / b_max)]
          *)
          let reverse_mul v v' = (match FD.minimal c, FD.maximal c, FD.minimal v, FD.maximal v with
              | Some c_min, Some c_max, Some v_min, Some v_max when Float.is_finite (Float.pred c_min) && Float.is_finite (Float.succ c_max) ->
                let v1, v2, v3, v4 = (Float.pred c_min /. v_min), (Float.pred c_min /. v_max), (Float.succ c_max /. v_min), (Float.succ c_max /. v_max) in
                let l = Float.min (Float.min v1 v2) (Float.min v3 v4) in
                let h =  Float.max (Float.max v1 v2) (Float.max v3 v4) in
                FD.of_interval (FD.get_fkind c) (l, h)
              | _ -> v') in
          meet_bin (reverse_mul b a) (reverse_mul a b)
        | Div ->
          (* A / B = C \forall a \in A, a > 0, b_min > 1. a / b_max > pred c_min \land a / b_min < succ c_max
             A / B = C \forall a \in A, a < 0, b_min > 1. a / b_min > pred c_min \land a / b_max < succ c_max
             A / B = C \forall a \in A, a > 0, 0 < b_min, b_max < 1. a / b_max > pred c_min \land a / b_min < succ c_max
             A / B = C \forall a \in A, a < 0, 0 < b_min, b_max < 1. a / b_min > pred c_min \land a / b_max < succ c_max
             ... same for negative b
             \rightarrow A = [min(b_max * pred c_min, b_min * pred c_min, b_min * succ c_max, b_max * succ c_max),
                              max(b_max * succ c_max, b_min * succ c_max, b_max * pred c_min, b_min * pred c_min)]
          *)
          let a' = (match FD.minimal c, FD.maximal c, FD.minimal b, FD.maximal b with
              | Some c_min, Some c_max, Some b_min, Some b_max when Float.is_finite (Float.pred c_min) && Float.is_finite (Float.succ c_max) ->
                let v1, v2, v3, v4 = (Float.pred c_min *. b_max), (Float.pred c_min *. b_min), (Float.succ c_max *. b_max), (Float.succ c_max *. b_min) in
                let l = Float.min (Float.min v1 v2) (Float.min v3 v4) in
                let h =  Float.max (Float.max v1 v2) (Float.max v3 v4) in
                FD.of_interval (FD.get_fkind c) (l, h)
              | _ -> a) in
          (* A / B = C \forall b \in B, b > 0, a_min / b > pred c_min \land a_min / b < succ c_max
              \land a_max / b > pred c_min \land a_max / b < succ c_max
             A / B = C \forall b \in B, b < 0, a_min / b > pred c_min \land a_min / b < succ c_max
              \land a_max / b > pred c_min \land a_max / b < succ c_max
             \rightarrow (b != 0) B = [min(a_min / succ c_max, a_max / succ c_max, a_min / pred c_min, a_max / pred c_min),
                                      max(a_min / pred c_min, a_max / pred c_min, a_min / succ c_max, a_max / succ c_max)]
          *)
          let b' = (match FD.minimal c, FD.maximal c, FD.minimal a, FD.maximal a with
              | Some c_min, Some c_max, Some a_min, Some a_max when Float.is_finite (Float.pred c_min) && Float.is_finite (Float.succ c_max) ->
                let zero_not_in_a = a_min > 0. || a_max < 0. in
                let zero_not_in_c = c_min > 0. || c_max < 0. in
                if zero_not_in_a && zero_not_in_c then
                  let v1, v2, v3, v4 = (a_min /. Float.pred c_min), (a_max /. Float.pred c_min), (a_min /. Float.succ c_max), (a_max /. Float.succ c_max) in
                  let l = Float.min (Float.min v1 v2) (Float.min v3 v4) in
                  let h =  Float.max (Float.max v1 v2) (Float.max v3 v4) in
                  FD.of_interval (FD.get_fkind c) (l, h)
                else
                  b
              | _ -> b) in
          if M.tracing then M.trace "inv_float" "Div: (%a,%a) = %a   yields (%a,%a)" FD.pretty a FD.pretty b FD.pretty c FD.pretty a' FD.pretty b';
          meet_bin a' b'
        | Eq | Ne as op ->
          let both x = x, x in
          (match op, ID.to_bool (FD.to_int IBool c) with
           | Eq, Some true
           | Ne, Some false -> both (FD.meet a b) (* def. equal: if they compare equal, both values must be from the meet *)
           | Eq, Some false
           | Ne, Some true -> (* def. unequal *)
             (* M.debug ~category:Analyzer "Can't use unequal information about float value in expression \"%a\"." d_plainexp exp; *)
             a, b (* TODO: no meet_bin? *)
           | _, _ -> a, b
          )
        | Lt | Le | Ge | Gt as op ->
          (match FD.minimal a, FD.maximal a, FD.minimal b, FD.maximal b with
           | Some l1, Some u1, Some l2, Some u2 ->
             (match op, ID.to_bool (FD.to_int IBool c) with
              | Le, Some true
              | Gt, Some false -> meet_bin (FD.ending (FD.get_fkind a) u2) (FD.starting (FD.get_fkind b) l1)
              | Ge, Some true
              | Lt, Some false -> meet_bin (FD.starting (FD.get_fkind a) l2) (FD.ending (FD.get_fkind b) u1)
              | Lt, Some true
              | Ge, Some false -> meet_bin (FD.ending_before (FD.get_fkind a) u2) (FD.starting_after (FD.get_fkind b) l1)
              | Gt, Some true
              | Le, Some false -> meet_bin (FD.starting_after (FD.get_fkind a) l2) (FD.ending_before (FD.get_fkind b) u1)
              | _, _ -> a, b)
           | _ -> a, b)
        | op ->
          if M.tracing then M.tracel "inv" "Unhandled operator %a" d_binop op;
          a, b
      with FloatDomain.ArithmeticOnFloatBot _ -> raise Analyses.Deadcode
    in
    let eval e st = eval_rv ~man st e in
    let eval_bool e st = match eval e st with Int i -> ID.to_bool i | _ -> None in
    let unroll_fk_of_exp e =
      match unrollType (Cilfacade.typeOf e) with
      | TFloat (fk, _) -> fk
      | _ -> failwith "value which was expected to be a float is of different type?!"
    in
    let rec inv_exp c_typed exp (st:D.t): D.t =
      (* trying to improve variables in an expression so it is bottom means dead code *)
      if VD.is_bot_value c_typed then contra st
      else
        match exp, c_typed with
        | UnOp (LNot, e, _), Int c ->
          (match Cilfacade.typeOf e with
           | TInt  _ | TPtr _ ->
             let ikind = Cilfacade.get_ikind_exp e in
             let c' =
               match ID.to_bool (unop_ID LNot c) with
               | Some true ->
                 (* i.e. e should evaluate to [1,1] *)
                 (* LNot x is 0 for any x != 0 *)
                 ID.of_excl_list ikind [Z.zero]
               | Some false -> ID.of_bool ikind false
               | _ -> ID.top_of ikind
             in
             inv_exp (Int c') e st
           | TFloat(fkind, _) when ID.to_bool (unop_ID LNot c) = Some false ->
             (* C99 §6.5.3.3/5 *)
             (* The result of the logical negation operator ! is 0 if the value of its operand compares *)
             (* unequal to 0, 1 if the value of its operand compares equal to 0. The result has type int. *)
             (* The expression !E is equivalent to (0==E). *)
             (* NaN compares unequal to 0 so no problems *)
             (* We do not have exclusions for floats, so we do not bother here with the other case *)
             let zero_float = FD.of_const fkind 0. in
             inv_exp (Float zero_float) e st
           | _ -> st
          )
        | UnOp (Neg, e, _), Float c -> inv_exp (unop_FD Neg c) e st
        | UnOp ((BNot|Neg) as op, e, _), Int c -> inv_exp (Int (unop_ID op c)) e st
        (* no equivalent for Float, as VD.is_statically_safe_cast fails for all float types anyways *)
        | BinOp((Eq | Ne) as op, CastE (t1, e1), CastE (t2, e2), t), Int c when typeSig (Cilfacade.typeOf e1) = typeSig (Cilfacade.typeOf e2) && VD.is_statically_safe_cast t1 (Cilfacade.typeOf e1) && VD.is_statically_safe_cast t2 (Cilfacade.typeOf e2) ->
          inv_exp (Int c) (BinOp (op, e1, e2, t)) st
        | BinOp (LOr, arg1, arg2, typ) as exp, Int c ->
          (* copied & modified from eval_rv_base... *)
          let (let*) = Option.bind in
          (* split nested LOr Eqs to equality pairs, if possible *)
          let rec split = function
            (* copied from above to support pointer equalities with implicit casts inserted *)
            | BinOp (Eq, CastE (t1, e1), CastE (t2, e2), typ) when typeSig (Cilfacade.typeOf e1) = typeSig (Cilfacade.typeOf e2) && VD.is_statically_safe_cast t1 (Cilfacade.typeOf e1) && VD.is_statically_safe_cast t2 (Cilfacade.typeOf e2) -> (* slightly different from eval_rv_base... *)
              Some [(e1, e2)]
            | BinOp (Eq, arg1, arg2, _) ->
              Some [(arg1, arg2)]
            | BinOp (LOr, arg1, arg2, _) ->
              let* s1 = split arg1 in
              let* s2 = split arg2 in
              Some (s1 @ s2)
            | _ ->
              None
          in
          (* find common exp from all equality pairs and list of other sides, if possible *)
          let find_common = function
            | [] -> assert false
            | (e1, e2) :: eqs ->
              let eqs_for_all_mem e = List.for_all (fun (e1, e2) -> CilType.Exp.(equal e1 e || equal e2 e)) eqs in
              let eqs_map_remove e = List.map (fun (e1, e2) -> if CilType.Exp.equal e1 e then e2 else e1) eqs in
              if eqs_for_all_mem e1 then
                Some (e1, e2 :: eqs_map_remove e1)
              else if eqs_for_all_mem e2 then
                Some (e2, e1 :: eqs_map_remove e2)
              else
                None
          in
          let eqs_st =
            let* eqs = split exp in
            let* (e, es) = find_common eqs in
            let v = eval e st in (* value of common exp *)
            let vs = List.map (fun e -> eval e st) es in (* values of other sides *)
            match v with
            | Address _ ->
              (* get definite addrs from vs *)
              let rec to_definite_ad = function
                | [] -> AD.empty ()
                | VD.Address a :: vs when AD.is_definite a ->
                  AD.union a (to_definite_ad vs)
                | _ :: vs ->
                  AD.top ()
              in
              let definite_ad = to_definite_ad vs in
              let c' = VD.Address definite_ad in
              Some (inv_exp c' e st)
            | Int i ->
              let ik = ID.ikind i in
              let module BISet = IntDomain.BISet in
              (* get definite ints from vs *)
              let rec to_int_id = function
                | [] -> ID.bot_of ik
                | VD.Int i :: vs ->
                  begin match ID.to_int i with
                    | Some i' -> ID.join i (to_int_id vs)
                    | None -> ID.top_of ik
                  end
                | _ :: vs ->
                  ID.top_of ik
              in
              let int_id = to_int_id vs in
              let c' = VD.Int int_id in
              Some (inv_exp c' e st)
            | _ ->
              None
          in
          begin match eqs_st with
            | Some st -> st
            | None when ID.to_bool c = Some true ->
              begin match inv_exp (Int c) arg1 st with
                | st1 ->
                  begin match inv_exp (Int c) arg2 st with
                    | st2 -> D.join st1 st2
                    | exception Analyses.Deadcode -> st1
                  end
                | exception Analyses.Deadcode -> inv_exp (Int c) arg2 st (* Deadcode falls through *)
              end
            | None ->
              st (* TODO: not bothering to fall back, no other case can refine LOr anyway *)
          end
        | (BinOp (op, e1, e2, _) as e, Float _)
        | (BinOp (op, e1, e2, _) as e, Int _) ->
          let invert_binary_op c pretty c_int c_float =
            if M.tracing then M.tracel "inv" "binop %a with %a %a %a == %a" d_exp e VD.pretty (eval e1 st) d_binop op VD.pretty (eval e2 st) pretty c;
            (match eval e1 st, eval e2 st with
             | Int a, Int b ->
               let ikind = Cilfacade.get_ikind_exp e1 in (* both operands have the same type (except for Shiftlt, Shiftrt)! *)
               let ikres = Cilfacade.get_ikind_exp e in (* might be different from argument types, e.g. for LT, GT, EQ, ... *)
               let a', b' = inv_bin_int (a, b) ikind (c_int ikres) op in
               if M.tracing then M.tracel "inv" "binop: %a, c: %a, a': %a, b': %a" d_exp e ID.pretty (c_int ikind) ID.pretty a' ID.pretty b';
               let st' = inv_exp (Int a') e1 st in
               let st'' = inv_exp (Int b') e2 st' in
               st''
             | Float a, Float b ->
               let fkind = Cilfacade.get_fkind_exp e1 in (* both operands have the same type *)
               let a', b' = inv_bin_float (a, b) (c_float fkind) op in
               if M.tracing then M.tracel "inv" "binop: %a, c: %a, a': %a, b': %a" d_exp e FD.pretty (c_float fkind) FD.pretty a' FD.pretty b';
               let st' = inv_exp (Float a') e1 st in
               let st'' = inv_exp (Float b') e2 st' in
               st''
             (* Mixed Float and Int cases should never happen, as there are no binary operators with one float and one int parameter ?!*)
             | Int _, Float _ | Float _, Int _ -> failwith "ill-typed program";
               (* | Address a, Address b -> ... *)
             | a1, a2 -> fallback (fun () -> Pretty.dprintf "binop: got abstract values that are not Int: %a and %a" VD.pretty a1 VD.pretty a2) st)
            (* use closures to avoid unused casts *)
          in (match c_typed with
              | Int c -> invert_binary_op c ID.pretty (fun ik -> ID.cast_to ik c) (fun fk -> FD.of_int fk c)
              | Float c -> invert_binary_op c FD.pretty (fun ik -> FD.to_int ik c) (fun fk -> FD.cast_to fk c)
              | _ -> failwith "unreachable")
        | Lval x, (Int _ | Float _ | Address _) -> (* meet x with c *)
          let update_lval c x c' pretty = refine_lv man st c x c' pretty exp in
          let t = Cil.unrollType (Cilfacade.typeOfLval x) in  (* unroll type to deal with TNamed *)
          if M.tracing then M.trace "invSpecial" "invariant with Lval %a, c_typed %a, type %a" d_lval x VD.pretty c_typed d_type t;
          begin match c_typed with
            | Int c ->
              let c' = match t with
                | TPtr _ -> VD.Address (AD.of_int c)
                | TInt (ik, _)
                | TEnum ({ekind = ik; _}, _) -> Int (ID.cast_to ik c)
                | TFloat (fk, _) -> Float (FD.of_int fk c)
                | _ -> Int c
              in
              (* handle special calls *)
              begin match x, t with
                | (Var v, offs), TInt (ik, _) ->
                  let tmpSpecial = man.ask (Queries.TmpSpecial (v, Offset.Exp.of_cil offs)) in
                  if M.tracing then M.trace "invSpecial" "qry Result: %a" Queries.ML.pretty tmpSpecial;
                  begin match tmpSpecial with
                    | `Lifted (Abs (ik, xInt)) ->
                      let c' = ID.cast_to ik c in (* different ik! *)
                      inv_exp (Int (ID.join c' (ID.neg c'))) xInt st
                    | tmpSpecial ->
                      begin match ID.to_bool c with
                        | Some tv ->
                          begin match tmpSpecial with
                            | `Lifted (Isfinite xFloat) when tv -> inv_exp (Float (FD.finite (unroll_fk_of_exp xFloat))) xFloat st
                            | `Lifted (Isnan xFloat) when tv -> inv_exp (Float (FD.nan_of (unroll_fk_of_exp xFloat))) xFloat st
                            (* should be correct according to C99 standard*)
                            (* The following do to_bool and of_bool to convert Not{0} into 1 for downstream float inversions *)
                            | `Lifted (Isgreater (xFloat, yFloat)) -> inv_exp (Int (ID.of_bool ik tv)) (BinOp (Gt, xFloat, yFloat, (typeOf xFloat))) st
                            | `Lifted (Isgreaterequal (xFloat, yFloat)) -> inv_exp (Int (ID.of_bool ik tv)) (BinOp (Ge, xFloat, yFloat, (typeOf xFloat))) st
                            | `Lifted (Isless (xFloat, yFloat)) -> inv_exp (Int (ID.of_bool ik tv)) (BinOp (Lt, xFloat, yFloat, (typeOf xFloat))) st
                            | `Lifted (Islessequal (xFloat, yFloat)) -> inv_exp (Int (ID.of_bool ik tv)) (BinOp (Le, xFloat, yFloat, (typeOf xFloat))) st
                            | `Lifted (Islessgreater (xFloat, yFloat)) -> inv_exp (Int (ID.of_bool ik tv)) (BinOp (LOr, (BinOp (Lt, xFloat, yFloat, (typeOf xFloat))), (BinOp (Gt, xFloat, yFloat, (typeOf xFloat))), (TInt (IBool, [])))) st
                            | _ -> update_lval c x c' ID.pretty
                          end
                        | None -> update_lval c x c' ID.pretty
                      end
                  end
                | _, _ -> update_lval c x c' ID.pretty
              end
            | Float c ->
              let c' = match t with
                (* | TPtr _ -> ..., pointer conversion from/to float is not supported *)
                | TInt (ik, _) -> VD.Int (FD.to_int ik c)
                (* this is theoretically possible and should be handled correctly, however i can't imagine an actual piece of c code producing this?! *)
                | TEnum ({ekind = ik; _}, _) -> Int (FD.to_int ik c)
                | TFloat (fk, _) -> Float (FD.cast_to fk c)
                | _ -> Float c
              in
              (* handle special calls *)
              begin match x, t with
                | (Var v, offs), TFloat (fk, _) ->
                  let tmpSpecial = man.ask (Queries.TmpSpecial (v, Offset.Exp.of_cil offs)) in
                  if M.tracing then M.trace "invSpecial" "qry Result: %a" Queries.ML.pretty tmpSpecial;
                  begin match tmpSpecial with
                    | `Lifted (Ceil (ret_fk, xFloat)) -> inv_exp (Float (FD.inv_ceil (FD.cast_to ret_fk c))) xFloat st
                    | `Lifted (Floor (ret_fk, xFloat)) -> inv_exp (Float (FD.inv_floor (FD.cast_to ret_fk c))) xFloat st
                    | `Lifted (Fabs (ret_fk, xFloat)) ->
                      let inv = FD.inv_fabs (FD.cast_to ret_fk c) in
                      if FD.is_bot inv then
                        raise Analyses.Deadcode
                      else
                        inv_exp (Float inv) xFloat st
                    | _ -> update_lval c x c' FD.pretty
                  end
                | _ -> update_lval c x c' FD.pretty
              end
            | Address c ->
              let c' = c_typed in (* TODO: need any of the type-matching nonsense? *)
              update_lval c x c' AD.pretty
            | _ -> assert false
          end
        | Const _ , _ -> st (* nothing to do *)
        | CastE (t, e), c_typed ->
          begin match Cil.unrollType t, c_typed with
            | TFloat (_, _), Float c ->
              (match unrollType (Cilfacade.typeOf e), FD.get_fkind c with
               | TFloat (FLongDouble as fk, _), FFloat
               | TFloat (FDouble as fk, _), FFloat
               | TFloat (FLongDouble as fk, _), FDouble
               | TFloat (fk, _), FLongDouble
               | TFloat (FDouble as fk, _), FDouble
               | TFloat (FFloat as fk, _), FFloat -> inv_exp (Float (FD.cast_to fk c)) e st
               | _ -> fallback (fun () -> Pretty.text "CastE: incompatible types") st)
            | (TInt (ik, _) as t), Int c
            | (TEnum ({ekind = ik; _ }, _) as t), Int c -> (* Can only meet the t part of an Lval in e with c (unless we meet with all overflow possibilities)! Since there is no good way to do this, we only continue if e has no values outside of t. *)
              (match eval e st with
               | Int i ->
                 (match unrollType (Cilfacade.typeOf e) with
                  | (TInt(ik_e, _) as t')
                  | (TEnum ({ekind = ik_e; _ }, _) as t') ->
                    if VD.is_dynamically_safe_cast t t' (Int i) then
                      (* let c' = ID.cast_to ik_e c in *)
                      (* Suppressing overflow warnings as this is not a computation that comes from the program *)
                      let res_range = (ID.cast_to ~suppress_ovwarn:true ik (ID.top_of ik_e)) in
                      let c' = ID.cast_to ik_e (ID.meet c res_range) in (* TODO: cast without overflow, is this right for normal invariant? *)
                      if M.tracing then M.tracel "inv" "cast: %a from %a to %a: i = %a; cast c = %a to %a = %a" d_exp e d_ikind ik_e d_ikind ik ID.pretty i ID.pretty c d_ikind ik_e ID.pretty c';
                      inv_exp (Int c') e st
                    else
                      fallback (fun () -> Pretty.dprintf "CastE: %a evaluates to %a which is bigger than the type it is cast to which is %a" d_plainexp e ID.pretty i CilType.Typ.pretty t) st
                  | x -> fallback (fun () -> Pretty.dprintf "CastE: e did evaluate to Int, but the type did not match %a" CilType.Typ.pretty t) st)
               | v -> fallback (fun () -> Pretty.dprintf "CastE: e did not evaluate to Int, but %a" VD.pretty v) st)
            | _, _ -> fallback (fun () -> Pretty.dprintf "CastE: %a not implemented" d_plainexp (CastE (t, e))) st
          end
        | e, _ -> fallback (fun () -> Pretty.dprintf "%a not implemented" d_plainexp e) st
    in
    if eval_bool exp st = Some (not tv) then contra st (* we already know that the branch is dead *)
    else
      (* C11 6.5.13, 6.5.14, 6.5.3.3: LAnd, LOr and LNot also return 0 or 1 *)
      let is_cmp = function
        | UnOp (LNot, _, _)
        | BinOp ((Lt | Gt | Le | Ge | Eq | Ne | LAnd | LOr), _, _, _) -> true
        | _ -> false
      in
      match Cilfacade.get_ikind_exp exp with
      | ik ->
        let itv = if not tv || is_cmp exp then (* false is 0, but true can be anything that is not 0, except for comparisons which yield 1 *)
            ID.of_bool ik tv (* this will give 1 for true which is only ok for comparisons *)
          else
            ID.of_excl_list ik [Z.zero] (* Lvals, Casts, arithmetic operations etc. should work with true = non_zero *)
        in
        inv_exp (Int itv) exp st
      | exception Invalid_argument _ ->
        let fk = Cilfacade.get_fkind_exp exp in
        let ftv = if not tv then (* false is 0, but true can be anything that is not 0, except for comparisons which yield 1 *)
            FD.of_const fk 0.
          else
            FD.top_of fk
        in
        inv_exp (Float ftv) exp st

  let invariant man st exp tv =
    (* The computations that happen here are not computations that happen in the programs *)
    (* Any overflow during the forward evaluation will already have been flagged here *)
    GobRef.wrap AnalysisState.executing_speculative_computations true
    @@ fun () -> invariant man st exp tv
end<|MERGE_RESOLUTION|>--- conflicted
+++ resolved
@@ -408,20 +408,7 @@
           )
       | BXor ->
         (* Be careful: inv_exp performs a meet on both arguments of the BOr / BXor. *)
-<<<<<<< HEAD
         meet_com ID.logxor
-=======
-        if PrecisionUtil.get_bitfield () then
-          (* from a ^ b = c follows a = b ^ c *)
-          let a' = ID.meet a (ID.logxor c b) in 
-          let b' = ID.meet b (ID.logxor a c) in
-          a', b'
-        else 
-          (if M.tracing then M.tracel "inv" "Unhandled operator %a" d_binop op;
-           (* Be careful: inv_exp performs a meet on both arguments of the BOr / BXor. *)
-           (a, b)
-          )
->>>>>>> 987531c0
       | LAnd ->
         if ID.to_bool c = Some true then
           meet_bin c c
