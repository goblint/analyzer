--- conflicted
+++ resolved
@@ -44,21 +44,18 @@
     ("setbuf", unknown [drop "stream" [w]; drop "buf" [w]]);
     ("swprintf", unknown (drop "wcs" [w] :: drop "maxlen" [] :: drop "fmt" [r] :: VarArgs (drop' [])));
     ("assert", special [__ "exp" []] @@ fun exp -> Assert { exp; check = true; refine = get_bool "sem.assert.refine" }); (* only used if assert is used without include, e.g. in transformed files *)
-<<<<<<< HEAD
+    ("difftime", unknown [drop "time1" []; drop "time2" []]);
+    ("system", unknown [drop "command" [r]]);
+    ("wcscat", unknown [drop "dest" [r; w]; drop "src" [r]]);
+    ("abs", unknown [drop "j" []]);
+    ("localtime_r", unknown [drop "timep" [r]; drop "result" [w]]);
+    ("strpbrk", unknown [drop "s" [r]; drop "accept" [r]]);
     ("_setjmp", special [__ "env" [w]] @@ fun env -> Setjmp { env; savesigs = Cil.zero }); (* only has one underscore *)
     ("setjmp", special [__ "env" [w]] @@ fun env -> Setjmp { env; savesigs = Cil.zero });
     ("__sigsetjmp", special [__ "env" [w]; __ "savesigs" []] @@ fun env savesigs -> Setjmp { env; savesigs }); (* has two underscores *)
     ("sigsetjmp", special [__ "env" [w]; __ "savesigs" []] @@ fun env savesigs -> Setjmp { env; savesigs });
     ("longjmp", special [__ "env" [r]; __ "value" []] @@ fun env value -> Longjmp { env; value; sigrestore = false });
     ("siglongjmp", special [__ "env" [r]; __ "value" []] @@ fun env value -> Longjmp { env; value; sigrestore = true });
-=======
-    ("difftime", unknown [drop "time1" []; drop "time2" []]);
-    ("system", unknown [drop "command" [r]]);
-    ("wcscat", unknown [drop "dest" [r; w]; drop "src" [r]]);
-    ("abs", unknown [drop "j" []]);
-    ("localtime_r", unknown [drop "timep" [r]; drop "result" [w]]);
-    ("strpbrk", unknown [drop "s" [r]; drop "accept" [r]]);
->>>>>>> ab58983e
   ]
 
 (** C POSIX library functions.
