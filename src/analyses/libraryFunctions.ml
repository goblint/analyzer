(** Tools for dealing with library functions. *)

open Batteries
open GoblintCil
open GobConfig

module M = Messages

(** C standard library functions.
    These are specified by the C standard. *)
let c_descs_list: (string * LibraryDesc.t) list = LibraryDsl.[
    ("memset", special [__ "dest" [w]; __ "ch" []; __ "count" []] @@ fun dest ch count -> Memset { dest; ch; count; });
    ("__builtin_memset", special [__ "dest" [w]; __ "ch" []; __ "count" []] @@ fun dest ch count -> Memset { dest; ch; count; });
    ("__builtin___memset_chk", special [__ "dest" [w]; __ "ch" []; __ "count" []; drop "os" []] @@ fun dest ch count -> Memset { dest; ch; count; });
    ("memcpy", special [__ "dest" [w]; __ "src" [r]; __ "n" []] @@ fun dest src n -> Memcpy { dest; src; n; });
    ("__builtin_memcpy", special [__ "dest" [w]; __ "src" [r]; __ "n" []] @@ fun dest src n -> Memcpy { dest; src; n; });
    ("__builtin___memcpy_chk", special [__ "dest" [w]; __ "src" [r]; __ "n" []; drop "os" []] @@ fun dest src n -> Memcpy { dest; src; n; });
    ("memccpy", special [__ "dest" [w]; __ "src" [r]; drop "c" []; __ "n" []] @@ fun dest src n -> Memcpy {dest; src; n; }); (* C23 *) (* TODO: use c *)
    ("memmove", special [__ "dest" [w]; __ "src" [r]; __ "count" []] @@ fun dest src count -> Memcpy { dest; src; n = count; });
    ("__builtin_memmove", special [__ "dest" [w]; __ "src" [r]; __ "count" []] @@ fun dest src count -> Memcpy { dest; src; n = count; });
    ("__builtin___memmove_chk", special [__ "dest" [w]; __ "src" [r]; __ "count" []; drop "os" []] @@ fun dest src count -> Memcpy { dest; src; n = count; });
    ("strcpy", special [__ "dest" [w]; __ "src" [r]] @@ fun dest src -> Strcpy { dest; src; n = None; });
    ("__builtin_strcpy", special [__ "dest" [w]; __ "src" [r]] @@ fun dest src -> Strcpy { dest; src; n = None; });
    ("__builtin___strcpy_chk", special [__ "dest" [w]; __ "src" [r]; drop "os" []] @@ fun dest src -> Strcpy { dest; src; n = None; });
    ("strncpy", special [__ "dest" [w]; __ "src" [r]; __ "n" []] @@ fun dest src n -> Strcpy { dest; src; n = Some n; });
    ("__builtin_strncpy", special [__ "dest" [w]; __ "src" [r]; __ "n" []] @@ fun dest src n -> Strcpy { dest; src; n = Some n; });
    ("__builtin___strncpy_chk", special [__ "dest" [w]; __ "src" [r]; __ "n" []; drop "os" []] @@ fun dest src n -> Strcpy { dest; src; n = Some n; });
    ("strcat", special [__ "dest" [r; w]; __ "src" [r]] @@ fun dest src -> Strcat { dest; src; n = None; });
    ("__builtin_strcat", special [__ "dest" [r; w]; __ "src" [r]] @@ fun dest src -> Strcat { dest; src; n = None; });
    ("__builtin___strcat_chk", special [__ "dest" [r; w]; __ "src" [r]; drop "os" []] @@ fun dest src -> Strcat { dest; src; n = None; });
    ("strncat", special [__ "dest" [r; w]; __ "src" [r]; __ "n" []] @@ fun dest src n -> Strcat { dest; src; n = Some n; });
    ("__builtin_strncat", special [__ "dest" [r; w]; __ "src" [r]; __ "n" []] @@ fun dest src n -> Strcat { dest; src; n = Some n; });
    ("__builtin___strncat_chk", special [__ "dest" [r; w]; __ "src" [r]; __ "n" []; drop "os" []] @@ fun dest src n -> Strcat { dest; src; n = Some n; });
    ("memcmp", unknown [drop "s1" [r]; drop "s2" [r]; drop "n" []]);
    ("__builtin_memcmp", unknown [drop "s1" [r]; drop "s2" [r]; drop "n" []]);
    ("memchr", unknown [drop "s" [r]; drop "c" []; drop "n" []]);
    ("asctime", unknown ~attrs:[ThreadUnsafe] [drop "time_ptr" [r_deep]]);
    ("fclose", unknown [drop "stream" [r_deep; w_deep; f_deep]]);
    ("feof", unknown [drop "stream" [r_deep; w_deep]]);
    ("ferror", unknown [drop "stream" [r_deep; w_deep]]);
    ("fflush", unknown [drop "stream" [r_deep; w_deep]]);
    ("fgetc", unknown [drop "stream" [r_deep; w_deep]]);
    ("getc", unknown [drop "stream" [r_deep; w_deep]]);
    ("fgets", unknown [drop "str" [w]; drop "count" []; drop "stream" [r_deep; w_deep]]);
    ("fopen", unknown [drop "pathname" [r]; drop "mode" [r]]);
    ("freopen", unknown [drop "pathname" [r]; drop "mode" [r]; drop "stream" [r_deep; w_deep]]);
    ("printf", unknown (drop "format" [r] :: VarArgs (drop' [r])));
    ("fprintf", unknown (drop "stream" [r_deep; w_deep] :: drop "format" [r] :: VarArgs (drop' [r])));
    ("sprintf", unknown (drop "buffer" [w] :: drop "format" [r] :: VarArgs (drop' [r])));
    ("snprintf", unknown (drop "buffer" [w] :: drop "bufsz" [] :: drop "format" [r] :: VarArgs (drop' [r])));
    ("fputc", unknown [drop "ch" []; drop "stream" [r_deep; w_deep]]);
    ("putc", unknown [drop "ch" []; drop "stream" [r_deep; w_deep]]);
    ("fputs", unknown [drop "str" [r]; drop "stream" [r_deep; w_deep]]);
    ("fread", unknown [drop "buffer" [w]; drop "size" []; drop "count" []; drop "stream" [r_deep; w_deep]]);
    ("fseek", unknown [drop "stream" [r_deep; w_deep]; drop "offset" []; drop "origin" []]);
    ("ftell", unknown [drop "stream" [r_deep]]);
    ("fwrite", unknown [drop "buffer" [r]; drop "size" []; drop "count" []; drop "stream" [r_deep; w_deep]]);
    ("rewind", unknown [drop "stream" [r_deep; w_deep]]);
    ("setvbuf", unknown [drop "stream" [r_deep; w_deep]; drop "buffer" [r; w]; drop "mode" []; drop "size" []]);
    (* TODO: if this is used to set an input buffer, the buffer (second argument) would need to remain TOP, *)
    (* as any future write (or flush) of the stream could result in a write to the buffer *)
    ("gmtime", unknown ~attrs:[ThreadUnsafe] [drop "timer" [r_deep]]);
    ("localeconv", unknown ~attrs:[ThreadUnsafe] []);
    ("localtime", unknown ~attrs:[ThreadUnsafe] [drop "time" [r]]);
    ("strlen", special [__ "s" [r]] @@ fun s -> Strlen s);
    ("__builtin_strlen", special [__ "s" [r]] @@ fun s -> Strlen s);
    ("strstr", special [__ "haystack" [r]; __ "needle" [r]] @@ fun haystack needle -> Strstr { haystack; needle; });
    ("strcmp", special [__ "s1" [r]; __ "s2" [r]] @@ fun s1 s2 -> Strcmp { s1; s2; n = None; });
    ("strtok", unknown ~attrs:[ThreadUnsafe] [drop "str" [r; w]; drop "delim" [r]]);
    ("__builtin_strcmp", special [__ "s1" [r]; __ "s2" [r]] @@ fun s1 s2 -> Strcmp { s1; s2; n = None; });
    ("strncmp", special [__ "s1" [r]; __ "s2" [r]; __ "n" []] @@ fun s1 s2 n -> Strcmp { s1; s2; n = Some n; });
    ("strchr", unknown [drop "s" [r]; drop "c" []]);
    ("__builtin_strchr", unknown [drop "s" [r]; drop "c" []]);
    ("strrchr", unknown [drop "s" [r]; drop "c" []]);
    ("malloc", special [__ "size" []] @@ fun size -> Malloc size);
    ("calloc", special [__ "n" []; __ "size" []] @@ fun n size -> Calloc {count = n; size});
    ("realloc", special [__ "ptr" [r; f]; __ "size" []] @@ fun ptr size -> Realloc { ptr; size });
    ("free", special [__ "ptr" [f]] @@ fun ptr -> Free ptr);
    ("abort", special [] Abort);
    ("exit", special [drop "exit_code" []] Abort);
    ("quick_exit", special [drop "exit_code" []] Abort);
    ("ungetc", unknown [drop "c" []; drop "stream" [r; w]]);
    ("scanf", unknown ((drop "format" [r]) :: (VarArgs (drop' [w]))));
    ("fscanf", unknown ((drop "stream" [r_deep; w_deep]) :: (drop "format" [r]) :: (VarArgs (drop' [w]))));
    ("sscanf", unknown ((drop "buffer" [r]) :: (drop "format" [r]) :: (VarArgs (drop' [w]))));
    ("__freading", unknown [drop "stream" [r]]);
    ("mbsinit", unknown [drop "ps" [r]]);
    ("mbrtowc", unknown [drop "pwc" [w]; drop "s" [r]; drop "n" []; drop "ps" [r; w]]);
    ("iswspace", unknown [drop "wc" []]);
    ("iswalnum", unknown [drop "wc" []]);
    ("iswprint", unknown [drop "wc" []]);
    ("iswxdigit", unknown [drop "ch" []]);
    ("rename" , unknown [drop "oldpath" [r]; drop "newpath" [r];]);
    ("perror", unknown [drop "s" [r]]);
    ("getchar", unknown []);
    ("putchar", unknown [drop "ch" []]);
    ("puts", unknown [drop "s" [r]]);
    ("srand", unknown [drop "seed" []]);
    ("rand", special ~attrs:[ThreadUnsafe] [] Rand);
    ("strerror", unknown ~attrs:[ThreadUnsafe] [drop "errnum" []]);
    ("strspn", unknown [drop "s" [r]; drop "accept" [r]]);
    ("strcspn", unknown [drop "s" [r]; drop "accept" [r]]);
    ("strftime", unknown [drop "str" [w]; drop "count" []; drop "format" [r]; drop "tp" [r]]);
    ("strtod", unknown [drop "nptr" [r]; drop "endptr" [w]]);
    ("strtol", unknown [drop "nptr" [r]; drop "endptr" [w]; drop "base" []]);
    ("__strtol_internal", unknown [drop "nptr" [r]; drop "endptr" [w]; drop "base" []; drop "group" []]);
    ("strtoll", unknown [drop "nptr" [r]; drop "endptr" [w]; drop "base" []]);
    ("strtoul", unknown [drop "nptr" [r]; drop "endptr" [w]; drop "base" []]);
    ("strtoull", unknown [drop "nptr" [r]; drop "endptr" [w]; drop "base" []]);
    ("tolower", unknown [drop "ch" []]);
    ("toupper", unknown [drop "ch" []]);
    ("time", unknown [drop "arg" [w]]);
    ("tmpnam", unknown ~attrs:[ThreadUnsafe] [drop "filename" [w]]);
    ("vprintf", unknown [drop "format" [r]; drop "vlist" [r_deep]]); (* TODO: what to do with a va_list type? is r_deep correct? *)
    ("vfprintf", unknown [drop "stream" [r_deep; w_deep]; drop "format" [r]; drop "vlist" [r_deep]]); (* TODO: what to do with a va_list type? is r_deep correct? *)
    ("vsprintf", unknown [drop "buffer" [w]; drop "format" [r]; drop "vlist" [r_deep]]); (* TODO: what to do with a va_list type? is r_deep correct? *)
    ("asprintf", unknown (drop "strp" [w] :: drop "format" [r] :: VarArgs (drop' [r_deep]))); (* TODO: glibc section? *)
    ("vasprintf", unknown [drop "strp" [w]; drop "format" [r]; drop "ap" [r_deep]]); (* TODO: what to do with a va_list type? is r_deep correct? *)
    ("vsnprintf", unknown [drop "str" [w]; drop "size" []; drop "format" [r]; drop "ap" [r_deep]]); (* TODO: what to do with a va_list type? is r_deep correct? *)
    ("mktime", unknown [drop "tm" [r;w]]);
    ("ctime", unknown ~attrs:[ThreadUnsafe] [drop "rm" [r]]);
    ("clearerr", unknown [drop "stream" [w]]); (* TODO: why only w? *)
    ("setbuf", unknown [drop "stream" [w]; drop "buf" [w]]);
    ("wprintf", unknown (drop "fmt" [r] :: VarArgs (drop' [r])));
    ("fwprintf", unknown (drop "stream" [r_deep; w_deep] :: drop "fmt" [r] :: VarArgs (drop' [r])));
    ("swprintf", unknown (drop "wcs" [w] :: drop "maxlen" [] :: drop "fmt" [r] :: VarArgs (drop' [r])));
    ("assert", special [__ "exp" []] @@ fun exp -> Assert { exp; check = true; refine = get_bool "sem.assert.refine" }); (* only used if assert is used without include, e.g. in transformed files *)
    ("difftime", unknown [drop "time1" []; drop "time2" []]);
    ("system", unknown ~attrs:[ThreadUnsafe] [drop "command" [r]]);
    ("wcscat", unknown [drop "dest" [r; w]; drop "src" [r]]);
    ("wctomb", unknown ~attrs:[ThreadUnsafe] [drop "s" [w]; drop "wc" []]);
    ("wcrtomb", unknown ~attrs:[ThreadUnsafe] [drop "s" [w]; drop "wc" []; drop "ps" [r_deep; w_deep]]);
    ("wcstombs", unknown ~attrs:[ThreadUnsafe] [drop "dst" [w]; drop "src" [r]; drop "size" []]);
    ("wcsrtombs", unknown ~attrs:[ThreadUnsafe] [drop "dst" [w]; drop "src" [r_deep; w]; drop "size" []; drop "ps" [r_deep; w_deep]]);
    ("mbstowcs", unknown [drop "dest" [w]; drop "src" [r]; drop "n" []]);
    ("abs", special [__ "j" []] @@ fun j -> Math { fun_args = (Abs (IInt, j)) });
    ("labs", special [__ "j" []] @@ fun j -> Math { fun_args = (Abs (ILong, j)) });
    ("llabs", special [__ "j" []] @@ fun j -> Math { fun_args = (Abs (ILongLong, j)) });
    ("imaxabs", unknown [drop "j" []]);
    ("localtime_r", unknown [drop "timep" [r]; drop "result" [w]]);
    ("strpbrk", unknown [drop "s" [r]; drop "accept" [r]]);
    ("_setjmp", special [__ "env" [w]] @@ fun env -> Setjmp { env }); (* only has one underscore *)
    ("setjmp", special [__ "env" [w]] @@ fun env -> Setjmp { env });
    ("longjmp", special [__ "env" [r]; __ "value" []] @@ fun env value -> Longjmp { env; value });
    ("atexit", unknown [drop "function" [s]]);
    ("atoi", unknown [drop "nptr" [r]]);
    ("atol", unknown [drop "nptr" [r]]);
    ("atoll", unknown [drop "nptr" [r]]);
    ("setlocale", unknown [drop "category" []; drop "locale" [r]]);
    ("clock", unknown []);
    ("atomic_flag_clear", unknown [drop "obj" [w]]);
    ("atomic_flag_clear_explicit", unknown [drop "obj" [w]; drop "order" []]);
    ("atomic_flag_test_and_set", unknown [drop "obj" [r; w]]);
    ("atomic_flag_test_and_set_explicit", unknown [drop "obj" [r; w]; drop "order" []]);
    ("atomic_load", unknown [drop "obj" [r]]);
    ("atomic_store", unknown [drop "obj" [w]; drop "desired" []]);
    ("_Exit", special [drop "status" []] @@ Abort);
    ("strcoll", unknown [drop "lhs" [r]; drop "rhs" [r]]);
    ("wscanf", unknown (drop "fmt" [r] :: VarArgs (drop' [w])));
    ("fwscanf", unknown (drop "stream" [r_deep; w_deep] :: drop "fmt" [r] :: VarArgs (drop' [w])));
    ("swscanf", unknown (drop "buffer" [r] :: drop "fmt" [r] :: VarArgs (drop' [w])));
  ]

(** C POSIX library functions.
    These are {e not} specified by the C standard, but available on POSIX systems. *)
let posix_descs_list: (string * LibraryDesc.t) list = LibraryDsl.[
    ("bzero", special [__ "dest" [w]; __ "count" []] @@ fun dest count -> Bzero { dest; count; });
    ("__builtin_bzero", special [__ "dest" [w]; __ "count" []] @@ fun dest count -> Bzero { dest; count; });
    ("explicit_bzero", special [__ "dest" [w]; __ "count" []] @@ fun dest count -> Bzero { dest; count; });
    ("__explicit_bzero_chk", special [__ "dest" [w]; __ "count" []; drop "os" []] @@ fun dest count -> Bzero { dest; count; });
    ("catgets", unknown ~attrs:[ThreadUnsafe] [drop "catalog" [r_deep]; drop "set_number" []; drop "message_number" []; drop "message" [r]]);
    ("crypt", unknown ~attrs:[ThreadUnsafe] [drop "key" [r]; drop "salt" [r]]);
    ("ctermid", unknown ~attrs:[ThreadUnsafe] [drop "s" [w]]);
    ("dbm_clearerr", unknown ~attrs:[ThreadUnsafe] [drop "db" [r_deep; w_deep]]);
    ("dbm_close", unknown ~attrs:[ThreadUnsafe] [drop "db" [r_deep; w_deep; f_deep]]);
    ("dbm_delete", unknown ~attrs:[ThreadUnsafe] [drop "db" [r_deep; w_deep]; drop "key" []]);
    ("dbm_error", unknown ~attrs:[ThreadUnsafe] [drop "db" [r_deep]]);
    ("dbm_fetch", unknown ~attrs:[ThreadUnsafe] [drop "db" [r_deep]; drop "key" []]);
    ("dbm_firstkey", unknown ~attrs:[ThreadUnsafe] [drop "db" [r_deep]]);
    ("dbm_nextkey", unknown ~attrs:[ThreadUnsafe] [drop "db" [r_deep]]);
    ("dbm_open", unknown ~attrs:[ThreadUnsafe] [drop "file" [r; w]; drop "open_flags" []; drop "file_mode" []]);
    ("dbm_store", unknown ~attrs:[ThreadUnsafe] [drop "db" [r_deep; w_deep]; drop "key" []; drop "content" []; drop "store_mode" []]);
    ("drand48", unknown ~attrs:[ThreadUnsafe] []);
    ("encrypt", unknown ~attrs:[ThreadUnsafe] [drop "block" [r; w]; drop "edflag" []]);
    ("setkey", unknown ~attrs:[ThreadUnsafe] [drop "key" [r]]);
    ("endgrent", unknown ~attrs:[ThreadUnsafe] []);
    ("endpwent", unknown ~attrs:[ThreadUnsafe] []);
    ("fcvt", unknown ~attrs:[ThreadUnsafe] [drop "number" []; drop "ndigits" []; drop "decpt" [w]; drop "sign" [w]]);
    ("ecvt", unknown ~attrs:[ThreadUnsafe] [drop "number" []; drop "ndigits" []; drop "decpt" [w]; drop "sign" [w]]);
    ("gcvt", unknown ~attrs:[ThreadUnsafe] [drop "number" []; drop "ndigit" []; drop "buf" [w]]);
    ("getdate", unknown ~attrs:[ThreadUnsafe] [drop "string" [r]]);
    ("getenv", unknown ~attrs:[ThreadUnsafe] [drop "name" [r]]);
    ("getgrent", unknown ~attrs:[ThreadUnsafe] []);
    ("getgrgid", unknown ~attrs:[ThreadUnsafe] [drop "gid" []]);
    ("getgrnam", unknown ~attrs:[ThreadUnsafe] [drop "name" [r]]);
    ("getlogin", unknown ~attrs:[ThreadUnsafe] []);
    ("getnetbyaddr", unknown ~attrs:[ThreadUnsafe] [drop "net" []; drop "type" []]);
    ("getnetbyname", unknown ~attrs:[ThreadUnsafe] [drop "name" [r]]);
    ("getnetent", unknown ~attrs:[ThreadUnsafe] []);
    ("getprotobyname", unknown ~attrs:[ThreadUnsafe] [drop "name" [r]]);
    ("getprotobynumber", unknown ~attrs:[ThreadUnsafe] [drop "proto" []]);
    ("getprotoent", unknown ~attrs:[ThreadUnsafe] []);
    ("getpwent", unknown ~attrs:[ThreadUnsafe] []);
    ("getpwnam", unknown ~attrs:[ThreadUnsafe] [drop "name" [r]]);
    ("getpwuid", unknown ~attrs:[ThreadUnsafe] [drop "uid" []]);
    ("getservbyname", unknown ~attrs:[ThreadUnsafe] [drop "name" [r]; drop "proto" [r]]);
    ("getservbyport", unknown ~attrs:[ThreadUnsafe] [drop "port" []; drop "proto" [r]]);
    ("getservent", unknown ~attrs:[ThreadUnsafe] []);
    ("getutxent", unknown ~attrs:[ThreadUnsafe] []);
    ("getutxid", unknown ~attrs:[ThreadUnsafe] [drop "utmpx" [r_deep]]);
    ("getutxline", unknown ~attrs:[ThreadUnsafe] [drop "utmpx" [r_deep]]);
    ("pututxline", unknown ~attrs:[ThreadUnsafe] [drop "utmpx" [r_deep]]);
    ("hcreate", unknown ~attrs:[ThreadUnsafe] [drop "nel" []]);
    ("hdestroy", unknown ~attrs:[ThreadUnsafe] []);
    ("hsearch", unknown ~attrs:[ThreadUnsafe] [drop "item" [r_deep]; drop "action" [r_deep]]);
    ("l64a", unknown ~attrs:[ThreadUnsafe] [drop "value" []]);
    ("lrand48", unknown ~attrs:[ThreadUnsafe] []);
    ("mrand48", unknown ~attrs:[ThreadUnsafe] []);
    ("nl_langinfo", unknown ~attrs:[ThreadUnsafe] [drop "item" []]);
    ("nl_langinfo_l", unknown [drop "item" []; drop "locale" [r_deep]]);
    ("getc_unlocked", unknown ~attrs:[ThreadUnsafe] [drop "stream" [r_deep; w_deep]]);
    ("getchar_unlocked", unknown ~attrs:[ThreadUnsafe] []);
    ("ptsname", unknown ~attrs:[ThreadUnsafe] [drop "fd" []]);
    ("putc_unlocked", unknown ~attrs:[ThreadUnsafe] [drop "c" []; drop "stream" [r_deep; w_deep]]);
    ("putchar_unlocked", unknown ~attrs:[ThreadUnsafe] [drop "c" []]);
    ("putenv", unknown ~attrs:[ThreadUnsafe] [drop "string" [r; w]]);
    ("readdir", unknown ~attrs:[ThreadUnsafe] [drop "dirp" [r_deep]]);
    ("setenv", unknown ~attrs:[ThreadUnsafe] [drop "name" [r]; drop "name" [r]; drop "overwrite" []]);
    ("setgrent", unknown ~attrs:[ThreadUnsafe] []);
    ("setpwent", unknown ~attrs:[ThreadUnsafe] []);
    ("setutxent", unknown ~attrs:[ThreadUnsafe] []);
    ("strsignal", unknown ~attrs:[ThreadUnsafe] [drop "sig" []]);
    ("unsetenv", unknown ~attrs:[ThreadUnsafe] [drop "name" [r]]);
    ("lseek", unknown [drop "fd" []; drop "offset" []; drop "whence" []]);
    ("fcntl", unknown (drop "fd" [] :: drop "cmd" [] :: VarArgs (drop' [r; w])));
    ("__open_missing_mode", unknown []);
    ("fseeko", unknown [drop "stream" [r_deep; w_deep]; drop "offset" []; drop "whence" []]);
    ("fileno", unknown [drop "stream" [r_deep; w_deep]]);
    ("fdopen", unknown [drop "fd" []; drop "mode" [r]]);
    ("getopt", unknown ~attrs:[ThreadUnsafe] [drop "argc" []; drop "argv" [r_deep]; drop "optstring" [r]]);
    ("getopt_long", unknown  ~attrs:[ThreadUnsafe] [drop "argc" []; drop "argv" [r_deep]; drop "optstring" [r_deep]; drop "longopts" [r]; drop "longindex" [w]]);
    ("iconv_open", unknown [drop "tocode" [r]; drop "fromcode" [r]]);
    ("iconv", unknown [drop "cd" [r]; drop "inbuf" [r]; drop "inbytesleft" [r;w]; drop "outbuf" [w]; drop "outbytesleft" [r;w]]);
    ("iconv_close", unknown [drop "cd" [f]]);
    ("strnlen", unknown [drop "s" [r]; drop "maxlen" []]);
    ("chmod", unknown [drop "pathname" [r]; drop "mode" []]);
    ("fchmod", unknown [drop "fd" []; drop "mode" []]);
    ("chown", unknown [drop "pathname" [r]; drop "owner" []; drop "group" []]);
    ("fchown", unknown [drop "fd" []; drop "owner" []; drop "group" []]);
    ("lchown", unknown [drop "pathname" [r]; drop "owner" []; drop "group" []]);
    ("clock_gettime", unknown [drop "clockid" []; drop "tp" [w]]);
    ("gettimeofday", unknown [drop "tv" [w]; drop "tz" [w]]);
    ("futimens", unknown [drop "fd" []; drop "times" [r]]);
    ("utimes", unknown [drop "filename" [r]; drop "times" [r]]);
    ("utimensat", unknown [drop "dirfd" []; drop "pathname" [r]; drop "times" [r]; drop "flags" []]);
    ("linkat", unknown [drop "olddirfd" []; drop "oldpath" [r]; drop "newdirfd" []; drop "newpath" [r]; drop "flags" []]);
    ("dirfd", unknown [drop "dirp" [r]]);
    ("fdopendir", unknown [drop "fd" []]);
    ("pathconf", unknown [drop "path" [r]; drop "name" []]);
    ("symlink" , unknown [drop "oldpath" [r]; drop "newpath" [r];]);
    ("ftruncate", unknown [drop "fd" []; drop "length" []]);
    ("mkfifo", unknown [drop "pathname" [r]; drop "mode" []]);
    ("alarm", unknown [drop "seconds" []]);
    ("pread", unknown [drop "fd" []; drop "buf" [w]; drop "count" []; drop "offset" []]);
    ("pwrite", unknown [drop "fd" []; drop "buf" [r]; drop "count" []; drop "offset" []]);
    ("hstrerror", unknown [drop "err" []]);
    ("inet_ntoa", unknown ~attrs:[ThreadUnsafe] [drop "in" []]);
    ("getsockopt", unknown [drop "sockfd" []; drop "level" []; drop "optname" []; drop "optval" [w]; drop "optlen" [w]]);
    ("setsockopt", unknown [drop "sockfd" []; drop "level" []; drop "optname" []; drop "optval" [r]; drop "optlen" []]);
    ("getsockname", unknown [drop "sockfd" []; drop "addr" [w_deep]; drop "addrlen" [w]]);
    ("gethostbyaddr", unknown ~attrs:[ThreadUnsafe] [drop "addr" [r_deep]; drop "len" []; drop "type" []]);
    ("gethostbyaddr_r", unknown [drop "addr" [r_deep]; drop "len" []; drop "type" []; drop "ret" [w_deep]; drop "buf" [w]; drop "buflen" []; drop "result" [w]; drop "h_errnop" [w]]);
    ("gethostbyname", unknown ~attrs:[ThreadUnsafe] [drop "name" [r]]);
    ("gethostbyname_r", unknown [drop "name" [r]; drop "result_buf" [w_deep]; drop "buf" [w]; drop "buflen" []; drop "result" [w]; drop "h_errnop" [w]]);
    ("gethostname", unknown [drop "name" [w]; drop "len" []]);
    ("getpeername", unknown [drop "sockfd" []; drop "addr" [w_deep]; drop "addrlen" [r; w]]);
    ("socket", unknown [drop "domain" []; drop "type" []; drop "protocol" []]);
    ("sigaction", unknown [drop "signum" []; drop "act" [r_deep; s_deep]; drop "oldact" [w_deep]]);
    ("tcgetattr", unknown [drop "fd" []; drop "termios_p" [w_deep]]);
    ("tcsetattr", unknown [drop "fd" []; drop "optional_actions" []; drop "termios_p" [r_deep]]);
    ("access", unknown [drop "pathname" [r]; drop "mode" []]);
    ("ttyname", unknown ~attrs:[ThreadUnsafe] [drop "fd" []]);
    ("shm_open", unknown [drop "name" [r]; drop "oflag" []; drop "mode" []]);
    ("shmget", unknown [drop "key" []; drop "size" []; drop "shmflag" []]);
    ("shmat", unknown [drop "shmid" []; drop "shmaddr" []; drop "shmflag" []]) (* TODO: shmaddr? *);
    ("shmdt", unknown [drop "shmaddr" []]) (* TODO: shmaddr? *);
    ("sched_get_priority_max", unknown [drop "policy" []]);
    ("mprotect", unknown [drop "addr" []; drop "len" []; drop "prot" []]);
    ("ftime", unknown [drop "tp" [w]]);
    ("timer_create", unknown [drop "clockid" []; drop "sevp" [r; w; s]; drop "timerid" [w]]);
    ("timer_settime", unknown [drop "timerid" []; drop "flags" []; drop "new_value" [r_deep]; drop "old_value" [w_deep]]);
    ("timer_gettime", unknown [drop "timerid" []; drop "curr_value" [w_deep]]);
    ("timer_getoverrun", unknown [drop "timerid" []]);
    ("lstat", unknown [drop "pathname" [r]; drop "statbuf" [w]]);
    ("fstat", unknown [drop "fd" []; drop "buf" [w]]);
    ("fstatat", unknown [drop "dirfd" []; drop "pathname" [r]; drop "buf" [w]; drop "flags" []]);
    ("chdir", unknown [drop "path" [r]]);
    ("closedir", unknown [drop "dirp" [r]]);
    ("mkdir", unknown [drop "pathname" [r]; drop "mode" []]);
    ("opendir", unknown [drop "name" [r]]);
    ("rmdir", unknown [drop "path" [r]]);
    ("open", unknown (drop "pathname" [r] :: drop "flags" [] :: VarArgs (drop "mode" [])));
    ("read", unknown [drop "fd" []; drop "buf" [w]; drop "count" []]);
    ("write", unknown [drop "fd" []; drop "buf" [r]; drop "count" []]);
    ("recv", unknown [drop "sockfd" []; drop "buf" [w]; drop "len" []; drop "flags" []]);
    ("recvfrom", unknown [drop "sockfd" []; drop "buf" [w]; drop "len" []; drop "flags" []; drop "src_addr" [w_deep]; drop "addrlen" [r; w]]);
    ("send", unknown [drop "sockfd" []; drop "buf" [r]; drop "len" []; drop "flags" []]);
    ("sendto", unknown [drop "sockfd" []; drop "buf" [r]; drop "len" []; drop "flags" []; drop "dest_addr" [r_deep]; drop "addrlen" []]);
    ("strdup", unknown [drop "s" [r]]);
    ("strndup", unknown [drop "s" [r]; drop "n" []]);
    ("__strndup", unknown [drop "s" [r]; drop "n" []]);
    ("syscall", unknown (drop "number" [] :: VarArgs (drop' [r; w])));
    ("sysconf", unknown [drop "name" []]);
    ("syslog", unknown (drop "priority" [] :: drop "format" [r] :: VarArgs (drop' [r]))); (* TODO: is the VarArgs correct here? *)
    ("vsyslog", unknown [drop "priority" []; drop "format" [r]; drop "ap" [r_deep]]); (* TODO: what to do with a va_list type? is r_deep correct? *)
    ("freeaddrinfo", unknown [drop "res" [f_deep]]);
    ("getgid", unknown []);
    ("pselect", unknown [drop "nfds" []; drop "readdfs" [r]; drop "writedfs" [r]; drop "exceptfds" [r]; drop "timeout" [r]; drop "sigmask" [r]]);
    ("getnameinfo", unknown [drop "addr" [r_deep]; drop "addrlen" []; drop "host" [w]; drop "hostlen" []; drop "serv" [w]; drop "servlen" []; drop "flags" []]);
    ("strtok_r", unknown [drop "str" [r; w]; drop "delim" [r]; drop "saveptr" [r_deep; w_deep]]); (* deep accesses through saveptr if str is NULL: https://github.com/lattera/glibc/blob/895ef79e04a953cac1493863bcae29ad85657ee1/string/strtok_r.c#L31-L40 *)
    ("kill", unknown [drop "pid" []; drop "sig" []]);
    ("closelog", unknown []);
    ("dirname", unknown ~attrs:[ThreadUnsafe] [drop "path" [r]]);
    ("basename", unknown ~attrs:[ThreadUnsafe] [drop "path" [r]]);
    ("setpgid", unknown [drop "pid" []; drop "pgid" []]);
    ("dup2", unknown [drop "oldfd" []; drop "newfd" []]);
    ("pclose", unknown [drop "stream" [w; f]]);
    ("getcwd", unknown [drop "buf" [w]; drop "size" []]);
    ("inet_pton", unknown [drop "af" []; drop "src" [r]; drop "dst" [w]]);
    ("inet_ntop", unknown [drop "af" []; drop "src" [r]; drop "dst" [w]; drop "size" []]);
    ("gethostent", unknown ~attrs:[ThreadUnsafe] []);
    ("poll", unknown [drop "fds" [r]; drop "nfds" []; drop "timeout" []]);
    ("semget", unknown [drop "key" []; drop "nsems" []; drop "semflg" []]);
    ("semctl", unknown (drop "semid" [] :: drop "semnum" [] :: drop "cmd" [] :: VarArgs (drop "semun" [r_deep])));
    ("semop", unknown [drop "semid" []; drop "sops" [r]; drop "nsops" []]);
    ("__sigsetjmp", special [__ "env" [w]; drop "savesigs" []] @@ fun env -> Setjmp { env }); (* has two underscores *)
    ("sigsetjmp", special [__ "env" [w]; drop "savesigs" []] @@ fun env -> Setjmp { env });
    ("siglongjmp", special [__ "env" [r]; __ "value" []] @@ fun env value -> Longjmp { env; value });
    ("ftw", unknown ~attrs:[ThreadUnsafe] [drop "dirpath" [r]; drop "fn" [s]; drop "nopenfd" []]); (* TODO: use Call instead of Spawn *)
    ("nftw", unknown ~attrs:[ThreadUnsafe] [drop "dirpath" [r]; drop "fn" [s]; drop "nopenfd" []; drop "flags" []]); (* TODO: use Call instead of Spawn *)
    ("getaddrinfo", unknown [drop "node" [r]; drop "service" [r]; drop "hints" [r_deep]; drop "res" [w]]); (* only write res non-deep because it doesn't write to existing fields of res *)
    ("fnmatch", unknown [drop "pattern" [r]; drop "string" [r]; drop "flags" []]);
    ("realpath", unknown [drop "path" [r]; drop "resolved_path" [w]]);
    ("dprintf", unknown (drop "fd" [] :: drop "format" [r] :: VarArgs (drop' [r])));
    ("vdprintf", unknown [drop "fd" []; drop "format" [r]; drop "ap" [r_deep]]); (* TODO: what to do with a va_list type? is r_deep correct? *)
    ("mkdtemp", unknown [drop "template" [r; w]]);
    ("mkstemp", unknown [drop "template" [r; w]]);
    ("regcomp", unknown [drop "preg" [w_deep]; drop "regex" [r]; drop "cflags" []]);
    ("regexec", unknown [drop "preg" [r_deep]; drop "string" [r]; drop "nmatch" []; drop "pmatch" [w_deep]; drop "eflags" []]);
    ("regfree", unknown [drop "preg" [f_deep]]);
    ("ffs", unknown [drop "i" []]);
    ("_exit", special [drop "status" []] @@ Abort);
    ("execvp", unknown [drop "file" [r]; drop "argv" [r_deep]]);
    ("execl", unknown (drop "path" [r] :: drop "arg" [r] :: VarArgs (drop' [r])));
    ("statvfs", unknown [drop "path" [r]; drop "buf" [w]]);
    ("readlink", unknown [drop "path" [r]; drop "buf" [w]; drop "bufsz" []]);
    ("wcwidth", unknown [drop "c" []]);
    ("wcswidth", unknown [drop "s" [r]; drop "n" []]);
    ("link", unknown [drop "oldpath" [r]; drop "newpath" [r]]);
    ("renameat", unknown [drop "olddirfd" []; drop "oldpath" [r]; drop "newdirfd" []; drop "newpath" [r]]);
    ("posix_fadvise", unknown [drop "fd" []; drop "offset" []; drop "len" []; drop "advice" []]);
    ("lockf", unknown [drop "fd" []; drop "cmd" []; drop "len" []]);
    ("htonl", unknown [drop "hostlong" []]);
    ("htons", unknown [drop "hostshort" []]);
    ("ntohl", unknown [drop "netlong" []]);
    ("ntohs", unknown [drop "netshort" []]);
    ("sleep", unknown [drop "seconds" []]);
    ("usleep", unknown [drop "usec" []]);
    ("nanosleep", unknown [drop "req" [r]; drop "rem" [w]]);
    ("setpriority", unknown [drop "which" []; drop "who" []; drop "prio" []]);
    ("getpriority", unknown [drop "which" []; drop "who" []]);
    ("sched_yield", unknown []);
    ("getpid", unknown []);
    ("getppid", unknown []);
    ("getuid", unknown []);
    ("geteuid", unknown []);
    ("getpgrp", unknown []);
    ("setrlimit", unknown [drop "resource" []; drop "rlim" [r]]);
    ("getrlimit", unknown [drop "resource" []; drop "rlim" [w]]);
    ("setsid", unknown []);
    ("isatty", unknown [drop "fd" []]);
    ("sigemptyset", unknown [drop "set" [w]]);
    ("sigfillset", unknown [drop "set" [w]]);
    ("sigaddset", unknown [drop "set" [r; w]; drop "signum" []]);
    ("sigdelset", unknown [drop "set" [r; w]; drop "signum" []]);
    ("sigismember", unknown [drop "set" [r]; drop "signum" []]);
    ("sigprocmask", unknown [drop "how" []; drop "set" [r]; drop "oldset" [w]]);
    ("sigwait", unknown [drop "set" [r]; drop "sig" [w]]);
    ("sigwaitinfo", unknown [drop "set" [r]; drop "info" [w]]);
    ("sigtimedwait", unknown [drop "set" [r]; drop "info" [w]; drop "timeout" [r]]);
    ("fork", unknown []);
    ("dlopen", unknown [drop "filename" [r]; drop "flag" []]);
    ("dlerror", unknown ~attrs:[ThreadUnsafe] []);
    ("dlsym", unknown [drop "handle" [r]; drop "symbol" [r]]);
    ("dlclose", unknown [drop "handle" [r]]);
    ("inet_addr", unknown [drop "cp" [r]]);
    ("uname", unknown [drop "buf" [w_deep]]);
    ("strcasecmp", unknown [drop "s1" [r]; drop "s2" [r]]);
    ("strncasecmp", unknown [drop "s1" [r]; drop "s2" [r]; drop "n" []]);
    ("connect", unknown [drop "sockfd" []; drop "sockaddr" [r_deep]; drop "addrlen" []]);
    ("bind", unknown [drop "sockfd" []; drop "sockaddr" [r_deep]; drop "addrlen" []]);
    ("listen", unknown [drop "sockfd" []; drop "backlog" []]);
    ("select", unknown [drop "nfds" []; drop "readfds" [r; w]; drop "writefds" [r; w]; drop "exceptfds" [r; w]; drop "timeout" [r; w]]);
    ("accept", unknown [drop "sockfd" []; drop "addr" [w_deep]; drop "addrlen" [r; w]]);
    ("close", unknown [drop "fd" []]);
    ("writev", unknown [drop "fd" []; drop "iov" [r_deep]; drop "iovcnt" []]);
    ("readv", unknown [drop "fd" []; drop "iov" [w_deep]; drop "iovcnt" []]);
    ("unlink", unknown [drop "pathname" [r]]);
    ("popen", unknown [drop "command" [r]; drop "type" [r]]);
    ("stat", unknown [drop "pathname" [r]; drop "statbuf" [w]]);
    ("fsync", unknown [drop "fd" []]);
    ("fdatasync", unknown [drop "fd" []]);
    ("getrusage", unknown [drop "who" []; drop "usage" [w]]);
    ("alphasort", unknown [drop "a" [r]; drop "b" [r]]);
    ("gmtime_r", unknown [drop "timer" [r]; drop "result" [w]]);
    ("rand_r", special [drop "seedp" [r; w]] Rand);
    ("srandom", unknown [drop "seed" []]);
    ("random", special [] Rand);
    ("posix_memalign", unknown [drop "memptr" [w]; drop "alignment" []; drop "size" []]); (* TODO: Malloc *)
    ("stpcpy", unknown [drop "dest" [w]; drop "src" [r]]);
  ]

(** Pthread functions. *)
let pthread_descs_list: (string * LibraryDesc.t) list = LibraryDsl.[
    ("pthread_create", special [__ "thread" [w]; drop "attr" [r]; __ "start_routine" [s]; __ "arg" []] @@ fun thread start_routine arg -> ThreadCreate { thread; start_routine; arg }); (* For precision purposes arg is not considered accessed here. Instead all accesses (if any) come from actually analyzing start_routine. *)
    ("pthread_exit", special [__ "retval" []] @@ fun retval -> ThreadExit { ret_val = retval }); (* Doesn't dereference the void* itself, but just passes to pthread_join. *)
    ("pthread_join", special [__ "thread" []; __ "retval" [w]] @@ fun thread retval -> ThreadJoin {thread; ret_var = retval});
    ("pthread_kill", unknown [drop "thread" []; drop "sig" []]);
    ("pthread_equal", unknown [drop "t1" []; drop "t2" []]);
    ("pthread_cond_init", unknown [drop "cond" [w]; drop "attr" [r]]);
    ("__pthread_cond_init", unknown [drop "cond" [w]; drop "attr" [r]]);
    ("pthread_cond_signal", special [__ "cond" []] @@ fun cond -> Signal cond);
    ("__pthread_cond_signal", special [__ "cond" []] @@ fun cond -> Signal cond);
    ("pthread_cond_broadcast", special [__ "cond" []] @@ fun cond -> Broadcast cond);
    ("__pthread_cond_broadcast", special [__ "cond" []] @@ fun cond -> Broadcast cond);
    ("pthread_cond_wait", special [__ "cond" []; __ "mutex" []] @@ fun cond mutex -> Wait {cond; mutex});
    ("__pthread_cond_wait", special [__ "cond" []; __ "mutex" []] @@ fun cond mutex -> Wait {cond; mutex});
    ("pthread_cond_timedwait", special [__ "cond" []; __ "mutex" []; __ "abstime" [r]] @@ fun cond mutex abstime -> TimedWait {cond; mutex; abstime});
    ("pthread_cond_destroy", unknown [drop "cond" [f]]);
    ("__pthread_cond_destroy", unknown [drop "cond" [f]]);
    ("pthread_mutexattr_settype", special [__ "attr" []; __ "type" []] @@ fun attr typ -> MutexAttrSetType {attr; typ});
    ("pthread_mutex_init", special [__ "mutex" []; __ "attr" []] @@ fun mutex attr -> MutexInit {mutex; attr});
    ("pthread_mutex_destroy", unknown [drop "mutex" [f]]);
    ("pthread_mutex_lock", special [__ "mutex" []] @@ fun mutex -> Lock {lock = mutex; try_ = get_bool "sem.lock.fail"; write = true; return_on_success = false});
    ("__pthread_mutex_lock", special [__ "mutex" []] @@ fun mutex -> Lock {lock = mutex; try_ = get_bool "sem.lock.fail"; write = true; return_on_success = false});
    ("pthread_mutex_trylock", special [__ "mutex" []] @@ fun mutex -> Lock {lock = mutex; try_ = true; write = true; return_on_success = false});
    ("__pthread_mutex_trylock", special [__ "mutex" []] @@ fun mutex -> Lock {lock = mutex; try_ = true; write = true; return_on_success = false});
    ("pthread_mutex_unlock", special [__ "mutex" []] @@ fun mutex -> Unlock mutex);
    ("__pthread_mutex_unlock", special [__ "mutex" []] @@ fun mutex -> Unlock mutex);
    ("pthread_mutexattr_init", unknown [drop "attr" [w]]);
    ("pthread_mutexattr_getpshared", unknown [drop "attr" [r]; drop "pshared" [w]]);
    ("pthread_mutexattr_setpshared", unknown [drop "attr" [w]; drop "pshared" []]);
    ("pthread_mutexattr_getrobust", unknown [drop "attr" [r]; drop "pshared" [w]]);
    ("pthread_mutexattr_setrobust", unknown [drop "attr" [w]; drop "pshared" []]);
    ("pthread_mutexattr_destroy", unknown [drop "attr" [f]]);
    ("pthread_rwlock_init", unknown [drop "rwlock" [w]; drop "attr" [r]]);
    ("pthread_rwlock_destroy", unknown [drop "rwlock" [f]]);
    ("pthread_rwlock_rdlock", special [__ "rwlock" []] @@ fun rwlock -> Lock {lock = rwlock; try_ = get_bool "sem.lock.fail"; write = false; return_on_success = false});
    ("pthread_rwlock_tryrdlock", special [__ "rwlock" []] @@ fun rwlock -> Lock {lock = rwlock; try_ = true; write = false; return_on_success = false});
    ("pthread_rwlock_wrlock", special [__ "rwlock" []] @@ fun rwlock -> Lock {lock = rwlock; try_ = get_bool "sem.lock.fail"; write = true; return_on_success = false});
    ("pthread_rwlock_trywrlock", special [__ "rwlock" []] @@ fun rwlock -> Lock {lock = rwlock; try_ = true; write = true; return_on_success = false});
    ("pthread_rwlock_unlock", special [__ "rwlock" []] @@ fun rwlock -> Unlock rwlock);
    ("pthread_rwlockattr_init", unknown [drop "attr" [w]]);
    ("pthread_rwlockattr_destroy", unknown [drop "attr" [f]]);
    ("pthread_spin_init", unknown [drop "lock" [w]; drop "pshared" []]);
    ("pthread_spin_destroy", unknown [drop "lock" [f]]);
    ("pthread_spin_lock", special [__ "lock" []] @@ fun lock -> Lock {lock = lock; try_ = get_bool "sem.lock.fail"; write = true; return_on_success = false});
    ("pthread_spin_trylock", special [__ "lock" []] @@ fun lock -> Lock {lock = lock; try_ = true; write = true; return_on_success = false});
    ("pthread_spin_unlock", special [__ "lock" []] @@ fun lock -> Unlock lock);
    ("pthread_attr_init", unknown [drop "attr" [w]]);
    ("pthread_attr_destroy", unknown [drop "attr" [f]]);
    ("pthread_attr_getdetachstate", unknown [drop "attr" [r]; drop "detachstate" [w]]);
    ("pthread_attr_setdetachstate", unknown [drop "attr" [w]; drop "detachstate" []]);
    ("pthread_attr_getstacksize", unknown [drop "attr" [r]; drop "stacksize" [w]]);
    ("pthread_attr_setstacksize", unknown [drop "attr" [w]; drop "stacksize" []]);
    ("pthread_attr_getscope", unknown [drop "attr" [r]; drop "scope" [w]]);
    ("pthread_attr_setscope", unknown [drop "attr" [w]; drop "scope" []]);
    ("pthread_self", unknown []);
    ("pthread_sigmask", unknown [drop "how" []; drop "set" [r]; drop "oldset" [w]]);
    ("pthread_setspecific", unknown ~attrs:[InvalidateGlobals] [drop "key" []; drop "value" [w_deep]]);
    ("pthread_getspecific", unknown ~attrs:[InvalidateGlobals] [drop "key" []]);
    ("pthread_key_create", unknown [drop "key" [w]; drop "destructor" [s]]);
    ("pthread_key_delete", unknown [drop "key" [f]]);
    ("pthread_cancel", unknown [drop "thread" []]);
    ("pthread_testcancel", unknown []);
    ("pthread_setcancelstate", unknown [drop "state" []; drop "oldstate" [w]]);
    ("pthread_setcanceltype", unknown [drop "type" []; drop "oldtype" [w]]);
    ("pthread_detach", unknown [drop "thread" []]);
    ("pthread_attr_setschedpolicy", unknown [drop "attr" [r; w]; drop "policy" []]);
    ("pthread_condattr_init", unknown [drop "attr" [w]]);
    ("pthread_condattr_setclock", unknown [drop "attr" [w]; drop "clock_id" []]);
    ("pthread_attr_setschedparam", unknown [drop "attr" [r; w]; drop "param" [r]]);
    ("pthread_setaffinity_np", unknown [drop "thread" []; drop "cpusetsize" []; drop "cpuset" [r]]);
    ("pthread_getaffinity_np", unknown [drop "thread" []; drop "cpusetsize" []; drop "cpuset" [w]]);
    (* Not recording read accesses to sem as these are thread-safe anyway not to clutter messages (as for mutexes) **)
    ("sem_init", special [__ "sem" []; __ "pshared" []; __ "value" []] @@ fun sem pshared value -> SemInit {sem; pshared; value});
    ("sem_wait", special [__ "sem" []] @@ fun sem -> SemWait {sem; try_ = false; timeout = None});
    ("sem_trywait", special [__ "sem" []] @@ fun sem -> SemWait {sem; try_ = true; timeout = None});
    ("sem_timedwait", special [__ "sem" []; __ "abs_timeout" [r]] @@ fun sem abs_timeout-> SemWait {sem; try_ = true; timeout = Some abs_timeout}); (* no write accesses to sem because sync primitive itself has no race *)
    ("sem_post", special [__ "sem" []] @@ fun sem -> SemPost sem);
    ("sem_destroy", special [__ "sem" []] @@ fun sem -> SemDestroy sem);
  ]

(** GCC builtin functions.
    These are not builtin versions of functions from other lists. *)
let gcc_descs_list: (string * LibraryDesc.t) list = LibraryDsl.[
    ("__builtin_bswap16", unknown [drop "x" []]);
    ("__builtin_bswap32", unknown [drop "x" []]);
    ("__builtin_bswap64", unknown [drop "x" []]);
    ("__builtin_bswap128", unknown [drop "x" []]);
    ("__builtin_ctz", unknown [drop "x" []]);
    ("__builtin_ctzl", unknown [drop "x" []]);
    ("__builtin_ctzll", unknown [drop "x" []]);
    ("__builtin_clz", unknown [drop "x" []]);
    ("__builtin_clzl", unknown [drop "x" []]);
    ("__builtin_clzll", unknown [drop "x" []]);
    ("__builtin_object_size", unknown [drop "ptr" [r]; drop' []]);
    ("__builtin_prefetch", unknown (drop "addr" [] :: VarArgs (drop' [])));
    ("__builtin_expect", special [__ "exp" []; drop' []] @@ fun exp -> Identity exp); (* Identity, because just compiler optimization annotation. *)
    ("__builtin_unreachable", special' [] @@ fun () -> if get_bool "sem.builtin_unreachable.dead_code" then Abort else Unknown); (* https://github.com/sosy-lab/sv-benchmarks/issues/1296 *)
    ("__assert_rtn", special [drop "func" [r]; drop "file" [r]; drop "line" []; drop "exp" [r]] @@ Abort); (* MacOS's built-in assert *)
    ("__assert_fail", special [drop "assertion" [r]; drop "file" [r]; drop "line" []; drop "function" [r]] @@ Abort); (* gcc's built-in assert *)
    ("__assert", special [drop "assertion" [r]; drop "file" [r]; drop "line" []] @@ Abort); (* header says: The following is not at all used here but needed for standard compliance. *)
    ("__builtin_return_address", unknown [drop "level" []]);
    ("__builtin___sprintf_chk", unknown (drop "s" [w] :: drop "flag" [] :: drop "os" [] :: drop "fmt" [r] :: VarArgs (drop' [r])));
    ("__builtin_add_overflow", unknown [drop "a" []; drop "b" []; drop "c" [w]]);
    ("__builtin_sadd_overflow", unknown [drop "a" []; drop "b" []; drop "c" [w]]);
    ("__builtin_saddl_overflow", unknown [drop "a" []; drop "b" []; drop "c" [w]]);
    ("__builtin_saddll_overflow", unknown [drop "a" []; drop "b" []; drop "c" [w]]);
    ("__builtin_uadd_overflow", unknown [drop "a" []; drop "b" []; drop "c" [w]]);
    ("__builtin_uaddl_overflow", unknown [drop "a" []; drop "b" []; drop "c" [w]]);
    ("__builtin_uaddll_overflow", unknown [drop "a" []; drop "b" []; drop "c" [w]]);
    ("__builtin_sub_overflow", unknown [drop "a" []; drop "b" []; drop "c" [w]]);
    ("__builtin_ssub_overflow", unknown [drop "a" []; drop "b" []; drop "c" [w]]);
    ("__builtin_ssubl_overflow", unknown [drop "a" []; drop "b" []; drop "c" [w]]);
    ("__builtin_ssubll_overflow", unknown [drop "a" []; drop "b" []; drop "c" [w]]);
    ("__builtin_usub_overflow", unknown [drop "a" []; drop "b" []; drop "c" [w]]);
    ("__builtin_usubl_overflow", unknown [drop "a" []; drop "b" []; drop "c" [w]]);
    ("__builtin_usubll_overflow", unknown [drop "a" []; drop "b" []; drop "c" [w]]);
    ("__builtin_mul_overflow", unknown [drop "a" []; drop "b" []; drop "c" [w]]);
    ("__builtin_smul_overflow", unknown [drop "a" []; drop "b" []; drop "c" [w]]);
    ("__builtin_smull_overflow", unknown [drop "a" []; drop "b" []; drop "c" [w]]);
    ("__builtin_smulll_overflow", unknown [drop "a" []; drop "b" []; drop "c" [w]]);
    ("__builtin_umul_overflow", unknown [drop "a" []; drop "b" []; drop "c" [w]]);
    ("__builtin_umull_overflow", unknown [drop "a" []; drop "b" []; drop "c" [w]]);
    ("__builtin_umulll_overflow", unknown [drop "a" []; drop "b" []; drop "c" [w]]);
    ("__builtin_add_overflow_p", unknown [drop "a" []; drop "b" []; drop "c" []]);
    ("__builtin_sub_overflow_p", unknown [drop "a" []; drop "b" []; drop "c" []]);
    ("__builtin_mul_overflow_p", unknown [drop "a" []; drop "b" []; drop "c" []]);
    ("__builtin_popcount", unknown [drop "x" []]);
    ("__builtin_popcountl", unknown [drop "x" []]);
    ("__builtin_popcountll", unknown [drop "x" []]);
    ("__atomic_store_n", unknown [drop "ptr" [w]; drop "val" []; drop "memorder" []]);
    ("__atomic_store", unknown [drop "ptr" [w]; drop "val" [r]; drop "memorder" []]);
    ("__atomic_load_n", unknown [drop "ptr" [r]; drop "memorder" []]);
    ("__atomic_load", unknown [drop "ptr" [r]; drop "ret" [w]; drop "memorder" []]);
    ("__atomic_clear", unknown [drop "ptr" [w]; drop "memorder" []]);
    ("__atomic_compare_exchange_n", unknown [drop "ptr" [r; w]; drop "expected" [r; w]; drop "desired" []; drop "weak" []; drop "success_memorder" []; drop "failure_memorder" []]);
    ("__atomic_compare_exchange", unknown [drop "ptr" [r; w]; drop "expected" [r; w]; drop "desired" [r]; drop "weak" []; drop "success_memorder" []; drop "failure_memorder" []]);
    ("__atomic_add_fetch", unknown [drop "ptr" [r; w]; drop "val" []; drop "memorder" []]);
    ("__atomic_sub_fetch", unknown [drop "ptr" [r; w]; drop "val" []; drop "memorder" []]);
    ("__atomic_and_fetch", unknown [drop "ptr" [r; w]; drop "val" []; drop "memorder" []]);
    ("__atomic_xor_fetch", unknown [drop "ptr" [r; w]; drop "val" []; drop "memorder" []]);
    ("__atomic_or_fetch", unknown [drop "ptr" [r; w]; drop "val" []; drop "memorder" []]);
    ("__atomic_nand_fetch", unknown [drop "ptr" [r; w]; drop "val" []; drop "memorder" []]);
    ("__atomic_fetch_add", unknown [drop "ptr" [r; w]; drop "val" []; drop "memorder" []]);
    ("__atomic_fetch_sub", unknown [drop "ptr" [r; w]; drop "val" []; drop "memorder" []]);
    ("__atomic_fetch_and", unknown [drop "ptr" [r; w]; drop "val" []; drop "memorder" []]);
    ("__atomic_fetch_xor", unknown [drop "ptr" [r; w]; drop "val" []; drop "memorder" []]);
    ("__atomic_fetch_or", unknown [drop "ptr" [r; w]; drop "val" []; drop "memorder" []]);
    ("__atomic_fetch_nand", unknown [drop "ptr" [r; w]; drop "val" []; drop "memorder" []]);
    ("__atomic_test_and_set", unknown [drop "ptr" [r; w]; drop "memorder" []]);
    ("__atomic_thread_fence", unknown [drop "memorder" []]);
    ("__sync_bool_compare_and_swap", unknown [drop "ptr" [r; w]; drop "oldval" []; drop "newval" []]);
    ("__sync_fetch_and_add", unknown (drop "ptr" [r; w] :: drop "value" [] :: VarArgs (drop' [])));
    ("__sync_fetch_and_sub", unknown (drop "ptr" [r; w] :: drop "value" [] :: VarArgs (drop' [])));
    ("__builtin_va_copy", unknown [drop "dest" [w]; drop "src" [r]]);
    ("alloca", special [__ "size" []] @@ fun size -> Alloca size);
    ("__builtin_alloca", special [__ "size" []] @@ fun size -> Alloca size);
  ]

let glibc_desc_list: (string * LibraryDesc.t) list = LibraryDsl.[
    ("fputs_unlocked", unknown [drop "s" [r]; drop "stream" [w]]);
    ("feof_unlocked", unknown [drop "stream" [r_deep; w_deep]]);
    ("ferror_unlocked", unknown [drop "stream" [r_deep; w_deep]]);
    ("fwrite_unlocked", unknown [drop "buffer" [r]; drop "size" []; drop "count" []; drop "stream" [r_deep; w_deep]]);
    ("clearerr_unlocked", unknown [drop "stream" [w]]); (* TODO: why only w? *)
    ("futimesat", unknown [drop "dirfd" []; drop "pathname" [r]; drop "times" [r]]);
    ("error", unknown ((drop "status" []) :: (drop "errnum" []) :: (drop "format" [r]) :: (VarArgs (drop' [r]))));
    ("warn", unknown (drop "format" [r] :: VarArgs (drop' [r])));
    ("gettext", unknown [drop "msgid" [r]]);
    ("euidaccess", unknown [drop "pathname" [r]; drop "mode" []]);
    ("rpmatch", unknown [drop "response" [r]]);
    ("getpagesize", unknown []);
    ("__fgets_alias", unknown [drop "__s" [w]; drop "__n" []; drop "__stream" [r_deep; w_deep]]);
    ("__fgets_chk", unknown [drop "__s" [w]; drop "__size" []; drop "__n" []; drop "__stream" [r_deep; w_deep]]);
    ("__fread_alias", unknown [drop "__ptr" [w]; drop "__size" []; drop "__n" []; drop "__stream" [r_deep; w_deep]]);
    ("__fread_chk", unknown [drop "__ptr" [w]; drop "__ptrlen" []; drop "__size" []; drop "__n" []; drop "__stream" [r_deep; w_deep]]);
    ("__fread_chk_warn", unknown [drop "buffer" [w]; drop "os" []; drop "size" []; drop "count" []; drop "stream" [r_deep; w_deep]]);
    ("fread_unlocked", unknown ~attrs:[ThreadUnsafe] [drop "buffer" [w]; drop "size" []; drop "count" []; drop "stream" [r_deep; w_deep]]);
    ("__fread_unlocked_alias", unknown ~attrs:[ThreadUnsafe] [drop "__ptr" [w]; drop "__size" []; drop "__n" []; drop "__stream" [r_deep; w_deep]]);
    ("__fread_unlocked_chk", unknown ~attrs:[ThreadUnsafe] [drop "__ptr" [w]; drop "__ptrlen" []; drop "__size" []; drop "__n" []; drop "__stream" [r_deep; w_deep]]);
    ("__fread_unlocked_chk_warn", unknown ~attrs:[ThreadUnsafe] [drop "__ptr" [w]; drop "__ptrlen" []; drop "__size" []; drop "__n" []; drop "__stream" [r_deep; w_deep]]);
    ("__read_chk", unknown [drop "__fd" []; drop "__buf" [w]; drop "__nbytes" []; drop "__buflen" []]);
    ("__read_alias", unknown [drop "__fd" []; drop "__buf" [w]; drop "__nbytes" []]);
    ("__readlink_chk", unknown [drop "path" [r]; drop "buf" [w]; drop "len" []; drop "buflen" []]);
    ("__readlink_alias", unknown [drop "path" [r]; drop "buf" [w]; drop "len" []]);
    ("__overflow", unknown [drop "f" [r]; drop "ch" []]);
    ("__ctype_get_mb_cur_max", unknown []);
    ("__xmknod", unknown [drop "ver" []; drop "path" [r]; drop "mode" []; drop "dev" [r; w]]);
    ("yp_get_default_domain", unknown [drop "outdomain" [w]]);
    ("__nss_configure_lookup", unknown [drop "db" [r]; drop "service_line" [r]]);
    ("xdr_string", unknown [drop "xdrs" [r_deep; w_deep]; drop "sp" [r; w]; drop "maxsize" []]);
    ("xdr_enum", unknown [drop "xdrs" [r_deep; w_deep]; drop "ep" [r; w]]);
    ("xdr_u_int", unknown [drop "xdrs" [r_deep; w_deep]; drop "up" [r; w]]);
    ("xdr_opaque", unknown [drop "xdrs" [r_deep; w_deep]; drop "cp" [r; w]; drop "cnt" []]);
    ("xdr_free", unknown [drop "proc" [s]; drop "objp" [f_deep]]);
    ("svcerr_noproc", unknown [drop "xprt" [r_deep; w_deep]]);
    ("svcerr_decode", unknown [drop "xprt" [r_deep; w_deep]]);
    ("svcerr_systemerr", unknown [drop "xprt" [r_deep; w_deep]]);
    ("svc_sendreply", unknown [drop "xprt" [r_deep; w_deep]; drop "outproc" [s]; drop "out" [r]]);
    ("shutdown", unknown [drop "socket" []; drop "how" []]);
    ("getaddrinfo_a", unknown [drop "mode" []; drop "list" [w_deep]; drop "nitems" []; drop "sevp" [r; w; s]]);
    ("__uflow", unknown [drop "file" [r; w]]);
    ("getservbyname_r", unknown [drop "name" [r]; drop "proto" [r]; drop "result_buf" [w_deep]; drop "buf" [w]; drop "buflen" []; drop "result" [w]]);
    ("strsep", unknown [drop "stringp" [r_deep; w]; drop "delim" [r]]);
    ("strcasestr", unknown [drop "haystack" [r]; drop "needle" [r]]);
    ("inet_aton", unknown [drop "cp" [r]; drop "inp" [w]]);
    ("fopencookie", unknown [drop "cookie" []; drop "mode" [r]; drop "io_funcs" [s_deep]]); (* doesn't access cookie but passes it to io_funcs *)
    ("mempcpy", special [__ "dest" [w]; __ "src" [r]; __ "n" []] @@ fun dest src n -> Memcpy { dest; src; n; });
    ("__builtin___mempcpy_chk", special [__ "dest" [w]; __ "src" [r]; __ "n" []; drop "os" []] @@ fun dest src n -> Memcpy { dest; src; n; });
    ("rawmemchr", unknown [drop "s" [r]; drop "c" []]);
    ("memrchr", unknown [drop "s" [r]; drop "c" []; drop "n" []]);
    ("memmem", unknown [drop "haystack" [r]; drop "haystacklen" []; drop "needle" [r]; drop "needlelen" [r]]);
    ("getifaddrs", unknown [drop "ifap" [w]]);
    ("freeifaddrs", unknown [drop "ifa" [f_deep]]);
    ("atoq", unknown [drop "nptr" [r]]);
    ("strchrnul", unknown [drop "s" [r]; drop "c" []]);
    ("getdtablesize", unknown []);
    ("daemon", unknown [drop "nochdir" []; drop "noclose" []]);
  ]

let linux_userspace_descs_list: (string * LibraryDesc.t) list = LibraryDsl.[
    (* ("prctl", unknown [drop "option" []; drop "arg2" []; drop "arg3" []; drop "arg4" []; drop "arg5" []]); *)
    ("prctl", unknown (drop "option" [] :: VarArgs (drop' []))); (* man page has 5 arguments, but header has varargs and real-world programs may call with <5 *)
    ("__ctype_tolower_loc", unknown []);
    ("__ctype_toupper_loc", unknown []);
    ("endutxent", unknown ~attrs:[ThreadUnsafe] []);
    ("epoll_create", unknown [drop "size" []]);
    ("epoll_ctl", unknown [drop "epfd" []; drop "op" []; drop "fd" []; drop "event" [w]]);
    ("epoll_wait", unknown [drop "epfd" []; drop "events" [w]; drop "maxevents" []; drop "timeout" []]);
    ("__fprintf_chk", unknown (drop "stream" [r_deep; w_deep] :: drop "flag" [] :: drop "format" [r] :: VarArgs (drop' [r])));
    ("sysinfo", unknown [drop "info" [w_deep]]);
    ("__xpg_basename", unknown [drop "path" [r]]);
    ("ptrace", unknown (drop "request" [] :: VarArgs (drop' [r_deep; w_deep]))); (* man page has 4 arguments, but header has varargs and real-world programs may call with <4 *)
    ("madvise", unknown [drop "addr" []; drop "length" []; drop "advice" []]);
    ("mremap", unknown (drop "old_address" [] :: drop "old_size" [] :: drop "new_size" [] :: drop "flags" [] :: VarArgs (drop "new_address" [])));
    ("msync", unknown [drop "addr" []; drop "len" []; drop "flags" []]);
    ("inotify_init1", unknown [drop "flags" []]);
    ("inotify_add_watch", unknown [drop "fd" []; drop "pathname" [r]; drop "mask" []]);
    ("inotify_rm_watch", unknown [drop "fd" []; drop "wd" []]);
    ("fts_open", unknown [drop "path_argv" [r_deep]; drop "options" []; drop "compar" [s]]); (* TODO: use Call instead of Spawn *)
    ("fts_read", unknown [drop "ftsp" [r_deep; w_deep]]);
    ("fts_close", unknown [drop "ftsp" [f_deep]]);
    ("mount", unknown [drop "source" [r]; drop "target" [r]; drop "filesystemtype" [r]; drop "mountflags" []; drop "data" [r]]);
    ("umount", unknown [drop "target" [r]]);
    ("umount2", unknown [drop "target" [r]; drop "flags" []]);
    ("statfs", unknown [drop "path" [r]; drop "buf" [w]]);
    ("fstatfs", unknown [drop "fd" []; drop "buf" [w]]);
    ("cfmakeraw", unknown [drop "termios" [r; w]]);
    ("process_vm_readv", unknown [drop "pid" []; drop "local_iov" [w_deep]; drop "liovcnt" []; drop "remote_iov" []; drop "riovcnt" []; drop "flags" []]);
    ("__libc_current_sigrtmax", unknown []);
    ("__libc_current_sigrtmin", unknown []);
  ]

let big_kernel_lock = AddrOf (Cil.var (Cilfacade.create_var (makeGlobalVar "[big kernel lock]" intType)))
let console_sem = AddrOf (Cil.var (Cilfacade.create_var (makeGlobalVar "[console semaphore]" intType)))

(** Linux kernel functions. *)
let linux_kernel_descs_list: (string * LibraryDesc.t) list = LibraryDsl.[
    ("down_trylock", special [__ "sem" []] @@ fun sem -> Lock { lock = sem; try_ = true; write = true; return_on_success = true });
    ("down_read", special [__ "sem" []] @@ fun sem -> Lock { lock = sem; try_ = get_bool "sem.lock.fail"; write = false; return_on_success = true });
    ("down_write", special [__ "sem" []] @@ fun sem -> Lock { lock = sem; try_ = get_bool "sem.lock.fail"; write = true; return_on_success = true });
    ("up", special [__ "sem" []] @@ fun sem -> Unlock sem);
    ("up_read", special [__ "sem" []] @@ fun sem -> Unlock sem);
    ("up_write", special [__ "sem" []] @@ fun sem -> Unlock sem);
    ("mutex_init", unknown [drop "mutex" []]);
    ("mutex_lock", special [__ "lock" []] @@ fun lock -> Lock { lock = lock; try_ = get_bool "sem.lock.fail"; write = true; return_on_success = true });
    ("mutex_trylock", special [__ "lock" []] @@ fun lock -> Lock { lock = lock; try_ = true; write = true; return_on_success = true });
    ("mutex_lock_interruptible", special [__ "lock" []] @@ fun lock -> Lock { lock = lock; try_ = get_bool "sem.lock.fail"; write = true; return_on_success = true });
    ("mutex_unlock", special [__ "lock" []] @@ fun lock -> Unlock lock);
    ("spin_lock_init", unknown [drop "lock" []]);
    ("spin_lock", special [__ "lock" []] @@ fun lock -> Lock { lock = lock; try_ = get_bool "sem.lock.fail"; write = true; return_on_success = true });
    ("_spin_lock", special [__ "lock" []] @@ fun lock -> Lock { lock = lock; try_ = get_bool "sem.lock.fail"; write = true; return_on_success = true });
    ("_spin_lock_bh", special [__ "lock" []] @@ fun lock -> Lock { lock = lock; try_ = get_bool "sem.lock.fail"; write = true; return_on_success = true });
    ("spin_trylock", special [__ "lock" []] @@ fun lock -> Lock { lock = lock; try_ = true; write = true; return_on_success = true });
    ("_spin_trylock", special [__ "lock" []] @@ fun lock -> Lock { lock = lock; try_ = true; write = true; return_on_success = true });
    ("spin_unlock", special [__ "lock" []] @@ fun lock -> Unlock lock);
    ("_spin_unlock", special [__ "lock" []] @@ fun lock -> Unlock lock);
    ("_spin_unlock_bh", special [__ "lock" []] @@ fun lock -> Unlock lock);
    ("spin_lock_irqsave", special [__ "lock" []; drop "flags" []] @@ fun lock -> Lock { lock; try_ = get_bool "sem.lock.fail"; write = true; return_on_success = true });
    ("_spin_lock_irqsave", special [__ "lock" []] @@ fun lock -> Lock { lock; try_ = get_bool "sem.lock.fail"; write = true; return_on_success = true });
    ("_spin_trylock_irqsave", special [__ "lock" []; drop "flags" []] @@ fun lock -> Lock { lock; try_ = true; write = true; return_on_success = true });
    ("spin_unlock_irqrestore", special [__ "lock" []; drop "flags" []] @@ fun lock -> Unlock lock);
    ("_spin_unlock_irqrestore", special [__ "lock" []; drop "flags" []] @@ fun lock -> Unlock lock);
    ("raw_spin_unlock", special [__ "lock" []] @@ fun lock -> Unlock lock);
    ("_raw_spin_unlock_irqrestore", special [__ "lock" []; drop "flags" []] @@ fun lock -> Unlock lock);
    ("_raw_spin_lock", special [__ "lock" []] @@ fun lock -> Lock { lock = lock; try_ = get_bool "sem.lock.fail"; write = true; return_on_success = true });
    ("_raw_spin_lock_flags", special [__ "lock" []; drop "flags" []] @@ fun lock -> Lock { lock = lock; try_ = get_bool "sem.lock.fail"; write = true; return_on_success = true });
    ("_raw_spin_lock_irqsave", special [__ "lock" []] @@ fun lock -> Lock { lock = lock; try_ = get_bool "sem.lock.fail"; write = true; return_on_success = true });
    ("_raw_spin_lock_irq", special [__ "lock" []] @@ fun lock -> Lock { lock = lock; try_ = get_bool "sem.lock.fail"; write = true; return_on_success = true });
    ("_raw_spin_lock_bh", special [__ "lock" []] @@ fun lock -> Lock { lock = lock; try_ = get_bool "sem.lock.fail"; write = true; return_on_success = true });
    ("_raw_spin_unlock_bh", special [__ "lock" []] @@ fun lock -> Unlock lock);
    ("_read_lock", special [__ "lock" []] @@ fun lock -> Lock { lock = lock; try_ = get_bool "sem.lock.fail"; write = false; return_on_success = true });
    ("_read_unlock", special [__ "lock" []] @@ fun lock -> Unlock lock);
    ("_raw_read_lock", special [__ "lock" []] @@ fun lock -> Lock { lock = lock; try_ = get_bool "sem.lock.fail"; write = false; return_on_success = true });
    ("__raw_read_unlock", special [__ "lock" []] @@ fun lock -> Unlock lock);
    ("_write_lock", special [__ "lock" []] @@ fun lock -> Lock { lock = lock; try_ = get_bool "sem.lock.fail"; write = true; return_on_success = true });
    ("_write_unlock", special [__ "lock" []] @@ fun lock -> Unlock lock);
    ("_raw_write_lock", special [__ "lock" []] @@ fun lock -> Lock { lock = lock; try_ = get_bool "sem.lock.fail"; write = true; return_on_success = true });
    ("__raw_write_unlock", special [__ "lock" []] @@ fun lock -> Unlock lock);
    ("spinlock_check", special [__ "lock" []] @@ fun lock -> Identity lock);  (* Identity, because we don't want lock internals. *)
    ("_lock_kernel", special [drop "func" [r]; drop "file" [r]; drop "line" []] @@ Lock { lock = big_kernel_lock; try_ = false; write = true; return_on_success = true });
    ("_unlock_kernel", special [drop "func" [r]; drop "file" [r]; drop "line" []] @@ Unlock big_kernel_lock);
    ("acquire_console_sem", special [] @@ Lock { lock = console_sem; try_ = false; write = true; return_on_success = true });
    ("release_console_sem", special [] @@ Unlock console_sem);
    ("misc_deregister", unknown [drop "misc" [r_deep]]);
    ("__bad_percpu_size", special [] Abort); (* these do not have definitions so the linker will fail if they are actually called *)
    ("__bad_size_call_parameter", special [] Abort);
    ("__xchg_wrong_size", special [] Abort);
    ("__cmpxchg_wrong_size", special [] Abort);
    ("__xadd_wrong_size", special [] Abort);
    ("__put_user_bad", special [] Abort);
    ("kmalloc", special [__ "size" []; drop "flags" []] @@ fun size -> Malloc size);
    ("__kmalloc", special [__ "size" []; drop "flags" []] @@ fun size -> Malloc size);
    ("kzalloc", special [__ "size" []; drop "flags" []] @@ fun size -> Calloc {count = Cil.one; size});
    ("usb_alloc_urb", special [__ "iso_packets" []; drop "mem_flags" []] @@ fun iso_packets -> Malloc MyCFG.unknown_exp);
  ]

(** Goblint functions. *)
let goblint_descs_list: (string * LibraryDesc.t) list = LibraryDsl.[
    ("__goblint_unknown", unknown [drop' [w]]);
    ("__goblint_check", special [__ "exp" []] @@ fun exp -> Assert { exp; check = true; refine = false });
    ("__goblint_assume", special [__ "exp" []] @@ fun exp -> Assert { exp; check = false; refine = true });
    ("__goblint_assert", special [__ "exp" []] @@ fun exp -> Assert { exp; check = true; refine = get_bool "sem.assert.refine" });
    ("__goblint_split_begin", unknown [drop "exp" []]);
    ("__goblint_split_end", unknown [drop "exp" []]);
    ("__goblint_bounded", special [__ "exp"[]] @@ fun exp -> Bounded { exp });
  ]

(** zstd functions.
    Only used with extraspecials. *)
let zstd_descs_list: (string * LibraryDesc.t) list = LibraryDsl.[
    ("ZSTD_customMalloc", special [__ "size" []; drop "customMem" [r]] @@ fun size -> Malloc size);
    ("ZSTD_customCalloc", special [__ "size" []; drop "customMem" [r]] @@ fun size -> Calloc { size; count = Cil.one });
    ("ZSTD_customFree", special [__ "ptr" [f]; drop "customMem" [r]] @@ fun ptr -> Free ptr);
  ]

(** math functions.
    Functions and builtin versions of function and macros defined in math.h. *)
let math_descs_list: (string * LibraryDesc.t) list = LibraryDsl.[
    ("__builtin_nan", special [__ "str" []] @@ fun str -> Math { fun_args = (Nan (FDouble, str)) });
    ("nan", special [__ "str" []] @@ fun str -> Math { fun_args = (Nan (FDouble, str)) });
    ("__builtin_nanf", special [__ "str" []] @@ fun str -> Math { fun_args = (Nan (FFloat, str)) });
    ("nanf", special [__ "str" []] @@ fun str -> Math { fun_args = (Nan (FFloat, str)) });
    ("__builtin_nanl", special [__ "str" []] @@ fun str -> Math { fun_args = (Nan (FLongDouble, str)) });
    ("nanl", special [__ "str" []] @@ fun str -> Math { fun_args = (Nan (FLongDouble, str)) });
    ("__builtin_inf", special [] @@ Math { fun_args = Inf FDouble});
    ("__builtin_huge_val", special [] @@ Math { fun_args = Inf FDouble}); (* we assume the target format can represent infinities *)
    ("__builtin_inff", special [] @@ Math { fun_args = Inf FFloat});
    ("__builtin_huge_valf", special [] @@ Math { fun_args = Inf FFloat}); (* we assume the target format can represent infinities *)
    ("__builtin_infl", special [] @@ Math { fun_args = Inf FLongDouble});
    ("__builtin_huge_vall", special [] @@ Math { fun_args = Inf FLongDouble});  (* we assume the target format can represent infinities *)
    ("__builtin_isfinite", special [__ "x" []] @@ fun x -> Math { fun_args = (Isfinite x) });
    ("__finite", special [__ "x" []] @@ fun x -> Math { fun_args = (Isfinite x) });
    ("__finitef", special [__ "x" []] @@ fun x -> Math { fun_args = (Isfinite x) });
    ("__finitel", special [__ "x" []] @@ fun x -> Math { fun_args = (Isfinite x) });
    ("__builtin_isinf", special [__ "x" []] @@ fun x -> Math { fun_args = (Isinf x) });
    ("__isinf", special [__ "x" []] @@ fun x -> Math { fun_args = (Isinf x) });
    ("__isinff", special [__ "x" []] @@ fun x -> Math { fun_args = (Isinf x) });
    ("__isinfl", special [__ "x" []] @@ fun x -> Math { fun_args = (Isinf x) });
    ("__builtin_isinf_sign", special [__ "x" []] @@ fun x -> Math { fun_args = (Isinf x) });
    ("__builtin_isnan", special [__ "x" []] @@ fun x -> Math { fun_args = (Isnan x) });
    ("__isnan", special [__ "x" []] @@ fun x -> Math { fun_args = (Isnan x) });
    ("__isnanf", special [__ "x" []] @@ fun x -> Math { fun_args = (Isnan x) });
    ("__isnanl", special [__ "x" []] @@ fun x -> Math { fun_args = (Isnan x) });
    ("__builtin_isnormal", special [__ "x" []] @@ fun x -> Math { fun_args = (Isnormal x) });
    ("__builtin_signbit", special [__ "x" []] @@ fun x -> Math { fun_args = (Signbit x) });
    ("__signbit", special [__ "x" []] @@ fun x -> Math { fun_args = (Signbit x) });
    ("__signbitf", special [__ "x" []] @@ fun x -> Math { fun_args = (Signbit x) });
    ("__signbitl", special [__ "x" []] @@ fun x -> Math { fun_args = (Signbit x) });
    ("__builtin_fabs", special [__ "x" []] @@ fun x -> Math { fun_args = (Fabs (FDouble, x)) });
    ("__builtin_fabsf", special [__ "x" []] @@ fun x -> Math { fun_args = (Fabs (FFloat, x)) });
    ("__builtin_fabsl", special [__ "x" []] @@ fun x -> Math { fun_args = (Fabs (FLongDouble, x)) });
    ("__builtin_isgreater", special [__ "x" []; __ "y" []] @@ fun x y -> Math { fun_args = (Isgreater (x,y)) });
    ("__builtin_isgreaterequal", special [__ "x" []; __ "y" []] @@ fun x y -> Math { fun_args = (Isgreaterequal (x,y)) });
    ("__builtin_isless", special [__ "x" []; __ "y" []] @@ fun x y -> Math { fun_args = (Isless (x,y)) });
    ("__builtin_islessequal", special [__ "x" []; __ "y" []] @@ fun x y -> Math { fun_args = (Islessequal (x,y)) });
    ("__builtin_islessgreater", special [__ "x" []; __ "y" []] @@ fun x y -> Math { fun_args = (Islessgreater (x,y)) });
    ("__builtin_isunordered", special [__ "x" []; __ "y" []] @@ fun x y -> Math { fun_args = (Isunordered (x,y)) });
    ("ceil", special [__ "x" []] @@ fun x -> Math { fun_args = (Ceil (FDouble, x)) });
    ("ceilf", special [__ "x" []] @@ fun x -> Math { fun_args = (Ceil (FFloat, x)) });
    ("ceill", special [__ "x" []] @@ fun x -> Math { fun_args = (Ceil (FLongDouble, x)) });
    ("floor", special [__ "x" []] @@ fun x -> Math { fun_args = (Floor (FDouble, x)) });
    ("floorf", special [__ "x" []] @@ fun x -> Math { fun_args = (Floor (FFloat, x)) });
    ("floorl", special [__ "x" []] @@ fun x -> Math { fun_args = (Floor (FLongDouble, x)) });
    ("fabs", special [__ "x" []] @@ fun x -> Math { fun_args = (Fabs (FDouble, x)) });
    ("fabsf", special [__ "x" []] @@ fun x -> Math { fun_args = (Fabs (FFloat, x)) });
    ("fabsl", special [__ "x" []] @@ fun x -> Math { fun_args = (Fabs (FLongDouble, x)) });
    ("fmax", special [__ "x" []; __ "y" []] @@ fun x y -> Math { fun_args = (Fmax (FDouble, x, y)) });
    ("fmaxf", special [__ "x" []; __ "y" []] @@ fun x y -> Math { fun_args = (Fmax (FFloat, x, y)) });
    ("fmaxl", special [__ "x" []; __ "y" []] @@ fun x y -> Math { fun_args = (Fmax (FLongDouble, x, y)) });
    ("fmin", special [__ "x" []; __ "y" []] @@ fun x y -> Math { fun_args = (Fmin (FDouble, x, y)) });
    ("fminf", special [__ "x" []; __ "y" []] @@ fun x y -> Math { fun_args = (Fmin (FFloat, x, y)) });
    ("fminl", special [__ "x" []; __ "y" []] @@ fun x y -> Math { fun_args = (Fmin (FLongDouble, x, y)) });
    ("__builtin_acos", special [__ "x" []] @@ fun x -> Math { fun_args = (Acos (FDouble, x)) });
    ("acos", special [__ "x" []] @@ fun x -> Math { fun_args = (Acos (FDouble, x)) });
    ("acosf", special [__ "x" []] @@ fun x -> Math { fun_args = (Acos (FFloat, x)) });
    ("acosl", special [__ "x" []] @@ fun x -> Math { fun_args = (Acos (FLongDouble, x)) });
    ("__builtin_asin", special [__ "x" []] @@ fun x -> Math { fun_args = (Asin (FDouble, x)) });
    ("asin", special [__ "x" []] @@ fun x -> Math { fun_args = (Asin (FDouble, x)) });
    ("asinf", special [__ "x" []] @@ fun x -> Math { fun_args = (Asin (FFloat, x)) });
    ("asinl", special [__ "x" []] @@ fun x -> Math { fun_args = (Asin (FLongDouble, x)) });
    ("__builtin_atan", special [__ "x" []] @@ fun x -> Math { fun_args = (Atan (FDouble, x)) });
    ("atan", special [__ "x" []] @@ fun x -> Math { fun_args = (Atan (FDouble, x)) });
    ("atanf", special [__ "x" []] @@ fun x -> Math { fun_args = (Atan (FFloat, x)) });
    ("atanl", special [__ "x" []] @@ fun x -> Math { fun_args = (Atan (FLongDouble, x)) });
    ("__builtin_atan2", special [__ "y" []; __ "x" []] @@ fun y x -> Math { fun_args = (Atan2 (FDouble, y, x)) });
    ("atan2", special [__ "y" []; __ "x" []] @@ fun y x -> Math { fun_args = (Atan2 (FDouble, y, x)) });
    ("atan2f", special [__ "y" []; __ "x" []] @@ fun y x -> Math { fun_args = (Atan2 (FFloat, y, x)) });
    ("atan2l", special [__ "y" []; __ "x" []] @@ fun y x -> Math { fun_args = (Atan2 (FLongDouble, y, x)) });
    ("__builtin_cos", special [__ "x" []] @@ fun x -> Math { fun_args = (Cos (FDouble, x)) });
    ("cos", special [__ "x" []] @@ fun x -> Math { fun_args = (Cos (FDouble, x)) });
    ("cosf", special [__ "x" []] @@ fun x -> Math { fun_args = (Cos (FFloat, x)) });
    ("cosl", special [__ "x" []] @@ fun x -> Math { fun_args = (Cos (FLongDouble, x)) });
    ("__builtin_sin", special [__ "x" []] @@ fun x -> Math { fun_args = (Sin (FDouble, x)) });
    ("sin", special [__ "x" []] @@ fun x -> Math { fun_args = (Sin (FDouble, x)) });
    ("sinf", special [__ "x" []] @@ fun x -> Math { fun_args = (Sin (FFloat, x)) });
    ("sinl", special [__ "x" []] @@ fun x -> Math { fun_args = (Sin (FLongDouble, x)) });
    ("__builtin_tan", special [__ "x" []] @@ fun x -> Math { fun_args = (Tan (FDouble, x)) });
    ("tan", special [__ "x" []] @@ fun x -> Math { fun_args = (Tan (FDouble, x)) });
    ("tanf", special [__ "x" []] @@ fun x -> Math { fun_args = (Tan (FFloat, x)) });
    ("tanl", special [__ "x" []] @@ fun x -> Math { fun_args = (Tan (FLongDouble, x)) });
    ("acosh", unknown [drop "x" []]);
    ("acoshf", unknown [drop "x" []]);
    ("acoshl", unknown [drop "x" []]);
    ("asinh", unknown [drop "x" []]);
    ("asinhf", unknown [drop "x" []]);
    ("asinhl", unknown [drop "x" []]);
    ("atanh", unknown [drop "x" []]);
    ("atanhf", unknown [drop "x" []]);
    ("atanhl", unknown [drop "x" []]);
    ("cosh", unknown [drop "x" []]);
    ("coshf", unknown [drop "x" []]);
    ("coshl", unknown [drop "x" []]);
    ("sinh", unknown [drop "x" []]);
    ("sinhf", unknown [drop "x" []]);
    ("sinhl", unknown [drop "x" []]);
    ("tanh", unknown [drop "x" []]);
    ("tanhf", unknown [drop "x" []]);
    ("tanhl", unknown [drop "x" []]);
    ("cbrt", unknown [drop "x" []]);
    ("cbrtf", unknown [drop "x" []]);
    ("cbrtl", unknown [drop "x" []]);
    ("copysign", unknown [drop "x" []; drop "y" []]);
    ("copysignf", unknown [drop "x" []; drop "y" []]);
    ("copysignl", unknown [drop "x" []; drop "y" []]);
    ("erf", unknown [drop "x" []]);
    ("erff", unknown [drop "x" []]);
    ("erfl", unknown [drop "x" []]);
    ("erfc", unknown [drop "x" []]);
    ("erfcf", unknown [drop "x" []]);
    ("erfcl", unknown [drop "x" []]);
    ("exp", unknown [drop "x" []]);
    ("expf", unknown [drop "x" []]);
    ("expl", unknown [drop "x" []]);
    ("exp2", unknown [drop "x" []]);
    ("exp2f", unknown [drop "x" []]);
    ("exp2l", unknown [drop "x" []]);
    ("expm1", unknown [drop "x" []]);
    ("expm1f", unknown [drop "x" []]);
    ("expm1l", unknown [drop "x" []]);
    ("fdim", unknown [drop "x" []; drop "y" []]);
    ("fdimf", unknown [drop "x" []; drop "y" []]);
    ("fdiml", unknown [drop "x" []; drop "y" []]);
    ("fma", unknown [drop "x" []; drop "y" []; drop "z" []]);
    ("fmaf", unknown [drop "x" []; drop "y" []; drop "z" []]);
    ("fmal", unknown [drop "x" []; drop "y" []; drop "z" []]);
    ("fmod", unknown [drop "x" []; drop "y" []]);
    ("fmodf", unknown [drop "x" []; drop "y" []]);
    ("fmodl", unknown [drop "x" []; drop "y" []]);
    ("frexp", unknown [drop "arg" []; drop "exp" [w]]);
    ("frexpf", unknown [drop "arg" []; drop "exp" [w]]);
    ("frexpl", unknown [drop "arg" []; drop "exp" [w]]);
    ("hypot", unknown [drop "x" []; drop "y" []]);
    ("hypotf", unknown [drop "x" []; drop "y" []]);
    ("hypotl", unknown [drop "x" []; drop "y" []]);
    ("ilogb", unknown [drop "x" []]);
    ("ilogbf", unknown [drop "x" []]);
    ("ilogbl", unknown [drop "x" []]);
    ("ldexp", unknown [drop "arg" []; drop "exp" []]);
    ("ldexpf", unknown [drop "arg" []; drop "exp" []]);
    ("ldexpl", unknown [drop "arg" []; drop "exp" []]);
    ("lgamma", unknown ~attrs:[ThreadUnsafe] [drop "x" []]);
    ("lgammaf", unknown ~attrs:[ThreadUnsafe] [drop "x" []]);
    ("lgammal", unknown ~attrs:[ThreadUnsafe] [drop "x" []]);
    ("log", unknown [drop "x" []]);
    ("logf", unknown [drop "x" []]);
    ("logl", unknown [drop "x" []]);
    ("log10", unknown [drop "x" []]);
    ("log10f", unknown [drop "x" []]);
    ("log10l", unknown [drop "x" []]);
    ("log1p", unknown [drop "x" []]);
    ("log1pf", unknown [drop "x" []]);
    ("log1pl", unknown [drop "x" []]);
    ("log2", unknown [drop "x" []]);
    ("log2f", unknown [drop "x" []]);
    ("log2l", unknown [drop "x" []]);
    ("logb", unknown [drop "x" []]);
    ("logbf", unknown [drop "x" []]);
    ("logbl", unknown [drop "x" []]);
    ("rint", unknown [drop "x" []]);
    ("rintf", unknown [drop "x" []]);
    ("rintl", unknown [drop "x" []]);
    ("lrint", unknown [drop "x" []]);
    ("lrintf", unknown [drop "x" []]);
    ("lrintl", unknown [drop "x" []]);
    ("llrint", unknown [drop "x" []]);
    ("llrintf", unknown [drop "x" []]);
    ("llrintl", unknown [drop "x" []]);
    ("round", unknown [drop "x" []]);
    ("roundf", unknown [drop "x" []]);
    ("roundl", unknown [drop "x" []]);
    ("lround", unknown [drop "x" []]);
    ("lroundf", unknown [drop "x" []]);
    ("lroundl", unknown [drop "x" []]);
    ("llround", unknown [drop "x" []]);
    ("llroundf", unknown [drop "x" []]);
    ("llroundl", unknown [drop "x" []]);
    ("modf", unknown [drop "arg" []; drop "iptr" [w]]);
    ("modff", unknown [drop "arg" []; drop "iptr" [w]]);
    ("modfl", unknown [drop "arg" []; drop "iptr" [w]]);
    ("nearbyint", unknown [drop "x" []]);
    ("nearbyintf", unknown [drop "x" []]);
    ("nearbyintl", unknown [drop "x" []]);
    ("nextafter", unknown [drop "from" []; drop "to" []]);
    ("nextafterf", unknown [drop "from" []; drop "to" []]);
    ("nextafterl", unknown [drop "from" []; drop "to" []]);
    ("nexttoward", unknown [drop "from" []; drop "to" []]);
    ("nexttowardf", unknown [drop "from" []; drop "to" []]);
    ("nexttowardl", unknown [drop "from" []; drop "to" []]);
    ("pow", unknown [drop "base" []; drop "exponent" []]);
    ("powf", unknown [drop "base" []; drop "exponent" []]);
    ("powl", unknown [drop "base" []; drop "exponent" []]);
    ("remainder", unknown [drop "x" []; drop "y" []]);
    ("remainderf", unknown [drop "x" []; drop "y" []]);
    ("remainderl", unknown [drop "x" []; drop "y" []]);
    ("remquo", unknown [drop "x" []; drop "y" []; drop "quo" [w]]);
    ("remquof", unknown [drop "x" []; drop "y" []; drop "quo" [w]]);
    ("remquol", unknown [drop "x" []; drop "y" []; drop "quo" [w]]);
    ("scalbn", unknown [drop "arg" []; drop "exp" []]);
    ("scalbnf", unknown [drop "arg" []; drop "exp" []]);
    ("scalbnl", unknown [drop "arg" []; drop "exp" []]);
    ("scalbln", unknown [drop "arg" []; drop "exp" []]);
    ("scalblnf", unknown [drop "arg" []; drop "exp" []]);
    ("scalblnl", unknown [drop "arg" []; drop "exp" []]);
    ("sqrt", special [__ "x" []] @@ fun x -> Math { fun_args = (Sqrt (FDouble, x)) });
    ("sqrtf", special [__ "x" []] @@ fun x -> Math { fun_args = (Sqrt (FFloat, x)) });
    ("sqrtl", special [__ "x" []] @@ fun x -> Math { fun_args = (Sqrt (FLongDouble, x)) });
    ("tgamma", unknown [drop "x" []]);
    ("tgammaf", unknown [drop "x" []]);
    ("tgammal", unknown [drop "x" []]);
    ("trunc", unknown [drop "x" []]);
    ("truncf", unknown [drop "x" []]);
    ("truncl", unknown [drop "x" []]);
    ("j0", unknown [drop "x" []]); (* GNU C Library special function *)
    ("j1", unknown [drop "x" []]); (* GNU C Library special function *)
    ("jn", unknown [drop "n" []; drop "x" []]); (* GNU C Library special function *)
    ("y0", unknown [drop "x" []]); (* GNU C Library special function *)
    ("y1", unknown [drop "x" []]); (* GNU C Library special function *)
    ("yn", unknown [drop "n" []; drop "x" []]); (* GNU C Library special function *)
    ("fegetround", unknown []);
    ("fesetround", unknown [drop "round" []]); (* Our float domain is rounding agnostic *)
    ("__builtin_fpclassify", unknown [drop "nan" []; drop "infinite" []; drop "normal" []; drop "subnormal" []; drop "zero" []; drop "x" []]); (* TODO: We could do better here *)
    ("__builtin_fpclassifyf", unknown [drop "nan" []; drop "infinite" []; drop "normal" []; drop "subnormal" []; drop "zero" []; drop "x" []]);
    ("__builtin_fpclassifyl", unknown [drop "nan" []; drop "infinite" []; drop "normal" []; drop "subnormal" []; drop "zero" []; drop "x" []]);
    ("__fpclassify", unknown [drop "x" []]);
    ("__fpclassifyd", unknown [drop "x" []]);
    ("__fpclassifyf", unknown [drop "x" []]);
    ("__fpclassifyl", unknown [drop "x" []]);
  ]

let verifier_atomic_var = Cilfacade.create_var (makeGlobalVar "[__VERIFIER_atomic]" intType)
let verifier_atomic = AddrOf (Cil.var (Cilfacade.create_var verifier_atomic_var))

(** SV-COMP functions.
    Just the ones that require special handling and cannot be stubbed. *)
let svcomp_descs_list: (string * LibraryDesc.t) list = LibraryDsl.[
    ("__VERIFIER_atomic_begin", special [] @@ Lock { lock = verifier_atomic; try_ = false; write = true; return_on_success = true });
    ("__VERIFIER_atomic_end", special [] @@ Unlock verifier_atomic);
    ("__VERIFIER_nondet_loff_t", unknown []); (* cannot give it in sv-comp.c without including stdlib or similar *)
    ("__VERIFIER_nondet_int", unknown []);  (* declare invalidate actions to prevent invalidating globals when extern in regression tests *)
    ("__VERIFIER_nondet_size_t", unknown []); (* cannot give it in sv-comp.c without including stdlib or similar *)
  ]

let ncurses_descs_list: (string * LibraryDesc.t) list = LibraryDsl.[
    ("echo", unknown []);
    ("noecho", unknown []);
    ("wattrset", unknown [drop "win" [r_deep; w_deep]; drop "attrs" []]);
    ("endwin", unknown []);
    ("wgetch", unknown [drop "win" [r_deep; w_deep]]);
    ("wget_wch", unknown [drop "win" [r_deep; w_deep]; drop "wch" [w]]);
    ("unget_wch", unknown [drop "wch" []]);
    ("wmove", unknown [drop "win" [r_deep; w_deep]; drop "y" []; drop "x" []]);
    ("waddch", unknown [drop "win" [r_deep; w_deep]; drop "ch" []]);
    ("waddnstr", unknown [drop "win" [r_deep; w_deep]; drop "str" [r]; drop "n" []]);
    ("waddnwstr", unknown [drop "win" [r_deep; w_deep]; drop "wstr" [r]; drop "n" []]);
    ("wattr_on", unknown [drop "win" [r_deep; w_deep]; drop "attrs" []; drop "opts" []]); (* opts argument currently not used *)
    ("wattr_off", unknown [drop "win" [r_deep; w_deep]; drop "attrs" []; drop "opts" []]); (* opts argument currently not used *)
    ("wrefresh", unknown [drop "win" [r_deep; w_deep]]);
    ("mvprintw", unknown (drop "win" [r_deep; w_deep] :: drop "y" [] :: drop "x" [] :: drop "fmt" [r] :: VarArgs (drop' [r])));
    ("initscr", unknown []);
    ("curs_set", unknown [drop "visibility" []]);
    ("wtimeout", unknown [drop "win" [r_deep; w_deep]; drop "delay" []]);
    ("start_color", unknown []);
    ("use_default_colors", unknown []);
    ("wclear", unknown [drop "win" [r_deep; w_deep]]);
    ("wclrtoeol", unknown [drop "win" [r_deep; w_deep]]);
    ("can_change_color", unknown []);
    ("init_color", unknown [drop "color" []; drop "red" []; drop "green" []; drop "blue" []]);
    ("init_pair", unknown [drop "pair" []; drop "f" [r]; drop "b" [r]]);
    ("wbkgd", unknown [drop "win" [r_deep; w_deep]; drop "ch" []]);
    ("keyname", unknown [drop "c" []]);
    ("newterm", unknown [drop "type" [r]; drop "outfd" [r_deep; w_deep]; drop "infd" [r_deep; w_deep]]);
    ("cbreak", unknown []);
    ("nonl", unknown []);
    ("keypad", unknown [drop "win" [r_deep; w_deep]; drop "bf" []]);
    ("set_escdelay", unknown [drop "size" []]);
    ("printw", unknown (drop "fmt" [r] :: VarArgs (drop' [r])));
    ("werase", unknown [drop "win" [r_deep; w_deep]]);
  ]

let pcre_descs_list: (string * LibraryDesc.t) list = LibraryDsl.[
    ("pcre_compile", unknown [drop "pattern" [r]; drop "options" []; drop "errptr" [w]; drop "erroffset" [w]; drop "tableptr" [r]]);
    ("pcre_compile2", unknown [drop "pattern" [r]; drop "options" []; drop "errorcodeptr" [w]; drop "errptr" [w]; drop "erroffset" [w]; drop "tableptr" [r]]);
    ("pcre_config", unknown [drop "what" []; drop "where" [w]]);
    ("pcre_exec", unknown [drop "code" [r_deep]; drop "extra" [r_deep]; drop "subject" [r]; drop "length" []; drop "startoffset" []; drop "options" []; drop "ovector" [w]; drop "ovecsize" []]);
    ("pcre_study", unknown [drop "code" [r_deep]; drop "options" []; drop "errptr" [w]]);
    ("pcre_version", unknown []);
  ]

let zlib_descs_list: (string * LibraryDesc.t) list = LibraryDsl.[
    ("inflate", unknown [drop "strm" [r_deep; w_deep]; drop "flush" []]);
    ("inflateInit2", unknown [drop "strm" [r_deep; w_deep]; drop "windowBits" []]);
    ("inflateInit2_", unknown [drop "strm" [r_deep; w_deep]; drop "windowBits" []; drop "version" [r]; drop "stream_size" []]);
    ("inflateEnd", unknown [drop "strm" [f_deep]]);
    ("deflate", unknown [drop "strm" [r_deep; w_deep]; drop "flush" []]);
    ("deflateInit2", unknown [drop "strm" [r_deep; w_deep]; drop "level" []; drop "method" []; drop "windowBits" []; drop "memLevel" []; drop "strategy" []]);
    ("deflateInit2_", unknown [drop "strm" [r_deep; w_deep]; drop "level" []; drop "method" []; drop "windowBits" []; drop "memLevel" []; drop "strategy" []; drop "version" [r]; drop "stream_size" []]);
    ("deflateEnd", unknown [drop "strm" [f_deep]]);
    ("zlibVersion", unknown []);
    ("zError", unknown [drop "err" []]);
    ("gzopen", unknown [drop "path" [r]; drop "mode" [r]]);
    ("gzdopen", unknown [drop "fd" []; drop "mode" [r]]);
    ("gzread", unknown [drop "file" [r_deep; w_deep]; drop "buf" [w]; drop "len" []]);
    ("gzclose", unknown [drop "file" [f_deep]]);
  ]

let liblzma_descs_list: (string * LibraryDesc.t) list = LibraryDsl.[
    ("lzma_code", unknown [drop "strm" [r_deep; w_deep]; drop "action" []]);
    ("lzma_auto_decoder", unknown [drop "strm" [r_deep; w_deep]; drop "memlimit" []; drop "flags" []]);
    ("lzma_alone_decoder", unknown [drop "strm" [r_deep; w_deep]; drop "memlimit" []]);
    ("lzma_stream_decoder", unknown [drop "strm" [r_deep; w_deep]; drop "memlimit" []; drop "flags" []]);
    ("lzma_alone_encoder", unknown [drop "strm" [r_deep; w_deep]; drop "options" [r_deep]]);
    ("lzma_easy_encoder", unknown [drop "strm" [r_deep; w_deep]; drop "preset" []; drop "check" []]);
    ("lzma_end", unknown [drop "strm" [r_deep; w_deep; f_deep]]);
    ("lzma_version_string", unknown []);
    ("lzma_lzma_preset", unknown [drop "options" [w_deep]; drop "preset" []]);
  ]

let libraries = Hashtbl.of_list [
    ("c", c_descs_list @ math_descs_list);
    ("posix", posix_descs_list);
    ("pthread", pthread_descs_list);
    ("gcc", gcc_descs_list);
    ("glibc", glibc_desc_list);
    ("linux-userspace", linux_userspace_descs_list);
    ("linux-kernel", linux_kernel_descs_list);
    ("goblint", goblint_descs_list);
    ("sv-comp", svcomp_descs_list);
    ("ncurses", ncurses_descs_list);
    ("zstd", zstd_descs_list);
    ("pcre", pcre_descs_list);
    ("zlib", zlib_descs_list);
    ("liblzma", liblzma_descs_list);
  ]

let libraries =
  Hashtbl.map (fun library descs_list ->
      let descs_tbl = Hashtbl.create 113 in
      List.iter (fun (name, desc) ->
          Hashtbl.modify_opt name (function
              | None -> Some desc
              | Some _ -> failwith (Format.sprintf "Library function %s specified multiple times in library %s" name library)
            ) descs_tbl
        ) descs_list;
      descs_tbl
    ) libraries

let all_library_descs: (string, LibraryDesc.t) Hashtbl.t =
  Hashtbl.fold (fun _ descs_tbl acc ->
      Hashtbl.merge (fun name desc1 desc2 ->
          match desc1, desc2 with
          | Some _, Some _ -> failwith (Format.sprintf "Library function %s specified in multiple libraries" name)
          | (Some _ as desc), None
          | None, (Some _ as desc) -> desc
          | None, None -> assert false
        ) acc descs_tbl
    ) libraries (Hashtbl.create 0)

let activated_library_descs: (string, LibraryDesc.t) Hashtbl.t ResettableLazy.t =
  let union =
    Hashtbl.merge (fun _ desc1 desc2 ->
        match desc1, desc2 with
        | (Some _ as desc), None
        | None, (Some _ as desc) -> desc
        | _, _ -> assert false
      )
  in
<<<<<<< HEAD
  match fn with
  | "pthread_create"
  | "pthread_create_N" -> (* Klever *)
    begin match exps with
      | [id;_;fn;x] -> `ThreadCreate (id, fn, x)
      | _ -> strange_arguments ()
    end
  | "pthread_join" ->
    begin match exps with
      | [id; ret_var] -> `ThreadJoin (id, ret_var)
      | _ -> strange_arguments ()
    end
  | "malloc" | "kmalloc" | "__kmalloc" | "usb_alloc_urb" | "__builtin_alloca" ->
    begin match exps with
      | size::_ -> `Malloc size
      | _ -> strange_arguments ()
    end
  | "kzalloc" ->
    begin match exps with
      | size::_ -> `Calloc (Cil.one, size)
      | _ -> strange_arguments ()
    end
  | "calloc" ->
    begin match exps with
      | n::size::_ -> `Calloc (n, size)
      | _ -> strange_arguments ()
    end
  | "realloc" ->
    begin match exps with
      | p::size::_ -> `Realloc (p, size)
      | _ -> strange_arguments ()
    end
  | "assert" ->
    begin match exps with
      | [e] -> `Assert e
      | _ -> M.warn "Assert argument mismatch!"; `Unknown fn
    end
  | "_spin_trylock" | "spin_trylock" | "mutex_trylock" | "_spin_trylock_irqsave"
  | "down_trylock"
    -> `Lock(true, true, true)
  | "pthread_mutex_trylock" | "pthread_rwlock_trywrlock"
    -> `Lock (true, true, false)
  | "GetSpinlock" -> `Lock (false, true, true)
  | "ReleaseSpinlock" -> `Unlock
  | "LAP_Se_WaitSemaphore" (* TODO: only handle those when arinc analysis is enabled? *)
  | "_spin_lock" | "_spin_lock_irqsave" | "_spin_lock_bh" | "down_write"
  | "mutex_lock" | "mutex_lock_interruptible" | "_write_lock" | "_raw_write_lock"
  | "pthread_rwlock_wrlock" | "GetResource" | "_raw_spin_lock"
  | "_raw_spin_lock_flags" | "_raw_spin_lock_irqsave" | "_raw_spin_lock_irq" | "_raw_spin_lock_bh"
  | "spin_lock_irqsave" | "spin_lock"
  | "ldv_mutex_model_lock" | "ldv_spin_model_lock" (* Klever *)
    -> `Lock (get_bool "sem.lock.fail", true, true)
  | "pthread_mutex_lock" | "__pthread_mutex_lock"
    -> `Lock (get_bool "sem.lock.fail", true, false)
  | "pthread_rwlock_tryrdlock" | "pthread_rwlock_rdlock" | "_read_lock"  | "_raw_read_lock"
  | "down_read"
    -> `Lock (get_bool "sem.lock.fail", false, true)
  | "LAP_Se_SignalSemaphore"
  | "__raw_read_unlock" | "__raw_write_unlock"  | "raw_spin_unlock"
  | "_spin_unlock" | "spin_unlock" | "_spin_unlock_irqrestore" | "_spin_unlock_bh" | "_raw_spin_unlock_bh"
  | "mutex_unlock" | "ReleaseResource" | "_write_unlock" | "_read_unlock" | "_raw_spin_unlock_irqrestore"
  | "pthread_mutex_unlock" | "__pthread_mutex_unlock" | "spin_unlock_irqrestore" | "up_read" | "up_write"
  | "up"
  | "ldv_mutex_model_unlock" | "ldv_spin_model_unlock" (* Klever *)
    -> `Unlock
  | x -> `Unknown x

let classify fn exps =
  if not(!osek_renames) then classify' fn exps else classify' (OilUtil.get_api_names fn) exps

type action = [ `Write | `Read ]
=======
  ResettableLazy.from_fun (fun () ->
      GobConfig.get_string_list "lib.activated"
      |> List.unique
      |> List.map (Hashtbl.find libraries)
      |> List.fold_left union (Hashtbl.create 0)
    )

let reset_lazy () =
  ResettableLazy.reset activated_library_descs
>>>>>>> d5163c96

module Invalidate =
struct
  [@@@warning "-unused-value-declaration"] (* some functions are not used below *)
  open AccessKind

  let drop = List.drop
  let keep ns = List.filteri (fun i _ -> List.mem i ns)

  let partition ns x =
    let rec go n =
      function
      | [] -> ([],[])
      | y :: ys ->
        let (i,o) = go (n + 1) ys in
        if List.mem n ns
        then (y::i,   o)
        else (   i,y::o)
    in
    go 1 x

  let writesAllButFirst n f a x =
    match a with
    | Write | Call | Spawn -> f a x @ drop n x
    | Read  -> f a x
    | Free  -> []

  let readsAllButFirst n f a x =
    match a with
    | Write | Call | Spawn -> f a x
    | Read  -> f a x @ drop n x
    | Free  -> []

  let reads ns a x =
    let i, o = partition ns x in
    match a with
    | Write | Call | Spawn -> o
    | Read  -> i
    | Free  -> []

  let writes ns a x =
    let i, o = partition ns x in
    match a with
    | Write | Call | Spawn -> i
    | Read  -> o
    | Free  -> []

  let frees ns a x =
    let i, o = partition ns x in
    match a with
    | Write | Call | Spawn -> []
    | Read  -> o
    | Free  -> i

  let readsFrees rs fs a x =
    match a with
    | Write | Call | Spawn -> []
    | Read  -> keep rs x
    | Free  -> keep fs x

  let onlyReads ns a x =
    match a with
    | Write | Call | Spawn -> []
    | Read  -> keep ns x
    | Free  -> []

  let onlyWrites ns a x =
    match a with
    | Write | Call | Spawn -> keep ns x
    | Read  -> []
    | Free  -> []

  let readsWrites rs ws a x =
    match a with
    | Write | Call | Spawn -> keep ws x
    | Read  -> keep rs x
    | Free  -> []

  let readsAll a x =
    match a with
    | Write | Call | Spawn -> []
    | Read  -> x
    | Free  -> []

  let writesAll a x =
    match a with
    | Write | Call | Spawn -> x
    | Read  -> []
    | Free  -> []
end

open Invalidate

(* Data races: which arguments are read/written?
 * We assume that no known functions that are reachable are executed/spawned. For that we use ThreadCreate above. *)
(* WTF: why are argument numbers 1-indexed (in partition)? *)
let invalidate_actions = [
    "__printf_chk", readsAll;(*safe*)
    "printk", readsAll;(*safe*)
    "__mutex_init", readsAll;(*safe*)
    "__builtin___snprintf_chk", writes [1];(*keep [1]*)
    "__vfprintf_chk", writes [1];(*keep [1]*)
    "__builtin_va_arg", readsAll;(*safe*)
    "__builtin_va_end", readsAll;(*safe*)
    "__builtin_va_start", readsAll;(*safe*)
    "__ctype_b_loc", readsAll;(*safe*)
    "__errno", readsAll;(*safe*)
    "__errno_location", readsAll;(*safe*)
    "__strdup", readsAll;(*safe*)
    "strtoul__extinline", readsAll;(*safe*)
    "readdir_r", writesAll;(*unsafe*)
    "atoi__extinline", readsAll;(*safe*)
    "_IO_getc", writesAll;(*unsafe*)
    "pipe", writesAll;(*unsafe*)
    "strerror_r", writesAll;(*unsafe*)
    "raise", writesAll;(*unsafe*)
    "_strlen", readsAll;(*safe*)
    "stat__extinline", writesAllButFirst 1 readsAll;(*drop 1*)
    "lstat__extinline", writesAllButFirst 1 readsAll;(*drop 1*)
    "waitpid", readsAll;(*safe*)
    "__open_alias", readsAll;(*safe*)
    "__open_2", readsAll;(*safe*)
    "ioctl", writesAll;(*unsafe*)
    "fstat__extinline", writesAll;(*unsafe*)
    "scandir", writes [1;3;4];(*keep [1;3;4]*)
    "bindtextdomain", readsAll;(*safe*)
    "textdomain", readsAll;(*safe*)
    "dcgettext", readsAll;(*safe*)
    "putw", readsAll;(*safe*)
    "__getdelim", writes [3];(*keep [3]*)
    "__h_errno_location", readsAll;(*safe*)
    "__fxstat", readsAll;(*safe*)
    "openlog", readsAll;(*safe*)
    "umask", readsAll;(*safe*)
    "clntudp_create", writesAllButFirst 3 readsAll;(*drop 3*)
    "svctcp_create", readsAll;(*safe*)
    "clntudp_bufcreate", writesAll;(*unsafe*)
    "authunix_create_default", readsAll;(*safe*)
    "clnt_broadcast", writesAll;(*unsafe*)
    "clnt_sperrno", readsAll;(*safe*)
    "pmap_unset", writesAll;(*unsafe*)
    "svcudp_create", readsAll;(*safe*)
    "svc_register", writesAll;(*unsafe*)
    "svc_run", writesAll;(*unsafe*)
    "dup", readsAll; (*safe*)
    "__builtin___vsnprintf", writesAllButFirst 3 readsAll; (*drop 3*)
    "__builtin___vsnprintf_chk", writesAllButFirst 3 readsAll; (*drop 3*)
    "__error", readsAll; (*safe*)
    "__maskrune", writesAll; (*unsafe*)
    "times", writesAll; (*unsafe*)
    "timespec_get", writes [1];
    "__tolower", readsAll; (*safe*)
    "signal", writesAll; (*unsafe*)
    "BF_cfb64_encrypt", writes [1;3;4;5]; (*keep [1;3;4,5]*)
    "BZ2_bzBuffToBuffDecompress", writes [3;4]; (*keep [3;4]*)
    "uncompress", writes [3;4]; (*keep [3;4]*)
    "__xstat", writes [3]; (*keep [1]*)
    "__lxstat", writes [3]; (*keep [1]*)
    "remove", readsAll;
    "BZ2_bzBuffToBuffCompress", writes [3;4]; (*keep [3;4]*)
    "compress2", writes [3]; (*keep [3]*)
    "__toupper", readsAll; (*safe*)
    "BF_set_key", writes [3]; (*keep [3]*)
    "PL_NewHashTable", readsAll; (*safe*)
    "assert_failed", readsAll; (*safe*)
    "munmap", readsAll;(*safe*)
    "mmap", readsAll;(*safe*)
    "__builtin_va_arg_pack_len", readsAll;
    "__open_too_many_args", readsAll;
    "usb_submit_urb", readsAll; (* first argument is written to but according to specification must not be read from anymore *)
    "dev_driver_string", readsAll;
    "__spin_lock_init", writes [1];
    "kmem_cache_create", readsAll;
    "idr_pre_get", readsAll;
    "zil_replay", writes [1;2;3;5];
    (* ddverify *)
    "sema_init", readsAll;
    "__goblint_assume_join", readsAll;
  ]

let invalidate_actions =
  let tbl = Hashtbl.create 113 in
  List.iter (fun (name, old_accesses) ->
      Hashtbl.modify_opt name (function
          | None when Hashtbl.mem all_library_descs name -> failwith (Format.sprintf "Library function %s specified both in libraries and invalidate actions" name)
          | None -> Some old_accesses
          | Some _ -> failwith (Format.sprintf "Library function %s specified multiple times in invalidate actions" name)
        ) tbl
    ) invalidate_actions;
  tbl


let lib_funs = ref (Set.String.of_list ["__raw_read_unlock"; "__raw_write_unlock"; "spin_trylock"])
let add_lib_funs funs = lib_funs := List.fold_right Set.String.add funs !lib_funs
let use_special fn_name = Set.String.mem fn_name !lib_funs

let kernel_safe_uncalled = Set.String.of_list ["__inittest"; "init_module"; "__exittest"; "cleanup_module"]
let kernel_safe_uncalled_regex = List.map Str.regexp ["__check_.*"]
let is_safe_uncalled fn_name =
  Set.String.mem fn_name kernel_safe_uncalled ||
  List.exists (fun r -> Str.string_match r fn_name 0) kernel_safe_uncalled_regex


let unknown_desc f =
  let old_accesses (kind: AccessKind.t) args = match kind with
    | Write when GobConfig.get_bool "sem.unknown_function.invalidate.args" -> args
    | Write -> []
    | Read when GobConfig.get_bool "sem.unknown_function.read.args" -> args
    | Read -> []
    | Free -> []
    | Call when get_bool "sem.unknown_function.call.args" -> args
    | Call -> []
    | Spawn when get_bool "sem.unknown_function.spawn" -> args
    | Spawn -> []
  in
  let attrs: LibraryDesc.attr list =
    if GobConfig.get_bool "sem.unknown_function.invalidate.globals" then
      [InvalidateGlobals]
    else
      []
  in
  (* TODO: remove hack when all classify are migrated *)
  if not (CilType.Varinfo.equal f dummyFunDec.svar) && not (use_special f.vname) then (
    M.msg_final Error ~category:Imprecise ~tags:[Category Unsound] "Function definition missing";
    M.error ~category:Imprecise ~tags:[Category Unsound] "Function definition missing for %s" f.vname
  );
  LibraryDesc.of_old ~attrs old_accesses

let find f =
  let name = f.vname in
  match Hashtbl.find_option (ResettableLazy.force activated_library_descs) name with
  | Some desc -> desc
  | None ->
    match Hashtbl.find_option invalidate_actions name with
    | Some old_accesses ->
      LibraryDesc.of_old old_accesses
    | None ->
      unknown_desc f


let is_special fv =
  if use_special fv.vname then
    true
  else
    match Cilfacade.find_varinfo_fundec fv with
    | _ -> false
    | exception Not_found -> true<|MERGE_RESOLUTION|>--- conflicted
+++ resolved
@@ -1003,6 +1003,20 @@
     ("__VERIFIER_nondet_size_t", unknown []); (* cannot give it in sv-comp.c without including stdlib or similar *)
   ]
 
+let rtnl_lock = AddrOf (Cil.var (Cilfacade.create_var (makeGlobalVar "[rtnl_lock]" intType)))
+
+(** LDV Klever functions. *)
+let klever_descs_list: (string * LibraryDesc.t) list = LibraryDsl.[
+    ("pthread_create_N", special [__ "thread" [w]; drop "attr" [r]; __ "start_routine" [s]; __ "arg" []] @@ fun thread start_routine arg -> ThreadCreate { thread; start_routine; arg }); (* TODO: add multiple flag to ThreadCreate *)
+    ("ldv_mutex_model_lock", special [__ "lock" []; drop "sign" []] @@ fun lock -> Lock { lock; try_ = get_bool "sem.lock.fail"; write = true; return_on_success = true });
+    ("ldv_mutex_model_unlock", special [__ "lock" []; drop "sign" []] @@ fun lock -> Unlock lock);
+    ("ldv_spin_model_lock", unknown [drop "sign" []]);
+    ("ldv_spin_model_unlock", unknown [drop "sign" []]);
+    ("rtnl_lock", special [] @@ Lock { lock = rtnl_lock; try_ = false; write = true; return_on_success = true });
+    ("rtnl_unlock", special [] @@ Unlock rtnl_lock);
+    ("__rtnl_unlock", special [] @@ Unlock rtnl_lock);
+  ]
+
 let ncurses_descs_list: (string * LibraryDesc.t) list = LibraryDsl.[
     ("echo", unknown []);
     ("noecho", unknown []);
@@ -1088,6 +1102,7 @@
     ("linux-kernel", linux_kernel_descs_list);
     ("goblint", goblint_descs_list);
     ("sv-comp", svcomp_descs_list);
+    ("klever", klever_descs_list);
     ("ncurses", ncurses_descs_list);
     ("zstd", zstd_descs_list);
     ("pcre", pcre_descs_list);
@@ -1127,79 +1142,6 @@
         | _, _ -> assert false
       )
   in
-<<<<<<< HEAD
-  match fn with
-  | "pthread_create"
-  | "pthread_create_N" -> (* Klever *)
-    begin match exps with
-      | [id;_;fn;x] -> `ThreadCreate (id, fn, x)
-      | _ -> strange_arguments ()
-    end
-  | "pthread_join" ->
-    begin match exps with
-      | [id; ret_var] -> `ThreadJoin (id, ret_var)
-      | _ -> strange_arguments ()
-    end
-  | "malloc" | "kmalloc" | "__kmalloc" | "usb_alloc_urb" | "__builtin_alloca" ->
-    begin match exps with
-      | size::_ -> `Malloc size
-      | _ -> strange_arguments ()
-    end
-  | "kzalloc" ->
-    begin match exps with
-      | size::_ -> `Calloc (Cil.one, size)
-      | _ -> strange_arguments ()
-    end
-  | "calloc" ->
-    begin match exps with
-      | n::size::_ -> `Calloc (n, size)
-      | _ -> strange_arguments ()
-    end
-  | "realloc" ->
-    begin match exps with
-      | p::size::_ -> `Realloc (p, size)
-      | _ -> strange_arguments ()
-    end
-  | "assert" ->
-    begin match exps with
-      | [e] -> `Assert e
-      | _ -> M.warn "Assert argument mismatch!"; `Unknown fn
-    end
-  | "_spin_trylock" | "spin_trylock" | "mutex_trylock" | "_spin_trylock_irqsave"
-  | "down_trylock"
-    -> `Lock(true, true, true)
-  | "pthread_mutex_trylock" | "pthread_rwlock_trywrlock"
-    -> `Lock (true, true, false)
-  | "GetSpinlock" -> `Lock (false, true, true)
-  | "ReleaseSpinlock" -> `Unlock
-  | "LAP_Se_WaitSemaphore" (* TODO: only handle those when arinc analysis is enabled? *)
-  | "_spin_lock" | "_spin_lock_irqsave" | "_spin_lock_bh" | "down_write"
-  | "mutex_lock" | "mutex_lock_interruptible" | "_write_lock" | "_raw_write_lock"
-  | "pthread_rwlock_wrlock" | "GetResource" | "_raw_spin_lock"
-  | "_raw_spin_lock_flags" | "_raw_spin_lock_irqsave" | "_raw_spin_lock_irq" | "_raw_spin_lock_bh"
-  | "spin_lock_irqsave" | "spin_lock"
-  | "ldv_mutex_model_lock" | "ldv_spin_model_lock" (* Klever *)
-    -> `Lock (get_bool "sem.lock.fail", true, true)
-  | "pthread_mutex_lock" | "__pthread_mutex_lock"
-    -> `Lock (get_bool "sem.lock.fail", true, false)
-  | "pthread_rwlock_tryrdlock" | "pthread_rwlock_rdlock" | "_read_lock"  | "_raw_read_lock"
-  | "down_read"
-    -> `Lock (get_bool "sem.lock.fail", false, true)
-  | "LAP_Se_SignalSemaphore"
-  | "__raw_read_unlock" | "__raw_write_unlock"  | "raw_spin_unlock"
-  | "_spin_unlock" | "spin_unlock" | "_spin_unlock_irqrestore" | "_spin_unlock_bh" | "_raw_spin_unlock_bh"
-  | "mutex_unlock" | "ReleaseResource" | "_write_unlock" | "_read_unlock" | "_raw_spin_unlock_irqrestore"
-  | "pthread_mutex_unlock" | "__pthread_mutex_unlock" | "spin_unlock_irqrestore" | "up_read" | "up_write"
-  | "up"
-  | "ldv_mutex_model_unlock" | "ldv_spin_model_unlock" (* Klever *)
-    -> `Unlock
-  | x -> `Unknown x
-
-let classify fn exps =
-  if not(!osek_renames) then classify' fn exps else classify' (OilUtil.get_api_names fn) exps
-
-type action = [ `Write | `Read ]
-=======
   ResettableLazy.from_fun (fun () ->
       GobConfig.get_string_list "lib.activated"
       |> List.unique
@@ -1209,7 +1151,6 @@
 
 let reset_lazy () =
   ResettableLazy.reset activated_library_descs
->>>>>>> d5163c96
 
 module Invalidate =
 struct
