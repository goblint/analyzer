(** Extract function calls and variables. *)

open Prelude.Ana
open Analyses
module OList = List (* TODO get rid of *)
open BatteriesExceptionless

module M = Messages

module Spec =
struct
  include Analyses.DefaultSpec

  let name () = "extract_arinc"

  let init () =
    LibraryFunctions.add_lib_funs (Pml.special_funs ())

  (* domains *)
  (* Process ID *)
  module Pid = IntDomain.Flattened
  (* context hash for function calls *)
  module Ctx = IntDomain.Flattened
  (* set of predecessor nodes *)
  module Pred = struct
    include SetDomain.Make (Basetype.ProgLocation)
    let of_node = singleton % MyCFG.getLoc
    let of_current_node () = of_node @@ Option.get !MyCFG.current_node
    let string_of_elt = Basetype.ProgLocation.show
  end
  module D = Lattice.Prod3 (Pid) (Ctx) (Pred)
  module C = D
  module Tasks = SetDomain.Make (Lattice.Prod (Queries.LS) (D)) (* set of created tasks to spawn when going multithreaded *)
  module G = Tasks
  let tasks_var = Goblintutil.create_var (makeGlobalVar "__GOBLINT_ARINC_TASKS" voidPtrType)

  type pname = string (* process name *)
  type fname = string (* function name *)
  type id = pname * fname
  type node  = Cil.location
  type action = Call of fname | Sys of string
  type edge = node * action * node

  let extracted : (id, edge Set.t) Hashtbl.t = Hashtbl.create 123

  let add_edge pid edge =
    Hashtbl.modify_def Set.empty pid (Set.add edge) extracted
  let get_edges pid =
    Hashtbl.find_default extracted pid Set.empty

  (* tables for code generation *)
  module SymTbl (G : sig type k end) = struct (* generate int id *)
    let h : (G.k, 'v) Hashtbl.t = Hashtbl.create 13
    let get k =
      Option.default_delayed (fun () ->
          let v = List.length @@ List.of_enum @@ Hashtbl.keys h in
          Hashtbl.replace h k v;
          v) (Hashtbl.find h k)
    let inv v = Hashtbl.enum h |> List.of_enum |> List.assoc_inv v
    let to_list () = Hashtbl.enum h |> List.of_enum
  end

  module Pids = SymTbl (struct type k = pname end) (* process name -> int id *) (* TODO remove and use Res instead? *)
  module FunTbl = SymTbl (struct type k = fname*string end) (* function call (fname, target_label) -> int id *)

  module H (G : sig type k type v end) = struct
    let h : (G.k, G.v) Hashtbl.t = Hashtbl.create 13
    let add k v = Hashtbl.replace h k v
    let get k = Hashtbl.find h k
    let inv v = Hashtbl.enum h |> List.of_enum |> List.assoc_inv v
  end

  module Prios = H (struct type k = pname type v = int64 end) (* process name -> prio *)
  module Pfuns = H (struct type k = pname type v = fname end) (* process name -> function name *)

  module Res = struct (* (resource_kind, resource_name) -> (varinfo_id, int_id) *)
    let resources = Hashtbl.create 13
    let get (resource,name as k) =
      Option.default_delayed (fun () ->
          let vname = resource^":"^name in
          let v = Goblintutil.create_var (makeGlobalVar vname voidPtrType) in
          let i = Hashtbl.keys resources |> List.of_enum |> List.filter (fun x -> fst x = resource) |> List.length in
          Hashtbl.replace resources k (v,i);
          v,i) (Hashtbl.find resources k)
    let inv_by f k =
      Hashtbl.filter (fun k' -> f k' = k) resources |> Hashtbl.keys |> Enum.get
    let inv_v = inv_by fst
    let inv_i = inv_by snd
    let i_by_v v = snd (get (Option.get_exn (inv_v v) (Invalid_argument ("No resource found for variable "^v.vname))))
  end

  (* code generation *)
  let indent x = "  "^x
  let get_globals () = [] (* TODO *)

  let codegen_proc (pname, fname as id) =
    let pid = string_of_int @@ Pids.get pname in
    let pfun = Option.get @@ Pfuns.get pname in
    print_endline @@ "### codegen_proc: "^pname^", "^fname^", "^pfun;
    let is_proc = fname = pfun in
    let spid = if is_proc then "P_"^pname else "F_"^fname in
    let head = if is_proc then (* process *)
        let prio = match Prios.get pname with Some x -> " priority "^Int64.to_string x | None -> "" in
        "proctype "^pname^"(byte tid)"^prio^" provided (can_run("^pid^") PRIO"^pid^") {\n  int stack[20]; int sp = -1;"
      else (* some function call in process *)
        "Fun_"^fname^":"
    in
    (* build adjacency matrix for all nodes of this process *)
    let module HashtblN = Hashtbl.Make (ArincDomain.Pred.Base) in
    let a2bs = HashtblN.create 97 in
    Set.iter (fun (a, _, b as edge) -> HashtblN.modify_def Set.empty a (Set.add edge) a2bs) (get_edges id);
    let nodes = HashtblN.keys a2bs |> List.of_enum in
    (* let out_edges node = HashtblN.find_default a2bs node Set.empty |> Set.elements in (* Set.empty leads to Out_of_memory!? *) *)
    let out_edges node = try HashtblN.find a2bs node |> Set.elements with Not_found -> [] in
    let in_edges node = HashtblN.filter (Set.mem node % Set.map Tuple3.third) a2bs |> HashtblN.values |> List.of_enum |> flat_map Set.elements in
    let is_end_node = List.is_empty % out_edges in
    let is_start_node = List.is_empty % in_edges in
    let start_node = OList.find is_start_node nodes in (* node with no incoming edges is the start node *)
    let label n = spid ^ "_" ^ Pred.string_of_elt n in
    let end_label = spid ^ "_end" in
    let goto label = "goto " ^ label ^ ";" in
    let codegen_edge (a, action, b) =
      let target_label = if is_end_node b then end_label else label b in
      let str_action = match action with
        | Call fname ->
          let pc = string_of_int @@ FunTbl.get (fname,target_label) in
          "mark("^pc^"); " ^ goto ("Fun_"^fname)
        | Sys x -> x
      in
      (* for function calls the goto will never be reached since the function's return will already jump to that label; however it's nice to see where the program will continue at the site of the call. *)
      str_action ^ " " ^ goto target_label
    in
    let choice xs = List.map (fun x -> "::\t"^x ) xs in (* choices in if-statements are prefixed with :: *)
    let walk_edges (a, out_edges) =
      let edges = Set.elements out_edges |> List.map codegen_edge in
      (label a ^ ":") ::
      if List.length edges > 1 then
        "if" :: (choice edges) @ ["fi"]
      else
        edges
    in
    let locals = [] in (* TODO *)
    let body = locals @ goto (label start_node) :: (flat_map walk_edges (HashtblN.enum a2bs |> List.of_enum)) @ [end_label ^ ":" ^ if is_proc then " status[tid] = DONE" else " ret_"^fname^"()"] in
    String.concat "\n" @@ head :: List.map indent body @ [if is_proc then "}\n" else ""]

  let codegen () =
    let procs = Pids.to_list () in
    Hashtbl.keys extracted |> List.of_enum |> List.iter (fun (pname, fname) -> print_endline @@ pname ^ "_" ^ fname);
    let proc_defs = Hashtbl.keys extracted |> List.of_enum |> List.map codegen_proc in
    let num_actions s = Hashtbl.values extracted |> Set.of_enum |> flip (Set.fold Set.union) Set.empty |> Set.filter (fun (_,a,_) -> match a with Sys a -> startsWith s a | _ -> false) |> Set.cardinal in
    let has_error_handler = num_actions "CreateErrorHandler" > 0 in
    let nproc   = List.length procs + (if has_error_handler then 1 else 0) in (* +1 is init process *)
    let nbboard = num_actions "CreateBlackboard" in
    let nsema   = num_actions "CreateSemaphore" in
    let nevent  = num_actions "CreateEvent" in
    let run_processes = procs |> List.filter_map (fun (name, id) -> if name = "main" then None else Some (id, "run "^name^"("^string_of_int id^");")) |> List.sort (compareBy fst) |> List.map snd in
    let init_body =
      "status[0] = READY;" ::
      "run main(0);" ::
      "(partition_mode == NORMAL); // TODO assert that all resources were created, see postInit" ::
      (*"run monitor();" ::*)
      (if has_error_handler then "run ErrorHandler("^string_of_int (Pids.get "ErrorHandler")^")" else "// no ErrorHandler") ::
      run_processes
    in
    (* used for macros oneIs, allAre, noneAre... *)
    let checkStatus = "(" ^ (String.concat " op2 " @@ List.of_enum @@ (0 --^ nproc) /@ (fun i -> "status["^string_of_int i^"] op1 v")) ^ ")" in
    (* generate priority based running constraints for each process (only used ifdef PRIOS): process can only run if no higher prio process is ready *)
    let prios =
      let def (pname,id) =
        let pri = Prios.get pname in
        let higher = List.filter (fun (n,_) -> Prios.get n > pri) procs in
        if List.is_empty higher
        then None
        else Some ("#undef PRIO" ^ string_of_int id ^ "\n#define PRIO" ^ string_of_int id ^ String.concat "" @@ List.map (fun (_,i) -> " && status[" ^ string_of_int i ^ "] != READY") higher)
      in
      List.filter_map def procs
    in
    let fun_mappings =
      let fun_map xs =
        if List.is_empty xs then [] else
          let (name,_),_ = OList.hd xs in
          let entries = xs |> List.map (fun ((_,k),v) -> "\t:: (stack[sp] == " ^ string_of_int v ^ ") -> sp--; goto " ^ k ^" \\") in
          let debug_str = if GobConfig.get_bool "ana.pml.debug" then "\t:: else -> printf(\"wrong pc on stack!\"); assert(false) " else "" in
          ("#define ret_"^name^"() if \\") :: entries @ [debug_str ^ "fi"]
      in
      FunTbl.to_list () |> List.group (compareBy (fst%fst)) |> flat_map fun_map
    in
    String.concat "\n" @@
    ("#define nproc "^string_of_int nproc) ::
    ("#define nbboard "^string_of_int nbboard) ::
    ("#define nsema "^string_of_int nsema) ::
    ("#define nevent "^string_of_int nevent) :: "" ::
    ("#define checkStatus(op1, v, op2) "^checkStatus) :: "" ::
    "#include \"arinc.os.pml\"" :: "" ::
    "init {" :: List.map indent init_body @ "}" :: "" ::
                                            (List.of_enum @@ (0 --^ nproc) /@ (fun i -> "#define PRIO" ^ string_of_int i)) @
    "#ifdef PRIOS" :: prios @ "#endif" ::
                              "" :: fun_mappings @
    "" :: get_globals () @
    proc_defs

  (* queries *)
  let query ctx (type a) (q: a Queries.t) =
    match q with
    | _ -> Queries.Result.top q
  (* transfer functions *)
  let assign ctx (lval:lval) (rval:exp) : D.t =
    ctx.local

  let branch ctx (exp:exp) (tv:bool) : D.t =
    ctx.local

  let body ctx (f:fundec) : D.t =
    match List.assoc "base" ctx.presub with
    | Some base ->
      let pid, ctxh, pred = ctx.local in
      let module BaseMain = (val Base.get_main ()) in
      let base_context = BaseMain.context_cpa @@ Obj.obj base in
      let context_hash = Hashtbl.hash (base_context, pid) in
      pid, Ctx.of_int (Int64.of_int context_hash), pred
    | None -> ctx.local (* TODO when can this happen? *)

  let return ctx (exp:exp option) (f:fundec) : D.t =
    ctx.local

  let enter ctx (lval: lval option) (f:varinfo) (args:exp list) : (D.t * D.t) list =
    let d_caller = ctx.local in
    let pid, ctxh, pred = ctx.local in
    let d_callee = if D.is_bot ctx.local then ctx.local else pid, Ctx.top (), Pred.of_node (MyCFG.Function f) in (* set predecessor set to start node of function *)
    [d_caller, d_callee]

  let combine ctx (lval:lval option) fexp (f:varinfo) (args:exp list) fc (au:D.t) : D.t =
    if D.is_bot ctx.local || D.is_bot au then ctx.local else
      let pid, ctxh, pred = ctx.local in (* caller *)
      let _ , _, pred' = au in (* callee *)
      (* check if the callee has some relevant edges, i.e. advanced from the entry point. if not, we generate no edge for the call and keep the predecessors from the caller *)
      if Pred.is_bot pred' then failwith "d_callee.pred is bot!"; (* set should never be empty *)
      if Pred.equal pred' (Pred.of_node (MyCFG.Function f)) then
        ctx.local
      else (
        (* set current node as new predecessor, since something interesting happend during the call *)
        pid, ctxh, Pred.of_node (Option.get !MyCFG.current_node )
      )

  let special ctx (lval: lval option) (f:varinfo) (arglist:exp list) : D.t =
    if not (String.starts_with f.vname "LAP_Se_") then ctx.local else
      let pid, ctx_hash, pred = ctx.local in
      if Pid.is_bot pid || Ctx.is_bot ctx_hash || Pred.is_bot pred then ctx.local else
        let pname = Pid.to_int pid |> Option.get |> Int64.to_int |> Pids.inv |> Option.get in
        let fname = str_remove "LAP_Se_" f.vname in
        let eval_int exp =
          match ctx.ask (Queries.EvalInt exp) with
          | Int (`Lifted x) -> [Int64.to_string x]
          | _ -> failwith @@ "Could not evaluate int-argument "^sprint d_plainexp exp
        in
        let eval_str exp =
          match ctx.ask (Queries.EvalStr exp) with
          | Str (`Lifted x) -> [x]
          | _ -> failwith @@ "Could not evaluate string-argument "^sprint d_plainexp exp
        in
        let eval_id exp =
          let module LS = Queries.LS in
          match ctx.ask (Queries.MayPointTo exp) with
          | LvalSet x when not (LS.is_top x) ->
            let top_elt = dummyFunDec.svar, `NoOffset in
            if LS.mem top_elt x then M.debug_each "Query result for MayPointTo contains top!";
            let xs = LS.remove top_elt x |> LS.elements in
            List.map (fun (v,o) -> string_of_int (Res.i_by_v v)) xs
          | _ -> failwith @@ "Could not evaluate id-argument "^sprint d_plainexp exp
        in
        let assign_id exp id =
          if M.tracing then M.trace "extract_arinc" "assign_id %a %s\n" d_exp exp id.vname;
          match exp with
          | AddrOf lval -> ctx.assign ~name:"base" lval (mkAddrOf @@ var id)
          | _ -> failwith @@ "Could not assign id. Expected &id. Found "^sprint d_exp exp
        in
        (* evaluates an argument and returns a list of possible values for that argument. *)
        let eval = function
          | Pml.EvalSkip -> const None
          | Pml.EvalInt -> fun e -> Some (try eval_int e with _ -> eval_id e)
          | Pml.EvalString -> fun e -> Some (List.map (fun x -> "\""^x^"\"") (eval_str e))
          | Pml.EvalEnum f -> fun e -> Some (List.map (fun x -> Option.get (f (int_of_string x))) (eval_int e))
          | Pml.AssignIdOfString (res, pos) -> fun e ->
            (* evaluate argument at i as string *)
            let name = OList.hd @@ eval_str (OList.at arglist pos) in
            (* generate variable from it *)
            let v,i = Res.get (res, name) in
            (* assign generated variable in base *)
            assign_id e v;
            Some [string_of_int i]
        in
        let node = Option.get !MyCFG.current_node in
        let fundec = MyCFG.getFun node in
        let id = pname, fundec.svar.vname in
        let extract_fun ?(info_args=[]) args =
          let comment = if List.is_empty info_args then "" else " /* " ^ String.concat ", " info_args ^ " */" in (* append additional info as comment *)
          let action = fname^"("^String.concat ", " args^");"^comment in
          print_endline @@ "EXTRACT in "^pname^": "^action;
          Pred.iter (fun pred -> add_edge id (pred, Sys action, MyCFG.getLoc node)) pred;
          pid, ctx_hash, Pred.of_node node
        in
        match fname, arglist with (* first some special cases *)
        | "CreateProcess", [AddrOf attr; pid'; r] ->
          let cm = match unrollType (typeOfLval attr) with
            | TComp (c,_) -> c
            | _ -> failwith "type-error: first argument of LAP_Se_CreateProcess not a struct."
          in
          let struct_fail f x =
            f @@ "LAP_Se_CreateProcess: problem with first argument: " ^
                 begin match x with
                   | `Field ofs -> "cannot access field " ^ ofs
                   | `Result (name, entry_point, pri, per, cap) ->
                     "struct PROCESS_ATTRIBUTE_TYPE needs all of the following fields (with result): NAME ("^name^"), ENTRY_POINT ("^entry_point^"), BASE_PRIORITY ("^pri^"), PERIOD ("^per^"), TIME_CAPACITY ("^cap^")"
                 end ^ ". Running scrambled: "^string_of_bool Goblintutil.scrambled
          in
          let field ofs =
            try Lval (addOffsetLval (Field (getCompField cm ofs, NoOffset)) attr)
            with Not_found -> struct_fail failwith (`Field ofs)
          in
          let name = ctx.ask (Queries.EvalStr (field Goblintutil.arinc_name)) in
          let entry_point = ctx.ask (Queries.ReachableFrom (AddrOf attr)) in
          let pri  = ctx.ask (Queries.EvalInt (field Goblintutil.arinc_base_priority)) in
          let per  = ctx.ask (Queries.EvalInt (field Goblintutil.arinc_period)) in
          let cap  = ctx.ask (Queries.EvalInt (field Goblintutil.arinc_time_capacity)) in
          begin match name, entry_point, pri, per, cap with
            | Str (`Lifted name), LvalSet ls, Int (`Lifted pri), Int (`Lifted per), Int (`Lifted cap) when not (Queries.LS.is_top ls)
                                                                     && not (Queries.LS.mem (dummyFunDec.svar,`NoOffset) ls) ->
              let funs_ls = Queries.LS.filter (fun (v,o) -> let lval = Var v, Lval.CilLval.to_ciloffs o in isFunctionType (typeOfLval lval)) ls in (* do we need this? what happens if we spawn a variable that's not a function? shouldn't this check be in spawn? *)
              if M.tracing then M.tracel "extract_arinc" "starting a thread %a with priority '%Ld' \n" Queries.LS.pretty funs_ls pri;
              let funs = funs_ls |> Queries.LS.elements |> List.map fst |> List.unique in
              let f_d = Pid.of_int (Int64.of_int (Pids.get name)), Ctx.top (), Pred.of_node (MyCFG.Function f) in
              List.iter (fun f -> Pfuns.add name f.vname) funs;
              Prios.add name pri;
              let tasks = Tasks.add (funs_ls, f_d) (ctx.global tasks_var) in
              ctx.sideg tasks_var tasks;
              let v,i = Res.get ("process", name) in
              assign_id pid' v;
              List.fold_left (fun d f -> extract_fun ~info_args:[f.vname] [string_of_int i]) ctx.local funs
<<<<<<< HEAD
            | _ -> let f (type a) (x: a Queries.result) = Queries.Result.short 30 x in struct_fail M.debug_each (`Result (f name, f entry_point, f pri, f per, f cap)); ctx.local
=======
            | _ -> let f = Queries.Result.show in struct_fail M.debug_each (`Result (f name, f entry_point, f pri, f per, f cap)); ctx.local
>>>>>>> 040264ee
          end
        | _ -> match Pml.special_fun fname with
          | None -> M.debug_each ("extract_arinc: unhandled function "^fname); ctx.local
          | Some eval_args ->
            if M.tracing then M.trace "extract_arinc" "extract %s, args: %i code, %i pml\n" f.vname (List.length arglist) (List.length eval_args);
            let rec combine_opt f a b = match a, b with
              | [], [] -> []
              | x::xs, y::ys -> (x,y) :: combine_opt f xs ys
              | [], x::xs -> f None (Some x) :: combine_opt f [] xs
              | x::xs, [] -> f (Some x) None :: combine_opt f xs []
            in
            (* combine list of eval rules with list of arguments, fill with Skip *)
            let combine_skip a b = combine_opt (curry @@ function None, Some e -> Pml.EvalSkip, e | _, _ -> assert false) a b in
            print_endline @@ String.concat "; " @@ List.map (fun (e,a) -> Pml.show_eval e^", "^sprint d_exp a) (combine_skip eval_args arglist);
            let args_eval = List.filter_map (uncurry eval) @@ combine_skip eval_args arglist in
            List.iter (fun args -> assert (args <> [])) args_eval; (* arguments that are not skipped always need to evaluate to at least one value *)
            print_endline @@ "arinc: FUN " ^ fname ^ " with args_eval " ^ String.concat "; " (List.map (String.concat ", ") args_eval);
            let args_product = List.n_cartesian_product @@ args_eval in
            print_endline @@ "arinc: FUN " ^ fname ^ " with args_product " ^ String.concat "; " (List.map (String.concat ", ") args_product);
            List.fold_left (fun d args ->
                (* some calls have side effects *)
                begin match fname, args with
                  | "SetPartitionMode", "NORMAL"::_ ->
                    let tasks = ctx.global tasks_var in
                    ignore @@ printf "arinc: SetPartitionMode NORMAL: spawning %i processes!\n" (Tasks.cardinal tasks);
                    Tasks.iter (fun (fs,f_d) -> Queries.LS.iter (fun f -> ctx.spawn None (fst f) []) fs) tasks;
                  | "SetPartitionMode", x::_ -> failwith @@ "SetPartitionMode: arg "^x
                  | s, a -> print_endline @@ "arinc: FUN: "^s^"("^String.concat ", " a^")"
                end;
                let str_args, args = List.partition (flip String.starts_with "\"") args in (* strings can't be arguments, but we want them as a comment *)
                extract_fun ~info_args:str_args args
              ) ctx.local args_product

  let startstate v = Pid.of_int 0L, Ctx.top (), Pred.of_node (MyCFG.Function (emptyFunction "main").svar)
  let exitstate  v = D.bot ()

  let init () = (* registers which functions to extract and writes out their definitions *)
    let mainfuns = List.map Json.string (GobConfig.get_list "mainfun") in
    ignore @@ List.map Pids.get mainfuns;
    ignore @@ List.map (fun name -> Res.get ("process", name)) mainfuns;
    assert (List.length mainfuns = 1); (* TODO? *)
    List.iter (fun fname -> Pfuns.add "main" fname) mainfuns;
    if GobConfig.get_bool "ana.arinc.export" then output_file (Goblintutil.create_dir "result/" ^ "arinc.os.pml") (snd (Pml_arinc.init ()))

  let finalize () = (* writes out collected cfg *)
    (* TODO call Pml_arinc.init again with the right number of resources to find out of bounds accesses? *)
    if GobConfig.get_bool "ana.arinc.export" then (
      let path = Goblintutil.create_dir "result" ^ "/arinc.pml" in (* returns abs. path *)
      output_file path (codegen ());
      print_endline @@ "Model saved as " ^ path;
      print_endline "Run ./spin/check.sh to verify."
    )

  let threadenter ctx lval f args =
    let tasks = ctx.global tasks_var in
    (* TODO: optimize finding *)
    let tasks_f = Tasks.filter (fun (fs,f_d) ->
        Queries.LS.exists (fun (ls_f, _) -> ls_f = f) fs
      ) tasks
    in
    let f_d = snd (Tasks.choose tasks_f) in
    [f_d]

  let threadspawn ctx lval f args fctx = ctx.local
end

let _ =
  MCP.register_analysis (module Spec : MCPSpec)<|MERGE_RESOLUTION|>--- conflicted
+++ resolved
@@ -336,11 +336,7 @@
               let v,i = Res.get ("process", name) in
               assign_id pid' v;
               List.fold_left (fun d f -> extract_fun ~info_args:[f.vname] [string_of_int i]) ctx.local funs
-<<<<<<< HEAD
-            | _ -> let f (type a) (x: a Queries.result) = Queries.Result.short 30 x in struct_fail M.debug_each (`Result (f name, f entry_point, f pri, f per, f cap)); ctx.local
-=======
-            | _ -> let f = Queries.Result.show in struct_fail M.debug_each (`Result (f name, f entry_point, f pri, f per, f cap)); ctx.local
->>>>>>> 040264ee
+            | _ -> let f (type a) (x: a Queries.result) = Queries.Result.show x in struct_fail M.debug_each (`Result (f name, f entry_point, f pri, f per, f cap)); ctx.local
           end
         | _ -> match Pml.special_fun fname with
           | None -> M.debug_each ("extract_arinc: unhandled function "^fname); ctx.local
