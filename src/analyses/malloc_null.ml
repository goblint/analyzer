(** Path-sensitive analysis of failed dynamic memory allocations ([malloc_null]). *)

module AD = ValueDomain.AD
module IdxDom = ValueDomain.IndexDomain
module Offs = ValueDomain.Offs

open GoblintCil
open Analyses

module Spec =
struct
  include Analyses.DefaultSpec

  module Addr = ValueDomain.Addr
  module D = ValueDomain.AddrSetDomain
  module C = ValueDomain.AddrSetDomain
  module P = IdentityP (D)

  (*
    Addr set functions:
  *)
  let is_prefix_of m1 m2 = Option.is_some (Addr.Mval.prefix m1 m2)

  (* We just had to dereference an lval --- warn if it was null *)
<<<<<<< HEAD
  let warn_lval (a: Queries.ask) (st:D.t) (v :varinfo * (Addr.field,Addr.idx) Lval.offs) : unit =
=======
  let warn_lval (st:D.t) (v :Addr.Mval.t) : unit =
>>>>>>> 6389a7f6
    try
      if D.exists (fun x -> GobOption.exists (fun x -> is_prefix_of x v) (Addr.to_mval x)) st
      then
<<<<<<< HEAD
        let var = Addr.from_var_offset ~is_modular:(a.f IsModular) v in
=======
        let var = Addr.of_mval v in
>>>>>>> 6389a7f6
        Messages.warn ~category:Messages.Category.Behavior.Undefined.nullpointer_dereference "Possible dereferencing of null on variable '%a'." Addr.pretty var
    with SetDomain.Unsupported _ -> ()

  (* Warn null-lval dereferences, but not normal (null-) lvals*)
  let rec warn_deref_exp (a: Queries.ask) (st:D.t) (e:exp): unit =
    let warn_lval_mem e offs =
      (*      begin try List.iter (warn_lval st) (AD.to_mval (BS.eval_lv gl s (Mem e, offs)))
              with SetDomain.Unsupported _ -> () end;*)
      match e with
      | Lval (Var v, offs) ->
        begin match a.f (Queries.MayPointTo (mkAddrOf (Var v,offs))) with
<<<<<<< HEAD
          | t when not (Queries.LS.is_top t)
                         && not (Queries.LS.mem (dummyFunDec.svar,`NoOffset) t) ->
            Queries.LS.iter (fun (v,o) -> warn_lval a st (v, conv_offset o)) t
=======
          | ad when not (Queries.AD.is_top ad) ->
            Queries.AD.iter (function
                | Queries.AD.Addr.Addr mval -> warn_lval st mval
                | _ -> ()
              ) ad
>>>>>>> 6389a7f6
          | _ -> ()
        end
      | _ -> ()
    in
    match e with
    | Const _
    | SizeOf _
    | SizeOfStr _
    | AlignOf _
    | AddrOfLabel _
    | Lval (Var _, _) -> ()
    | AddrOf (Var _, _)
    | StartOf (Var _, _) ->  warn_lval_mem e NoOffset
    | AddrOf (Mem e, offs)
    | StartOf (Mem e, offs)
    | Lval (Mem e, offs) ->
      warn_deref_exp a st e;
      warn_lval_mem e offs
    | BinOp (_,e1,e2,_) ->
      warn_deref_exp a st e1;
      warn_deref_exp a st e2
    | UnOp (_,e,_)
    | Real e
    | Imag e
    | SizeOfE e
    | AlignOfE e
    | CastE  (_,e) ->
      warn_deref_exp a st e
    | Question (b, t, f, _) ->
      warn_deref_exp a st b;
      warn_deref_exp a st t;
      warn_deref_exp a st f

  (* Generate addresses to all points in an given varinfo. (Depends on type) *)
  let to_addrs (a: Queries.ask) (v:varinfo) : Addr.t list =
    let make_offs = List.fold_left (fun o f -> `Field (f, o)) `NoOffset in
    let rec add_fields (base: fieldinfo list) fs acc =
      match fs with
      | [] -> acc
      | f :: fs ->
        match unrollType f.ftype with
        | TComp ({cfields=ffs; _},_) -> add_fields base fs (List.rev_append (add_fields (f::base) ffs []) acc)
<<<<<<< HEAD
        | _                       -> add_fields base fs ((Addr.from_var_offset ~is_modular:(a.f IsModular) (v,make_offs (f::base))) :: acc)
    in
    match unrollType v.vtype with
    | TComp ({cfields=fs; _},_) -> add_fields [] fs []
    | _ -> [Addr.from_var ~is_modular:(a.f IsModular) v]
=======
        | _                       -> add_fields base fs ((Addr.of_mval (v,make_offs (f::base))) :: acc)
    in
    match unrollType v.vtype with
    | TComp ({cfields=fs; _},_) -> add_fields [] fs []
    | _ -> [Addr.of_var v]
>>>>>>> 6389a7f6

  (* Remove null values from state that are unreachable from exp.*)
  let remove_unreachable (ask: Queries.ask) (args: exp list) (st: D.t) : D.t =
    let reachable =
      let do_exp e a =
        match ask.f (Queries.ReachableFrom e) with
<<<<<<< HEAD
        | a when not (Queries.LS.is_top a)  ->
          let to_extra (v,o) xs = AD.from_var_offset ~is_modular:(ask.f IsModular) (v,(conv_offset o)) :: xs  in
          Queries.LS.fold to_extra (Queries.LS.remove (dummyFunDec.svar, `NoOffset) a) []
=======
        | ad when not (Queries.AD.is_top ad) ->
          ad
          |> Queries.AD.filter (function
              | Queries.AD.Addr.Addr _ -> true
              | _ -> false)
          |> Queries.AD.join a
>>>>>>> 6389a7f6
        (* Ignore soundness warnings, as invalidation proper will raise them. *)
        | _ -> AD.empty ()
      in
      List.fold_right do_exp args (AD.empty ())
    in
<<<<<<< HEAD
    let add_exploded_struct (one: AD.t) (many: AD.t) : AD.t =
      let vars = AD.to_var_may one in
      List.fold_right AD.add (List.concat_map (to_addrs ask) vars) many
=======
    let vars =
      reachable
      |> AD.to_var_may
      |> List.concat_map to_addrs
      |> AD.of_list
>>>>>>> 6389a7f6
    in
    if D.is_top st
    then D.top ()
    else D.filter (fun x -> AD.mem x vars) st

  let get_concrete_lval (ask: Queries.ask) (lval:lval) =
    match ask.f (Queries.MayPointTo (mkAddrOf lval)) with
    | ad when Queries.AD.cardinal ad = 1 && not (Queries.AD.mem UnknownPtr ad) ->
      Queries.AD.Addr.to_mval (Queries.AD.choose ad)
    | _ -> None

  let get_concrete_exp (exp:exp) gl (st:D.t) =
    match constFold true exp with
    | CastE (_,Lval (Var v, offs))
    | Lval (Var v, offs) -> Some (Var v,offs)
    | _ -> None

  let might_be_null (ask: Queries.ask) lv gl st =
    match ask.f (Queries.MayPointTo (mkAddrOf lv)) with
    | ad when not (Queries.AD.is_top ad) ->
      let one_addr_might = function
        | Queries.AD.Addr.Addr mval ->
          D.exists (fun addr -> GobOption.exists (fun x -> is_prefix_of mval x) (Addr.to_mval addr)) st
        | _ -> false
      in
      Queries.AD.exists one_addr_might ad
    | _ -> false

  (*
    Transfer functions and alike
  *)

  (* One step tf-s *)
  let assign ctx (lval:lval) (rval:exp) : D.t =
    warn_deref_exp (Analyses.ask_of_ctx ctx) ctx.local (Lval lval) ;
    warn_deref_exp (Analyses.ask_of_ctx ctx) ctx.local rval;
    match get_concrete_exp rval ctx.global ctx.local, get_concrete_lval (Analyses.ask_of_ctx ctx) lval with
<<<<<<< HEAD
    | Some rv , Some (Var vt,ot) when might_be_null (Analyses.ask_of_ctx ctx) rv ctx.global ctx.local ->
      D.add (Addr.from_var_offset ~is_modular:((Analyses.ask_of_ctx ctx).f IsModular) (vt,ot)) ctx.local
=======
    | Some rv, Some mval when might_be_null (Analyses.ask_of_ctx ctx) rv ctx.global ctx.local ->
      D.add (Addr.of_mval mval) ctx.local
>>>>>>> 6389a7f6
    | _ -> ctx.local

  let branch ctx (exp:exp) (tv:bool) : D.t =
    warn_deref_exp (Analyses.ask_of_ctx ctx) ctx.local exp;
    ctx.local

  let body ctx (f:fundec) : D.t =
    ctx.local

  let return_addr_ = ref Addr.NullPtr
  let return_addr () = !return_addr_

  let return ctx (exp:exp option) (f:fundec) : D.t =
    let remove_var x v = List.fold_right D.remove (to_addrs (Analyses.ask_of_ctx ctx) v) x in
    let nst = List.fold_left remove_var ctx.local (f.slocals @ f.sformals) in
    match exp with
    | Some ret ->
      warn_deref_exp (Analyses.ask_of_ctx ctx) ctx.local ret;
      begin match get_concrete_exp ret ctx.global ctx.local with
        | Some ev when might_be_null (Analyses.ask_of_ctx ctx) ev ctx.global ctx.local ->
          D.add (return_addr ()) nst
        | _ -> nst  end
    | None -> nst

  (* Function calls *)

  let enter ctx (lval: lval option) (f:fundec) (args:exp list) : (D.t * D.t) list =
    let nst = remove_unreachable (Analyses.ask_of_ctx ctx) args ctx.local in
    Option.iter (fun x -> warn_deref_exp (Analyses.ask_of_ctx ctx) ctx.local (Lval x)) lval;
    List.iter (warn_deref_exp (Analyses.ask_of_ctx ctx) ctx.local) args;
    [ctx.local,nst]

  let combine_env ctx lval fexp f args fc au f_ask =
    let cal_st = remove_unreachable (Analyses.ask_of_ctx ctx) args ctx.local in
    D.union (D.remove (return_addr ()) au) (D.diff ctx.local cal_st)

  let combine_assign ctx (lval:lval option) fexp (f:fundec) (args:exp list) fc (au:D.t) (f_ask: Queries.ask) : D.t =
    match lval, D.mem (return_addr ()) au with
    | Some lv, true ->
      begin match get_concrete_lval (Analyses.ask_of_ctx ctx) lv with
<<<<<<< HEAD
        | Some (Var v,ofs) -> D.add (Addr.from_var_offset ~is_modular:((Analyses.ask_of_ctx ctx).f IsModular) (v,ofs)) ctx.local
=======
        | Some mval -> D.add (Addr.of_mval mval) ctx.local
>>>>>>> 6389a7f6
        | _ -> ctx.local
      end
    | _ -> ctx.local

  let special ctx (lval: lval option) (f:varinfo) (arglist:exp list) : D.t =
    Option.iter (fun x -> warn_deref_exp (Analyses.ask_of_ctx ctx) ctx.local (Lval x)) lval;
    List.iter (warn_deref_exp (Analyses.ask_of_ctx ctx) ctx.local) arglist;
    let desc = LibraryFunctions.find f in
    match desc.special arglist, lval with
    | Malloc _, Some lv ->
      begin
        match get_concrete_lval (Analyses.ask_of_ctx ctx) lv with
        | Some mval ->
          ctx.split ctx.local [Events.SplitBranch ((Lval lv), true)];
<<<<<<< HEAD
          ctx.split (D.add (Addr.from_var_offset ~is_modular:((Analyses.ask_of_ctx ctx).f IsModular) (v,offs)) ctx.local) [Events.SplitBranch ((Lval lv), false)];
=======
          ctx.split (D.add (Addr.of_mval mval) ctx.local) [Events.SplitBranch ((Lval lv), false)];
>>>>>>> 6389a7f6
          raise Analyses.Deadcode
        | _ -> ctx.local
      end
    | _ -> ctx.local

  let name () = "malloc_null"

  let startstate v = D.empty ()
  let threadenter ctx ~multiple lval f args = [D.empty ()]
  let threadspawn ctx ~multiple lval f args fctx = ctx.local
  let exitstate  v = D.empty ()

  let init marshal =
<<<<<<< HEAD
    return_addr_ :=  Addr.from_var ~is_modular:false (Cilfacade.create_var @@ makeVarinfo false "RETURN" voidType)
=======
    return_addr_ :=  Addr.of_var (Cilfacade.create_var @@ makeVarinfo false "RETURN" voidType)
>>>>>>> 6389a7f6
end

let _ =
  MCP.register_analysis (module Spec : MCPSpec)<|MERGE_RESOLUTION|>--- conflicted
+++ resolved
@@ -22,19 +22,11 @@
   let is_prefix_of m1 m2 = Option.is_some (Addr.Mval.prefix m1 m2)
 
   (* We just had to dereference an lval --- warn if it was null *)
-<<<<<<< HEAD
-  let warn_lval (a: Queries.ask) (st:D.t) (v :varinfo * (Addr.field,Addr.idx) Lval.offs) : unit =
-=======
-  let warn_lval (st:D.t) (v :Addr.Mval.t) : unit =
->>>>>>> 6389a7f6
+  let warn_lval (ask: Queries.ask) (st:D.t) (v :Addr.Mval.t) : unit =
     try
       if D.exists (fun x -> GobOption.exists (fun x -> is_prefix_of x v) (Addr.to_mval x)) st
       then
-<<<<<<< HEAD
-        let var = Addr.from_var_offset ~is_modular:(a.f IsModular) v in
-=======
-        let var = Addr.of_mval v in
->>>>>>> 6389a7f6
+        let var = Addr.of_mval ~is_modular:(ask.f IsModular) v in
         Messages.warn ~category:Messages.Category.Behavior.Undefined.nullpointer_dereference "Possible dereferencing of null on variable '%a'." Addr.pretty var
     with SetDomain.Unsupported _ -> ()
 
@@ -46,17 +38,11 @@
       match e with
       | Lval (Var v, offs) ->
         begin match a.f (Queries.MayPointTo (mkAddrOf (Var v,offs))) with
-<<<<<<< HEAD
-          | t when not (Queries.LS.is_top t)
-                         && not (Queries.LS.mem (dummyFunDec.svar,`NoOffset) t) ->
-            Queries.LS.iter (fun (v,o) -> warn_lval a st (v, conv_offset o)) t
-=======
           | ad when not (Queries.AD.is_top ad) ->
             Queries.AD.iter (function
-                | Queries.AD.Addr.Addr mval -> warn_lval st mval
+                | Queries.AD.Addr.Addr mval -> warn_lval a st mval
                 | _ -> ()
               ) ad
->>>>>>> 6389a7f6
           | _ -> ()
         end
       | _ -> ()
@@ -99,53 +85,33 @@
       | f :: fs ->
         match unrollType f.ftype with
         | TComp ({cfields=ffs; _},_) -> add_fields base fs (List.rev_append (add_fields (f::base) ffs []) acc)
-<<<<<<< HEAD
-        | _                       -> add_fields base fs ((Addr.from_var_offset ~is_modular:(a.f IsModular) (v,make_offs (f::base))) :: acc)
+        | _                       -> add_fields base fs ((Addr.of_mval ~is_modular:(a.f IsModular) (v,make_offs (f::base))) :: acc)
     in
     match unrollType v.vtype with
     | TComp ({cfields=fs; _},_) -> add_fields [] fs []
-    | _ -> [Addr.from_var ~is_modular:(a.f IsModular) v]
-=======
-        | _                       -> add_fields base fs ((Addr.of_mval (v,make_offs (f::base))) :: acc)
-    in
-    match unrollType v.vtype with
-    | TComp ({cfields=fs; _},_) -> add_fields [] fs []
-    | _ -> [Addr.of_var v]
->>>>>>> 6389a7f6
+    | _ -> [Addr.of_var ~is_modular:(a.f IsModular) v]
 
   (* Remove null values from state that are unreachable from exp.*)
   let remove_unreachable (ask: Queries.ask) (args: exp list) (st: D.t) : D.t =
     let reachable =
       let do_exp e a =
         match ask.f (Queries.ReachableFrom e) with
-<<<<<<< HEAD
-        | a when not (Queries.LS.is_top a)  ->
-          let to_extra (v,o) xs = AD.from_var_offset ~is_modular:(ask.f IsModular) (v,(conv_offset o)) :: xs  in
-          Queries.LS.fold to_extra (Queries.LS.remove (dummyFunDec.svar, `NoOffset) a) []
-=======
         | ad when not (Queries.AD.is_top ad) ->
           ad
           |> Queries.AD.filter (function
               | Queries.AD.Addr.Addr _ -> true
               | _ -> false)
           |> Queries.AD.join a
->>>>>>> 6389a7f6
         (* Ignore soundness warnings, as invalidation proper will raise them. *)
         | _ -> AD.empty ()
       in
       List.fold_right do_exp args (AD.empty ())
     in
-<<<<<<< HEAD
-    let add_exploded_struct (one: AD.t) (many: AD.t) : AD.t =
-      let vars = AD.to_var_may one in
-      List.fold_right AD.add (List.concat_map (to_addrs ask) vars) many
-=======
     let vars =
       reachable
       |> AD.to_var_may
-      |> List.concat_map to_addrs
+      |> List.concat_map (to_addrs ask)
       |> AD.of_list
->>>>>>> 6389a7f6
     in
     if D.is_top st
     then D.top ()
@@ -183,13 +149,8 @@
     warn_deref_exp (Analyses.ask_of_ctx ctx) ctx.local (Lval lval) ;
     warn_deref_exp (Analyses.ask_of_ctx ctx) ctx.local rval;
     match get_concrete_exp rval ctx.global ctx.local, get_concrete_lval (Analyses.ask_of_ctx ctx) lval with
-<<<<<<< HEAD
-    | Some rv , Some (Var vt,ot) when might_be_null (Analyses.ask_of_ctx ctx) rv ctx.global ctx.local ->
-      D.add (Addr.from_var_offset ~is_modular:((Analyses.ask_of_ctx ctx).f IsModular) (vt,ot)) ctx.local
-=======
     | Some rv, Some mval when might_be_null (Analyses.ask_of_ctx ctx) rv ctx.global ctx.local ->
-      D.add (Addr.of_mval mval) ctx.local
->>>>>>> 6389a7f6
+      D.add (Addr.of_mval ~is_modular:((Analyses.ask_of_ctx ctx).f IsModular) mval) ctx.local
     | _ -> ctx.local
 
   let branch ctx (exp:exp) (tv:bool) : D.t =
@@ -230,11 +191,7 @@
     match lval, D.mem (return_addr ()) au with
     | Some lv, true ->
       begin match get_concrete_lval (Analyses.ask_of_ctx ctx) lv with
-<<<<<<< HEAD
-        | Some (Var v,ofs) -> D.add (Addr.from_var_offset ~is_modular:((Analyses.ask_of_ctx ctx).f IsModular) (v,ofs)) ctx.local
-=======
-        | Some mval -> D.add (Addr.of_mval mval) ctx.local
->>>>>>> 6389a7f6
+        | Some mval -> D.add (Addr.of_mval ~is_modular:((Analyses.ask_of_ctx ctx).f IsModular) mval) ctx.local
         | _ -> ctx.local
       end
     | _ -> ctx.local
@@ -249,11 +206,7 @@
         match get_concrete_lval (Analyses.ask_of_ctx ctx) lv with
         | Some mval ->
           ctx.split ctx.local [Events.SplitBranch ((Lval lv), true)];
-<<<<<<< HEAD
-          ctx.split (D.add (Addr.from_var_offset ~is_modular:((Analyses.ask_of_ctx ctx).f IsModular) (v,offs)) ctx.local) [Events.SplitBranch ((Lval lv), false)];
-=======
-          ctx.split (D.add (Addr.of_mval mval) ctx.local) [Events.SplitBranch ((Lval lv), false)];
->>>>>>> 6389a7f6
+          ctx.split (D.add (Addr.of_mval ~is_modular:((Analyses.ask_of_ctx ctx).f IsModular) mval) ctx.local) [Events.SplitBranch ((Lval lv), false)];
           raise Analyses.Deadcode
         | _ -> ctx.local
       end
@@ -267,11 +220,7 @@
   let exitstate  v = D.empty ()
 
   let init marshal =
-<<<<<<< HEAD
-    return_addr_ :=  Addr.from_var ~is_modular:false (Cilfacade.create_var @@ makeVarinfo false "RETURN" voidType)
-=======
-    return_addr_ :=  Addr.of_var (Cilfacade.create_var @@ makeVarinfo false "RETURN" voidType)
->>>>>>> 6389a7f6
+    return_addr_ :=  Addr.of_var ~is_modular:false (Cilfacade.create_var @@ makeVarinfo false "RETURN" voidType)
 end
 
 let _ =
