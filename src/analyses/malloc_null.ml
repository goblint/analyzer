(** Path-sensitive analysis that verifies checking the result of the malloc function. *)

module AD = ValueDomain.AD
module IdxDom = ValueDomain.IndexDomain
module Offs = ValueDomain.Offs

open GoblintCil
open Analyses

module Spec =
struct
  include Analyses.DefaultSpec

  module Addr = ValueDomain.Addr
  module D = ValueDomain.AddrSetDomain
  module C = ValueDomain.AddrSetDomain

  let should_join x y = D.equal x y

  (* NB! Currently we care only about concrete indexes. Base (seeing only a int domain
     element) answers with Lval.any_index_exp on all non-concrete cases. *)
  let rec conv_offset x =
    match x with
    | `NoOffset    -> `NoOffset
    | `Index (Const (CInt (i,ik,s)),o) -> `Index (IntDomain.of_const (i,ik,s), conv_offset o)
    | `Index (_,o) -> `Index (IdxDom.top (), conv_offset o)
    | `Field (f,o) -> `Field (f, conv_offset o)

  (*
    Addr set functions:
  *)
  let is_prefix_of (v1,ofs1: varinfo * (Addr.field,Addr.idx) Lval.offs) (v2,ofs2: varinfo * (Addr.field,Addr.idx) Lval.offs) : bool =
    let rec is_offs_prefix_of pr os =
      match (pr, os) with
      | (`NoOffset, `NoOffset) -> true
      | (`NoOffset, _) -> false
      | (`Field (f1, o1), `Field (f2,o2)) -> f1 == f2 && is_offs_prefix_of o1 o2
      | (_, _) -> false
    in
    CilType.Varinfo.equal v1 v2 && is_offs_prefix_of ofs1 ofs2

  (* We just had to dereference an lval --- warn if it was null *)
  let warn_lval (a: Queries.ask) (st:D.t) (v :varinfo * (Addr.field,Addr.idx) Lval.offs) : unit =
    try
      if D.exists (fun x -> GobOption.exists (fun x -> is_prefix_of x v) (Addr.to_var_offset x)) st
      then
        let var = Addr.from_var_offset ~is_modular:(a.f IsModular) v in
        Messages.warn ~category:Messages.Category.Behavior.Undefined.nullpointer_dereference "Possible dereferencing of null on variable '%a'." Addr.pretty var
    with SetDomain.Unsupported _ -> ()

  (* Warn null-lval dereferences, but not normal (null-) lvals*)
  let rec warn_deref_exp (a: Queries.ask) (st:D.t) (e:exp): unit =
    let warn_lval_mem e offs =
      (*      begin try List.iter (warn_lval st) (AD.to_var_offset (BS.eval_lv gl s (Mem e, offs)))
              with SetDomain.Unsupported _ -> () end;*)
      match e with
      | Lval (Var v, offs) ->
        begin match a.f (Queries.MayPointTo (mkAddrOf (Var v,offs))) with
          | t when not (Queries.LS.is_top t)
                         && not (Queries.LS.mem (dummyFunDec.svar,`NoOffset) t) ->
            Queries.LS.iter (fun (v,o) -> warn_lval a st (v, conv_offset o)) t
          | _ -> ()
        end
      | _ -> ()
    in
    match e with
    | Const _
    | SizeOf _
    | SizeOfStr _
    | AlignOf _
    | AddrOfLabel _
    | Lval (Var _, _) -> ()
    | AddrOf (Var _, _)
    | StartOf (Var _, _) ->  warn_lval_mem e NoOffset
    | AddrOf (Mem e, offs)
    | StartOf (Mem e, offs)
    | Lval (Mem e, offs) ->
      warn_deref_exp a st e;
      warn_lval_mem e offs
    | BinOp (_,e1,e2,_) ->
      warn_deref_exp a st e1;
      warn_deref_exp a st e2
    | UnOp (_,e,_)
    | Real e
    | Imag e
    | SizeOfE e
    | AlignOfE e
    | CastE  (_,e) ->
      warn_deref_exp a st e
    | Question (b, t, f, _) ->
      warn_deref_exp a st b;
      warn_deref_exp a st t;
      warn_deref_exp a st f

  let may (f: 'a -> 'b) (x: 'a option) : unit =
    match x with
    | Some x -> f x
    | None -> ()

  (* Generate addresses to all points in an given varinfo. (Depends on type) *)
  let to_addrs (a: Queries.ask) (v:varinfo) : Addr.t list =
    let make_offs = List.fold_left (fun o f -> `Field (f, o)) `NoOffset in
    let rec add_fields (base: Addr.field list) fs acc =
      match fs with
      | [] -> acc
      | f :: fs ->
        match unrollType f.ftype with
        | TComp ({cfields=ffs; _},_) -> add_fields base fs (List.rev_append (add_fields (f::base) ffs []) acc)
        | _                       -> add_fields base fs ((Addr.from_var_offset ~is_modular:(a.f IsModular) (v,make_offs (f::base))) :: acc)
    in
    match unrollType v.vtype with
    | TComp ({cfields=fs; _},_) -> add_fields [] fs []
    | _ -> [Addr.from_var ~is_modular:(a.f IsModular) v]

  (* Remove null values from state that are unreachable from exp.*)
  let remove_unreachable (ask: Queries.ask) (args: exp list) (st: D.t) : D.t =
    let reachable =
      let do_exp e =
        match ask.f (Queries.ReachableFrom e) with
        | a when not (Queries.LS.is_top a)  ->
          let to_extra (v,o) xs = AD.from_var_offset ~is_modular:(ask.f IsModular) (v,(conv_offset o)) :: xs  in
          Queries.LS.fold to_extra (Queries.LS.remove (dummyFunDec.svar, `NoOffset) a) []
        (* Ignore soundness warnings, as invalidation proper will raise them. *)
        | _ -> []
      in
      List.concat_map do_exp args
    in
    let add_exploded_struct (one: AD.t) (many: AD.t) : AD.t =
      let vars = AD.to_var_may one in
      List.fold_right AD.add (List.concat_map (to_addrs ask) vars) many
    in
    let vars = List.fold_right add_exploded_struct reachable (AD.empty ()) in
    if D.is_top st
    then D.top ()
    else D.filter (fun x -> AD.mem x vars) st

  let get_concrete_lval (ask: Queries.ask) (lval:lval) =
    match ask.f (Queries.MayPointTo (mkAddrOf lval)) with
    | a when Queries.LS.cardinal a = 1
                   && not (Queries.LS.mem (dummyFunDec.svar,`NoOffset) a) ->
      let v, o = Queries.LS.choose a in
      Some (Var v, conv_offset o)
    | _ -> None

  let get_concrete_exp (exp:exp) gl (st:D.t) =
    match constFold true exp with
    | CastE (_,Lval (Var v, offs))
    | Lval (Var v, offs) -> Some (Var v,offs)
    | _ -> None

  let might_be_null (ask: Queries.ask) lv gl st =
    match ask.f (Queries.MayPointTo (mkAddrOf lv)) with
    | a when not (Queries.LS.is_top a) && not (Queries.LS.mem (dummyFunDec.svar,`NoOffset) a) ->
      let one_addr_might (v,o) =
        D.exists (fun x -> GobOption.exists (fun x -> is_prefix_of (v, conv_offset o) x) (Addr.to_var_offset x)) st
      in
      Queries.LS.exists one_addr_might a
    | _ -> false

  (*
    Transfer functions and alike
  *)

  (* One step tf-s *)
  let assign ctx (lval:lval) (rval:exp) : D.t =
    warn_deref_exp (Analyses.ask_of_ctx ctx) ctx.local (Lval lval) ;
    warn_deref_exp (Analyses.ask_of_ctx ctx) ctx.local rval;
    match get_concrete_exp rval ctx.global ctx.local, get_concrete_lval (Analyses.ask_of_ctx ctx) lval with
    | Some rv , Some (Var vt,ot) when might_be_null (Analyses.ask_of_ctx ctx) rv ctx.global ctx.local ->
      D.add (Addr.from_var_offset ~is_modular:((Analyses.ask_of_ctx ctx).f IsModular) (vt,ot)) ctx.local
    | _ -> ctx.local

  let branch ctx (exp:exp) (tv:bool) : D.t =
    warn_deref_exp (Analyses.ask_of_ctx ctx) ctx.local exp;
    ctx.local

  let body ctx (f:fundec) : D.t =
    ctx.local

  let return_addr_ = ref Addr.NullPtr
  let return_addr () = !return_addr_

  let return ctx (exp:exp option) (f:fundec) : D.t =
    let remove_var x v = List.fold_right D.remove (to_addrs (Analyses.ask_of_ctx ctx) v) x in
    let nst = List.fold_left remove_var ctx.local (f.slocals @ f.sformals) in
    match exp with
    | Some ret ->
      warn_deref_exp (Analyses.ask_of_ctx ctx) ctx.local ret;
      begin match get_concrete_exp ret ctx.global ctx.local with
        | Some ev when might_be_null (Analyses.ask_of_ctx ctx) ev ctx.global ctx.local ->
          D.add (return_addr ()) nst
        | _ -> nst  end
    | None -> nst

  (* Function calls *)

  let enter ctx (lval: lval option) (f:fundec) (args:exp list) : (D.t * D.t) list =
    let nst = remove_unreachable (Analyses.ask_of_ctx ctx) args ctx.local in
    may (fun x -> warn_deref_exp (Analyses.ask_of_ctx ctx) ctx.local (Lval x)) lval;
    List.iter (warn_deref_exp (Analyses.ask_of_ctx ctx) ctx.local) args;
    [ctx.local,nst]

  let combine_env ctx lval fexp f args fc au f_ask =
    let cal_st = remove_unreachable (Analyses.ask_of_ctx ctx) args ctx.local in
    D.union (D.remove (return_addr ()) au) (D.diff ctx.local cal_st)

  let combine_assign ctx (lval:lval option) fexp (f:fundec) (args:exp list) fc (au:D.t) (f_ask: Queries.ask) : D.t =
    match lval, D.mem (return_addr ()) au with
    | Some lv, true ->
      begin match get_concrete_lval (Analyses.ask_of_ctx ctx) lv with
        | Some (Var v,ofs) -> D.add (Addr.from_var_offset ~is_modular:((Analyses.ask_of_ctx ctx).f IsModular) (v,ofs)) ctx.local
        | _ -> ctx.local
      end
    | _ -> ctx.local

  let special ctx (lval: lval option) (f:varinfo) (arglist:exp list) : D.t =
    may (fun x -> warn_deref_exp (Analyses.ask_of_ctx ctx) ctx.local (Lval x)) lval;
    List.iter (warn_deref_exp (Analyses.ask_of_ctx ctx) ctx.local) arglist;
    let desc = LibraryFunctions.find f in
    match desc.special arglist, lval with
    | Malloc _, Some lv ->
      begin
        match get_concrete_lval (Analyses.ask_of_ctx ctx) lv with
        | Some (Var v, offs) ->
          ctx.split ctx.local [Events.SplitBranch ((Lval lv), true)];
          ctx.split (D.add (Addr.from_var_offset ~is_modular:((Analyses.ask_of_ctx ctx).f IsModular) (v,offs)) ctx.local) [Events.SplitBranch ((Lval lv), false)];
          raise Analyses.Deadcode
        | _ -> ctx.local
      end
    | _ -> ctx.local

  let name () = "malloc_null"

  let startstate v = D.empty ()
  let threadenter ctx lval f args = [D.empty ()]
  let threadspawn ctx lval f args fctx = ctx.local
  let exitstate  v = D.empty ()

  let init marshal =
<<<<<<< HEAD
    return_addr_ :=  Addr.from_var ~is_modular:false (Goblintutil.create_var @@ makeVarinfo false "RETURN" voidType)
=======
    return_addr_ :=  Addr.from_var (Cilfacade.create_var @@ makeVarinfo false "RETURN" voidType)
>>>>>>> e39fd46e
end

let _ =
  MCP.register_analysis (module Spec : MCPSpec)<|MERGE_RESOLUTION|>--- conflicted
+++ resolved
@@ -237,11 +237,7 @@
   let exitstate  v = D.empty ()
 
   let init marshal =
-<<<<<<< HEAD
-    return_addr_ :=  Addr.from_var ~is_modular:false (Goblintutil.create_var @@ makeVarinfo false "RETURN" voidType)
-=======
-    return_addr_ :=  Addr.from_var (Cilfacade.create_var @@ makeVarinfo false "RETURN" voidType)
->>>>>>> e39fd46e
+    return_addr_ :=  Addr.from_var ~is_modular:false (Cilfacade.create_var @@ makeVarinfo false "RETURN" voidType)
 end
 
 let _ =
