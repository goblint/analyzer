(** Helper analysis to be path-sensitive in failed dynamic memory allocations ([malloc_null]). It is not soundness critical, it only causes certain paths to be kept separate. *)

module AD = ValueDomain.AD
module IdxDom = ValueDomain.IndexDomain
module Offs = ValueDomain.Offs

open GoblintCil
open Analyses

module Spec =
struct
  include Analyses.IdentitySpec

  module Addr = ValueDomain.Addr
  module D = ValueDomain.AddrSetDomain
  include Analyses.ValueContexts(D)
  module P = IdentityP (D)

  (*
    Addr set functions:
  *)
  let is_prefix_of m1 m2 = Option.is_some (Addr.Mval.prefix m1 m2)

  (* Generate addresses to all points in an given varinfo. (Depends on type) *)
  let to_addrs (v:varinfo) : Addr.t list =
    let make_offs = List.fold_left (fun o f -> `Field (f, o)) `NoOffset in
    let rec add_fields (base: fieldinfo list) fs acc =
      match fs with
      | [] -> acc
      | f :: fs ->
        match unrollType f.ftype with
        | TComp ({cfields=ffs; _},_) -> add_fields base fs (List.rev_append (add_fields (f::base) ffs []) acc)
        | _                       -> add_fields base fs ((Addr.of_mval (v,make_offs (f::base))) :: acc)
    in
    match unrollType v.vtype with
    | TComp ({cfields=fs; _},_) -> add_fields [] fs []
    | _ -> [Addr.of_var v]

  (* Remove null values from state that are unreachable from exp.*)
  let remove_unreachable (ask: Queries.ask) (args: exp list) (st: D.t) : D.t =
    let reachable =
      let do_exp a e =
        match ask.f (Queries.ReachableFrom e) with
        | ad when not (Queries.AD.is_top ad) ->
          ad
          |> Queries.AD.filter (function
              | Queries.AD.Addr.Addr _ -> true
              | _ -> false)
          |> Queries.AD.join a
        (* Ignore soundness warnings, as invalidation proper will raise them. *)
        | _ -> a
      in
      List.fold_left do_exp (AD.empty ()) args
    in
    let vars =
      reachable
      |> AD.to_var_may
      |> List.concat_map to_addrs
      |> AD.of_list
    in
    if D.is_top st
    then D.top ()
    else D.filter (fun x -> AD.mem x vars) st

  let get_concrete_lval (ask: Queries.ask) (lval:lval) =
    match ask.f (Queries.MayPointTo (mkAddrOf lval)) with
    | ad when Queries.AD.cardinal ad = 1 && not (Queries.AD.mem UnknownPtr ad) ->
      Queries.AD.Addr.to_mval (Queries.AD.choose ad)
    | _ -> None

  let get_concrete_exp (exp:exp) gl (st:D.t) =
    match constFold true exp with
    | CastE (_,Lval (Var v, offs))
    | Lval (Var v, offs) -> Some (Var v,offs)
    | _ -> None

  let might_be_null (ask: Queries.ask) lv gl st =
    match ask.f (Queries.MayPointTo (mkAddrOf lv)) with
    | ad when not (Queries.AD.is_top ad) ->
      let one_addr_might = function
        | Queries.AD.Addr.Addr mval ->
          D.exists (fun addr -> GobOption.exists (is_prefix_of mval) (Addr.to_mval addr)) st
        | _ -> false
      in
      Queries.AD.exists one_addr_might ad
    | _ -> false

  (*
    Transfer functions and alike
  *)

  (* One step tf-s *)
  let assign man (lval:lval) (rval:exp) : D.t =
    match get_concrete_exp rval man.global man.local, get_concrete_lval (Analyses.ask_of_man man) lval with
    | Some rv, Some mval when might_be_null (Analyses.ask_of_man man) rv man.global man.local ->
      D.add (Addr.of_mval mval) man.local
    | _ -> man.local

  let return_addr_ = ref Addr.NullPtr
  let return_addr () = !return_addr_

  let return man (exp:exp option) (f:fundec) : D.t =
    let remove_var x v = List.fold_left (Fun.flip D.remove) x (to_addrs v) in
    let nst = List.fold_left remove_var man.local (f.slocals @ f.sformals) in
<<<<<<< HEAD
    match exp with
    | Some ret ->
      begin match get_concrete_exp ret man.global man.local with
        | Some ev when might_be_null (Analyses.ask_of_man man) ev man.global man.local ->
          D.add (return_addr ()) nst
        | _ -> nst  end
    | None -> nst
=======
    BatOption.map_default (fun ret ->
      match get_concrete_exp ret man.global man.local with
      | Some ev when might_be_null (Analyses.ask_of_man man) ev man.global man.local ->
        D.add (return_addr ()) nst
      | _ -> nst
      ) nst exp
>>>>>>> e2f39e8a

  (* Function calls *)

  let enter man (lval: lval option) (f:fundec) (args:exp list) : (D.t * D.t) list =
    let nst = remove_unreachable (Analyses.ask_of_man man) args man.local in
    let args = GobList.combine_short f.sformals args in
    let res = List.fold_left (fun acc (v, e) ->
        BatOption.map_default (fun rv ->
            if might_be_null (Analyses.ask_of_man man) rv man.global man.local then
              D.add (Addr.of_var v) acc
            else
              acc
          ) acc (get_concrete_exp e man.global man.local)
      ) (D.empty ()) args
    in
    [man.local,D.join res nst]

  let combine_env man lval fexp f args fc au f_ask =
    let cal_st = remove_unreachable (Analyses.ask_of_man man) args man.local in
    D.union (D.remove (return_addr ()) au) (D.diff man.local cal_st)

  let combine_assign man (lval:lval option) fexp (f:fundec) (args:exp list) fc (au:D.t) (f_ask: Queries.ask) : D.t =
    match lval, D.mem (return_addr ()) au with
    | Some lv, true ->
      begin match get_concrete_lval (Analyses.ask_of_man man) lv with
        | Some mval -> D.add (Addr.of_mval mval) man.local
        | _ -> man.local
      end
    | _ -> man.local

  let special man (lval: lval option) (f:varinfo) (arglist:exp list) : D.t =
    let desc = LibraryFunctions.find f in
    match desc.special arglist, lval with
    | Malloc _, Some lv ->
      begin
        match get_concrete_lval (Analyses.ask_of_man man) lv with
        | Some mval ->
          man.split man.local [Events.SplitBranch ((Lval lv), true)];
          man.split (D.add (Addr.of_mval mval) man.local) [Events.SplitBranch ((Lval lv), false)];
          raise Analyses.Deadcode
        | _ -> man.local
      end
    | _ -> man.local

  let name () = "malloc_null"

  let startstate v = D.empty ()
  let threadenter man ~multiple lval f args = [D.empty ()]
  let exitstate  v = D.empty ()

  let init marshal =
    return_addr_ :=  Addr.of_var (Cilfacade.create_var @@ makeVarinfo false "RETURN" voidType)
end

let _ =
  MCP.register_analysis (module Spec : MCPSpec)<|MERGE_RESOLUTION|>--- conflicted
+++ resolved
@@ -102,22 +102,12 @@
   let return man (exp:exp option) (f:fundec) : D.t =
     let remove_var x v = List.fold_left (Fun.flip D.remove) x (to_addrs v) in
     let nst = List.fold_left remove_var man.local (f.slocals @ f.sformals) in
-<<<<<<< HEAD
-    match exp with
-    | Some ret ->
-      begin match get_concrete_exp ret man.global man.local with
-        | Some ev when might_be_null (Analyses.ask_of_man man) ev man.global man.local ->
-          D.add (return_addr ()) nst
-        | _ -> nst  end
-    | None -> nst
-=======
     BatOption.map_default (fun ret ->
       match get_concrete_exp ret man.global man.local with
       | Some ev when might_be_null (Analyses.ask_of_man man) ev man.global man.local ->
         D.add (return_addr ()) nst
       | _ -> nst
       ) nst exp
->>>>>>> e2f39e8a
 
   (* Function calls *)
 
