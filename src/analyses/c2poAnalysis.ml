--- conflicted
+++ resolved
@@ -66,13 +66,13 @@
      | _ ->
       MayBeEqual.AD.top() *)
 
-      let conj_to_invariant ask conjs t =
-        List.fold (fun a prop -> let exp = T.prop_to_cil prop in
-                    if M.tracing then M.trace "c2po-invariant" "Adding invariant: %a" d_exp exp;
-                    match eval_guard ask t exp with
-                    | Some true -> Invariant.(a && of_exp exp)
-                    | _ -> a)
-          (Invariant.top()) conjs
+  let conj_to_invariant ask conjs t =
+    List.fold (fun a prop -> let exp = T.prop_to_cil prop in
+                if M.tracing then M.trace "c2po-invariant" "Adding invariant: %a" d_exp exp;
+                match eval_guard ask t exp with
+                | Some true -> Invariant.(a && of_exp exp)
+                | _ -> a)
+      (Invariant.top()) conjs
 
   let query ctx (type a) (q: a Queries.t): a Queries.result =
     let open Queries in
@@ -83,18 +83,13 @@
           let ik = Cilfacade.get_ikind_exp e in
           ID.of_bool ik res
       end
-<<<<<<< HEAD
-    (* TODO Invariant.
-       | Queries.Invariant context -> get_conjunction context*)
-=======
     | Queries.Invariant context ->
       let scope = Node.find_fundec ctx.node in
       begin match D.remove_vars_not_in_scope scope ctx.local with
         | None -> Invariant.top()
         | Some t ->
-            (conj_to_invariant (ask_of_ctx ctx) (get_normal_form t) (Some t))
-      end
->>>>>>> be00c1df
+          (conj_to_invariant (ask_of_ctx ctx) (get_conjunction t) (Some t))
+      end
     (* | MayPointTo e -> query_may_point_to ctx ctx.local e *)
     | _ -> Result.top q
 
