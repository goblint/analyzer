(** Thread-modular value analysis utilities for {!BasePriv} and {!RelationPriv}. *)

open Batteries
open GoblintCil
open Analyses
open BaseUtil
module Q = Queries

module IdxDom = ValueDomain.IndexDomain
module VD     = BaseDomain.VD

module type AtomicParam =
sig
  val handle_atomic: bool
  (** Whether to handle SV-COMP atomic blocks (experimental). *)
end

module NoAtomic: AtomicParam =
struct
  let handle_atomic = false
end

module ConfCheck =
struct
  module RequireMutexActivatedInit =
  struct
    let init () =
      let analyses = GobConfig.get_string_list "ana.activated" in
      let mutex_active = List.mem "mutex" analyses || not (List.mem "base" analyses) in
      if not mutex_active then failwith "Privatization (to be useful) requires the 'mutex' analysis to be enabled (it is currently disabled)"
  end

  module RequireMutexPathSensOneMainInit =
  struct
    let init () =
      RequireMutexActivatedInit.init ();
      let mutex_path_sens = List.mem "mutex" (GobConfig.get_string_list "ana.path_sens") in
      if not mutex_path_sens then failwith "The activated privatization requires the 'mutex' analysis to be enabled & path sensitive (it is currently enabled, but not path sensitive)";
      let mainfuns = List.length @@ GobConfig.get_list "mainfun" in
      if not (mainfuns = 1) then failwith "The activated privatization requires exactly one main function to be specified";
      ()
  end

  module RequireThreadFlagPathSensInit =
  struct
    let init () =
      let threadflag_active = List.mem "threadflag" (GobConfig.get_string_list "ana.activated") in
      if threadflag_active then
        let threadflag_path_sens = List.mem "threadflag" (GobConfig.get_string_list "ana.path_sens") in
        if not threadflag_path_sens then failwith "The activated privatization requires the 'threadflag' analysis to be path sensitive if it is enabled (it is currently enabled, but not path sensitive)";
        ()
  end

  (** Whether branched thread creation needs to be handled by [sync `Join] of privatization. *)
  let branched_thread_creation () =
    let threadflag_active = List.mem "threadflag" (GobConfig.get_string_list "ana.activated") in
    if threadflag_active then
      let threadflag_path_sens = List.mem "threadflag" (GobConfig.get_string_list "ana.path_sens") in
      not threadflag_path_sens
    else
      true

  (** Whether branched thread creation at start nodes of procedures needs to be handled by [sync `JoinCall] of privatization. *)
  let branched_thread_creation_at_call (ask:Queries.ask) f =
    let threadflag_active = List.mem "threadflag" (GobConfig.get_string_list "ana.activated") in
    if threadflag_active then
      let sens = GobConfig.get_string_list "ana.ctx_sens" in
      let threadflag_ctx_sens = match sens with
        | [] -> (* use values of "ana.ctx_insens" (blacklist) *)
          not (List.mem "threadflag" @@ GobConfig.get_string_list "ana.ctx_insens")
        | sens -> (* use values of "ana.ctx_sens" (whitelist) *)
          List.mem "threadflag" sens
      in
      if not threadflag_ctx_sens then
        true
      else
        ask.f (Queries.GasExhausted f)
    else
      true
end

module Protection =
struct
  open Q.Protection
<<<<<<< HEAD
  open Q.ProtectionKind

  let is_unprotected ask ?(protection=Strong) x: bool =
=======
  let is_unprotected ask ?(write=true) ?(protection=Strong) x: bool =
>>>>>>> 66dff5a9
    let multi = if protection = Weak then ThreadFlag.is_currently_multi ask else ThreadFlag.has_ever_been_multi ask in
    (!GobConfig.earlyglobs && not multi && not (is_excluded_from_earlyglobs x)) ||
    (
      multi &&
<<<<<<< HEAD
      ask.f (Q.MayBePublic {global=x; kind=Write; protection})
=======
      ask.f (Q.MayBePublic {global=x; write; protection})
>>>>>>> 66dff5a9
    )

  let is_unprotected_without ask ?(kind=Write) ?(protection=Strong) x m: bool =
    (if protection = Weak then ThreadFlag.is_currently_multi ask else ThreadFlag.has_ever_been_multi ask) &&
    ask.f (Q.MayBePublicWithout {global=x; kind; without_mutex=m; protection})

  let is_protected_by ask ?(write=true) ?(protection=Strong) m x: bool =
    is_global ask x &&
    not (VD.is_immediate_type x.vtype) &&
<<<<<<< HEAD
    ask.f (Q.MustBeProtectedBy {mutex=m; global=x; kind=Write; protection})
=======
    ask.f (Q.MustBeProtectedBy {mutex=m; global=x; write; protection})
>>>>>>> 66dff5a9

  let protected_vars (ask: Q.ask): varinfo list =
    LockDomain.MustLockset.fold (fun ml acc ->
        Q.VS.join (ask.f (Q.MustProtectedVars {mutex = ml; kind = Write})) acc
      ) (ask.f Q.MustLockset) (Q.VS.empty ())
    |> Q.VS.elements
end

module MutexGlobals =
struct
  module VMutex =
  struct
    include LockDomain.MustLock
    let name () = "mutex"
  end
  module VMutexInits = Printable.UnitConf (struct let name = "MUTEX_INITS" end)
  module VGlobal =
  struct
    include VarinfoV
    let name () = "global"
  end
  module V =
  struct
    include Printable.Either3Conf (struct include Printable.DefaultConf let expand2 = false end) (VMutex) (VMutexInits) (VGlobal)
    let name () = "MutexGlobals"
    let mutex x: t = `Left x
    let mutex_inits: t = `Middle ()
    let global x: t = `Right x
  end

  let iter_sys_vars getg vq vf =
    match vq with
    | VarQuery.Global g -> vf (V.global g)
    | _ -> ()
end

module MayVars =
struct
  include SetDomain.ToppedSet (Basetype.Variables) (struct let topname = "All Variables" end)
  let name () = "may variables"
end

module MustVars =
struct
  include SetDomain.Reverse (MayVars)
  let name () = "must variables"
end

module Locksets =
struct
  module MustLockset = LockDomain.MustLockset

  let current_lockset (ask: Q.ask): MustLockset.t =
    (* TODO: remove this global_init workaround *)
    if !AnalysisState.global_initialization then
      MustLockset.empty ()
    else
      ask.f Queries.MustLockset

  (* TODO: reversed SetDomain.Hoare *)
  module MinLocksets = HoareDomain.Set_LiftTop (MustLockset) (struct let topname = "All locksets" end) (* reverse Lockset because Hoare keeps maximal, but we need minimal *)
end

module WriteCenteredD =
struct
  open Locksets

  module W =
  struct
    include MapDomain.MapBot_LiftTop (Basetype.Variables) (MinLocksets)
    let name () = "W"
  end

  module P =
  struct
    (* Note different Map order! *)
    (* MapTop because default value in P must be top of MinLocksets,
       as opposed to bottom in W. *)
    include MapDomain.MapTop_LiftBot (Basetype.Variables) (MinLocksets)
    let name () = "P"

    (* TODO: change MinLocksets.exists/top instead? *)
    let find x p = find_opt x p |? MinLocksets.singleton (MustLockset.empty ()) (* ensure exists has something to check for thread returns *)
  end
end

module type Digest =
sig
  include Printable.S

  val current: Q.ask -> t
  val accounted_for: Q.ask -> current:t -> other:t -> bool
end

(** Digest to be used for analyses that account for all join-local contributions in some locally tracked datastructure, akin to the L component from the analyses in
    @see <https://doi.org/10.1007/978-3-031-30044-8_2> Schwarz, M., Saan, S., Seidl, H., Erhard, J., Vojdani, V. Clustered Relational Thread-Modular Abstract Interpretation with Local Traces.
*)
module ThreadDigest: Digest =
struct
  include ThreadIdDomain.ThreadLifted

  module TID = ThreadIdDomain.Thread

  let current (ask: Q.ask) =
    ThreadId.get_current ask

  let accounted_for (ask: Q.ask) ~(current: t) ~(other: t) =
    match current, other with
    | `Lifted current, `Lifted other ->
      if TID.is_unique current && TID.equal current other then
        true (* self-read *)
      else if GobConfig.get_bool "ana.relation.priv.not-started" && MHP.definitely_not_started (current, ask.f Q.CreatedThreads) other then
        true (* other is not started yet *)
      else if GobConfig.get_bool "ana.relation.priv.must-joined" && MHP.must_be_joined other (ask.f Queries.MustJoinedThreads) then
        true (* accounted for in local information *)
      else
        false
    | _ -> false
end

(** Ego-Lane Derived digest based on whether given threads have been started yet, can be used to refine any analysis
    @see PhD thesis of M. Schwarz once it is published ;)
*)
module ThreadNotStartedDigest:Digest =
struct
  include ThreadIdDomain.ThreadLifted

  module TID = ThreadIdDomain.Thread

  let current (ask: Q.ask) =
    ThreadId.get_current ask

  let accounted_for (ask: Q.ask) ~(current: t) ~(other: t) =
    match current, other with
    | `Lifted current, `Lifted other ->
      MHP.definitely_not_started (current, ask.f Q.CreatedThreads) other
    | _ -> false
end

module PerMutexTidCommon (Digest: Digest) (LD:Lattice.S) (Cluster:Printable.S) =
struct
  include ConfCheck.RequireThreadFlagPathSensInit

  module TID = ThreadIdDomain.Thread

  (** May written variables. *)
  module W =
  struct
    include MayVars
    let name () = "W"
  end

  module V =
  struct
    include Printable.EitherConf (struct let expand1 = false let expand2 = true end) (MutexGlobals.V) (TID)
    let mutex x = `Left (MutexGlobals.V.mutex x)
    let mutex_inits = `Left MutexGlobals.V.mutex_inits
    let global x = `Left (MutexGlobals.V.global x)
    let thread x = `Right x
  end

  module LLock =
  struct
    include Printable.Either (LockDomain.MustLock) (struct include CilType.Varinfo let name () = "global" end)
    let mutex m = `Left m
    let global x = `Right x
  end

  (** Mutexes / clusters of globals to which values have been published, i.e., for which the initializers need not be read **)
  module LMust = struct
    include SetDomain.Reverse (SetDomain.ToppedSet (Printable.Prod(LLock)(Cluster)) (struct let topname = "All locks" end))
    let name () = "LMust"
  end

  (* Map from locks to last written values thread-locally *)
  module L =
  struct
    include MapDomain.MapBot_LiftTop (LLock) (LD)
    let name () = "L"
  end
  module GMutex = MapDomain.MapBot_LiftTop (Digest) (LD)
  module GThread = Lattice.Prod (LMust) (L)

  module G =
  struct
    include Lattice.Lift2Conf (struct include Printable.DefaultConf let expand1 = false let expand2 = false end) (GMutex) (GThread)

    let mutex = function
      | `Bot -> GMutex.bot ()
      | `Lifted1 x -> x
      | _ -> failwith "PerMutexMeetPrivTID.mutex"
    let thread = function
      | `Bot -> GThread.bot ()
      | `Lifted2 x -> x
      | _ -> failwith "PerMutexMeetPrivTID.thread"
    let create_mutex mutex = `Lifted1 mutex
    let create_global global = `Lifted1 global
    let create_thread thread = `Lifted2 thread
  end

  module D = Lattice.Prod3 (W) (LMust) (L)

  let get_relevant_writes_nofilter (ask:Q.ask) v =
    let current = Digest.current ask in
    GMutex.fold (fun k v acc ->
        if not (Digest.accounted_for ask ~current ~other:k) then
          LD.join acc v
        else
          acc
      ) v (LD.bot ())

  let merge_all v =
    GMutex.fold (fun _ v acc -> LD.join acc v) v (LD.bot ())

  let startstate () = W.bot (), LMust.top (), L.bot ()
end

module PerMutexTidCommonNC (Digest: Digest) (LD:Lattice.S) = struct
  include PerMutexTidCommon (Digest) (LD) (Printable.Unit)
  module LMust = struct
    include LMust
    let mem lm lmust = mem (lm, ()) lmust
    let add lm lmust = add (lm, ()) lmust
  end
end

let lift_lock (ask: Q.ask) f st (addr: LockDomain.Addr.t) =
  (* Should be in sync with:
     1. LocksetAnalysis.MakeMust.event
     2. MutexAnalysis.Spec.Arg.add
     3. LockDomain.MustLocksetRW.add_mval_rw *)
  match addr with
  | UnknownPtr -> st
  | Addr (v, _) when ask.f (IsMultiple v) -> st
  | Addr mv when LockDomain.Mval.is_definite mv -> f st (LockDomain.MustLock.of_mval mv)
  | Addr _
  | NullPtr
  | StrPtr _ -> st

let lift_unlock (ask: Q.ask) f st (addr: LockDomain.Addr.t) =
  (* Should be in sync with:
     1. LocksetAnalysis.MakeMust.event
     2. MutexAnalysis.Spec.Arg.remove
     3. MutexAnalysis.Spec.Arg.remove_all
     4. LockDomain.MustLocksetRW.remove_mval_rw *)
  match addr with
  | UnknownPtr ->
    LockDomain.MustLockset.fold (fun ml st ->
        (* call privatization's unlock only with definite lock *)
        f st ml
      ) (ask.f MustLockset) st
  | StrPtr _
  | NullPtr -> st
  | Addr mv when LockDomain.Mval.is_definite mv -> f st (LockDomain.MustLock.of_mval mv)
  | Addr mv ->
    LockDomain.MustLockset.fold (fun ml st ->
        if LockDomain.MustLock.semantic_equal_mval ml mv = Some false then
          st
        else
          (* call privatization's unlock only with definite lock *)
          f st ml
      ) (ask.f MustLockset) st<|MERGE_RESOLUTION|>--- conflicted
+++ resolved
@@ -82,36 +82,24 @@
 module Protection =
 struct
   open Q.Protection
-<<<<<<< HEAD
   open Q.ProtectionKind
 
-  let is_unprotected ask ?(protection=Strong) x: bool =
-=======
-  let is_unprotected ask ?(write=true) ?(protection=Strong) x: bool =
->>>>>>> 66dff5a9
+  let is_unprotected ask ?(kind=Write) ?(protection=Strong) x: bool =
     let multi = if protection = Weak then ThreadFlag.is_currently_multi ask else ThreadFlag.has_ever_been_multi ask in
     (!GobConfig.earlyglobs && not multi && not (is_excluded_from_earlyglobs x)) ||
     (
       multi &&
-<<<<<<< HEAD
-      ask.f (Q.MayBePublic {global=x; kind=Write; protection})
-=======
-      ask.f (Q.MayBePublic {global=x; write; protection})
->>>>>>> 66dff5a9
+      ask.f (Q.MayBePublic {global=x; kind; protection})
     )
 
   let is_unprotected_without ask ?(kind=Write) ?(protection=Strong) x m: bool =
     (if protection = Weak then ThreadFlag.is_currently_multi ask else ThreadFlag.has_ever_been_multi ask) &&
     ask.f (Q.MayBePublicWithout {global=x; kind; without_mutex=m; protection})
 
-  let is_protected_by ask ?(write=true) ?(protection=Strong) m x: bool =
+  let is_protected_by ask ?(kind=Write) ?(protection=Strong) m x: bool =
     is_global ask x &&
     not (VD.is_immediate_type x.vtype) &&
-<<<<<<< HEAD
-    ask.f (Q.MustBeProtectedBy {mutex=m; global=x; kind=Write; protection})
-=======
-    ask.f (Q.MustBeProtectedBy {mutex=m; global=x; write; protection})
->>>>>>> 66dff5a9
+    ask.f (Q.MustBeProtectedBy {mutex=m; global=x; kind; protection})
 
   let protected_vars (ask: Q.ask): varinfo list =
     LockDomain.MustLockset.fold (fun ml acc ->
