(** Unassume analysis.

    Emits unassume events for other analyses based on YAML witness invariants. *)
open Analyses

module Cil = GoblintCil.Cil

module NH = CfgTools.NH
module FH = Hashtbl.Make (CilType.Fundec)
module EH = Hashtbl.Make (CilType.Exp)

module Spec =
struct
  include Analyses.IdentitySpec
  let name () = "unassume"

  (* TODO: Should be context-sensitive? Some spurious widening in knot_comb fails self-validation after self-unassume. *)
  module C = Printable.Unit
  module D = SetDomain.Make (CilType.Exp)

  let startstate _ = D.empty ()
  let morphstate _ _ = D.empty ()
  let exitstate _ = D.empty ()

  let context _ _ = ()
  let should_join _ _ = false

  module Locator = WitnessUtil.Locator (Node)

  let locator: Locator.t = Locator.create () (* empty default, so don't have to use option everywhere *)
  let loop_locator: Locator.t = Locator.create () (* empty default, so don't have to use option everywhere *)

  type inv = {
    exp: Cil.exp;
    uuid: string;
  }

  let invs: inv NH.t = NH.create 100

  let fun_pres: Cil.exp FH.t = FH.create 100
  let pre_invs: inv EH.t NH.t = NH.create 100

  let init _ =
    Locator.clear locator;
    Locator.clear loop_locator;
    let module FileCfg =
    struct
      let file = !Cilfacade.current_file
      module Cfg = (val !MyCFG.current_cfg)
    end  in
    let module WitnessInvariant = WitnessUtil.Invariant (FileCfg) in

    (* DFS, copied from CfgTools.find_backwards_reachable *)
    let reachable = NH.create 100 in
    let rec iter_node node =
      if not (NH.mem reachable node) then begin
        NH.replace reachable node ();
        (* TODO: filter synthetic like in Validator *)
        if WitnessInvariant.is_invariant_node node then
          Locator.add locator (Node.location node) node;
        if WitnessUtil.NH.mem WitnessInvariant.loop_heads node then
          Locator.add loop_locator (Node.location node) node;
        List.iter (fun (_, prev_node) ->
            iter_node prev_node
          ) (FileCfg.Cfg.prev node)
      end
    in

    Cil.iterGlobals !Cilfacade.current_file (function
        | GFun (fd, _) ->
          let return_node = Node.Function fd in
          iter_node return_node
        | _ -> ()
      );

    let loc_of_location (location: YamlWitnessType.Location.t): Cil.location = {
      file = location.file_name;
      line = location.line;
      column = location.column + 1;
      byte = -1;
      endLine = -1;
      endColumn = -1;
      endByte = -1;
      synthetic = false;
    }
    in

    let yaml = match Yaml_unix.of_file (Fpath.v (GobConfig.get_string "witness.yaml.unassume")) with
      | Ok yaml -> yaml
      | Error (`Msg m) -> failwith ("Yaml_unix.of_file: " ^ m)
    in
    let yaml_entries = yaml |> GobYaml.list |> BatResult.get_ok in

    let module InvariantParser = WitnessUtil.InvariantParser in
    let inv_parser = InvariantParser.create !Cilfacade.current_file in

    NH.clear invs;
    FH.clear fun_pres;
    NH.clear pre_invs;

    let unassume_entry (entry: YamlWitnessType.Entry.t) =
      let uuid = entry.metadata.uuid in
      let target_type = YamlWitnessType.EntryType.entry_type entry.entry_type in

      let unassume_nodes_invariant ~loc ~nodes inv =
        let msgLoc: M.Location.t = CilLocation loc in
        match InvariantParser.parse_cabs inv with
        | Ok inv_cabs ->

          Locator.ES.iter (fun n ->
              let fundec = Node.find_fundec n in

              match InvariantParser.parse_cil inv_parser ~fundec ~loc inv_cabs with
              | Ok inv_exp ->
                M.debug ~category:Witness ~loc:msgLoc "located invariant to %a: %a" Node.pretty n Cil.d_exp inv_exp;
                NH.add invs n {exp = inv_exp; uuid}
              | Error e ->
                M.error ~category:Witness ~loc:msgLoc "CIL couldn't parse invariant: %s" inv;
                M.info ~category:Witness ~loc:msgLoc "invariant has undefined variables or side effects: %s" inv
            ) nodes;

        | Error e ->
          M.error ~category:Witness ~loc:msgLoc "Frontc couldn't parse invariant: %s" inv;
          M.info ~category:Witness ~loc:msgLoc "invariant has invalid syntax: %s" inv
      in

      let unassume_location_invariant (location_invariant: YamlWitnessType.LocationInvariant.t) =
        let loc = loc_of_location location_invariant.location in
        let inv = location_invariant.location_invariant.string in
        let msgLoc: M.Location.t = CilLocation loc in

        match Locator.find_opt locator loc with
        | Some nodes ->
          unassume_nodes_invariant ~loc ~nodes inv
        | None ->
          M.warn ~category:Witness ~loc:msgLoc "couldn't locate invariant: %s" inv
      in

      let unassume_loop_invariant (loop_invariant: YamlWitnessType.LoopInvariant.t) =
        let loc = loc_of_location loop_invariant.location in
        let inv = loop_invariant.loop_invariant.string in
        let msgLoc: M.Location.t = CilLocation loc in

        match Locator.find_opt loop_locator loc with
        | Some nodes ->
          unassume_nodes_invariant ~loc ~nodes inv
        | None ->
          M.warn ~category:Witness ~loc:msgLoc "couldn't locate invariant: %s" inv
      in

      let unassume_precondition_nodes_invariant ~loc ~nodes pre inv =
        let msgLoc: M.Location.t = CilLocation loc in
        match InvariantParser.parse_cabs pre, InvariantParser.parse_cabs inv with
        | Ok pre_cabs, Ok inv_cabs ->

          Locator.ES.iter (fun n ->
              let fundec = Node.find_fundec n in

              match InvariantParser.parse_cil inv_parser ~fundec ~loc pre_cabs with
              | Ok pre_exp ->
                M.debug ~category:Witness ~loc:msgLoc "located precondition to %a: %a" CilType.Fundec.pretty fundec Cil.d_exp pre_exp;
                FH.add fun_pres fundec pre_exp;

                begin match InvariantParser.parse_cil inv_parser ~fundec ~loc inv_cabs with
                  | Ok inv_exp ->
                    M.debug ~category:Witness ~loc:msgLoc "located invariant to %a: %a" Node.pretty n Cil.d_exp inv_exp;
                    if not (NH.mem pre_invs n) then
                      NH.replace pre_invs n (EH.create 10);
                    EH.add (NH.find pre_invs n) pre_exp {exp = inv_exp; uuid}
                  | Error e ->
                    M.error ~category:Witness ~loc:msgLoc "CIL couldn't parse invariant: %s" inv;
                    M.info ~category:Witness ~loc:msgLoc "invariant has undefined variables or side effects: %s" inv
                end

              | Error e ->
                M.error ~category:Witness ~loc:msgLoc "CIL couldn't parse precondition: %s" pre;
                M.info ~category:Witness ~loc:msgLoc "precondition has undefined variables or side effects: %s" pre
            ) nodes;

        | Error e, _ ->
          M.error ~category:Witness ~loc:msgLoc "Frontc couldn't parse precondition: %s" pre;
          M.info ~category:Witness ~loc:msgLoc "precondition has invalid syntax: %s" pre

        | _, Error e ->
          M.error ~category:Witness ~loc:msgLoc "Frontc couldn't parse invariant: %s" inv;
          M.info ~category:Witness ~loc:msgLoc "invariant has invalid syntax: %s" inv
      in

      let unassume_precondition_loop_invariant (precondition_loop_invariant: YamlWitnessType.PreconditionLoopInvariant.t) =
        let loc = loc_of_location precondition_loop_invariant.location in
        let pre = precondition_loop_invariant.precondition.string in
        let inv = precondition_loop_invariant.loop_invariant.string in
        let msgLoc: M.Location.t = CilLocation loc in

        match Locator.find_opt locator loc with
        | Some nodes ->
          unassume_precondition_nodes_invariant ~loc ~nodes pre inv
        | None ->
          M.warn ~category:Witness ~loc:msgLoc "couldn't locate invariant: %s" inv
      in

      match YamlWitness.entry_type_enabled target_type, entry.entry_type with
      | true, LocationInvariant x ->
        unassume_location_invariant x
      | true, LoopInvariant x ->
        unassume_loop_invariant x
      | true, PreconditionLoopInvariant x ->
        unassume_precondition_loop_invariant x
      | false, (LocationInvariant _ | LoopInvariant _ | PreconditionLoopInvariant _) ->
        M.info_noloc ~category:Witness "disabled entry of type %s" target_type
      | _ ->
        M.info_noloc ~category:Witness "cannot unassume entry of type %s" target_type
    in

    List.iter (fun yaml_entry ->
        match YamlWitnessType.Entry.of_yaml yaml_entry with
        | Ok entry -> unassume_entry entry
        | Error (`Msg e) -> M.info_noloc ~category:Witness "couldn't parse entry: %s" e
      ) yaml_entries

  let emit_unassume ctx =
    let es = NH.find_all invs ctx.node in
    let es = D.fold (fun pre acc ->
        match NH.find_option pre_invs ctx.node with
        | Some eh -> EH.find_all eh pre @ acc
        | None -> acc
      ) ctx.local es
    in
    match es with
    | x :: xs ->
      let e = List.fold_left (fun a {exp = b; _} -> Cil.(BinOp (LAnd, a, b, intType))) x.exp xs in
      (* M.info ~category:Witness "unassume invariant: %a" CilType.Exp.pretty e; *)
      if not !Goblintutil.postsolving then (
        if not (GobConfig.get_bool "ana.unassume.precheck" && Queries.ID.to_bool (ctx.ask (EvalInt e)) = Some false) then (
          let uuids = x.uuid :: List.map (fun {uuid; _} -> uuid) xs in
          ctx.emit (Unassume {exp = e; uuids});
          List.iter WideningTokens.add uuids
        )
      );
      ctx.local
    | [] ->
      ctx.local

  let assign ctx lv e =
    emit_unassume ctx

  let branch ctx e tv =
    emit_unassume ctx

  let body ctx fd =
    let pres = FH.find_all fun_pres fd in
    let st = List.fold_left (fun acc pre ->
        let v = ctx.ask (EvalInt pre) in
        (* M.debug ~category:Witness "%a precondition %a evaluated to %a" CilType.Fundec.pretty fd CilType.Exp.pretty pre Queries.ID.pretty v; *)
        if Queries.ID.to_bool v = Some true then
          D.add pre acc
        else
          acc
      ) (D.empty ()) pres
    in

    emit_unassume {ctx with local = st} (* doesn't query, so no need to redefine ask *)

  let asm ctx =
    emit_unassume ctx

  let skip ctx =
    emit_unassume ctx

  let special ctx lv f args =
    emit_unassume ctx

  let enter ctx lv f args =
    [(ctx.local, D.empty ())]

<<<<<<< HEAD
  let combine ctx ?(longjmpthrough = false) lv fe f args fc fd =
=======
  let combine ctx lv fe f args fc fd f_ask =
>>>>>>> fe667243
    emit_unassume ctx

  (* not in sync, query, entry, threadenter because they aren't final transfer function on edge *)
  (* not in vdecl, return, threadspawn because unnecessary targets for invariants? *)
end

let _ =
  MCP.register_analysis (module Spec : MCPSpec)<|MERGE_RESOLUTION|>--- conflicted
+++ resolved
@@ -273,11 +273,7 @@
   let enter ctx lv f args =
     [(ctx.local, D.empty ())]
 
-<<<<<<< HEAD
-  let combine ctx ?(longjmpthrough = false) lv fe f args fc fd =
-=======
-  let combine ctx lv fe f args fc fd f_ask =
->>>>>>> fe667243
+  let combine ctx ?(longjmpthrough = false) lv fe f args fc fd f_ask =
     emit_unassume ctx
 
   (* not in sync, query, entry, threadenter because they aren't final transfer function on edge *)
