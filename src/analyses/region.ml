--- conflicted
+++ resolved
@@ -177,11 +177,7 @@
 
   let threadenter ctx lval f args =
     `Lifted (Equ.top (), RegMap.bot ())
-<<<<<<< HEAD
-  let threadcombine ctx lval f args fctx = D.bot ()
-=======
-  let threadspawn ctx f args fctx = D.bot ()
->>>>>>> 93101727
+  let threadspawn ctx lval f args fctx = D.bot ()
 
   let exitstate v = `Lifted (Equ.top (), RegMap.bot ())
 
