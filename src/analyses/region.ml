(** Analysis of disjoint heap regions for dynamically allocated memory ([region]).

    @see <https://doi.org/10.1007/978-3-642-03237-0_13> Seidl, H., Vojdani, V. Region Analysis for Race Detection. *)

open Batteries
open GoblintCil
open Analyses

module RegMap = RegionDomain.RegMap
module RegPart = RegionDomain.RegPart
module Reg = RegionDomain.Reg

module Spec =
struct
  include Analyses.DefaultSpec

  module D = RegionDomain.RegionDom
  module G = RegPart
  module C = D
  module V =
  struct
    include Printable.UnitConf (struct let name = "partitions" end)
    include StdV
  end

  let regions exp part st : Mval.Exp.t list =
    match st with
    | `Lifted reg ->
      let ev = Reg.eval_exp exp in
      Reg.related_globals ev (part,reg)
    | `Top -> Messages.info ~category:Unsound "Region state is broken :("; []
    | `Bot -> []

  let is_bullet exp part st : bool =
    match st with
    | `Lifted reg ->
      begin match Reg.eval_exp exp with
        | Some (_,v,_) -> (try RegionDomain.RS.is_single_bullet (RegMap.find v reg) with Not_found -> false)
        | _ -> false
      end
    | `Top -> false
    | `Bot -> true

  let get_region ctx e =
    let regpart = ctx.global () in
    if is_bullet e regpart ctx.local then
      None
    else
      Some (regions e regpart ctx.local)

  (* queries *)
  let query ctx (type a) (q: a Queries.t): a Queries.result =
    match q with
    | Queries.Regions e ->
      let regpart = ctx.global () in
      if is_bullet e regpart ctx.local then Queries.Result.bot q (* TODO: remove bot *) else
        let ls = List.fold_right Queries.LS.add (regions e regpart ctx.local) (Queries.LS.empty ()) in
        ls
    | _ -> Queries.Result.top q

  module Lvals = SetDomain.Make (Mval.Exp)
  module A =
  struct
    include Printable.Option (Lvals) (struct let name = "no region" end)
    let name () = "region"
    let may_race r1 r2 = match r1, r2 with
      | None, _
      | _, None -> false
      (* TODO: Should it happen in the first place that RegMap has empty value? Happens in 09-regions/34-escape_rc *)
      | Some r1, _ when Lvals.is_empty r1 -> true
      | _, Some r2 when Lvals.is_empty r2 -> true
      | Some r1, Some r2 when Lvals.disjoint r1 r2 -> false
      | _, _ -> true
    let should_print r = match r with
      | Some r when Lvals.is_empty r -> false
      | _ -> true
  end
  let access ctx (a: Queries.access) =
    match a with
    | Point ->
      Some (Lvals.empty ())
    | Memory {exp = e; _} ->
      (* TODO: remove regions that cannot be reached from the var*)
      (* forget specific indices *)
      (* TODO: If indices are topped, could they not be collected in the first place? *)
      Option.map (Lvals.of_list % List.map (Tuple2.map2 Offset.Exp.top_indices)) (get_region ctx e)

  (* transfer functions *)
  let assign ctx (lval:lval) (rval:exp) : D.t =
    match ctx.local with
    | `Lifted reg ->
      let old_regpart = ctx.global () in
      let regpart, reg = Reg.assign lval rval (old_regpart, reg) in
      if not (RegPart.leq regpart old_regpart) then
        ctx.sideg () regpart;
      `Lifted reg
    | x -> x

  let branch ctx (exp:exp) (tv:bool) : D.t =
    ctx.local

  let body ctx (f:fundec) : D.t =
    ctx.local

  let return ctx (exp:exp option) (f:fundec) : D.t =
    let locals = f.sformals @ f.slocals in
    match ctx.local with
    | `Lifted reg ->
      let old_regpart = ctx.global () in
      let regpart, reg = match exp with
        | Some exp ->
<<<<<<< HEAD
          Reg.assign (Base0.return_lval ()) exp (old_regpart, reg)
=======
          Reg.assign (ReturnUtil.return_lval ()) exp (old_regpart, reg)
>>>>>>> 6e79c1f5
        | None -> (old_regpart, reg)
      in
      let regpart, reg = Reg.kill_vars locals (Reg.remove_vars locals (regpart, reg)) in
      if not (RegPart.leq regpart old_regpart) then
        ctx.sideg () regpart;
      `Lifted reg
    | x -> x


  let enter ctx (lval: lval option) (fundec:fundec) (args:exp list) : (D.t * D.t) list =
    let rec fold_right2 f xs ys r =
      match xs, ys with
      | x::xs, y::ys -> f x y (fold_right2 f xs ys r)
      | _ -> r
    in
    match ctx.local with
    | `Lifted reg ->
      let f x r reg = Reg.assign (var x) r reg in
      let old_regpart = ctx.global () in
      let regpart, reg = fold_right2 f fundec.sformals args (old_regpart,reg) in
      if not (RegPart.leq regpart old_regpart) then
        ctx.sideg () regpart;
      [ctx.local, `Lifted reg]
    | x -> [x,x]

  let combine_env ctx lval fexp f args fc au f_ask =
    ctx.local

  let combine_assign ctx (lval:lval option) fexp (f:fundec) (args:exp list) fc (au:D.t) (f_ask: Queries.ask) : D.t =
    match au with
    | `Lifted reg -> begin
      let old_regpart = ctx.global () in
      let regpart, reg = match lval with
        | None -> (old_regpart, reg)
<<<<<<< HEAD
        | Some lval -> Reg.assign lval (AddrOf (Base0.return_lval ())) (old_regpart, reg)
      in
      let regpart, reg = Reg.remove_vars [Base0.return_varinfo ()] (regpart, reg) in
=======
        | Some lval -> Reg.assign lval (AddrOf (ReturnUtil.return_lval ())) (old_regpart, reg)
      in
      let regpart, reg = Reg.remove_vars [ReturnUtil.return_varinfo ()] (regpart, reg) in
>>>>>>> 6e79c1f5
      if not (RegPart.leq regpart old_regpart) then
        ctx.sideg () regpart;
      `Lifted reg
      end
    | _ -> au

  let special ctx (lval: lval option) (f:varinfo) (arglist:exp list) : D.t =
    let desc = LibraryFunctions.find f in
    match desc.special arglist with
    | Malloc _ | Calloc _ | Realloc _ -> begin
        match ctx.local, lval with
        | `Lifted reg, Some lv ->
          let old_regpart = ctx.global () in
          (* TODO: should realloc use arg region if failed/in-place? *)
          let regpart, reg = Reg.assign_bullet lv (old_regpart, reg) in
          if not (RegPart.leq regpart old_regpart) then
            ctx.sideg () regpart;
          `Lifted reg
        | _ -> ctx.local
      end
    | _ ->
      ctx.local

  let startstate v =
    `Lifted (RegMap.bot ())

  let threadenter ctx ~multiple lval f args =
    [`Lifted (RegMap.bot ())]
  let threadspawn ctx ~multiple lval f args fctx =
    match ctx.local with
    | `Lifted reg ->
      let old_regpart = ctx.global () in
      let regpart, reg = List.fold_right Reg.assign_escape args (old_regpart, reg) in
      if not (RegPart.leq regpart old_regpart) then
        ctx.sideg () regpart;
      `Lifted reg
    | x -> x

  let exitstate v = `Lifted (RegMap.bot ())

  let name () = "region"
end

let _ =
  MCP.register_analysis (module Spec : MCPSpec)<|MERGE_RESOLUTION|>--- conflicted
+++ resolved
@@ -109,11 +109,7 @@
       let old_regpart = ctx.global () in
       let regpart, reg = match exp with
         | Some exp ->
-<<<<<<< HEAD
-          Reg.assign (Base0.return_lval ()) exp (old_regpart, reg)
-=======
           Reg.assign (ReturnUtil.return_lval ()) exp (old_regpart, reg)
->>>>>>> 6e79c1f5
         | None -> (old_regpart, reg)
       in
       let regpart, reg = Reg.kill_vars locals (Reg.remove_vars locals (regpart, reg)) in
@@ -148,15 +144,9 @@
       let old_regpart = ctx.global () in
       let regpart, reg = match lval with
         | None -> (old_regpart, reg)
-<<<<<<< HEAD
-        | Some lval -> Reg.assign lval (AddrOf (Base0.return_lval ())) (old_regpart, reg)
-      in
-      let regpart, reg = Reg.remove_vars [Base0.return_varinfo ()] (regpart, reg) in
-=======
         | Some lval -> Reg.assign lval (AddrOf (ReturnUtil.return_lval ())) (old_regpart, reg)
       in
       let regpart, reg = Reg.remove_vars [ReturnUtil.return_varinfo ()] (regpart, reg) in
->>>>>>> 6e79c1f5
       if not (RegPart.leq regpart old_regpart) then
         ctx.sideg () regpart;
       `Lifted reg
