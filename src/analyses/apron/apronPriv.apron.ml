--- conflicted
+++ resolved
@@ -31,17 +31,13 @@
     val lock: Q.ask -> (varinfo -> G.t) -> apron_components_t -> LockDomain.Addr.t -> apron_components_t
     val unlock: Q.ask -> (varinfo -> G.t) -> (varinfo -> G.t -> unit) -> apron_components_t -> LockDomain.Addr.t -> apron_components_t
 
-<<<<<<< HEAD
-  val thread_join: Q.ask -> (varinfo -> G.t) -> exp -> ApronComponents (D).t -> ApronComponents (D).t
-  val thread_return: Q.ask -> (varinfo -> G.t) ->  (varinfo -> G.t -> unit) -> ThreadIdDomain.Thread.t -> ApronComponents (D).t -> ApronComponents (D).t
-
-  val sync: Q.ask -> (varinfo -> G.t) -> (varinfo -> G.t -> unit) -> ApronComponents (D).t -> [`Normal | `Join | `Return | `Init | `Thread] -> ApronComponents (D).t
-=======
     val sync: Q.ask -> (varinfo -> G.t) -> (varinfo -> G.t -> unit) -> apron_components_t -> [`Normal | `Join | `Return | `Init | `Thread] -> apron_components_t
->>>>>>> 9efcd909
 
     val enter_multithreaded: Q.ask -> (varinfo -> G.t) -> (varinfo -> G.t -> unit) -> apron_components_t -> apron_components_t
     val threadenter: Q.ask -> (varinfo -> G.t) -> apron_components_t -> apron_components_t
+
+    val thread_join: Q.ask -> (varinfo -> G.t) -> Cil.exp -> apron_components_t -> apron_components_t
+    val thread_return: Q.ask -> (varinfo -> G.t) -> (varinfo -> G.t -> unit) -> ThreadIdDomain.Thread.t -> apron_components_t -> apron_components_t
 
     val init: unit -> unit
     val finalize: unit -> unit
@@ -264,19 +260,6 @@
         AD.join acc apr_side1
       ) (AD.bot ()) big_omega
     in
-<<<<<<< HEAD
-    let oct' = oct_side in
-    let oct_side = restrict_global oct_side in
-    sideg (global_varinfo ()) oct_side;
-    let oct_local = restrict_local (fun g -> is_unprotected_without ask g m) oct' w_remove in
-    let oct_local' = AD.meet oct_local (getg (global_varinfo ())) in
-    {oct = oct_local'; priv = (p', w')}
-
-  let thread_join ask getg exp st = st
-  let thread_return ask getg sideg tid st = st
-
-  let sync ask getg sideg (st: ApronComponents (D).t) reason =
-=======
     let apr' = apr_side in
     let apr_side = restrict_global apr_side in
     sideg (global_varinfo ()) apr_side;
@@ -284,8 +267,11 @@
     let apr_local' = AD.meet apr_local (getg (global_varinfo ())) in
     {apr = apr_local'; priv = (p', w')}
 
+
+  let thread_join ask getg exp st = st
+  let thread_return ask getg sideg tid st = st
+
   let sync ask getg sideg (st: apron_components_t) reason =
->>>>>>> 9efcd909
     match reason with
     | `Return -> (* required for thread return *)
       (* TODO: implement? *)
@@ -331,7 +317,7 @@
   let finalize () = ()
 end
 
-module CommonPerMutex =
+module CommonPerMutex = functor(AD: ApronDomain.S2) ->
 struct
   include Protection
   module V = ApronDomain.V
@@ -354,7 +340,7 @@
 (** Per-mutex meet. *)
 module PerMutexMeetPriv : S = functor (AD: ApronDomain.S2) ->
 struct
-  open CommonPerMutex
+  open CommonPerMutex(AD)
   open ExplicitMutexGlobals
 
   module AD = AD
@@ -429,51 +415,21 @@
     let apr = st.apr in
     let get_m = get_m_with_mutex_inits ask getg m in
     (* Additionally filter get_m in case it contains variables it no longer protects. E.g. in 36/22. *)
-<<<<<<< HEAD
     let get_m = keep_only_protected_globals ask m get_m in
-    let oct' = AD.meet oct get_m in
-    {st with oct = oct'}
-
-  let unlock ask getg sideg (st: ApronComponents (D).t) m: ApronComponents (D).t =
-    let oct = st.oct in
-    let oct_side = keep_only_protected_globals ask m oct in
-    sideg (mutex_addr_to_varinfo m) oct_side;
-    let oct_local = remove_globals_unprotected_after_unlock ask m oct in
-    {st with oct = oct_local}
+    let apr' = AD.meet apr get_m in
+    {st with apr = apr'}
+
+  let unlock ask getg sideg (st: apron_components_t) m: apron_components_t =
+    let apr = st.apr in
+    let apr_side = keep_only_protected_globals ask m apr in
+    sideg (mutex_addr_to_varinfo m) apr_side;
+    let apr_local = remove_globals_unprotected_after_unlock ask m apr in
+    {st with apr = apr_local}
 
   let thread_join ask getg exp st = st
   let thread_return ask getg sideg tid st = st
 
-  let sync ask getg sideg (st: ApronComponents (D).t) reason =
-=======
-    let get_m = AD.keep_filter get_m (fun var ->
-        match V.find_metadata var with
-        | Some (Global g) -> is_protected_by ask m g
-        | _ -> false
-      )
-    in
-    let apr' = AD.meet apr get_m in
-    {st with apr = apr'}
-
-  let unlock ask getg sideg (st: apron_components_t) m: apron_components_t =
-    let apr = st.apr in
-    let apr_side = AD.keep_filter apr (fun var ->
-        match V.find_metadata var with
-        | Some (Global g) -> is_protected_by ask m g
-        | _ -> false
-      )
-    in
-    sideg (mutex_addr_to_varinfo m) apr_side;
-    let apr_local = AD.remove_filter apr (fun var ->
-        match V.find_metadata var with
-        | Some (Global g) -> is_protected_by ask m g && is_unprotected_without ask g m
-        | _ -> false
-      )
-    in
-    {st with apr = apr_local}
-
   let sync ask getg sideg (st: apron_components_t) reason =
->>>>>>> 9efcd909
     match reason with
     | `Return -> (* required for thread return *)
       (* TODO: implement? *)
@@ -529,7 +485,6 @@
   let finalize () = ()
 end
 
-<<<<<<< HEAD
 (** May written variables. *)
 module W =
 struct
@@ -537,9 +492,10 @@
   let name () = "W"
 end
 
-module type ClusterArg =
+module type ClusterArg = functor (AD: ApronDomain.S2) ->
 sig
   module LAD: Lattice.S
+  (* module AD: ApronDomain.S2 *)
 
   val keep_only_protected_globals: Q.ask -> LockDomain.Addr.t -> LAD.t -> LAD.t
   val keep_global: varinfo -> LAD.t -> LAD.t
@@ -549,10 +505,10 @@
 end
 
 (** No clustering. *)
-module NoCluster: ClusterArg =
-struct
-  open CommonPerMutex
-
+module NoCluster:ClusterArg = functor (AD: ApronDomain.S2) ->
+struct
+  module AD = AD
+  open CommonPerMutex(AD)
   module LAD = AD
 
   let keep_only_protected_globals = keep_only_protected_globals
@@ -622,16 +578,10 @@
 
 
 (** Clusters when clustering is downward-closed. *)
-module DownwardClosedCluster (ClusteringArg: ClusteringArg):
-sig
-  (* expose internals for ArbitraryCluster below *)
-  module VS: SetDomain.S with type elt = varinfo
-  module LAD: MapDomain.S with type key = VS.t and type value = AD.t
-  include ClusterArg with module LAD := LAD
-  val lock_get_m: AD.t -> LAD.t -> LAD.t -> AD.t
-end =
-struct
-  open CommonPerMutex
+module DownwardClosedCluster (ClusteringArg: ClusteringArg) =  functor (AD: ApronDomain.S2) ->
+struct
+  module AD = AD
+  open CommonPerMutex(AD)
 
   module VS =
   struct
@@ -690,11 +640,12 @@
 end
 
 (** Clusters when clustering is arbitrary (not necessarily downward-closed). *)
-module ArbitraryCluster (ClusteringArg: ClusteringArg): ClusterArg =
-struct
-  module DCCluster = DownwardClosedCluster (ClusteringArg)
-
-  open CommonPerMutex
+module ArbitraryCluster (ClusteringArg: ClusteringArg): ClusterArg = functor (AD: ApronDomain.S2) ->
+struct
+  module AD = AD
+  module DCCluster = (DownwardClosedCluster(ClusteringArg))(AD)
+
+  open CommonPerMutex(AD)
 
   module VS = DCCluster.VS
   module LAD1 = DCCluster.LAD
@@ -763,13 +714,15 @@
 end
 
 (** Per-mutex meet with TIDs. *)
-module PerMutexMeetPrivTID (Cluster: ClusterArg): S =
-struct
-  open CommonPerMutex
+module PerMutexMeetPrivTID (Cluster: ClusterArg): S  = functor (AD: ApronDomain.S2) ->
+struct
+  open CommonPerMutex(AD)
   open ExplicitMutexGlobals
   include ConfCheck.RequireThreadFlagPathSensInit
 
-  module LAD = Cluster.LAD
+  module NC = Cluster(AD)
+  module Cluster = NC
+  module LAD = NC.LAD
 
   (* Map from locks to last written values thread-locally *)
   module L = MapDomain.MapBot_LiftTop(Locksets.Lock)(LAD)
@@ -786,6 +739,8 @@
 
   module V = ApronDomain.V
   module TID = ThreadIdDomain.Thread
+
+  let name () = "PerMutexMeetPrivTID"
 
   let compatible (ask:Q.ask) current must_joined other =
     match current, other with
@@ -832,23 +787,10 @@
 
   let merge_all v =
     GMutex.fold (fun _ v acc -> LAD.join acc v) v (LAD.bot ())
-=======
-(** Write-Centered Reading. *)
-(* TODO: uncompleted, only W, P components from basePriv *)
-module WriteCenteredPriv: S = functor (AD: ApronDomain.S2) ->
-struct
-  open Locksets
-  open WriteCenteredD
-
-  module AD = AD
-  module D = Lattice.Prod (W) (P)
-  module G = AD
->>>>>>> 9efcd909
 
   type apron_components_t =  ApronDomain.ApronComponents (AD) (D).t
   let global_varinfo = RichVarinfo.single ~name:"APRON_GLOBAL"
 
-<<<<<<< HEAD
 
   let startstate () = W.bot (), LMust.top (), L.bot ()
 
@@ -888,87 +830,87 @@
     if M.tracing then M.traceu "apronpriv" "-> %a\n" LAD.pretty r;
     r
 
-  let read_global ask getg (st: ApronComponents (D).t) g x: AD.t =
+  let read_global ask getg (st: apron_components_t) g x: AD.t =
     let _,lmust,l = st.priv in
-    let oct = st.oct in
+    let apr = st.apr in
     let m = Locksets.Lock.from_var (mutex_global g) in
     (* lock *)
     let tmp = (get_mutex_global_g_with_mutex_inits (not (LMust.mem m lmust)) ask getg g) in
     let local_m = BatOption.default (LAD.bot ()) (L.find_opt m l) in
     (* Additionally filter get_m in case it contains variables it no longer protects. E.g. in 36/22. *)
-    let oct = Cluster.lock oct local_m tmp in
+    let apr = Cluster.lock apr local_m tmp in
     (* read *)
     let g_var = V.global g in
     let x_var = Var.of_string x.vname in
-    let oct_local = AD.add_vars oct [g_var] in
-    let oct_local = AD.assign_var oct_local x_var g_var in
+    let apr_local = AD.add_vars apr [g_var] in
+    let apr_local = AD.assign_var apr_local x_var g_var in
     (* unlock *)
-    let oct_local' =
+    let apr_local' =
       if is_unprotected ask g then
-        AD.remove_vars oct_local [g_var]
+        AD.remove_vars apr_local [g_var]
       else
-        oct_local
-    in
-    oct_local'
-
-  let write_global ?(invariant=false) (ask:Q.ask) getg sideg (st: ApronComponents (D).t) g x: ApronComponents (D).t =
+        apr_local
+    in
+    apr_local'
+
+  let write_global ?(invariant=false) (ask:Q.ask) getg sideg (st: apron_components_t) g x: apron_components_t =
     let w,lmust,l = st.priv in
     let mg = mutex_global g in
     let m = Locksets.Lock.from_var mg in
-    let oct = st.oct in
+    let apr = st.apr in
     (* lock *)
     let tmp = (get_mutex_global_g_with_mutex_inits (not (LMust.mem m lmust)) ask getg g) in
     let local_m = BatOption.default (LAD.bot ()) (L.find_opt m l) in
     (* Additionally filter get_m in case it contains variables it no longer protects. E.g. in 36/22. *)
-    let oct = Cluster.lock oct local_m tmp in
+    let apr = Cluster.lock apr local_m tmp in
     (* write *)
     let g_var = V.global g in
     let x_var = Var.of_string x.vname in
-    let oct_local = AD.add_vars oct [g_var] in
-    let oct_local = AD.assign_var oct_local g_var x_var in
+    let apr_local = AD.add_vars apr [g_var] in
+    let apr_local = AD.assign_var apr_local g_var x_var in
     (* unlock *)
-    let oct_side = AD.keep_vars oct_local [g_var] in
-    let oct_side = Cluster.unlock (W.singleton g) oct_side in
+    let apr_side = AD.keep_vars apr_local [g_var] in
+    let apr_side = Cluster.unlock (W.singleton g) apr_side in
     let tid = ThreadId.get_current ask in
-    let sidev = GMutex.singleton tid oct_side in
+    let sidev = GMutex.singleton tid apr_side in
     sideg mg sidev;
-    let l' = L.add m oct_side l in
-    let oct_local' =
+    let l' = L.add m apr_side l in
+    let apr_local' =
       if is_unprotected ask g then
-        AD.remove_vars oct_local [g_var]
+        AD.remove_vars apr_local [g_var]
       else
-        oct_local
-    in
-    {oct = oct_local'; priv = (W.add g w,LMust.add m lmust,l')}
-
-  let lock ask getg (st: ApronComponents (D).t) m =
-    let oct = st.oct in
+        apr_local
+    in
+    {apr = apr_local'; priv = (W.add g w,LMust.add m lmust,l')}
+
+  let lock ask getg (st: apron_components_t) m =
+    let apr = st.apr in
     let _,lmust,l = st.priv in
     let get_m = get_m_with_mutex_inits (not (LMust.mem m lmust)) ask getg m in
     let local_m = BatOption.default (LAD.bot ()) (L.find_opt m l) in
     (* Additionally filter get_m in case it contains variables it no longer protects. E.g. in 36/22. *)
     let local_m = Cluster.keep_only_protected_globals ask m local_m in
-    let oct = Cluster.lock oct local_m get_m in
-    {st with oct}
-
-  let unlock ask getg sideg (st: ApronComponents (D).t) m: ApronComponents (D).t =
-    let oct = st.oct in
+    let apr = Cluster.lock apr local_m get_m in
+    {st with apr}
+
+  let unlock ask getg sideg (st: apron_components_t) m: apron_components_t =
+    let apr = st.apr in
     let w,lmust,l = st.priv in
-    let oct_local = remove_globals_unprotected_after_unlock ask m oct in
+    let apr_local = remove_globals_unprotected_after_unlock ask m apr in
     let w' = W.filter (fun v -> not (is_unprotected_without ask v m)) w in
     let side_needed = W.exists (fun v -> is_protected_by ask m v) w in
     if not side_needed then
-      {oct = oct_local; priv = (w',lmust,l)}
+      {apr = apr_local; priv = (w',lmust,l)}
     else
-      let oct_side = keep_only_protected_globals ask m oct in
-      let oct_side = Cluster.unlock w oct_side in
+      let apr_side = keep_only_protected_globals ask m apr in
+      let apr_side = Cluster.unlock w apr_side in
       let tid = ThreadId.get_current ask in
-      let sidev = GMutex.singleton tid oct_side in
+      let sidev = GMutex.singleton tid apr_side in
       sideg (mutex_addr_to_varinfo m) sidev;
-      let l' = L.add m oct_side l in
-      {oct = oct_local; priv = (w',LMust.add m lmust,l')}
-
-  let thread_join (ask:Q.ask) getg exp (st: ApronComponents (D).t) =
+      let l' = L.add m apr_side l in
+      {apr = apr_local; priv = (w',LMust.add m lmust,l')}
+
+  let thread_join (ask:Q.ask) getg exp (st: apron_components_t) =
     let w,lmust,l = st.priv in
     let tids = ask.f (Q.EvalThread exp) in
     if ConcDomain.ThreadSet.is_top tids then
@@ -986,133 +928,58 @@
         st
     )
 
-  let thread_return ask getg sideg tid (st: ApronComponents (D).t) =
+  let thread_return ask getg sideg tid (st: apron_components_t) =
     let _,lmust,l = st.priv in
     sideg tid (lmust,l);
     st
 
-  let sync (ask:Q.ask) getg sideg (st: ApronComponents (D).t) reason =
-=======
-  let name () = "WriteCenteredPriv"
-
-  let startstate () = (W.bot (), P.top ())
-
-  let should_join _ _ = true
-
-  let lockset_init = Lockset.top ()
-
-  (* TODO: distr_init? *)
-
-  let restrict_globals apr =
-    match !MyCFG.current_node with
-    | Some node ->
-      let fd = Node.find_fundec node in
-      if M.tracing then M.trace "apronpriv" "restrict_globals %s\n" fd.svar.vname;
-      (* TODO: avoid *)
-      let vars =
-        foldGlobals !Cilfacade.current_file (fun acc global ->
-            match global with
-            | GVar (vi, _, _) ->
-              vi :: acc
-            (* TODO: what about GVarDecl? *)
-            | _ -> acc
-          ) []
-      in
-      let to_keep = List.map (fun v -> Var.of_string v.vname) vars in
-      AD.keep_vars apr to_keep
-    | None ->
-      (* TODO: when does this happen? *)
-      if M.tracing then M.trace "apronpriv" "restrict_globals -\n";
-      AD.bot ()
-
-  let read_global ask getg (st: apron_components_t) g x =
-    (* let s = current_lockset ask in *)
-    (* let (w, p) = st.priv in *)
-    (* let p_g = P.find g p in *)
-    (* TODO: implement *)
-    let apr' = AD.add_vars st.apr [Var.of_string g.vname] in
-    let apr' = A.assign_texpr AD.Man.mgr apr' (Var.of_string x.vname) (Texpr1.var (A.env apr') (Var.of_string g.vname)) None in (* TODO: unsound *)
-    apr'
-
-  let write_global ?(invariant=false) ask getg sideg (st: apron_components_t) g x: apron_components_t =
-    let s = current_lockset ask in
-    let (w, p) = st.priv in
-    let w' = W.add g (MinLocksets.singleton s) w in
-    let p' = P.add g (MinLocksets.singleton s) p in
-    let p' = P.map (fun s' -> MinLocksets.add s s') p' in
-    (* TODO: implement *)
-    let apr' = AD.add_vars st.apr [Var.of_string g.vname] in
-    let apr' = A.assign_texpr AD.Man.mgr apr' (Var.of_string g.vname) (Texpr1.var (A.env apr') (Var.of_string x.vname)) None in (* TODO: unsound? *)
-    sideg (global_varinfo ()) (restrict_globals apr');
-    {apr = apr'; priv = (w', p')}
-
-  let lock ask getg (st: apron_components_t) m = st
-
-  let unlock ask getg sideg (st: apron_components_t) m =
-    let s = Lockset.remove m (current_lockset ask) in
-    let (w, p) = st.priv in
-    let p' = P.map (fun s' -> MinLocksets.add s s') p in
-    (* TODO: implement *)
-    sideg (global_varinfo ()) (restrict_globals st.apr);
-    {st with priv = (w, p')}
-
-  let sync ask getg sideg (st: apron_components_t) reason =
->>>>>>> 9efcd909
+  let sync (ask:Q.ask) getg sideg (st: apron_components_t) reason =
     match reason with
     | `Return -> st (* TODO: implement? *)
     | `Join ->
       if (ask.f Q.MustBeSingleThreaded) then
         st
       else
-        let oct = st.oct in
+        let apr = st.apr in
         (* There can be no branched going multi-threaded here *)
         (* TODO: Do we need to remove no longer protected variables here? *)
         (* TODO: Is not potentially even unsound to do so?! *)
-        let oct_local = AD.remove_filter oct (fun var ->
+        let apr_local = AD.remove_filter apr (fun var ->
             match V.find_metadata var with
             | Some (Global g) -> is_unprotected ask g
             | _ -> false
           )
         in
-        {st with oct = oct_local}
+        {st with apr = apr_local}
     | `Normal
     | `Init
     | `Thread ->
       st
 
-<<<<<<< HEAD
-  let enter_multithreaded (ask:Q.ask) getg sideg (st: ApronComponents (D).t): ApronComponents (D).t =
-    let oct = st.oct in
+  let enter_multithreaded (ask:Q.ask) getg sideg (st: apron_components_t): apron_components_t =
+    let apr = st.apr in
     (* Don't use keep_filter & remove_filter because it would duplicate find_metadata-s. *)
     let g_vars = List.filter (fun var ->
         match V.find_metadata var with
         | Some (Global _) -> true
         | _ -> false
-      ) (AD.vars oct)
-    in
-    let oct_side = AD.keep_vars oct g_vars in
-    let oct_side = Cluster.unlock (W.top ()) oct_side in (* top W to avoid any filtering *)
+      ) (AD.vars apr)
+    in
+    let apr_side = AD.keep_vars apr g_vars in
+    let apr_side = Cluster.unlock (W.top ()) apr_side in (* top W to avoid any filtering *)
     let tid = ThreadId.get_current ask in
-    let sidev = GMutex.singleton tid oct_side in
+    let sidev = GMutex.singleton tid apr_side in
     let vi = mutex_inits () in
     sideg vi sidev;
     (* Introduction into local state not needed, will be read via initializer *)
     (* Also no side-effect to mutex globals needed, the value here will either by read via the initializer, *)
     (* or it will be locally overwitten and in LMust in which case these values are irrelevant anyway *)
-    let oct_local = AD.remove_vars oct g_vars in
-    {st with oct = oct_local}
-
-  let threadenter ask getg (st: ApronComponents (D).t): ApronComponents (D).t =
+    let apr_local = AD.remove_vars apr g_vars in
+    {st with apr = apr_local}
+
+  let threadenter ask getg (st: apron_components_t): apron_components_t =
     let _,lmust,l = st.priv in
-    {oct = AD.bot (); priv = (W.bot (),lmust,l)}
-=======
-  let enter_multithreaded ask getg sideg (st: apron_components_t) =
-    (* TODO: implement *)
-    {st with apr = AD.meet st.apr (getg (global_varinfo ()))}
-
-  let threadenter ask getg (st: apron_components_t): apron_components_t =
-    {apr = getg (global_varinfo ()); priv = startstate ()}
->>>>>>> 9efcd909
+    {apr = AD.bot (); priv = (W.bot (),lmust,l)}
 
   let finalize () = ()
 
@@ -1268,17 +1135,12 @@
          | "dummy" -> (module Dummy : S)
          | "protection" -> (module ProtectionBasedPriv (struct let path_sensitive = false end))
          | "protection-path" -> (module ProtectionBasedPriv (struct let path_sensitive = true end))
-<<<<<<< HEAD
          | "mutex-meet" -> (module PerMutexMeetPriv)
          | "mutex-meet-tid" -> (module PerMutexMeetPrivTID (NoCluster))
          | "mutex-meet-tid-cluster12" -> (module PerMutexMeetPrivTID (DownwardClosedCluster (Clustering12)))
          | "mutex-meet-tid-cluster2" -> (module PerMutexMeetPrivTID (ArbitraryCluster (Clustering2)))
          | "mutex-meet-tid-cluster-max" -> (module PerMutexMeetPrivTID (ArbitraryCluster (ClusteringMax)))
          | "mutex-meet-tid-cluster-power" -> (module PerMutexMeetPrivTID (DownwardClosedCluster (ClusteringPower)))
-=======
-         | "mutex-meet" -> (module PerMutexMeetPriv )
-         (* | "write" -> (module WriteCenteredPriv) *)
->>>>>>> 9efcd909
          | _ -> failwith "exp.apron.privatization: illegal value"
       )
     in
