(** Abstract relational {e integer} value analysis.

    See {!ApronAnalysis} and {!AffineEqualityAnalysis}. *)

(** Contains most of the implementation of the original apronDomain, but now solely operates with functions provided by relationDomain. *)

open Batteries
open GoblintCil
open Pretty
open Analyses
open RelationDomain

module M = Messages
module VS = SetDomain.Make (CilType.Varinfo)

module SpecFunctor (Priv: RelationPriv.S) (RD: RelationDomain.RD) (PCU: RelationPrecCompareUtil.Util) =
struct
  include Analyses.DefaultSpec

  module Priv = Priv (RD)
  module D = RelationDomain.RelComponents (RD) (Priv.D)
  module G = Priv.G
  include Analyses.ValueContexts(D)
  module V =
  struct
    include Priv.V
    include StdV
  end
  module P =
  struct
    include Priv.P

    let of_elt {priv; _} = of_elt priv
  end

  module RV = RD.V

  module PCU = PCU(RD)

  (* Result map used for comparison of results for relational traces paper. *)
  let results = PCU.RH.create 103

  let context man fd x =
    if ContextUtil.should_keep ~isAttr:GobContext ~keepOption:"ana.relation.context" ~removeAttr:"relation.no-context" ~keepAttr:"relation.context" fd then
      x
    else
      D.top ()

  let exitstate  _ = { rel = RD.top (); priv = Priv.startstate () }
  let startstate _ = { rel = RD.top (); priv = Priv.startstate () }

  (* Functions for manipulating globals as temporary locals. *)

  let read_global ask getg st g x =
    if ThreadFlag.has_ever_been_multi ask then
      Priv.read_global ask getg st g x
    else (
      let rel = st.rel in
      (* If it has escaped and we have never been multi-threaded, we can still refer to the local *)
      let g_var = if g.vglob then RV.global g else RV.local g in
      let x_var = RV.local x in
      let rel' = RD.add_vars rel [g_var] in
      let rel' = RD.assign_var rel' x_var g_var in
      rel'
    )

  module VH = BatHashtbl.Make (Basetype.Variables)

  let read_globals_to_locals (ask:Queries.ask) getg st e =
    let v_ins = VH.create 10 in
    let visitor = object
      inherit nopCilVisitor
      method! vlval = function
        | (Var v, NoOffset) when (v.vglob || ThreadEscape.has_escaped ask v) && RD.Tracked.varinfo_tracked v ->
          let v_in =
            if VH.mem v_ins v then
              VH.find v_ins v
            else
              let v_in = Cilfacade.create_var @@ makeVarinfo false (v.vname ^ "#in") v.vtype in (* temporary local g#in for global g *)
              v_in.vattr <- v.vattr; (* preserve goblint_relation_track attribute *)
              VH.replace v_ins v v_in;
              v_in
          in
          ChangeTo (Var v_in, NoOffset)
        | _ ->
          SkipChildren
    end
    in
    let e' = visitCilExpr visitor e in
    let rel = RD.add_vars st.rel (List.map RV.local (VH.to_seq_values v_ins |> List.of_seq)) in (* add temporary g#in-s *)
    let rel' = VH.fold (fun v v_in rel ->
        if M.tracing then M.trace "relation" "read_global %a %a" CilType.Varinfo.pretty v CilType.Varinfo.pretty v_in;
        read_global ask getg {st with rel} v v_in (* g#in = g; *)
      ) v_ins rel
    in
    (rel', e', v_ins)

  let read_globals_to_locals_inv (ask: Queries.ask) getg st vs =
    let v_ins_inv = VH.create (List.length vs) in
    List.iter (fun v ->
        let v_in = Cilfacade.create_var @@ makeVarinfo false (v.vname ^ "#in") v.vtype in (* temporary local g#in for global g *)
        v_in.vattr <- v.vattr; (* preserve goblint_relation_track attribute *)
        VH.replace v_ins_inv v_in v;
      ) vs;
    let rel = RD.add_vars st.rel (List.map RV.local (VH.to_seq_keys v_ins_inv |> List.of_seq)) in (* add temporary g#in-s *)
    let rel' = VH.fold (fun v_in v rel ->
        read_global ask getg {st with rel} v v_in (* g#in = g; *)
      ) v_ins_inv rel
    in
    let visitor_inv = object
      inherit nopCilVisitor
      method! vvrbl (v: varinfo) =
        match VH.find_option v_ins_inv v with
        | Some v' -> ChangeTo v'
        | None -> SkipChildren
    end
    in
    let e_inv e = visitCilExpr visitor_inv e in
    (rel', e_inv, v_ins_inv)

  let read_from_globals_wrapper ask getg st e f =
    let (rel', e', _) = read_globals_to_locals ask getg st e in
    f rel' e' (* no need to remove g#in-s *)

  let assign_from_globals_wrapper ask getg st e f =
    let (rel', e', v_ins) = read_globals_to_locals ask getg st e in
    if M.tracing then M.trace "relation" "assign_from_globals_wrapper %a" d_exp e';
    let rel' = f rel' e' in (* x = e; *)
    let rel'' = RD.remove_vars rel' (List.map RV.local (VH.to_seq_values v_ins |> List.of_seq)) in (* remove temporary g#in-s *)
    rel''

  let write_global ask getg sideg st g x =
    if ThreadFlag.has_ever_been_multi ask then
      Priv.write_global ask getg sideg st g x
    else (
      let rel = st.rel in
      let g_var = RV.global g in
      let x_var = RV.local x in
      let rel' = RD.add_vars rel [g_var] in
      let rel' = RD.assign_var rel' g_var x_var in
      {st with rel = rel'}
    )

  let rec assign_to_global_wrapper (ask:Queries.ask) getg sideg st lv f =
    match lv with
    | (Var v, NoOffset) when RD.Tracked.varinfo_tracked v ->
      if not v.vglob && not (ThreadEscape.has_escaped ask v) then (
        if ask.f (Queries.IsMultiple v) then
          {st with rel = RD.join (f st v) st.rel}
        else
          {st with rel = f st v}
      )
      else (
        let v_out = Cilfacade.create_var @@ makeVarinfo false (v.vname ^ "#out") v.vtype in (* temporary local g#out for global g *)
        v_out.vattr <- v.vattr; (*copy the attributes because the tracking may depend on them. Otherwise an assertion fails *)
        let st = {st with rel = RD.add_vars st.rel [RV.local v_out]} in (* add temporary g#out *)
        let st' = {st with rel = f st v_out} in (* g#out = e; *)
        if M.tracing then M.trace "relation" "write_global %a %a" CilType.Varinfo.pretty v CilType.Varinfo.pretty v_out;
        let st' = write_global ask getg sideg st' v v_out in (* g = g#out; *)
        let rel'' = RD.remove_vars st'.rel [RV.local v_out] in (* remove temporary g#out *)
        {st' with rel = rel''}
      )
    | (Mem v, NoOffset) ->
      let ad = ask.f (Queries.MayPointTo v) in
      Queries.AD.fold (fun addr acc ->
          match addr with
          | ValueDomain.Addr.Addr mval ->
            D.join acc (assign_to_global_wrapper ask getg sideg st (ValueDomain.Addr.Mval.to_cil mval) f)
          | UnknownPtr | NullPtr | StrPtr _ ->
            D.join acc st (* Ignore assign *)
        ) ad (D.bot ())
    (* Ignoring all other assigns *)
    | _ ->
      st


  (** An extended overflow handling inside relationAnalysis for expression assignments when overflows are assumed to occur.
      Since affine equalities can only keep track of integer bounds of expressions evaluating to definite constants, we now query the integer bounds information for expressions from other analysis.
      If an analysis returns bounds that are unequal to min and max of ikind , we can exclude the possibility that an overflow occurs and the abstract effect of the expression assignment can be used, i.e. we do not have to set the variable's value to top. *)

  let no_overflow (ask: Queries.ask) exp =
    match Cilfacade.get_ikind_exp exp with
    | exception Invalid_argument _ -> false (* is thrown by get_ikind_exp when the type of the expression is not an integer type *)
    | exception Cilfacade.TypeOfError _ -> false
    | ik ->
      if IntDomain.should_wrap ik then
        false
      else if IntDomain.should_ignore_overflow ik then
        true
      else
        not (ask.f (MaySignedOverflow exp))

  let no_overflow man exp = lazy (
    let res = no_overflow man exp in
    if M.tracing then M.tracel "no_ov" "no_ov %b exp: %a" res d_exp exp;
    res
  )

  let assert_type_bounds ask rel x =
    assert (RD.Tracked.varinfo_tracked x);
    match Cilfacade.get_ikind x.vtype with
    | ik ->
      let (type_min, type_max) = IntDomain.Size.range ik in
      (* TODO: don't go through CIL exp? *)
      let e1 = BinOp (Le, Lval (Cil.var x), (Cil.kintegerCilint ik type_max), intType) in
      let e2 = BinOp (Ge, Lval (Cil.var x), (Cil.kintegerCilint ik type_min), intType) in
      (* TODO: do not duplicate no_overflow defined via ask: https://github.com/goblint/analyzer/pull/1297#discussion_r1477281950 *)
      let rel = RD.assert_inv ask rel e1 false (no_overflow ask e1) in (* TODO: how can be overflow when asserting type bounds? *)
      let rel = RD.assert_inv ask rel e2 false (no_overflow ask e2) in
      rel
    | exception Invalid_argument _ ->
      rel

  let replace_deref_exps ask e =
    let rec inner e = match e with
      | Const x -> e
      | UnOp (unop, e, typ) -> UnOp(unop, inner e, typ)
      | BinOp (binop, e1, e2, typ) -> BinOp (binop, inner e1, inner e2, typ)
      | CastE (t,e) -> CastE (t, inner e)
      | Lval (Var v, off) -> Lval (Var v, off)
      | Lval (Mem e, NoOffset) ->
        begin match ask (Queries.MayPointTo e) with
          | ad when not (Queries.AD.is_top ad) && (Queries.AD.cardinal ad) = 1 ->
            let replace mval =
              try
                let pointee = ValueDomain.Addr.Mval.to_cil_exp mval in
                let pointee_typ = Cil.typeSig @@ Cilfacade.typeOf pointee in
                let lval_typ = Cil.typeSig @@ Cilfacade.typeOfLval (Mem e, NoOffset) in
                if pointee_typ = lval_typ then
                  Some pointee
                else
                  (* there is a type-mismatch between pointee and pointer-type *)
                  (* to avoid mismatch errors, we bail on this expression *)
                  None
              with Cilfacade.TypeOfError _ ->
                None
            in
            let r = Option.bind (Queries.AD.Addr.to_mval (Queries.AD.choose ad)) replace in
            Option.default (Lval (Mem e, NoOffset)) r
          (* It would be possible to do better here, exploiting e.g. that the things pointed to are known to be equal *)
          (* see: https://github.com/goblint/analyzer/pull/742#discussion_r879099745 *)
          | _ -> Lval (Mem e, NoOffset)
        end
      | e -> e (* TODO: Potentially recurse further? *)
    in
    inner e

  (* Basic transfer functions. *)
  let assign man (lv:lval) e =
    let st = man.local in
    let simplified_e = replace_deref_exps man.ask e in
    if M.tracing then M.traceli "relation" "assign %a = %a (simplified to %a)" d_lval lv  d_exp e d_exp simplified_e;
    let ask = Analyses.ask_of_man man in
    let r = assign_to_global_wrapper ask man.global man.sideg st lv (fun st v ->
        assign_from_globals_wrapper ask man.global st simplified_e (fun apr' e' ->
            if M.tracing then M.traceli "relation" "assign inner %a = %a (%a)" CilType.Varinfo.pretty v d_exp e' d_plainexp e';
            if M.tracing then M.trace "relation" "st: %a" RD.pretty apr';
            let r = RD.assign_exp ask apr' (RV.local v) e' (no_overflow ask simplified_e) in
            let r' = assert_type_bounds ask r v in
            if M.tracing then M.traceu "relation" "-> %a" RD.pretty r';
            r'
          )
      )
    in
    if M.tracing then M.traceu "relation" "-> %a" D.pretty r;
    r

  let branch man e b =
    let st = man.local in
    let ask = Analyses.ask_of_man man in
    let res = assign_from_globals_wrapper ask man.global st e (fun rel' e' ->
        (* not an assign, but must remove g#in-s still *)
        RD.assert_inv ask rel' e' (not b) (no_overflow ask e)
      )
    in
    if RD.is_bot_env res then raise Deadcode;
    {st with rel = res}


  (* Function call transfer functions. *)

  let any_local_reachable fundec reachable_from_args =
    let locals = fundec.sformals @ fundec.slocals in
    let locals_id = List.map (fun v -> v.vid) locals in
    VS.exists (fun v -> List.mem v.vid locals_id && RD.Tracked.varinfo_tracked v) reachable_from_args

  let reachable_from_args man args =
    let to_vs e =
      man.ask (ReachableFrom e)
      |> Queries.AD.to_var_may
      |> VS.of_list
    in
    List.fold (fun vs e -> VS.join vs (to_vs e)) (VS.empty ()) args

  let pass_to_callee fundec any_local_reachable var =
    (* TODO: currently, we pass all locals of the caller to the callee, provided one of them is reachbale to preserve relationality *)
    (* there should be smarter ways to do this, e.g. by keeping track of which values are written etc. ... *)
    (* See, e.g, Beckschulze E, Kowalewski S, Brauer J (2012) Access-based localization for octagons. Electron Notes Theor Comput Sci 287:29–40 *)
    (* Also, a local *)
    let vname = GobApron.Var.show var in
    let locals = fundec.sformals @ fundec.slocals in
    match List.find_opt (fun v -> VM.var_name (Local v) = vname) locals with (* TODO: optimize *)
    | None -> true
    | Some v -> any_local_reachable

  let make_callee_rel ~thread man f args =
    let fundec = Node.find_fundec man.node in
    let st = man.local in
    let arg_assigns =
      GobList.combine_short f.sformals args (* TODO: is it right to ignore missing formals/args? *)
      |> List.filter_map (fun (x, e) ->  if RD.Tracked.varinfo_tracked x then Some (RV.arg x, e) else None)
    in
    let arg_vars = List.map fst arg_assigns in
    let new_rel = RD.add_vars st.rel arg_vars in
    (* RD.assign_exp_parallel_with new_rel arg_assigns; (* doesn't need to be parallel since exps aren't arg vars directly *) *)
    (* TODO: parallel version of assign_from_globals_wrapper? *)
    let new_rel =
      if thread then
        new_rel
      else
        let ask = Analyses.ask_of_man man in
        List.fold_left (fun new_rel (var, e) ->
            assign_from_globals_wrapper ask man.global {st with rel = new_rel} e (fun rel' e' ->
                RD.assign_exp ask rel' var e' (no_overflow ask e)
              )
          ) new_rel arg_assigns
    in
    let reachable_from_args = reachable_from_args man args in
    let any_local_reachable = any_local_reachable fundec reachable_from_args in
    RD.remove_filter_with new_rel (fun var ->
        match RV.find_metadata var with
        | Some (Local _) when not (pass_to_callee fundec any_local_reachable var) -> true (* remove caller locals provided they are unreachable *)
        | Some (Arg _) when not (List.mem_cmp Apron.Var.compare var arg_vars) -> true (* remove caller args, but keep just added args *)
        | _ -> false (* keep everything else (just added args, globals, global privs) *)
      );
    if M.tracing then M.tracel "combine" "relation enter newd: %a" RD.pretty new_rel;
    new_rel

  let enter man r f args =
    let calle_rel = make_callee_rel ~thread:false man f args in
    [man.local, {man.local with rel = calle_rel}]

  let body man f =
    let st = man.local in
    let ask = Analyses.ask_of_man man in
    let formals = List.filter RD.Tracked.varinfo_tracked f.sformals in
    let locals = List.filter RD.Tracked.varinfo_tracked f.slocals in
    let new_rel = RD.add_vars st.rel (List.map RV.local (formals @ locals)) in
    (* TODO: do this after local_assigns? *)
    let new_rel = List.fold_left (fun new_rel x ->
        assert_type_bounds ask new_rel x
      ) new_rel (formals @ locals)
    in
    let local_assigns = List.map (fun x -> (RV.local x, RV.arg x)) formals in
    RD.assign_var_parallel_with new_rel local_assigns; (* doesn't need to be parallel since arg vars aren't local vars *)
    {st with rel = new_rel}

  let return man e f =
    let st = man.local in
    let ask = Analyses.ask_of_man man in
    let new_rel =
      if RD.Tracked.type_tracked (Cilfacade.fundec_return_type f) then (
        let rel' = RD.add_vars st.rel [RV.return] in
        match e with
        | Some e ->
          assign_from_globals_wrapper ask man.global {st with rel = rel'} e (fun rel' e' ->
              RD.assign_exp ask rel' RV.return e' (no_overflow ask e)
            )
        | None ->
          rel' (* leaves V.return unconstrained *)
      )
      else
        RD.copy st.rel
    in
    let local_vars =
      f.sformals @ f.slocals
      |> List.filter RD.Tracked.varinfo_tracked
      |> List.map RV.local
    in
    RD.remove_vars_with new_rel local_vars;
    let st' = {st with rel = new_rel} in
    begin match ThreadId.get_current ask with
      | `Lifted tid when ThreadReturn.is_current ask ->
        Priv.thread_return ask man.global man.sideg tid st'
      | _ ->
        st'
    end

  let combine_env man r fe f args fc fun_st (f_ask : Queries.ask) =
    let st = man.local in
    let reachable_from_args = reachable_from_args man args in
    let fundec = Node.find_fundec man.node in
    if M.tracing then M.tracel "combine-rel" "relation f: %a" CilType.Varinfo.pretty f.svar;
    if M.tracing then M.tracel "combine-rel" "relation formals: %a" (d_list "," CilType.Varinfo.pretty) f.sformals;
    if M.tracing then M.tracel "combine-rel" "relation args: %a" (d_list "," d_exp) args;
    if M.tracing then M.tracel "combine-rel" "relation st: %a" D.pretty st;
    if M.tracing then M.tracel "combine-rel" "relation fun_st: %a" D.pretty fun_st;
    let new_fun_rel = RD.add_vars fun_st.rel (RD.vars st.rel) in
    let arg_substitutes =
      let filter_actuals (x,e) =
        RD.Tracked.varinfo_tracked x
        && List.for_all (fun v -> not (VS.mem v reachable_from_args)) (Basetype.CilExp.get_vars e)
      in
      GobList.combine_short f.sformals args (* TODO: is it right to ignore missing formals/args? *)
      (* Do not do replacement for actuals whose value may be modified after the call *)
      |> List.filter filter_actuals
      |> List.map (Tuple2.map1 RV.arg)
    in
    (* RD.substitute_exp_parallel_with new_fun_rel arg_substitutes; (* doesn't need to be parallel since exps aren't arg vars directly *) *)
    (* TODO: parallel version of assign_from_globals_wrapper? *)
    let ask = Analyses.ask_of_man man in
    let new_fun_rel = List.fold_left (fun new_fun_rel (var, e) ->
        assign_from_globals_wrapper ask man.global {st with rel = new_fun_rel} e (fun rel' e' ->
            (* not an assign, but still works? *)
            (* substitute is the backwards semantics of assignment *)
            (* https://antoinemine.github.io/Apron/doc/papers/expose_CEA_2007.pdf *)
            RD.substitute_exp ask rel' var e' (no_overflow ask e)
          )
      ) new_fun_rel arg_substitutes
    in
    let any_local_reachable = any_local_reachable fundec reachable_from_args in
    let arg_vars = f.sformals |> List.filter (RD.Tracked.varinfo_tracked) |> List.map RV.arg in
    if M.tracing then M.tracel "combine-rel" "relation remove vars: %a" (docList (GobApron.Var.pretty ())) arg_vars;
    RD.remove_vars_with new_fun_rel arg_vars; (* fine to remove arg vars that also exist in caller because unify from new_rel adds them back with proper constraints *)
    let tainted = f_ask.f Queries.MayBeTainted in
    let tainted_vars = TaintPartialContexts.conv_varset tainted in
    let new_rel = RD.keep_filter st.rel (fun var ->
        match RV.find_metadata var with
        | Some (Local _) when not (pass_to_callee fundec any_local_reachable var) -> true (* keep caller locals, provided they were not passed to the function *)
        | Some (Arg _) -> true (* keep caller args *)
        | Some ((Local _ | Global _)) when not (RD.mem_var new_fun_rel var) -> false (* remove locals and globals, for which no record exists in the new_fun_apr *)
        | Some ((Local v | Global v)) when not (TaintPartialContexts.VS.mem v tainted_vars) -> true (* keep locals and globals, which have not been touched by the call *)
        | _ -> false (* remove everything else (globals, global privs, reachable things from the caller) *)
      )
    in
    let unify_rel = RD.unify new_rel new_fun_rel in (* TODO: unify_with *)
    if M.tracing then M.tracel "combine-rel" "relation unifying %a %a = %a" RD.pretty new_rel RD.pretty new_fun_rel RD.pretty unify_rel;
    {fun_st with rel = unify_rel}

  let combine_assign man r fe f args fc fun_st (f_ask : Queries.ask) =
    let unify_st = man.local in
    if RD.Tracked.type_tracked (Cilfacade.fundec_return_type f) then (
      let unify_st' = match r with
        | Some lv ->
          let ask = Analyses.ask_of_man man in
          assign_to_global_wrapper ask man.global man.sideg unify_st lv (fun st v ->
              let rel = RD.assign_var st.rel (RV.local v) RV.return in
              assert_type_bounds ask rel v (* TODO: should be done in return instead *)
            )
        | None ->
          unify_st
      in
      RD.remove_vars_with unify_st'.rel [RV.return]; (* mutates! *)
      unify_st'
    )
    else
      unify_st


  let invalidate_one ask man st lv =
    assign_to_global_wrapper ask man.global man.sideg st lv (fun st v ->
        let rel' = RD.forget_vars st.rel [RV.local v] in
        assert_type_bounds ask rel' v (* re-establish type bounds after forget *) (* TODO: no_overflow on wrapped *)
      )


  (* Give the set of reachables from argument. *)
  let reachables (ask: Queries.ask) es =
<<<<<<< HEAD
    let reachable acc e =
      Option.bind acc (fun st ->
          let ad = ask.f (Queries.ReachableFrom e) in
          if Queries.AD.is_top ad then
            None
          else
            Some (Queries.AD.join ad st))
=======
    let reachable st e =
      let ad = ask.f (Queries.ReachableFrom e) in
      Queries.AD.join ad st
>>>>>>> aa694f40
    in
    List.fold_left reachable (Queries.AD.empty ()) es


  let forget_reachable man st es =
    let ask = Analyses.ask_of_man man in
    let rs =
      let ad = reachables ask es in
      let to_cil addr rs =
        match addr with
        | Queries.AD.Addr.Addr mval -> (ValueDomain.Addr.Mval.to_cil mval) :: rs
        | _ -> rs
      in
      Queries.AD.fold to_cil ad []
    in
    List.fold_left (fun st lval ->
        invalidate_one ask man st lval
      ) st rs

  let assert_fn man e refine =
    if not refine then
      man.local
    else
      (* copied from branch *)
      let st = man.local in
      let ask = Analyses.ask_of_man man in
      let res = assign_from_globals_wrapper ask man.global st e (fun apr' e' ->
          (* not an assign, but must remove g#in-s still *)
          RD.assert_inv ask apr' e' false (no_overflow ask e)
        )
      in
      if RD.is_bot_env res then raise Deadcode;
      {st with rel = res}

  let special_unknown_invalidate man f args =
    (* No warning here, base already produces the appropriate warnings *)
    let desc = LibraryFunctions.find f in
    let shallow_addrs = LibraryDesc.Accesses.find desc.accs { kind = Write; deep = false } args in
    let deep_addrs = LibraryDesc.Accesses.find desc.accs { kind = Write; deep = true } args in
    let deep_addrs =
      if List.mem LibraryDesc.InvalidateGlobals desc.attrs then (
        foldGlobals !Cilfacade.current_file (fun acc global ->
            match global with
            | GVar (vi, _, _) when not (BaseUtil.is_static vi) ->
              mkAddrOf (Var vi, NoOffset) :: acc
            (* TODO: what about GVarDecl? *)
            | _ -> acc
          ) deep_addrs
      )
      else
        deep_addrs
    in
    let lvallist e =
      match man.ask (Queries.MayPointTo e) with
      | ad when Queries.AD.is_top ad -> []
      | ad ->
        Queries.AD.to_mval ad
        |> List.map ValueDomain.Addr.Mval.to_cil
    in
    let st' = forget_reachable man man.local deep_addrs in
    let shallow_lvals = List.concat_map lvallist shallow_addrs in
    List.fold_left (invalidate_one (Analyses.ask_of_man man) man) st' shallow_lvals


  let special man r f args =
    let ask = Analyses.ask_of_man man in
    let st = man.local in
    let desc = LibraryFunctions.find f in
    match desc.special args, f.vname with
    | Assert { exp; refine; _ }, _ -> assert_fn man exp refine
    | ThreadJoin { thread = id; ret_var = retvar }, _ ->
      (* Forget value that thread return is assigned to *)
      let st' = forget_reachable man st [retvar] in
      let st' = Priv.thread_join ask man.global id st' in
      Option.map_default (invalidate_one ask man st') st' r
    | ThreadExit _, _ ->
      begin match ThreadId.get_current ask with
        | `Lifted tid ->
          (* value returned from the thread is not used in thread_join or any Priv.thread_join, *)
          (* thus no handling like for returning from functions required *)
          ignore @@ Priv.thread_return ask man.global man.sideg tid st;
          raise Deadcode
        | _ ->
          raise Deadcode
      end
    | Unknown, "__goblint_assume_join" ->
      let id = List.hd args in
      Priv.thread_join ~force:true ask man.global id st
    | Rand, _ ->
      Option.map_default (fun lv ->
          let st = invalidate_one ask man st lv in
          assert_fn {man with local = st} (BinOp (Ge, Lval lv, zero, intType)) true
        ) st r
    | _, _ ->
      let st' = special_unknown_invalidate man f args in
      (* invalidate lval if present *)
      Option.map_default (invalidate_one ask man st') st' r

  let query_invariant man context =
    let keep_local = GobConfig.get_bool "ana.relation.invariant.local" in
    let keep_global = GobConfig.get_bool "ana.relation.invariant.global" in
    let one_var = GobConfig.get_bool "ana.relation.invariant.one-var" in
    let exact = GobConfig.get_bool "witness.invariant.exact" in

    let ask = Analyses.ask_of_man man in
    let scope = Node.find_fundec man.node in

    let (apr, e_inv) =
      if ThreadFlag.has_ever_been_multi ask then (
        let priv_vars =
          if keep_global then
            Priv.invariant_vars ask man.global man.local
          else
            [] (* avoid pointless queries *)
        in
        let (rel, e_inv, v_ins_inv) = read_globals_to_locals_inv ask man.global man.local priv_vars in
        (* filter variables *)
        let var_filter v = match RV.find_metadata v with
          | Some (Local v) ->
            if VH.mem v_ins_inv v then
              keep_global
            else if ThreadEscape.has_escaped ask v then
              (* Escaped local variables should be read in via their v#in# variables, this apron var may refer to stale values only *)
              (* and is not a sound description of the C variable. *)
              false
            else
              keep_local
          | _ -> false
        in
        let rel = RD.keep_filter rel var_filter in
        (rel, e_inv)
      )
      else (
        (* filter variables *)
        let var_filter v = match RV.find_metadata v with
          | Some (Global _) -> keep_global
          | Some (Local _) -> keep_local
          | _ -> false
        in
        let apr = RD.keep_filter man.local.rel var_filter in
        (apr, Fun.id)
      )
    in
    RD.invariant apr
    |> List.to_seq
    |> Seq.filter_map (fun (lincons1: Apron.Lincons1.t) ->
        (* filter one-vars and exact *)
        (* RD.invariant simplifies two octagon SUPEQ constraints to one EQ, so exact works *)
        if (one_var || GobApron.Lincons1.num_vars lincons1 >= 2) && (exact || Apron.Lincons1.get_typ lincons1 <> EQ) then
          RD.cil_exp_of_lincons1 lincons1
          |> Option.map e_inv
          |> Option.filter (fun exp -> not (InvariantCil.exp_contains_tmp exp) && InvariantCil.exp_is_in_scope scope exp)
        else
          None
      )
    |> Seq.fold_left (fun acc x -> Invariant.(acc && of_exp x)) Invariant.none

  let query_invariant_global man g =
    if GobConfig.get_bool "ana.relation.invariant.global" && man.ask (GhostVarAvailable Multithreaded) then (
      let var = WitnessGhost.to_varinfo Multithreaded in
      let inv = Priv.invariant_global (Analyses.ask_of_man man) man.global g in
      Invariant.(of_exp (UnOp (LNot, Lval (GoblintCil.var var), GoblintCil.intType)) || inv) [@coverage off] (* bisect_ppx cannot handle redefined (||) *)
    )
    else
      Invariant.none

  let query man (type a) (q: a Queries.t): a Queries.result =
    let open Queries in
    let st = man.local in
    let eval_int e no_ov =
      let esimple = replace_deref_exps man.ask e in
      read_from_globals_wrapper
        (Analyses.ask_of_man man)
        man.global st esimple
        (fun rel' e' -> RD.eval_int (Analyses.ask_of_man man) rel' e' no_ov)
    in
    match q with
    | EvalInt e ->
      if M.tracing then M.traceli "evalint" "relation query %a (%a)" d_exp e d_plainexp e;
      if M.tracing then M.trace "evalint" "relation st: %a" D.pretty man.local;
      let r = eval_int e (no_overflow (Analyses.ask_of_man man) e) in
      if M.tracing then M.traceu "evalint" "relation query %a -> %a" d_exp e ID.pretty r;
      r
    | Queries.IterSysVars (vq, vf) ->
      let vf' x = vf (Obj.repr x) in
      Priv.iter_sys_vars man.global vq vf'
    | Queries.Invariant context -> query_invariant man context
    | Queries.InvariantGlobal g ->
      let g: V.t = Obj.obj g in
      query_invariant_global man g
    | _ -> Result.top q


  (* Thread transfer functions. *)

  let threadenter man ~multiple lval f args =
    let st = man.local in
    (* TODO: HACK: Simulate enter_multithreaded for first entering thread to publish global inits before analyzing thread.
       Otherwise thread is analyzed with no global inits, reading globals gives bot, which turns into top, which might get published...
       sync `Thread doesn't help us here, it's not specific to entering multithreaded mode.
       EnterMultithreaded events only execute after threadenter and threadspawn. *)
    if not (ThreadFlag.has_ever_been_multi (Analyses.ask_of_man man)) then
      ignore (Priv.enter_multithreaded (Analyses.ask_of_man man) man.global man.sideg st);
    match Cilfacade.find_varinfo_fundec f with
    | fd ->
      let st' = Priv.threadenter (Analyses.ask_of_man man) man.global st in
      let new_rel = make_callee_rel ~thread:true man fd args in
      [{st' with rel = new_rel}]
    | exception Not_found ->
      [special_unknown_invalidate man f args]

  let threadspawn man ~multiple lval f args fman =
    man.local

  let event man e oman =
    let ask = Analyses.ask_of_man man in
    let st = man.local in
    match e with
    | Events.Lock (addr, _) when ThreadFlag.has_ever_been_multi ask -> (* TODO: is this condition sound? *)
      CommonPriv.lift_lock ask (fun st m ->
          Priv.lock ask man.global st m
        ) st addr
    | Events.Unlock addr when ThreadFlag.has_ever_been_multi ask -> (* TODO: is this condition sound? *)
      WideningTokenLifter.with_local_side_tokens (fun () ->
          CommonPriv.lift_unlock ask (fun st m ->
              Priv.unlock ask man.global man.sideg st m
            ) st addr
        )
    | Events.EnterMultiThreaded ->
      Priv.enter_multithreaded (Analyses.ask_of_man man) man.global man.sideg st
    | Events.Escape escaped ->
      Priv.escape man.node (Analyses.ask_of_man man) man.global man.sideg st escaped
    | Assert exp ->
      assert_fn man exp true
    | Events.Unassume {exp = e; tokens} ->
      let e_orig = e in
      let ask = Analyses.ask_of_man man in
      let e = replace_deref_exps man.ask e in
      let (rel, e, v_ins) = read_globals_to_locals ask man.global man.local e in

      let vars = Basetype.CilExp.get_vars e |> List.unique ~eq:CilType.Varinfo.equal |> List.filter RD.Tracked.varinfo_tracked in
      let rel = RD.forget_vars rel (List.map RV.local vars) in (* havoc *)
      let rel = List.fold_left (assert_type_bounds ask) rel vars in (* add type bounds to avoid overflow in top state *)
      let rec dummyask =
        (* assert_inv calls texpr1_expr_of_cil_exp, which simplifies the constraint based on the pre-state of the transition;
           this does not reflect the state after RD.forget_vars rel .... has been performed; to prevent this aggressive
           simplification, we restrict read_int queries to a local dummy ask, that only dispatches to rel instead of the
           full state *)
        let f (type a) (q : a Queries.t) : a =
          let eval_int e no_ov =
            let esimple = replace_deref_exps dummyask.f e in
            read_from_globals_wrapper
              (dummyask)
              man.global { st with rel } esimple
              (fun rel' e' -> RD.eval_int (dummyask) rel' e' no_ov)
          in
          match q with
          | EvalInt e ->
            if M.tracing then M.traceli "relation" "evalint query %a (%a), man %a" d_exp e d_plainexp e D.pretty man.local;
            let r = eval_int e (no_overflow (dummyask) e) in
            if M.tracing then M.trace "relation" "evalint response %a -> %a" d_exp e ValueDomainQueries.ID.pretty r;
            r
          |_ -> Queries.Result.top q
        in
        ({ f } : Queries.ask) in
      let rel = RD.assert_inv dummyask rel e false (no_overflow ask e_orig) in (* assume *)
      let rel =
        if GobConfig.get_bool "ana.apron.strengthening" then
          RD.keep_vars rel (List.map RV.local vars) (* restrict *)
        else
          rel (* naive unassume: will be homogeneous join below *)
      in

      (* TODO: parallel write_global? *)
      let st =
        WideningTokenLifter.with_side_tokens (WideningTokenLifter.TS.of_list tokens) (fun () ->
            VH.fold (fun v v_in st ->
                (* TODO: is this sideg fine? *)
                write_global ask man.global man.sideg st v v_in
              ) v_ins {man.local with rel}
          )
      in
      let rel = RD.remove_vars st.rel (List.map RV.local (VH.to_seq_values v_ins |> List.of_seq)) in (* remove temporary g#in-s *)

      if M.tracing then M.traceli "apron" "unassume join";
      let st = D.join man.local {st with rel} in (* (strengthening) join *)
      if M.tracing then M.traceu "apron" "unassume join";
      M.info ~category:Witness "relation unassumed invariant: %a" d_exp e_orig;
      st
    | Events.Longjmped {lval} ->
      Option.map_default (invalidate_one ask man st) st lval
    | _ ->
      st

  let sync man reason =
    (* After the solver is finished, store the results (for later comparison) *)
    if !AnalysisState.postsolving && GobConfig.get_string "exp.relation.prec-dump" <> "" then begin
      let keep_local = GobConfig.get_bool "ana.relation.invariant.local" in
      let keep_global = GobConfig.get_bool "ana.relation.invariant.global" in

      (* filter variables *)
      let var_filter v = match RV.find_metadata v with
        | Some (Global _) -> keep_global
        | Some (Local _) -> keep_local
        | _ -> false
      in
      let st = RD.keep_filter man.local.rel var_filter in
      let old_value = PCU.RH.find_default results man.node (RD.bot ()) in
      let new_value = RD.join old_value st in
      PCU.RH.replace results man.node new_value;
    end;
    WideningTokenLifter.with_local_side_tokens (fun () ->
        Priv.sync (Analyses.ask_of_man man) man.global man.sideg man.local (reason :> [`Normal | `Join | `JoinCall of CilType.Fundec.t | `Return | `Init | `Thread])
      )

  let init marshal =
    Priv.init ()

  let store_data file =
    let results = PCU.RH.map (fun _ v -> RD.marshal v) results in
    let name = RD.name () ^ "(domain: " ^ (RD.name ()) ^ ", privatization: " ^ (Priv.name ()) ^ (if GobConfig.get_bool "ana.apron.threshold_widening" then ", th" else "" ) ^ ")" in
    let results: PCU.dump = {marshalled = results; name } in
    Serialize.marshal results file

  let finalize () =
    let file = GobConfig.get_string "exp.relation.prec-dump" in
    if file <> "" then begin
      Logs.warn "exp.relation.prec-dump is potentially costly (for domains other than octagons), do not use for performance data!";
      Timing.wrap "relation.prec-dump" store_data (Fpath.v file)
    end;
    Priv.finalize ()
end<|MERGE_RESOLUTION|>--- conflicted
+++ resolved
@@ -466,19 +466,9 @@
 
   (* Give the set of reachables from argument. *)
   let reachables (ask: Queries.ask) es =
-<<<<<<< HEAD
-    let reachable acc e =
-      Option.bind acc (fun st ->
-          let ad = ask.f (Queries.ReachableFrom e) in
-          if Queries.AD.is_top ad then
-            None
-          else
-            Some (Queries.AD.join ad st))
-=======
     let reachable st e =
       let ad = ask.f (Queries.ReachableFrom e) in
       Queries.AD.join ad st
->>>>>>> aa694f40
     in
     List.fold_left reachable (Queries.AD.empty ()) es
 
