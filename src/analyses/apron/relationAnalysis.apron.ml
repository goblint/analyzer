(** Abstract relational {e integer} value analysis.

    See {!ApronAnalysis} and {!AffineEqualityAnalysis}. *)

(** Contains most of the implementation of the original apronDomain, but now solely operates with functions provided by relationDomain. *)

open Batteries
open GoblintCil
open Pretty
open Analyses
open RelationDomain

module M = Messages
module VS = SetDomain.Make (CilType.Varinfo)

module SpecFunctor (Priv: RelationPriv.S) (RD: RelationDomain.RD) (PCU: RelationPrecCompareUtil.Util) =
struct
  include Analyses.DefaultSpec

  module Priv = Priv (RD)
  module D = RelationDomain.RelComponents (RD) (Priv.D)
  module G = Priv.G
  include Analyses.ValueContexts(D)
  module V =
  struct
    include Priv.V
    include StdV
  end
  module P =
  struct
    include Priv.P

    let of_elt {priv; _} = of_elt priv
  end

  module RV = RD.V

  module PCU = PCU(RD)

  (* Result map used for comparison of results for relational traces paper. *)
  let results = PCU.RH.create 103

  let context man fd x =
    if ContextUtil.should_keep ~isAttr:GobContext ~keepOption:"ana.relation.context" ~removeAttr:"relation.no-context" ~keepAttr:"relation.context" fd then
      x
    else
      D.top ()

  let exitstate  _ = { rel = RD.top (); priv = Priv.startstate () }
  let startstate _ = { rel = RD.top (); priv = Priv.startstate () }

  (* Functions for manipulating globals as temporary locals. *)

  let read_global ask getg st g x =
    if ThreadFlag.has_ever_been_multi ask then
      Priv.read_global ask getg st g x
    else (
      let rel = st.rel in
      (* If it has escaped and we have never been multi-threaded, we can still refer to the local *)
      let g_var = if g.vglob then RV.global g else RV.local g in
      let x_var = RV.local x in
      let rel' = RD.add_vars rel [g_var] in
      let rel' = RD.assign_var rel' x_var g_var in
      rel'
    )

  module VH = BatHashtbl.Make (Basetype.Variables)

  let read_globals_to_locals (ask:Queries.ask) getg st e =
    let v_ins = VH.create 10 in
    let visitor = object
      inherit nopCilVisitor
      method! vlval = function
        | (Var v, NoOffset) when (v.vglob || ThreadEscape.has_escaped ask v) && RD.Tracked.varinfo_tracked v ->
          let v_in =
            if VH.mem v_ins v then
              VH.find v_ins v
            else
              let v_in = Cilfacade.create_var @@ makeVarinfo false (v.vname ^ "#in") v.vtype in (* temporary local g#in for global g *)
              v_in.vattr <- v.vattr; (* preserve goblint_relation_track attribute *)
              VH.replace v_ins v v_in;
              v_in
          in
          ChangeTo (Var v_in, NoOffset)
        | _ ->
          SkipChildren
    end
    in
    let e' = visitCilExpr visitor e in
    let rel = RD.add_vars st.rel (List.map RV.local (VH.values v_ins |> List.of_enum)) in (* add temporary g#in-s *)
    let rel' = VH.fold (fun v v_in rel ->
        if M.tracing then M.trace "relation" "read_global %a %a" CilType.Varinfo.pretty v CilType.Varinfo.pretty v_in;
        read_global ask getg {st with rel} v v_in (* g#in = g; *)
      ) v_ins rel
    in
    (rel', e', v_ins)

  let read_globals_to_locals_inv (ask: Queries.ask) getg st vs =
    let v_ins_inv = VH.create (List.length vs) in
    List.iter (fun v ->
        let v_in = Cilfacade.create_var @@ makeVarinfo false (v.vname ^ "#in") v.vtype in (* temporary local g#in for global g *)
        v_in.vattr <- v.vattr; (* preserve goblint_relation_track attribute *)
        VH.replace v_ins_inv v_in v;
      ) vs;
    let rel = RD.add_vars st.rel (List.map RV.local (VH.keys v_ins_inv |> List.of_enum)) in (* add temporary g#in-s *)
    let rel' = VH.fold (fun v_in v rel ->
        read_global ask getg {st with rel} v v_in (* g#in = g; *)
      ) v_ins_inv rel
    in
    let visitor_inv = object
      inherit nopCilVisitor
      method! vvrbl (v: varinfo) =
        match VH.find_option v_ins_inv v with
        | Some v' -> ChangeTo v'
        | None -> SkipChildren
    end
    in
    let e_inv e = visitCilExpr visitor_inv e in
    (rel', e_inv, v_ins_inv)

  let read_from_globals_wrapper ask getg st e f =
    let (rel', e', _) = read_globals_to_locals ask getg st e in
    f rel' e' (* no need to remove g#in-s *)

  let assign_from_globals_wrapper ask getg st e f =
    let (rel', e', v_ins) = read_globals_to_locals ask getg st e in
    if M.tracing then M.trace "relation" "assign_from_globals_wrapper %a" d_exp e';
    let rel' = f rel' e' in (* x = e; *)
    let rel'' = RD.remove_vars rel' (List.map RV.local (VH.values v_ins |> List.of_enum)) in (* remove temporary g#in-s *)
    rel''

  let write_global ask getg sideg st g x =
    if ThreadFlag.has_ever_been_multi ask then
      Priv.write_global ask getg sideg st g x
    else (
      let rel = st.rel in
      let g_var = RV.global g in
      let x_var = RV.local x in
      let rel' = RD.add_vars rel [g_var] in
      let rel' = RD.assign_var rel' g_var x_var in
      {st with rel = rel'}
    )

  let rec assign_to_global_wrapper (ask:Queries.ask) getg sideg st lv f =
    match lv with
    | (Var v, NoOffset) when RD.Tracked.varinfo_tracked v ->
      if not v.vglob && not (ThreadEscape.has_escaped ask v) then (
        if ask.f (Queries.IsMultiple v) then
          {st with rel = RD.join (f st v) st.rel}
        else
          {st with rel = f st v}
      )
      else (
        let v_out = Cilfacade.create_var @@ makeVarinfo false (v.vname ^ "#out") v.vtype in (* temporary local g#out for global g *)
        v_out.vattr <- v.vattr; (*copy the attributes because the tracking may depend on them. Otherwise an assertion fails *)
        let st = {st with rel = RD.add_vars st.rel [RV.local v_out]} in (* add temporary g#out *)
        let st' = {st with rel = f st v_out} in (* g#out = e; *)
        if M.tracing then M.trace "relation" "write_global %a %a" CilType.Varinfo.pretty v CilType.Varinfo.pretty v_out;
        let st' = write_global ask getg sideg st' v v_out in (* g = g#out; *)
        let rel'' = RD.remove_vars st'.rel [RV.local v_out] in (* remove temporary g#out *)
        {st' with rel = rel''}
      )
    | (Mem v, NoOffset) ->
      let ad = ask.f (Queries.MayPointTo v) in
      Queries.AD.fold (fun addr acc ->
          match addr with
          | ValueDomain.Addr.Addr mval ->
            D.join acc (assign_to_global_wrapper ask getg sideg st (ValueDomain.Addr.Mval.to_cil mval) f)
          | UnknownPtr | NullPtr | StrPtr _ ->
            D.join acc st (* Ignore assign *)
        ) ad (D.bot ())
    (* Ignoring all other assigns *)
    | _ ->
      st


  (** An extended overflow handling inside relationAnalysis for expression assignments when overflows are assumed to occur.
      Since affine equalities can only keep track of integer bounds of expressions evaluating to definite constants, we now query the integer bounds information for expressions from other analysis.
      If an analysis returns bounds that are unequal to min and max of ikind , we can exclude the possibility that an overflow occurs and the abstract effect of the expression assignment can be used, i.e. we do not have to set the variable's value to top. *)

  let no_overflow (ask: Queries.ask) exp =
    match Cilfacade.get_ikind_exp exp with
    | exception Invalid_argument _ -> false (* is thrown by get_ikind_exp when the type of the expression is not an integer type *)
    | exception Cilfacade.TypeOfError _ -> false
    | ik ->
      if IntDomain.should_wrap ik then
        false
      else if IntDomain.should_ignore_overflow ik then
        true
      else
        not (ask.f (MaySignedOverflow exp))

  let no_overflow man exp = lazy (
    let res = no_overflow man exp in
    if M.tracing then M.tracel "no_ov" "no_ov %b exp: %a" res d_exp exp;
    res
  )

  let assert_type_bounds ask rel x =
    assert (RD.Tracked.varinfo_tracked x);
    match Cilfacade.get_ikind x.vtype with
    | ik ->
      let (type_min, type_max) = IntDomain.Size.range ik in
      (* TODO: don't go through CIL exp? *)
      let e1 = BinOp (Le, Lval (Cil.var x), (Cil.kintegerCilint ik type_max), intType) in
      let e2 = BinOp (Ge, Lval (Cil.var x), (Cil.kintegerCilint ik type_min), intType) in
      (* TODO: do not duplicate no_overflow defined via ask: https://github.com/goblint/analyzer/pull/1297#discussion_r1477281950 *)
      let rel = RD.assert_inv ask rel e1 false (no_overflow ask e1) in (* TODO: how can be overflow when asserting type bounds? *)
      let rel = RD.assert_inv ask rel e2 false (no_overflow ask e2) in
      rel
    | exception Invalid_argument _ ->
      rel

  let replace_deref_exps ask e =
    let rec inner e = match e with
      | Const x -> e
      | UnOp (unop, e, typ) -> UnOp(unop, inner e, typ)
      | BinOp (binop, e1, e2, typ) -> BinOp (binop, inner e1, inner e2, typ)
      | CastE (t,e) -> CastE (t, inner e)
      | Lval (Var v, off) -> Lval (Var v, off)
      | Lval (Mem e, NoOffset) ->
        begin match ask (Queries.MayPointTo e) with
          | ad when not (Queries.AD.is_top ad) && (Queries.AD.cardinal ad) = 1 ->
            let replace mval =
              try
                let pointee = ValueDomain.Addr.Mval.to_cil_exp mval in
                let pointee_typ = Cil.typeSig @@ Cilfacade.typeOf pointee in
                let lval_typ = Cil.typeSig @@ Cilfacade.typeOfLval (Mem e, NoOffset) in
                if pointee_typ = lval_typ then
                  Some pointee
                else
                  (* there is a type-mismatch between pointee and pointer-type *)
                  (* to avoid mismatch errors, we bail on this expression *)
                  None
              with Cilfacade.TypeOfError _ ->
                None
            in
            let r = Option.bind (Queries.AD.Addr.to_mval (Queries.AD.choose ad)) replace in
            Option.default (Lval (Mem e, NoOffset)) r
          (* It would be possible to do better here, exploiting e.g. that the things pointed to are known to be equal *)
          (* see: https://github.com/goblint/analyzer/pull/742#discussion_r879099745 *)
          | _ -> Lval (Mem e, NoOffset)
        end
      | e -> e (* TODO: Potentially recurse further? *)
    in
    inner e

  (* Basic transfer functions. *)
  let assign man (lv:lval) e =
    let st = man.local in
    let simplified_e = replace_deref_exps man.ask e in
    if M.tracing then M.traceli "relation" "assign %a = %a (simplified to %a)" d_lval lv  d_exp e d_exp simplified_e;
    let ask = Analyses.ask_of_man man in
    let r = assign_to_global_wrapper ask man.global man.sideg st lv (fun st v ->
        assign_from_globals_wrapper ask man.global st simplified_e (fun apr' e' ->
            if M.tracing then M.traceli "relation" "assign inner %a = %a (%a)" CilType.Varinfo.pretty v d_exp e' d_plainexp e';
            if M.tracing then M.trace "relation" "st: %a" RD.pretty apr';
            let r = RD.assign_exp ask apr' (RV.local v) e' (no_overflow ask simplified_e) in
            let r' = assert_type_bounds ask r v in
            if M.tracing then M.traceu "relation" "-> %a" RD.pretty r';
            r'
          )
      )
    in
    if M.tracing then M.traceu "relation" "-> %a" D.pretty r;
    r

  let branch man e b =
    let st = man.local in
    let ask = Analyses.ask_of_man man in
    let res = assign_from_globals_wrapper ask man.global st e (fun rel' e' ->
        (* not an assign, but must remove g#in-s still *)
        RD.assert_inv ask rel' e' (not b) (no_overflow ask e)
      )
    in
    if RD.is_bot_env res then raise Deadcode;
    {st with rel = res}


  (* Function call transfer functions. *)

  let any_local_reachable fundec reachable_from_args =
    let locals = fundec.sformals @ fundec.slocals in
    let locals_id = List.map (fun v -> v.vid) locals in
    VS.exists (fun v -> List.mem v.vid locals_id && RD.Tracked.varinfo_tracked v) reachable_from_args

  let reachable_from_args man args =
    let to_vs e =
      man.ask (ReachableFrom e)
      |> Queries.AD.to_var_may
      |> VS.of_list
    in
    List.fold (fun vs e -> VS.join vs (to_vs e)) (VS.empty ()) args

  let pass_to_callee fundec any_local_reachable var =
    (* TODO: currently, we pass all locals of the caller to the callee, provided one of them is reachbale to preserve relationality *)
    (* there should be smarter ways to do this, e.g. by keeping track of which values are written etc. ... *)
    (* See, e.g, Beckschulze E, Kowalewski S, Brauer J (2012) Access-based localization for octagons. Electron Notes Theor Comput Sci 287:29–40 *)
    (* Also, a local *)
    let vname = GobApron.Var.show var in
    let locals = fundec.sformals @ fundec.slocals in
    match List.find_opt (fun v -> VM.var_name (Local v) = vname) locals with (* TODO: optimize *)
    | None -> true
    | Some v -> any_local_reachable

  let make_callee_rel ~thread man f args =
    let fundec = Node.find_fundec man.node in
    let st = man.local in
    let arg_assigns =
      GobList.combine_short f.sformals args (* TODO: is it right to ignore missing formals/args? *)
      |> List.filter_map (fun (x, e) ->  if RD.Tracked.varinfo_tracked x then Some (RV.arg x, e) else None)
    in
    let arg_vars = List.map fst arg_assigns in
    let new_rel = RD.add_vars st.rel arg_vars in
    (* RD.assign_exp_parallel_with new_rel arg_assigns; (* doesn't need to be parallel since exps aren't arg vars directly *) *)
    (* TODO: parallel version of assign_from_globals_wrapper? *)
    let new_rel =
      if thread then
        new_rel
      else
        let ask = Analyses.ask_of_man man in
        List.fold_left (fun new_rel (var, e) ->
            assign_from_globals_wrapper ask man.global {st with rel = new_rel} e (fun rel' e' ->
                RD.assign_exp ask rel' var e' (no_overflow ask e)
              )
          ) new_rel arg_assigns
    in
    let reachable_from_args = reachable_from_args man args in
    let any_local_reachable = any_local_reachable fundec reachable_from_args in
    RD.remove_filter_with new_rel (fun var ->
        match RV.find_metadata var with
        | Some (Local _) when not (pass_to_callee fundec any_local_reachable var) -> true (* remove caller locals provided they are unreachable *)
        | Some (Arg _) when not (List.mem_cmp Apron.Var.compare var arg_vars) -> true (* remove caller args, but keep just added args *)
        | _ -> false (* keep everything else (just added args, globals, global privs) *)
      );
    if M.tracing then M.tracel "combine" "relation enter newd: %a" RD.pretty new_rel;
    new_rel

  let enter man r f args =
    let calle_rel = make_callee_rel ~thread:false man f args in
    [man.local, {man.local with rel = calle_rel}]

  let body man f =
    let st = man.local in
    let ask = Analyses.ask_of_man man in
    let formals = List.filter RD.Tracked.varinfo_tracked f.sformals in
    let locals = List.filter RD.Tracked.varinfo_tracked f.slocals in
    let new_rel = RD.add_vars st.rel (List.map RV.local (formals @ locals)) in
    (* TODO: do this after local_assigns? *)
    let new_rel = List.fold_left (fun new_rel x ->
        assert_type_bounds ask new_rel x
      ) new_rel (formals @ locals)
    in
    let local_assigns = List.map (fun x -> (RV.local x, RV.arg x)) formals in
    RD.assign_var_parallel_with new_rel local_assigns; (* doesn't need to be parallel since arg vars aren't local vars *)
    {st with rel = new_rel}

  let return man e f =
    let st = man.local in
    let ask = Analyses.ask_of_man man in
    let new_rel =
      if RD.Tracked.type_tracked (Cilfacade.fundec_return_type f) then (
        let rel' = RD.add_vars st.rel [RV.return] in
        match e with
        | Some e ->
          assign_from_globals_wrapper ask man.global {st with rel = rel'} e (fun rel' e' ->
              RD.assign_exp ask rel' RV.return e' (no_overflow ask e)
            )
        | None ->
          rel' (* leaves V.return unconstrained *)
      )
      else
        RD.copy st.rel
    in
    let local_vars =
      f.sformals @ f.slocals
      |> List.filter RD.Tracked.varinfo_tracked
      |> List.map RV.local
    in
    RD.remove_vars_with new_rel local_vars;
    let st' = {st with rel = new_rel} in
    begin match ThreadId.get_current ask with
      | `Lifted tid when ThreadReturn.is_current ask ->
        Priv.thread_return ask man.global man.sideg tid st'
      | _ ->
        st'
    end

  let combine_env man r fe f args fc fun_st (f_ask : Queries.ask) =
    let st = man.local in
    let reachable_from_args = reachable_from_args man args in
    let fundec = Node.find_fundec man.node in
    if M.tracing then M.tracel "combine-rel" "relation f: %a" CilType.Varinfo.pretty f.svar;
    if M.tracing then M.tracel "combine-rel" "relation formals: %a" (d_list "," CilType.Varinfo.pretty) f.sformals;
    if M.tracing then M.tracel "combine-rel" "relation args: %a" (d_list "," d_exp) args;
    if M.tracing then M.tracel "combine-rel" "relation st: %a" D.pretty st;
    if M.tracing then M.tracel "combine-rel" "relation fun_st: %a" D.pretty fun_st;
    let new_fun_rel = RD.add_vars fun_st.rel (RD.vars st.rel) in
    let arg_substitutes =
      let filter_actuals (x,e) =
        RD.Tracked.varinfo_tracked x
        && List.for_all (fun v -> not (VS.mem v reachable_from_args)) (Basetype.CilExp.get_vars e)
      in
      GobList.combine_short f.sformals args (* TODO: is it right to ignore missing formals/args? *)
      (* Do not do replacement for actuals whose value may be modified after the call *)
      |> List.filter filter_actuals
      |> List.map (Tuple2.map1 RV.arg)
    in
    (* RD.substitute_exp_parallel_with new_fun_rel arg_substitutes; (* doesn't need to be parallel since exps aren't arg vars directly *) *)
    (* TODO: parallel version of assign_from_globals_wrapper? *)
    let ask = Analyses.ask_of_man man in
    let new_fun_rel = List.fold_left (fun new_fun_rel (var, e) ->
        assign_from_globals_wrapper ask man.global {st with rel = new_fun_rel} e (fun rel' e' ->
            (* not an assign, but still works? *)
            (* substitute is the backwards semantics of assignment *)
            (* https://antoinemine.github.io/Apron/doc/papers/expose_CEA_2007.pdf *)
            RD.substitute_exp ask rel' var e' (no_overflow ask e)
          )
      ) new_fun_rel arg_substitutes
    in
    let any_local_reachable = any_local_reachable fundec reachable_from_args in
    let arg_vars = f.sformals |> List.filter (RD.Tracked.varinfo_tracked) |> List.map RV.arg in
    if M.tracing then M.tracel "combine-rel" "relation remove vars: %a" (docList (GobApron.Var.pretty ())) arg_vars;
    RD.remove_vars_with new_fun_rel arg_vars; (* fine to remove arg vars that also exist in caller because unify from new_rel adds them back with proper constraints *)
    let tainted = f_ask.f Queries.MayBeTainted in
    let tainted_vars = TaintPartialContexts.conv_varset tainted in
    let new_rel = RD.keep_filter st.rel (fun var ->
        match RV.find_metadata var with
        | Some (Local _) when not (pass_to_callee fundec any_local_reachable var) -> true (* keep caller locals, provided they were not passed to the function *)
        | Some (Arg _) -> true (* keep caller args *)
        | Some ((Local _ | Global _)) when not (RD.mem_var new_fun_rel var) -> false (* remove locals and globals, for which no record exists in the new_fun_apr *)
        | Some ((Local v | Global v)) when not (TaintPartialContexts.VS.mem v tainted_vars) -> true (* keep locals and globals, which have not been touched by the call *)
        | _ -> false (* remove everything else (globals, global privs, reachable things from the caller) *)
      )
    in
    let unify_rel = RD.unify new_rel new_fun_rel in (* TODO: unify_with *)
    if M.tracing then M.tracel "combine-rel" "relation unifying %a %a = %a" RD.pretty new_rel RD.pretty new_fun_rel RD.pretty unify_rel;
    {fun_st with rel = unify_rel}

  let combine_assign man r fe f args fc fun_st (f_ask : Queries.ask) =
    let unify_st = man.local in
    if RD.Tracked.type_tracked (Cilfacade.fundec_return_type f) then (
      let unify_st' = match r with
        | Some lv ->
          let ask = Analyses.ask_of_man man in
          assign_to_global_wrapper ask man.global man.sideg unify_st lv (fun st v ->
              let rel = RD.assign_var st.rel (RV.local v) RV.return in
              assert_type_bounds ask rel v (* TODO: should be done in return instead *)
            )
        | None ->
          unify_st
      in
      RD.remove_vars_with unify_st'.rel [RV.return]; (* mutates! *)
      unify_st'
    )
    else
      unify_st


  let invalidate_one ask man st lv =
    assign_to_global_wrapper ask man.global man.sideg st lv (fun st v ->
        let rel' = RD.forget_vars st.rel [RV.local v] in
        assert_type_bounds ask rel' v (* re-establish type bounds after forget *) (* TODO: no_overflow on wrapped *)
      )


  (* Give the set of reachables from argument. *)
  let reachables (ask: Queries.ask) es =
<<<<<<< HEAD
    let reachable e st =
      let ad = ask.f (Queries.ReachableFrom e) in
      Queries.AD.join ad st
    in
    List.fold_right reachable es (Queries.AD.empty ())
=======
    let reachable acc e =
      Option.bind acc (fun st ->
        let ad = ask.f (Queries.ReachableFrom e) in
        if Queries.AD.is_top ad then
          None
        else
          Some (Queries.AD.join ad st))
    in
    List.fold_left reachable (Some (Queries.AD.empty ())) es
>>>>>>> 5f36c9b8


  let forget_reachable man st es =
    let ask = Analyses.ask_of_man man in
    let rs =
<<<<<<< HEAD
      let ad = reachables ask es in
      let to_cil addr rs =
        match addr with
        | Queries.AD.Addr.Addr mval -> (ValueDomain.Addr.Mval.to_cil mval) :: rs
        | _ -> rs
      in
      Queries.AD.fold to_cil ad []
=======
      match reachables ask es with
      | None ->
        (* top reachable, so try to invalidate everything *)
        let to_cil_lval x = Option.map Cil.var @@ RV.to_cil_varinfo x in
        RD.vars st.rel |> List.filter_map to_cil_lval
      | Some ad ->
        let to_cil addr rs =
          match addr with
          | Queries.AD.Addr.Addr mval -> (ValueDomain.Addr.Mval.to_cil mval) :: rs
          | _ -> rs
        in
        Queries.AD.fold to_cil ad []
>>>>>>> 5f36c9b8
    in
    List.fold_left (fun st lval ->
        invalidate_one ask man st lval
      ) st rs

  let assert_fn man e refine =
    if not refine then
      man.local
    else
      (* copied from branch *)
      let st = man.local in
      let ask = Analyses.ask_of_man man in
      let res = assign_from_globals_wrapper ask man.global st e (fun apr' e' ->
          (* not an assign, but must remove g#in-s still *)
          RD.assert_inv ask apr' e' false (no_overflow ask e)
        )
      in
      if RD.is_bot_env res then raise Deadcode;
      {st with rel = res}

  let special_unknown_invalidate man f args =
    (* No warning here, base already prodcues the appropriate warnings *)
    let desc = LibraryFunctions.find f in
    let shallow_addrs = LibraryDesc.Accesses.find desc.accs { kind = Write; deep = false } args in
    let deep_addrs = LibraryDesc.Accesses.find desc.accs { kind = Write; deep = true } args in
    let deep_addrs =
      if List.mem LibraryDesc.InvalidateGlobals desc.attrs then (
        foldGlobals !Cilfacade.current_file (fun acc global ->
            match global with
            | GVar (vi, _, _) when not (BaseUtil.is_static vi) ->
              mkAddrOf (Var vi, NoOffset) :: acc
            (* TODO: what about GVarDecl? *)
            | _ -> acc
          ) deep_addrs
      )
      else
        deep_addrs
    in
    let lvallist e =
      match man.ask (Queries.MayPointTo e) with
      | ad when Queries.AD.is_top ad -> []
      | ad ->
        Queries.AD.to_mval ad
        |> List.map ValueDomain.Addr.Mval.to_cil
    in
    let st' = forget_reachable man man.local deep_addrs in
    let shallow_lvals = List.concat_map lvallist shallow_addrs in
    List.fold_left (invalidate_one (Analyses.ask_of_man man) man) st' shallow_lvals


  let special man r f args =
    let ask = Analyses.ask_of_man man in
    let st = man.local in
    let desc = LibraryFunctions.find f in
    match desc.special args, f.vname with
    | Assert { exp; refine; _ }, _ -> assert_fn man exp refine
    | ThreadJoin { thread = id; ret_var = retvar }, _ ->
      (* Forget value that thread return is assigned to *)
      let st' = forget_reachable man st [retvar] in
      let st' = Priv.thread_join ask man.global id st' in
      Option.map_default (invalidate_one ask man st') st' r
    | ThreadExit _, _ ->
      begin match ThreadId.get_current ask with
        | `Lifted tid ->
          (* value returned from the thread is not used in thread_join or any Priv.thread_join, *)
          (* thus no handling like for returning from functions required *)
          ignore @@ Priv.thread_return ask man.global man.sideg tid st;
          raise Deadcode
        | _ ->
          raise Deadcode
      end
    | Unknown, "__goblint_assume_join" ->
      let id = List.hd args in
      Priv.thread_join ~force:true ask man.global id st
    | Rand, _ ->
      Option.map_default (fun lv ->
         let st = invalidate_one ask man st lv in
         assert_fn {man with local = st} (BinOp (Ge, Lval lv, zero, intType)) true
        ) st r
    | _, _ ->
      let st' = special_unknown_invalidate man f args in
      (* invalidate lval if present *)
      Option.map_default (invalidate_one ask man st') st' r

  let query_invariant man context =
    let keep_local = GobConfig.get_bool "ana.relation.invariant.local" in
    let keep_global = GobConfig.get_bool "ana.relation.invariant.global" in
    let one_var = GobConfig.get_bool "ana.relation.invariant.one-var" in
    let exact = GobConfig.get_bool "witness.invariant.exact" in

    let ask = Analyses.ask_of_man man in
    let scope = Node.find_fundec man.node in

    let (apr, e_inv) =
      if ThreadFlag.has_ever_been_multi ask then (
        let priv_vars =
          if keep_global then
            Priv.invariant_vars ask man.global man.local
          else
            [] (* avoid pointless queries *)
        in
        let (rel, e_inv, v_ins_inv) = read_globals_to_locals_inv ask man.global man.local priv_vars in
        (* filter variables *)
        let var_filter v = match RV.find_metadata v with
          | Some (Local v) ->
            if VH.mem v_ins_inv v then
              keep_global
            else if ThreadEscape.has_escaped ask v then
              (* Escaped local variables should be read in via their v#in# variables, this apron var may refer to stale values only *)
              (* and is not a sound description of the C variable. *)
              false
            else
              keep_local
          | _ -> false
        in
        let rel = RD.keep_filter rel var_filter in
        (rel, e_inv)
      )
      else (
        (* filter variables *)
        let var_filter v = match RV.find_metadata v with
          | Some (Global _) -> keep_global
          | Some (Local _) -> keep_local
          | _ -> false
        in
        let apr = RD.keep_filter man.local.rel var_filter in
        (apr, Fun.id)
      )
    in
    RD.invariant apr
    |> List.enum
    |> Enum.filter_map (fun (lincons1: Apron.Lincons1.t) ->
        (* filter one-vars and exact *)
        (* RD.invariant simplifies two octagon SUPEQ constraints to one EQ, so exact works *)
        if (one_var || GobApron.Lincons1.num_vars lincons1 >= 2) && (exact || Apron.Lincons1.get_typ lincons1 <> EQ) then
          RD.cil_exp_of_lincons1 lincons1
          |> Option.map e_inv
          |> Option.filter (fun exp -> not (InvariantCil.exp_contains_tmp exp) && InvariantCil.exp_is_in_scope scope exp)
        else
          None
      )
    |> Enum.fold (fun acc x -> Invariant.(acc && of_exp x)) Invariant.none

  let query_invariant_global man g =
    if GobConfig.get_bool "ana.relation.invariant.global" && man.ask (GhostVarAvailable Multithreaded) then (
      let var = WitnessGhost.to_varinfo Multithreaded in
      let inv = Priv.invariant_global (Analyses.ask_of_man man) man.global g in
      Invariant.(of_exp (UnOp (LNot, Lval (GoblintCil.var var), GoblintCil.intType)) || inv) [@coverage off] (* bisect_ppx cannot handle redefined (||) *)
    )
    else
      Invariant.none

  let query man (type a) (q: a Queries.t): a Queries.result =
    let open Queries in
    let st = man.local in
    let eval_int e no_ov =
      let esimple = replace_deref_exps man.ask e in
      read_from_globals_wrapper
        (Analyses.ask_of_man man)
        man.global st esimple
        (fun rel' e' -> RD.eval_int (Analyses.ask_of_man man) rel' e' no_ov)
    in
    match q with
    | EvalInt e ->
      if M.tracing then M.traceli "evalint" "relation query %a (%a)" d_exp e d_plainexp e;
      if M.tracing then M.trace "evalint" "relation st: %a" D.pretty man.local;
      let r = eval_int e (no_overflow (Analyses.ask_of_man man) e) in
      if M.tracing then M.traceu "evalint" "relation query %a -> %a" d_exp e ID.pretty r;
      r
    | Queries.IterSysVars (vq, vf) ->
      let vf' x = vf (Obj.repr x) in
      Priv.iter_sys_vars man.global vq vf'
    | Queries.Invariant context -> query_invariant man context
    | Queries.InvariantGlobal g ->
      let g: V.t = Obj.obj g in
      query_invariant_global man g
    | _ -> Result.top q


  (* Thread transfer functions. *)

  let threadenter man ~multiple lval f args =
    let st = man.local in
    (* TODO: HACK: Simulate enter_multithreaded for first entering thread to publish global inits before analyzing thread.
       Otherwise thread is analyzed with no global inits, reading globals gives bot, which turns into top, which might get published...
       sync `Thread doesn't help us here, it's not specific to entering multithreaded mode.
       EnterMultithreaded events only execute after threadenter and threadspawn. *)
    if not (ThreadFlag.has_ever_been_multi (Analyses.ask_of_man man)) then
      ignore (Priv.enter_multithreaded (Analyses.ask_of_man man) man.global man.sideg st);
    match Cilfacade.find_varinfo_fundec f with
    | fd ->
      let st' = Priv.threadenter (Analyses.ask_of_man man) man.global st in
      let new_rel = make_callee_rel ~thread:true man fd args in
      [{st' with rel = new_rel}]
    | exception Not_found ->
      [special_unknown_invalidate man f args]

  let threadspawn man ~multiple lval f args fman =
    man.local

  let event man e oman =
    let ask = Analyses.ask_of_man man in
    let st = man.local in
    match e with
    | Events.Lock (addr, _) when ThreadFlag.has_ever_been_multi ask -> (* TODO: is this condition sound? *)
      CommonPriv.lift_lock ask (fun st m ->
          Priv.lock ask man.global st m
        ) st addr
    | Events.Unlock addr when ThreadFlag.has_ever_been_multi ask -> (* TODO: is this condition sound? *)
      WideningTokenLifter.with_local_side_tokens (fun () ->
          CommonPriv.lift_unlock ask (fun st m ->
              Priv.unlock ask man.global man.sideg st m
            ) st addr
        )
    | Events.EnterMultiThreaded ->
      Priv.enter_multithreaded (Analyses.ask_of_man man) man.global man.sideg st
    | Events.Escape escaped ->
      Priv.escape man.node (Analyses.ask_of_man man) man.global man.sideg st escaped
    | Assert exp ->
      assert_fn man exp true
    | Events.Unassume {exp = e; tokens} ->
      let e_orig = e in
      let ask = Analyses.ask_of_man man in
      let e = replace_deref_exps man.ask e in
      let (rel, e, v_ins) = read_globals_to_locals ask man.global man.local e in

      let vars = Basetype.CilExp.get_vars e |> List.unique ~eq:CilType.Varinfo.equal |> List.filter RD.Tracked.varinfo_tracked in
      let rel = RD.forget_vars rel (List.map RV.local vars) in (* havoc *)
      let rel = List.fold_left (assert_type_bounds ask) rel vars in (* add type bounds to avoid overflow in top state *)
      let rec dummyask =
        (* assert_inv calls texpr1_expr_of_cil_exp, which simplifies the constraint based on the pre-state of the transition;
           this does not reflect the state after RD.forget_vars rel .... has been performed; to prevent this aggressive
           simplification, we restrict read_int queries to a local dummy ask, that only dispatches to rel instead of the
           full state *)
        let f (type a) (q : a Queries.t) : a =
          let eval_int e no_ov =
            let esimple = replace_deref_exps dummyask.f e in
            read_from_globals_wrapper
              (dummyask)
              man.global { st with rel } esimple
              (fun rel' e' -> RD.eval_int (dummyask) rel' e' no_ov)
          in
          match q with
          | EvalInt e ->
            if M.tracing then M.traceli "relation" "evalint query %a (%a), man %a" d_exp e d_plainexp e D.pretty man.local;
            let r = eval_int e (no_overflow (dummyask) e) in
            if M.tracing then M.trace "relation" "evalint response %a -> %a" d_exp e ValueDomainQueries.ID.pretty r;
            r
          |_ -> Queries.Result.top q
        in
        ({ f } : Queries.ask) in
      let rel = RD.assert_inv dummyask rel e false (no_overflow ask e_orig) in (* assume *)
      let rel =
        if GobConfig.get_bool "ana.apron.strengthening" then
          RD.keep_vars rel (List.map RV.local vars) (* restrict *)
        else
          rel (* naive unassume: will be homogeneous join below *)
      in

      (* TODO: parallel write_global? *)
      let st =
        WideningTokenLifter.with_side_tokens (WideningTokenLifter.TS.of_list tokens) (fun () ->
            VH.fold (fun v v_in st ->
                (* TODO: is this sideg fine? *)
                write_global ask man.global man.sideg st v v_in
              ) v_ins {man.local with rel}
          )
      in
      let rel = RD.remove_vars st.rel (List.map RV.local (VH.values v_ins |> List.of_enum)) in (* remove temporary g#in-s *)

      if M.tracing then M.traceli "apron" "unassume join";
      let st = D.join man.local {st with rel} in (* (strengthening) join *)
      if M.tracing then M.traceu "apron" "unassume join";
      M.info ~category:Witness "relation unassumed invariant: %a" d_exp e_orig;
      st
    | Events.Longjmped {lval} ->
      Option.map_default (invalidate_one ask man st) st lval
    | _ ->
      st

  let sync man reason =
    (* After the solver is finished, store the results (for later comparison) *)
    if !AnalysisState.postsolving && GobConfig.get_string "exp.relation.prec-dump" <> "" then begin
      let keep_local = GobConfig.get_bool "ana.relation.invariant.local" in
      let keep_global = GobConfig.get_bool "ana.relation.invariant.global" in

      (* filter variables *)
      let var_filter v = match RV.find_metadata v with
        | Some (Global _) -> keep_global
        | Some (Local _) -> keep_local
        | _ -> false
      in
      let st = RD.keep_filter man.local.rel var_filter in
      let old_value = PCU.RH.find_default results man.node (RD.bot ()) in
      let new_value = RD.join old_value st in
      PCU.RH.replace results man.node new_value;
    end;
    WideningTokenLifter.with_local_side_tokens (fun () ->
        Priv.sync (Analyses.ask_of_man man) man.global man.sideg man.local (reason :> [`Normal | `Join | `JoinCall of CilType.Fundec.t | `Return | `Init | `Thread])
      )

  let init marshal =
    Priv.init ()

  let store_data file =
    let results = PCU.RH.map (fun _ v -> RD.marshal v) results in
    let name = RD.name () ^ "(domain: " ^ (RD.name ()) ^ ", privatization: " ^ (Priv.name ()) ^ (if GobConfig.get_bool "ana.apron.threshold_widening" then ", th" else "" ) ^ ")" in
    let results: PCU.dump = {marshalled = results; name } in
    Serialize.marshal results file

  let finalize () =
    let file = GobConfig.get_string "exp.relation.prec-dump" in
    if file <> "" then begin
      Logs.warn "exp.relation.prec-dump is potentially costly (for domains other than octagons), do not use for performance data!";
      Timing.wrap "relation.prec-dump" store_data (Fpath.v file)
    end;
    Priv.finalize ()
end<|MERGE_RESOLUTION|>--- conflicted
+++ resolved
@@ -466,29 +466,16 @@
 
   (* Give the set of reachables from argument. *)
   let reachables (ask: Queries.ask) es =
-<<<<<<< HEAD
-    let reachable e st =
+    let reachable st e =
       let ad = ask.f (Queries.ReachableFrom e) in
       Queries.AD.join ad st
     in
-    List.fold_right reachable es (Queries.AD.empty ())
-=======
-    let reachable acc e =
-      Option.bind acc (fun st ->
-        let ad = ask.f (Queries.ReachableFrom e) in
-        if Queries.AD.is_top ad then
-          None
-        else
-          Some (Queries.AD.join ad st))
-    in
-    List.fold_left reachable (Some (Queries.AD.empty ())) es
->>>>>>> 5f36c9b8
+    List.fold_left reachable (Queries.AD.empty ()) es
 
 
   let forget_reachable man st es =
     let ask = Analyses.ask_of_man man in
     let rs =
-<<<<<<< HEAD
       let ad = reachables ask es in
       let to_cil addr rs =
         match addr with
@@ -496,20 +483,6 @@
         | _ -> rs
       in
       Queries.AD.fold to_cil ad []
-=======
-      match reachables ask es with
-      | None ->
-        (* top reachable, so try to invalidate everything *)
-        let to_cil_lval x = Option.map Cil.var @@ RV.to_cil_varinfo x in
-        RD.vars st.rel |> List.filter_map to_cil_lval
-      | Some ad ->
-        let to_cil addr rs =
-          match addr with
-          | Queries.AD.Addr.Addr mval -> (ValueDomain.Addr.Mval.to_cil mval) :: rs
-          | _ -> rs
-        in
-        Queries.AD.fold to_cil ad []
->>>>>>> 5f36c9b8
     in
     List.fold_left (fun st lval ->
         invalidate_one ask man st lval
