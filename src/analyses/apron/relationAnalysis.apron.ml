--- conflicted
+++ resolved
@@ -253,17 +253,10 @@
       let ask = Analyses.ask_of_ctx ctx in
       let r = assign_to_global_wrapper ask ctx.global ctx.sideg st lv (fun st v ->
           assign_from_globals_wrapper ask ctx.global st simplified_e (fun apr' e' ->
-<<<<<<< HEAD
               if M.tracing then M.traceli "relation" "assign inner %a = %a (%a)" CilType.Varinfo.pretty v d_exp e' d_plainexp e';
               if M.tracing then M.trace "relation" "st: %a" RD.pretty apr';
-              let r = RD.assign_exp apr' (RV.local v) e' (no_overflow ask simplified_e) in
+              let r = RD.assign_exp ask apr' (RV.local v) e' (no_overflow ask simplified_e) in
               if M.tracing then M.traceu "relation" "-> %a" RD.pretty r;
-=======
-              if M.tracing then M.traceli "relation" "assign inner %a = %a (%a)\n" CilType.Varinfo.pretty v d_exp e' d_plainexp e';
-              if M.tracing then M.trace "relation" "st: %a\n" RD.pretty apr';
-              let r = RD.assign_exp ask apr' (RV.local v) e' (no_overflow ask simplified_e) in
-              if M.tracing then M.traceu "relation" "-> %a\n" RD.pretty r;
->>>>>>> 423ecb60
               r
             )
         )
@@ -653,17 +646,10 @@
     in
     match q with
     | EvalInt e ->
-<<<<<<< HEAD
       if M.tracing then M.traceli "evalint" "relation query %a (%a)" d_exp e d_plainexp e;
       if M.tracing then M.trace "evalint" "relation st: %a" D.pretty ctx.local;
-      let r = eval_int e (lazy(no_overflow ctx e)) in
+      let r = eval_int e (no_overflow (Analyses.ask_of_ctx ctx) e) in
       if M.tracing then M.traceu "evalint" "relation query %a -> %a" d_exp e ID.pretty r;
-=======
-      if M.tracing then M.traceli "evalint" "relation query %a (%a)\n" d_exp e d_plainexp e;
-      if M.tracing then M.trace "evalint" "relation st: %a\n" D.pretty ctx.local;
-      let r = eval_int e (no_overflow (Analyses.ask_of_ctx ctx) e) in
-      if M.tracing then M.traceu "evalint" "relation query %a -> %a\n" d_exp e ID.pretty r;
->>>>>>> 423ecb60
       r
     | Queries.IterSysVars (vq, vf) ->
       let vf' x = vf (Obj.repr x) in
@@ -736,9 +722,9 @@
           in
           match q with
           | EvalInt e ->
-            if M.tracing then M.traceli "relation" "evalint query %a (%a), ctx %a\n" d_exp e d_plainexp e D.pretty ctx.local;
+            if M.tracing then M.traceli "relation" "evalint query %a (%a), ctx %a" d_exp e d_plainexp e D.pretty ctx.local;
             let r = eval_int e (no_overflow (dummyask) e) in
-            if M.tracing then M.trace "relation" "evalint response %a -> %a\n" d_exp e ValueDomainQueries.ID.pretty r;
+            if M.tracing then M.trace "relation" "evalint response %a -> %a" d_exp e ValueDomainQueries.ID.pretty r;
             r
           |_ -> Queries.Result.top q
         in
@@ -757,9 +743,9 @@
       in
       let rel = RD.remove_vars st.rel (List.map RV.local (VH.values v_ins |> List.of_enum)) in (* remove temporary g#in-s *)
 
-      if M.tracing then M.traceli "apron" "unassume join\n";
+      if M.tracing then M.traceli "apron" "unassume join";
       let st = D.join ctx.local {st with rel} in (* (strengthening) join *)
-      if M.tracing then M.traceu "apron" "unassume join\n";
+      if M.tracing then M.traceu "apron" "unassume join";
       M.info ~category:Witness "relation unassumed invariant: %a" d_exp e_orig;
       st
     | _ ->
