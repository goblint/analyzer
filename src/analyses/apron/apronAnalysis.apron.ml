(** Analysis using Apron for integer variables. *)
open Analyses
<<<<<<< HEAD
open ApronDomain

module M = Messages

module SpecFunctor (AD: ApronDomain.S3) (Priv: ApronPriv.S) : Analyses.MCPSpec =
struct
  include Analyses.DefaultSpec

  let name () = "apron"

  module AD =
  struct
    include AD
    include ApronDomain.Tracked
  end

  module Priv = Priv(AD)
  module D = ApronComponents (AD) (Priv.D)
  module G = Priv.G
  module C = D
  module V =
  struct
    include Priv.V
    include StdV
  end

  open AD
  open (ApronDomain: (sig module V: (module type of ApronDomain.V) end)) (* open only V from ApronDomain (to shadow V of Spec), but don't open D (to not shadow D here) *)

  open ApronPrecCompareUtil
  (* Result map used for comparison of results *)
  let results = RH.create 103

  let should_join = Priv.should_join

  let context fd x =
    if ContextUtil.should_keep ~isAttr:GobContext ~keepOption:"ana.apron.context" ~removeAttr:"apron.no-context" ~keepAttr:"apron.context" fd then
      x
    else
      D.bot () (* just like startstate, heterogeneous AD.bot () means top over empty set of variables *)

  let exitstate  _ = { apr = AD.bot (); priv = Priv.startstate () }
  let startstate _ = { apr = AD.bot (); priv = Priv.startstate () }

  (* Functions for manipulating globals as temporary locals. *)

  let read_global ask getg st g x =
    if ThreadFlag.is_multi ask then
      Priv.read_global ask getg st g x
    else (
      let apr = st.apr in
      let g_var = V.global g in
      let x_var = V.local x in
      let apr' = AD.add_vars apr [g_var] in
      let apr' = AD.assign_var apr' x_var g_var in
      apr'
    )

  module VH = BatHashtbl.Make (Basetype.Variables)

  let read_globals_to_locals (ask:Queries.ask) getg st e =
    let v_ins = VH.create 10 in
    let visitor = object
      inherit nopCilVisitor
      method! vlval = function
        | (Var v, NoOffset) when v.vglob || ThreadEscape.has_escaped ask v ->
          let v_in =
            if VH.mem v_ins v then
              VH.find v_ins v
            else
              let v_in = Goblintutil.create_var @@ makeVarinfo false (v.vname ^ "#in") v.vtype in (* temporary local g#in for global g *)
              VH.replace v_ins v v_in;
              v_in
          in
          ChangeTo (Var v_in, NoOffset)
        | _ ->
          SkipChildren
    end
    in
    let e' = visitCilExpr visitor e in
    let apr = AD.add_vars st.apr (List.map V.local (VH.values v_ins |> List.of_enum)) in (* add temporary g#in-s *)
    let apr' = VH.fold (fun v v_in apr ->
        if M.tracing then M.trace "apron" "read_global %a %a\n" d_varinfo v d_varinfo v_in;
        read_global ask getg {st with apr = apr} v v_in (* g#in = g; *)
      ) v_ins apr
    in
    (apr', e', v_ins)

  let read_globals_to_locals_inv (ask: Queries.ask) getg st vs =
    let v_ins_inv = VH.create (List.length vs) in
    List.iter (fun v ->
        let v_in = Goblintutil.create_var @@ makeVarinfo false (v.vname ^ "#in") v.vtype in (* temporary local g#in for global g *)
        VH.replace v_ins_inv v_in v;
      ) vs;
    let apr = AD.add_vars st.apr (List.map V.local (VH.keys v_ins_inv |> List.of_enum)) in (* add temporary g#in-s *)
    let apr' = VH.fold (fun v_in v apr ->
        read_global ask getg {st with apr = apr} v v_in (* g#in = g; *)
      ) v_ins_inv apr
    in
    let visitor_inv = object
      inherit nopCilVisitor
      method! vvrbl (v: varinfo) =
        match VH.find_option v_ins_inv v with
        | Some v' -> ChangeTo v'
        | None -> SkipChildren
    end
    in
    let e_inv e = visitCilExpr visitor_inv e in
    (apr', e_inv, v_ins_inv)

  let read_from_globals_wrapper ask getg st e f =
    let (apr', e', _) = read_globals_to_locals ask getg st e in
    f apr' e' (* no need to remove g#in-s *)

  let assign_from_globals_wrapper ask getg st e f =
    let (apr', e', v_ins) = read_globals_to_locals ask getg st e in
    if M.tracing then M.trace "apron" "assign_from_globals_wrapper %a\n" d_exp e';
    let apr' = f apr' e' in (* x = e; *)
    let apr'' = AD.remove_vars apr' (List.map V.local (VH.values v_ins |> List.of_enum)) in (* remove temporary g#in-s *)
    apr''

  let write_global ask getg sideg st g x =
    if ThreadFlag.is_multi ask then
      Priv.write_global ask getg sideg st g x
    else (
      let apr = st.apr in
      let g_var = V.global g in
      let x_var = V.local x in
      let apr' = AD.add_vars apr [g_var] in
      let apr' = AD.assign_var apr' g_var x_var in
      {st with apr = apr'}
    )

  let rec assign_to_global_wrapper (ask:Queries.ask) getg sideg st lv f =
    match lv with
    | (Var v, NoOffset) when AD.varinfo_tracked v ->
      if not v.vglob && not (ThreadEscape.has_escaped ask v) then (
        if ask.f (Queries.IsMultiple v) then
          {st with apr = AD.join (f st v) st.apr}
        else
          {st with apr = f st v}
      )
      else (
        let v_out = Goblintutil.create_var @@ makeVarinfo false (v.vname ^ "#out") v.vtype in (* temporary local g#out for global g *)
        v_out.vattr <- v.vattr; (*copy the attributes because the tracking may depend on them. Otherwise an assertion fails *)
        let st = {st with apr = AD.add_vars st.apr [V.local v_out]} in (* add temporary g#out *)
        let st' = {st with apr = f st v_out} in (* g#out = e; *)
        if M.tracing then M.trace "apron" "write_global %a %a\n" d_varinfo v d_varinfo v_out;
        let st' = write_global ask getg sideg st' v v_out in (* g = g#out; *)
        let apr'' = AD.remove_vars st'.apr [V.local v_out] in (* remove temporary g#out *)
        {st' with apr = apr''}
      )
    | (Mem v, NoOffset) ->
      (let r = ask.f (Queries.MayPointTo v) in
       match r with
       | `Top ->
         st
       | `Lifted s ->
         let lvals = Queries.LS.elements r in
         let ass' = List.map (fun lv -> assign_to_global_wrapper ask getg sideg st (Lval.CilLval.to_lval lv) f) lvals in
         List.fold_right D.join ass' (D.bot ())
      )
    (* Ignoring all other assigns *)
    | _ ->
      st

  let assert_type_bounds apr x =
    assert (AD.varinfo_tracked x);
    match Cilfacade.get_ikind x.vtype with
    | ik when not (IntDomain.should_ignore_overflow ik) -> (* don't add type bounds for signed when assume_none *)
      let (type_min, type_max) = IntDomain.Size.range ik in
      (* TODO: don't go through CIL exp? *)
      let apr = AD.assert_inv apr (BinOp (Le, Lval (Cil.var x), (Cil.kintegerCilint ik (Cilint.cilint_of_big_int type_max)), intType)) false in
      let apr = AD.assert_inv apr (BinOp (Ge, Lval (Cil.var x), (Cil.kintegerCilint ik (Cilint.cilint_of_big_int type_min)), intType)) false in
      apr
    | _
    | exception Invalid_argument _ ->
      apr


  let replace_deref_exps ask e =
    let rec inner e = match e with
      | Const x -> e
      | UnOp (unop, e, typ) -> UnOp(unop, inner e, typ)
      | BinOp (binop, e1, e2, typ) -> BinOp (binop, inner e1, inner e2, typ)
      | CastE (t,e) -> CastE (t, inner e)
      | Lval (Var v, off) -> Lval (Var v, off)
      | Lval (Mem e, NoOffset) ->
        (match ask (Queries.MayPointTo e) with
         | a when not (Queries.LS.is_top a || Queries.LS.mem (dummyFunDec.svar, `NoOffset) a) && (Queries.LS.cardinal a) = 1 ->
           let lval = Lval.CilLval.to_lval (Queries.LS.choose a) in
           Lval lval
         (* It would be possible to do better here, exploiting e.g. that the things pointed to are known to be equal *)
         (* see: https://github.com/goblint/analyzer/pull/742#discussion_r879099745 *)
         | _ -> Lval (Mem e, NoOffset))
      | e -> e (* TODO: Potentially recurse further? *)
    in
    inner e

  (* Basic transfer functions. *)

  let assign ctx (lv:lval) e =
    let st = ctx.local in
    if !GU.global_initialization && e = MyCFG.unknown_exp then
      st (* ignore extern inits because there's no body before assign, so the apron env is empty... *)
    else (
      let simplified_e = replace_deref_exps ctx.ask e in
      if M.tracing then M.traceli "apron" "assign %a = %a (simplified to %a)\n" d_lval lv  d_exp e d_exp simplified_e;
      let ask = Analyses.ask_of_ctx ctx in
      let r = assign_to_global_wrapper ask ctx.global ctx.sideg st lv (fun st v ->
          assign_from_globals_wrapper ask ctx.global st simplified_e (fun apr' e' ->
              if M.tracing then M.traceli "apron" "assign inner %a = %a (%a)\n" d_varinfo v d_exp e' d_plainexp e';
              if M.tracing then M.trace "apron" "st: %a\n" AD.pretty apr';
              let r = AD.assign_exp apr' (V.local v) e' in
              if M.tracing then M.traceu "apron" "-> %a\n" AD.pretty r;
              r
            )
        )
      in
      if M.tracing then M.traceu "apron" "-> %a\n" D.pretty r;
      r
    )

  let branch ctx e b =
    let st = ctx.local in
    let res = assign_from_globals_wrapper (Analyses.ask_of_ctx ctx) ctx.global st e (fun apr' e' ->
        (* not an assign, but must remove g#in-s still *)
        AD.assert_inv apr' e' (not b)
      )
    in
    if AD.is_bot_env res then raise Deadcode;
    {st with apr = res}


  (* Function call transfer functions. *)

  let any_local_reachable fundec reachable_from_args =
    let locals = fundec.sformals @ fundec.slocals in
    let locals_id = List.map (fun v -> v.vid) locals in
    Queries.LS.exists (fun (v',_) -> List.mem v'.vid locals_id && AD.varinfo_tracked v') reachable_from_args

  let pass_to_callee fundec any_local_reachable var =
    (* TODO: currently, we pass all locals of the caller to the callee, provided one of them is reachbale to preserve relationality *)
    (* there should be smarter ways to do this, e.g. by keeping track of which values are written etc. ... *)
    (* Also, a local *)
    let vname = Var.to_string var in
    let locals = fundec.sformals @ fundec.slocals in
    match List.find_opt (fun v -> VM.var_name (Local v) = vname) locals with (* TODO: optimize *)
    | None -> true
    | Some v -> any_local_reachable

  let enter ctx r f args =
    let fundec = Node.find_fundec ctx.node in
    let st = ctx.local in
    if M.tracing then M.tracel "combine" "apron enter f: %a\n" d_varinfo f.svar;
    if M.tracing then M.tracel "combine" "apron enter formals: %a\n" (d_list "," d_varinfo) f.sformals;
    if M.tracing then M.tracel "combine" "apron enter local: %a\n" D.pretty ctx.local;
    let arg_assigns =
      GobList.combine_short f.sformals args (* TODO: is it right to ignore missing formals/args? *)
      |> List.filter (fun (x, _) -> AD.varinfo_tracked x)
      |> List.map (Tuple2.map1 V.arg)
    in
    let reachable_from_args = List.fold (fun ls e -> Queries.LS.join ls (ctx.ask (ReachableFrom e))) (Queries.LS.empty ()) args in
    let arg_vars = List.map fst arg_assigns in
    let new_apr = AD.add_vars st.apr arg_vars in
    (* AD.assign_exp_parallel_with new_oct arg_assigns; (* doesn't need to be parallel since exps aren't arg vars directly *) *)
    (* TODO: parallel version of assign_from_globals_wrapper? *)
    let ask = Analyses.ask_of_ctx ctx in
    let new_apr = List.fold_left (fun new_apr (var, e) ->
        assign_from_globals_wrapper ask ctx.global {st with apr = new_apr} e (fun apr' e' ->
            AD.assign_exp apr' var e'
          )
      ) new_apr arg_assigns
    in
    let any_local_reachable = any_local_reachable fundec reachable_from_args in
    AD.remove_filter_with new_apr (fun var ->
        match V.find_metadata var with
        | Some (Local _) when not (pass_to_callee fundec any_local_reachable var) -> true (* remove caller locals provided they are unreachable *)
        | Some (Arg _) when not (List.mem_cmp Var.compare var arg_vars) -> true (* remove caller args, but keep just added args *)
        | _ -> false (* keep everything else (just added args, globals, global privs) *)
      );
    if M.tracing then M.tracel "combine" "apron enter newd: %a\n" AD.pretty new_apr;
    [st, {st with apr = new_apr}]

  let body ctx f =
    let st = ctx.local in
    let formals = List.filter AD.varinfo_tracked f.sformals in
    let locals = List.filter AD.varinfo_tracked f.slocals in
    let new_apr = AD.add_vars st.apr (List.map V.local (formals @ locals)) in
    (* TODO: do this after local_assigns? *)
    let new_apr = List.fold_left (fun new_apr x ->
        assert_type_bounds new_apr x
      ) new_apr (formals @ locals)
    in
    let local_assigns = List.map (fun x -> (V.local x, V.arg x)) formals in
    AD.assign_var_parallel_with new_apr local_assigns; (* doesn't need to be parallel since arg vars aren't local vars *)
    {st with apr = new_apr}

  let return ctx e f =
    let st = ctx.local in
    let ask = Analyses.ask_of_ctx ctx in
    let new_apr =
      if AD.type_tracked (Cilfacade.fundec_return_type f) then (
        let apr' = AD.add_vars st.apr [V.return] in
        match e with
        | Some e ->
          assign_from_globals_wrapper (Analyses.ask_of_ctx ctx) ctx.global {st with apr = apr'} e (fun apr' e' ->
              AD.assign_exp apr' V.return e'
            )
        | None ->
          apr' (* leaves V.return unconstrained *)
      )
      else
        AD.copy st.apr
    in
    let local_vars =
      f.sformals @ f.slocals
      |> List.filter AD.varinfo_tracked
      |> List.map V.local
    in

    AD.remove_vars_with new_apr local_vars;
    let st' = {st with apr = new_apr} in
    begin match ThreadId.get_current ask with
      | `Lifted tid when ThreadReturn.is_current ask ->
        Priv.thread_return ask ctx.global ctx.sideg tid st'
      | _ ->
        st'
    end

  let combine ctx r fe f args fc fun_st =
    let st = ctx.local in
    let reachable_from_args = List.fold (fun ls e -> Queries.LS.join ls (ctx.ask (ReachableFrom e))) (Queries.LS.empty ()) args in
    let fundec = Node.find_fundec ctx.node in
    if M.tracing then M.tracel "combine" "apron f: %a\n" d_varinfo f.svar;
    if M.tracing then M.tracel "combine" "apron formals: %a\n" (d_list "," d_varinfo) f.sformals;
    if M.tracing then M.tracel "combine" "apron args: %a\n" (d_list "," d_exp) args;
    let new_fun_apr = AD.add_vars fun_st.apr (AD.vars st.apr) in
    let arg_substitutes =
      GobList.combine_short f.sformals args (* TODO: is it right to ignore missing formals/args? *)
      (* Do not do replacement for actuals whose value may be modified after the call *)
      |> List.filter (fun (x, e) -> AD.varinfo_tracked x && List.for_all (fun v -> not (Queries.LS.exists (fun (v',_) -> v'.vid = v.vid) reachable_from_args)) (Basetype.CilExp.get_vars e))
      |> List.map (Tuple2.map1 V.arg)
    in
    (* AD.substitute_exp_parallel_with new_fun_oct arg_substitutes; (* doesn't need to be parallel since exps aren't arg vars directly *) *)
    (* TODO: parallel version of assign_from_globals_wrapper? *)
    let ask = Analyses.ask_of_ctx ctx in
    let new_fun_apr = List.fold_left (fun new_fun_apr (var, e) ->
        assign_from_globals_wrapper ask ctx.global {st with apr = new_fun_apr} e (fun apr' e' ->
            (* not an assign, but still works? *)
            AD.substitute_exp apr' var e'
          )
      ) new_fun_apr arg_substitutes
    in
    let any_local_reachable = any_local_reachable fundec reachable_from_args in
    let arg_vars = f.sformals |> List.filter (AD.varinfo_tracked) |> List.map V.arg in
    if M.tracing then M.tracel "combine" "apron remove vars: %a\n" (docList (fun v -> Pretty.text (Var.to_string v))) arg_vars;
    AD.remove_vars_with new_fun_apr arg_vars; (* fine to remove arg vars that also exist in caller because unify from new_apr adds them back with proper constraints *)
    let new_apr = AD.keep_filter st.apr (fun var ->
        match V.find_metadata var with
        | Some (Local _) when not (pass_to_callee fundec any_local_reachable var) -> true (* keep caller locals, provided they were not passed to the function *)
        | Some (Arg _) -> true (* keep caller args *)
        | _ -> false (* remove everything else (globals, global privs, reachable things from the caller) *)
      )
    in
    let unify_apr = AD.unify new_apr new_fun_apr in (* TODO: unify_with *)
    if M.tracing then M.tracel "combine" "apron unifying %a %a = %a\n" AD.pretty new_apr AD.pretty new_fun_apr AD.pretty unify_apr;
    let unify_st = {fun_st with apr = unify_apr} in
    if AD.type_tracked (Cilfacade.fundec_return_type f) then (
      let unify_st' = match r with
        | Some lv ->
          assign_to_global_wrapper (Analyses.ask_of_ctx ctx) ctx.global ctx.sideg unify_st lv (fun st v ->
              AD.assign_var st.apr (V.local v) V.return
            )
        | None ->
          unify_st
      in
      AD.remove_vars_with unify_st'.apr [V.return]; (* mutates! *)
      unify_st'
    )
    else
      unify_st


  let invalidate_one ask ctx st lv =
    assign_to_global_wrapper ask ctx.global ctx.sideg st lv (fun st v ->
        let apr' = AD.forget_vars st.apr [V.local v] in
        assert_type_bounds apr' v (* re-establish type bounds after forget *)
      )


  (* Give the set of reachables from argument. *)
  let reachables (ask: Queries.ask) es =
    let reachable e st =
      match st with
      | None -> None
      | Some st ->
        let vs = ask.f (Queries.ReachableFrom e) in
        if Queries.LS.is_top vs then
          None
        else
          Some (Queries.LS.join vs st)
    in
    List.fold_right reachable es (Some (Queries.LS.empty ()))


  let forget_reachable ctx st es =
    let ask = Analyses.ask_of_ctx ctx in
    let rs =
      match reachables ask es with
      | None ->
        (* top reachable, so try to invalidate everything *)
        AD.vars st.apr
        |> List.filter_map V.to_cil_varinfo
        |> List.map Cil.var
      | Some rs ->
        Queries.LS.elements rs
        |> List.map Lval.CilLval.to_lval
    in
    List.fold_left (fun st lval ->
        invalidate_one ask ctx st lval
      ) st rs

  let assert_fn ctx e refine =
    if not refine then
      ctx.local
    else
      (* copied from branch *)
      let st = ctx.local in
      let res = assign_from_globals_wrapper (Analyses.ask_of_ctx ctx) ctx.global st e (fun apr' e' ->
          (* not an assign, but must remove g#in-s still *)
          AD.assert_inv apr' e' false
        )
      in
      if AD.is_bot_env res then raise Deadcode;
      {st with apr = res}

  let special ctx r f args =
    let ask = Analyses.ask_of_ctx ctx in
    let st = ctx.local in
    let desc = LibraryFunctions.find f in
    match desc.special args, f.vname with
    | Assert { exp; refine; _ }, _ -> assert_fn ctx exp refine
    | ThreadJoin { thread = id; ret_var = retvar }, _ ->
      (
        (* Forget value that thread return is assigned to *)
        let st' = forget_reachable ctx st [retvar] in
        let st' = Priv.thread_join ask ctx.global id st' in
        match r with
        | Some lv -> invalidate_one ask ctx st' lv
        | None -> st'
      )
    | ThreadExit _, _ ->
      begin match ThreadId.get_current ask with
        | `Lifted tid ->
          (* value returned from the thread is not used in thread_join or any Priv.thread_join, *)
          (* thus no handling like for returning from functions required *)
          ignore @@ Priv.thread_return ask ctx.global ctx.sideg tid st;
          raise Deadcode
        | _ ->
          raise Deadcode
      end
    | Unknown, "__goblint_assume_join" ->
      let id = List.hd args in
      Priv.thread_join ~force:true ask ctx.global id st
    | _, _ ->
      let lvallist e =
        let s = ask.f (Queries.MayPointTo e) in
        match s with
        | `Top -> []
        | `Lifted _ -> List.map (Lval.CilLval.to_lval) (Queries.LS.elements s)
      in
      let shallow_addrs = LibraryDesc.Accesses.find desc.accs { kind = Write; deep = false } args in
      let deep_addrs = LibraryDesc.Accesses.find desc.accs { kind = Write; deep = true } args in
      let deep_addrs =
        if List.mem LibraryDesc.InvalidateGlobals desc.attrs then (
          foldGlobals !Cilfacade.current_file (fun acc global ->
              match global with
              | GVar (vi, _, _) when not (BaseUtil.is_static vi) ->
                mkAddrOf (Var vi, NoOffset) :: acc
              (* TODO: what about GVarDecl? *)
              | _ -> acc
            ) deep_addrs
        )
        else
          deep_addrs
      in
      let st' = forget_reachable ctx st deep_addrs in
      let shallow_lvals = List.concat_map lvallist shallow_addrs in
      let st' = List.fold_left (invalidate_one ask ctx) st' shallow_lvals in
      (* invalidate lval if present *)
      match r with
      | Some lv -> invalidate_one ask ctx st' lv
      | None -> st'


  let query_invariant ctx context =
    let keep_local = GobConfig.get_bool "ana.apron.invariant.local" in
    let keep_global = GobConfig.get_bool "ana.apron.invariant.global" in
    let one_var = GobConfig.get_bool "ana.apron.invariant.one-var" in
    let exact = GobConfig.get_bool "witness.invariant.exact" in

    let ask = Analyses.ask_of_ctx ctx in
    let scope = Node.find_fundec ctx.node in

    let (apr, e_inv) =
      if ThreadFlag.is_multi ask then (
        let priv_vars =
          if keep_global then
            Priv.invariant_vars ask ctx.global ctx.local
          else
            [] (* avoid pointless queries *)
        in
        let (apr, e_inv, v_ins_inv) = read_globals_to_locals_inv ask ctx.global ctx.local priv_vars in
        (* filter variables *)
        let var_filter v = match V.find_metadata v with
          | Some (Local v) ->
            if VH.mem v_ins_inv v then
              keep_global
            else
              keep_local
          | _ -> false
        in
        let apr = AD.keep_filter apr var_filter in
        (apr, e_inv)
      )
      else (
        (* filter variables *)
        let var_filter v = match V.find_metadata v with
          | Some (Global _) -> keep_global
          | Some (Local _) -> keep_local
          | _ -> false
        in
        let apr = AD.keep_filter ctx.local.apr var_filter in
        (apr, Fun.id)
      )
    in
    AD.invariant ~scope apr
    |> List.enum
    |> Enum.filter_map (fun (lincons1: Lincons1.t) ->
        (* filter one-vars and exact *)
        (* TODO: exact filtering doesn't really work with octagon because it returns two SUPEQ constraints instead *)
        if (one_var || Apron.Linexpr0.get_size lincons1.lincons0.linexpr0 >= 2) && (exact || Lincons1.get_typ lincons1 <> EQ) then
          CilOfApron.cil_exp_of_lincons1 lincons1
          |> Option.map e_inv
          |> Option.filter (fun exp -> not (InvariantCil.exp_contains_tmp exp) && InvariantCil.exp_is_in_scope scope exp)
        else
          None
      )
    |> Enum.fold (fun acc x -> Invariant.(acc && of_exp x)) Invariant.none

  let query ctx (type a) (q: a Queries.t): a Queries.result =
    let open Queries in
    let st = ctx.local in
    let eval_int e =
      let esimple = replace_deref_exps ctx.ask e in
      read_from_globals_wrapper
        (Analyses.ask_of_ctx ctx)
        ctx.global st esimple
        (fun apr' e' -> AD.eval_int apr' e')
    in
    match q with
    | EvalInt e ->
      if M.tracing then M.traceli "evalint" "apron query %a (%a)\n" d_exp e d_plainexp e;
      if M.tracing then M.trace "evalint" "apron st: %a\n" D.pretty ctx.local;
      let r = eval_int e in
      if M.tracing then M.traceu "evalint" "apron query %a -> %a\n" d_exp e ID.pretty r;
      r
    | Queries.IterSysVars (vq, vf) ->
      let vf' x = vf (Obj.repr x) in
      Priv.iter_sys_vars ctx.global vq vf'
    | Queries.Invariant context -> query_invariant ctx context
    | _ -> Result.top q


  (* Thread transfer functions. *)

  let threadenter ctx lval f args =
    let st = ctx.local in
    match Cilfacade.find_varinfo_fundec f with
    | fd ->
      (* TODO: HACK: Simulate enter_multithreaded for first entering thread to publish global inits before analyzing thread.
        Otherwise thread is analyzed with no global inits, reading globals gives bot, which turns into top, which might get published...
        sync `Thread doesn't help us here, it's not specific to entering multithreaded mode.
        EnterMultithreaded events only execute after threadenter and threadspawn. *)
      if not (ThreadFlag.is_multi (Analyses.ask_of_ctx ctx)) then
        ignore (Priv.enter_multithreaded (Analyses.ask_of_ctx ctx) ctx.global ctx.sideg st);
      let st' = Priv.threadenter (Analyses.ask_of_ctx ctx) ctx.global st in
      let arg_vars =
        fd.sformals
        |> List.filter AD.varinfo_tracked
        |> List.map V.arg
      in
      let new_apr = AD.add_vars st'.apr arg_vars in
      [{st' with apr = new_apr}]
    | exception Not_found ->
      (* Unknown functions *)
      (* TODO: do something like base? *)
      failwith "apron.threadenter: unknown function"

  let threadspawn ctx lval f args fctx =
    ctx.local

  let event ctx e octx =
    let st = ctx.local in
    match e with
    | Events.Lock (addr, _) when ThreadFlag.is_multi (Analyses.ask_of_ctx ctx) -> (* TODO: is this condition sound? *)
      Priv.lock (Analyses.ask_of_ctx ctx) ctx.global st addr
    | Events.Unlock addr when ThreadFlag.is_multi (Analyses.ask_of_ctx ctx) -> (* TODO: is this condition sound? *)
      if addr = UnknownPtr then
        M.info ~category:Unsound "Unknown mutex unlocked, apron privatization unsound"; (* TODO: something more sound *)
      WideningTokens.with_local_side_tokens (fun () ->
          Priv.unlock (Analyses.ask_of_ctx ctx) ctx.global ctx.sideg st addr
        )
    | Events.EnterMultiThreaded ->
      Priv.enter_multithreaded (Analyses.ask_of_ctx ctx) ctx.global ctx.sideg st
    | Events.Escape escaped ->
      Priv.escape ctx.node (Analyses.ask_of_ctx ctx) ctx.global ctx.sideg st escaped
    | Assert exp ->
      assert_fn ctx exp true
    | Events.Unassume {exp = e; uuids} ->
      let e_orig = e in
      let ask = Analyses.ask_of_ctx ctx in
      let e = replace_deref_exps ctx.ask e in
      let (apr, e, v_ins) = read_globals_to_locals ask ctx.global ctx.local e in

      let vars = Basetype.CilExp.get_vars e |> List.unique ~eq:CilType.Varinfo.equal |> List.filter AD.varinfo_tracked in
      let apr = AD.forget_vars apr (List.map V.local vars) in (* havoc *)
      let apr = List.fold_left assert_type_bounds apr vars in (* add type bounds to avoid overflow in top state *)
      let apr = AD.assert_inv apr e false in (* assume *)
      let apr = AD.keep_vars apr (List.map V.local vars) in (* restrict *)

      (* TODO: parallel write_global? *)
      let st =
        WideningTokens.with_side_tokens (WideningTokens.TS.of_list uuids) (fun () ->
            VH.fold (fun v v_in st ->
                (* TODO: is this sideg fine? *)
                write_global ask ctx.global ctx.sideg st v v_in
              ) v_ins {ctx.local with apr}
          )
      in
      let apr = AD.remove_vars st.apr (List.map V.local (VH.values v_ins |> List.of_enum)) in (* remove temporary g#in-s *)

      let st = D.join ctx.local {st with apr} in (* (strengthening) join *)
      M.info ~category:Witness "apron unassumed invariant: %a" d_exp e_orig;
      st
    | _ ->
      st

  let sync ctx reason =
    (* After the solver is finished, store the results (for later comparison) *)
    if !GU.postsolving then begin
      let keep_local = GobConfig.get_bool "ana.apron.invariant.local" in
      let keep_global = GobConfig.get_bool "ana.apron.invariant.global" in

      (* filter variables *)
      let var_filter v = match V.find_metadata v with
        | Some (Global _) -> keep_global
        | Some (Local _) -> keep_local
        | _ -> false
      in
      let st = keep_filter ctx.local.apr var_filter in

      let old_value = RH.find_default results ctx.node (AD.bot ()) in
      let new_value = AD.join old_value st in
      RH.replace results ctx.node new_value;
    end;
    WideningTokens.with_local_side_tokens (fun () ->
        Priv.sync (Analyses.ask_of_ctx ctx) ctx.global ctx.sideg ctx.local (reason :> [`Normal | `Join | `Return | `Init | `Thread])
      )

  let init marshal =
    Priv.init ()

  module OctApron = ApronPrecCompareUtil.OctagonD
  let store_data file =
    let convert (m: AD.t RH.t): OctApron.t RH.t =
      RH.map (fun _ -> AD.to_oct) m
    in
    let post_process m =
      let m = Timing.wrap "convert" convert m in
      RH.map (fun _ v -> OctApron.marshal v) m
    in
    let results = post_process results in
    let name = name () ^ "(domain: " ^ (AD.name ()) ^ ", privatization: " ^ (Priv.name ()) ^ (if GobConfig.get_bool "ana.apron.threshold_widening" then ", th" else "" ) ^ ")" in
    let results: ApronPrecCompareUtil.dump = {marshalled = results; name } in
    Serialize.marshal results file

  let finalize () =
    let file = GobConfig.get_string "exp.apron.prec-dump" in
    if file <> "" then begin
      Printf.printf "exp.apron.prec-dump is potentially costly (for domains other than octagons), do not use for performance data!\n";
      Timing.wrap "apron.prec-dump" store_data (Fpath.v file)
    end;
    Priv.finalize ()
end
=======
>>>>>>> 001833e6

include RelationAnalysis

let spec_module: (module MCPSpec) Lazy.t =
  lazy (
    let module Man = (val ApronDomain.get_manager ()) in
    let module AD = ApronDomain.D2 (Man) in
    let diff_box = GobConfig.get_bool "ana.apron.invariant.diff-box" in
    let module AD = (val if diff_box then (module ApronDomain.BoxProd (AD): ApronDomain.S3) else (module AD)) in
    let module RD: RelationDomain.RD =
    struct
      module Var = ApronDomain.Var
      module V = ApronDomain.V
      include AD
      type var = ApronDomain.Var.t
    end
    in
    let module Priv = (val RelationPriv.get_priv ()) in
    let module Spec =
    struct
      include SpecFunctor (Priv) (RD) (ApronPrecCompareUtil.Util)
      let name () = "apron"
    end
    in
    (module Spec)
  )

let get_spec (): (module MCPSpec) =
  Lazy.force spec_module

let after_config () =
  let module Spec = (val get_spec ()) in
  MCP.register_analysis (module Spec : MCPSpec);
  GobConfig.set_string "ana.path_sens[+]"  (Spec.name ())

let _ =
  AfterConfig.register after_config


let () =
  Printexc.register_printer
    (function
      | Apron.Manager.Error e ->
        let () = Apron.Manager.print_exclog Format.str_formatter e in
        Some(Printf.sprintf "Apron.Manager.Error\n %s" (Format.flush_str_formatter ()))
      | _ -> None (* for other exceptions *)
    )<|MERGE_RESOLUTION|>--- conflicted
+++ resolved
@@ -1,704 +1,5 @@
 (** Analysis using Apron for integer variables. *)
 open Analyses
-<<<<<<< HEAD
-open ApronDomain
-
-module M = Messages
-
-module SpecFunctor (AD: ApronDomain.S3) (Priv: ApronPriv.S) : Analyses.MCPSpec =
-struct
-  include Analyses.DefaultSpec
-
-  let name () = "apron"
-
-  module AD =
-  struct
-    include AD
-    include ApronDomain.Tracked
-  end
-
-  module Priv = Priv(AD)
-  module D = ApronComponents (AD) (Priv.D)
-  module G = Priv.G
-  module C = D
-  module V =
-  struct
-    include Priv.V
-    include StdV
-  end
-
-  open AD
-  open (ApronDomain: (sig module V: (module type of ApronDomain.V) end)) (* open only V from ApronDomain (to shadow V of Spec), but don't open D (to not shadow D here) *)
-
-  open ApronPrecCompareUtil
-  (* Result map used for comparison of results *)
-  let results = RH.create 103
-
-  let should_join = Priv.should_join
-
-  let context fd x =
-    if ContextUtil.should_keep ~isAttr:GobContext ~keepOption:"ana.apron.context" ~removeAttr:"apron.no-context" ~keepAttr:"apron.context" fd then
-      x
-    else
-      D.bot () (* just like startstate, heterogeneous AD.bot () means top over empty set of variables *)
-
-  let exitstate  _ = { apr = AD.bot (); priv = Priv.startstate () }
-  let startstate _ = { apr = AD.bot (); priv = Priv.startstate () }
-
-  (* Functions for manipulating globals as temporary locals. *)
-
-  let read_global ask getg st g x =
-    if ThreadFlag.is_multi ask then
-      Priv.read_global ask getg st g x
-    else (
-      let apr = st.apr in
-      let g_var = V.global g in
-      let x_var = V.local x in
-      let apr' = AD.add_vars apr [g_var] in
-      let apr' = AD.assign_var apr' x_var g_var in
-      apr'
-    )
-
-  module VH = BatHashtbl.Make (Basetype.Variables)
-
-  let read_globals_to_locals (ask:Queries.ask) getg st e =
-    let v_ins = VH.create 10 in
-    let visitor = object
-      inherit nopCilVisitor
-      method! vlval = function
-        | (Var v, NoOffset) when v.vglob || ThreadEscape.has_escaped ask v ->
-          let v_in =
-            if VH.mem v_ins v then
-              VH.find v_ins v
-            else
-              let v_in = Goblintutil.create_var @@ makeVarinfo false (v.vname ^ "#in") v.vtype in (* temporary local g#in for global g *)
-              VH.replace v_ins v v_in;
-              v_in
-          in
-          ChangeTo (Var v_in, NoOffset)
-        | _ ->
-          SkipChildren
-    end
-    in
-    let e' = visitCilExpr visitor e in
-    let apr = AD.add_vars st.apr (List.map V.local (VH.values v_ins |> List.of_enum)) in (* add temporary g#in-s *)
-    let apr' = VH.fold (fun v v_in apr ->
-        if M.tracing then M.trace "apron" "read_global %a %a\n" d_varinfo v d_varinfo v_in;
-        read_global ask getg {st with apr = apr} v v_in (* g#in = g; *)
-      ) v_ins apr
-    in
-    (apr', e', v_ins)
-
-  let read_globals_to_locals_inv (ask: Queries.ask) getg st vs =
-    let v_ins_inv = VH.create (List.length vs) in
-    List.iter (fun v ->
-        let v_in = Goblintutil.create_var @@ makeVarinfo false (v.vname ^ "#in") v.vtype in (* temporary local g#in for global g *)
-        VH.replace v_ins_inv v_in v;
-      ) vs;
-    let apr = AD.add_vars st.apr (List.map V.local (VH.keys v_ins_inv |> List.of_enum)) in (* add temporary g#in-s *)
-    let apr' = VH.fold (fun v_in v apr ->
-        read_global ask getg {st with apr = apr} v v_in (* g#in = g; *)
-      ) v_ins_inv apr
-    in
-    let visitor_inv = object
-      inherit nopCilVisitor
-      method! vvrbl (v: varinfo) =
-        match VH.find_option v_ins_inv v with
-        | Some v' -> ChangeTo v'
-        | None -> SkipChildren
-    end
-    in
-    let e_inv e = visitCilExpr visitor_inv e in
-    (apr', e_inv, v_ins_inv)
-
-  let read_from_globals_wrapper ask getg st e f =
-    let (apr', e', _) = read_globals_to_locals ask getg st e in
-    f apr' e' (* no need to remove g#in-s *)
-
-  let assign_from_globals_wrapper ask getg st e f =
-    let (apr', e', v_ins) = read_globals_to_locals ask getg st e in
-    if M.tracing then M.trace "apron" "assign_from_globals_wrapper %a\n" d_exp e';
-    let apr' = f apr' e' in (* x = e; *)
-    let apr'' = AD.remove_vars apr' (List.map V.local (VH.values v_ins |> List.of_enum)) in (* remove temporary g#in-s *)
-    apr''
-
-  let write_global ask getg sideg st g x =
-    if ThreadFlag.is_multi ask then
-      Priv.write_global ask getg sideg st g x
-    else (
-      let apr = st.apr in
-      let g_var = V.global g in
-      let x_var = V.local x in
-      let apr' = AD.add_vars apr [g_var] in
-      let apr' = AD.assign_var apr' g_var x_var in
-      {st with apr = apr'}
-    )
-
-  let rec assign_to_global_wrapper (ask:Queries.ask) getg sideg st lv f =
-    match lv with
-    | (Var v, NoOffset) when AD.varinfo_tracked v ->
-      if not v.vglob && not (ThreadEscape.has_escaped ask v) then (
-        if ask.f (Queries.IsMultiple v) then
-          {st with apr = AD.join (f st v) st.apr}
-        else
-          {st with apr = f st v}
-      )
-      else (
-        let v_out = Goblintutil.create_var @@ makeVarinfo false (v.vname ^ "#out") v.vtype in (* temporary local g#out for global g *)
-        v_out.vattr <- v.vattr; (*copy the attributes because the tracking may depend on them. Otherwise an assertion fails *)
-        let st = {st with apr = AD.add_vars st.apr [V.local v_out]} in (* add temporary g#out *)
-        let st' = {st with apr = f st v_out} in (* g#out = e; *)
-        if M.tracing then M.trace "apron" "write_global %a %a\n" d_varinfo v d_varinfo v_out;
-        let st' = write_global ask getg sideg st' v v_out in (* g = g#out; *)
-        let apr'' = AD.remove_vars st'.apr [V.local v_out] in (* remove temporary g#out *)
-        {st' with apr = apr''}
-      )
-    | (Mem v, NoOffset) ->
-      (let r = ask.f (Queries.MayPointTo v) in
-       match r with
-       | `Top ->
-         st
-       | `Lifted s ->
-         let lvals = Queries.LS.elements r in
-         let ass' = List.map (fun lv -> assign_to_global_wrapper ask getg sideg st (Lval.CilLval.to_lval lv) f) lvals in
-         List.fold_right D.join ass' (D.bot ())
-      )
-    (* Ignoring all other assigns *)
-    | _ ->
-      st
-
-  let assert_type_bounds apr x =
-    assert (AD.varinfo_tracked x);
-    match Cilfacade.get_ikind x.vtype with
-    | ik when not (IntDomain.should_ignore_overflow ik) -> (* don't add type bounds for signed when assume_none *)
-      let (type_min, type_max) = IntDomain.Size.range ik in
-      (* TODO: don't go through CIL exp? *)
-      let apr = AD.assert_inv apr (BinOp (Le, Lval (Cil.var x), (Cil.kintegerCilint ik (Cilint.cilint_of_big_int type_max)), intType)) false in
-      let apr = AD.assert_inv apr (BinOp (Ge, Lval (Cil.var x), (Cil.kintegerCilint ik (Cilint.cilint_of_big_int type_min)), intType)) false in
-      apr
-    | _
-    | exception Invalid_argument _ ->
-      apr
-
-
-  let replace_deref_exps ask e =
-    let rec inner e = match e with
-      | Const x -> e
-      | UnOp (unop, e, typ) -> UnOp(unop, inner e, typ)
-      | BinOp (binop, e1, e2, typ) -> BinOp (binop, inner e1, inner e2, typ)
-      | CastE (t,e) -> CastE (t, inner e)
-      | Lval (Var v, off) -> Lval (Var v, off)
-      | Lval (Mem e, NoOffset) ->
-        (match ask (Queries.MayPointTo e) with
-         | a when not (Queries.LS.is_top a || Queries.LS.mem (dummyFunDec.svar, `NoOffset) a) && (Queries.LS.cardinal a) = 1 ->
-           let lval = Lval.CilLval.to_lval (Queries.LS.choose a) in
-           Lval lval
-         (* It would be possible to do better here, exploiting e.g. that the things pointed to are known to be equal *)
-         (* see: https://github.com/goblint/analyzer/pull/742#discussion_r879099745 *)
-         | _ -> Lval (Mem e, NoOffset))
-      | e -> e (* TODO: Potentially recurse further? *)
-    in
-    inner e
-
-  (* Basic transfer functions. *)
-
-  let assign ctx (lv:lval) e =
-    let st = ctx.local in
-    if !GU.global_initialization && e = MyCFG.unknown_exp then
-      st (* ignore extern inits because there's no body before assign, so the apron env is empty... *)
-    else (
-      let simplified_e = replace_deref_exps ctx.ask e in
-      if M.tracing then M.traceli "apron" "assign %a = %a (simplified to %a)\n" d_lval lv  d_exp e d_exp simplified_e;
-      let ask = Analyses.ask_of_ctx ctx in
-      let r = assign_to_global_wrapper ask ctx.global ctx.sideg st lv (fun st v ->
-          assign_from_globals_wrapper ask ctx.global st simplified_e (fun apr' e' ->
-              if M.tracing then M.traceli "apron" "assign inner %a = %a (%a)\n" d_varinfo v d_exp e' d_plainexp e';
-              if M.tracing then M.trace "apron" "st: %a\n" AD.pretty apr';
-              let r = AD.assign_exp apr' (V.local v) e' in
-              if M.tracing then M.traceu "apron" "-> %a\n" AD.pretty r;
-              r
-            )
-        )
-      in
-      if M.tracing then M.traceu "apron" "-> %a\n" D.pretty r;
-      r
-    )
-
-  let branch ctx e b =
-    let st = ctx.local in
-    let res = assign_from_globals_wrapper (Analyses.ask_of_ctx ctx) ctx.global st e (fun apr' e' ->
-        (* not an assign, but must remove g#in-s still *)
-        AD.assert_inv apr' e' (not b)
-      )
-    in
-    if AD.is_bot_env res then raise Deadcode;
-    {st with apr = res}
-
-
-  (* Function call transfer functions. *)
-
-  let any_local_reachable fundec reachable_from_args =
-    let locals = fundec.sformals @ fundec.slocals in
-    let locals_id = List.map (fun v -> v.vid) locals in
-    Queries.LS.exists (fun (v',_) -> List.mem v'.vid locals_id && AD.varinfo_tracked v') reachable_from_args
-
-  let pass_to_callee fundec any_local_reachable var =
-    (* TODO: currently, we pass all locals of the caller to the callee, provided one of them is reachbale to preserve relationality *)
-    (* there should be smarter ways to do this, e.g. by keeping track of which values are written etc. ... *)
-    (* Also, a local *)
-    let vname = Var.to_string var in
-    let locals = fundec.sformals @ fundec.slocals in
-    match List.find_opt (fun v -> VM.var_name (Local v) = vname) locals with (* TODO: optimize *)
-    | None -> true
-    | Some v -> any_local_reachable
-
-  let enter ctx r f args =
-    let fundec = Node.find_fundec ctx.node in
-    let st = ctx.local in
-    if M.tracing then M.tracel "combine" "apron enter f: %a\n" d_varinfo f.svar;
-    if M.tracing then M.tracel "combine" "apron enter formals: %a\n" (d_list "," d_varinfo) f.sformals;
-    if M.tracing then M.tracel "combine" "apron enter local: %a\n" D.pretty ctx.local;
-    let arg_assigns =
-      GobList.combine_short f.sformals args (* TODO: is it right to ignore missing formals/args? *)
-      |> List.filter (fun (x, _) -> AD.varinfo_tracked x)
-      |> List.map (Tuple2.map1 V.arg)
-    in
-    let reachable_from_args = List.fold (fun ls e -> Queries.LS.join ls (ctx.ask (ReachableFrom e))) (Queries.LS.empty ()) args in
-    let arg_vars = List.map fst arg_assigns in
-    let new_apr = AD.add_vars st.apr arg_vars in
-    (* AD.assign_exp_parallel_with new_oct arg_assigns; (* doesn't need to be parallel since exps aren't arg vars directly *) *)
-    (* TODO: parallel version of assign_from_globals_wrapper? *)
-    let ask = Analyses.ask_of_ctx ctx in
-    let new_apr = List.fold_left (fun new_apr (var, e) ->
-        assign_from_globals_wrapper ask ctx.global {st with apr = new_apr} e (fun apr' e' ->
-            AD.assign_exp apr' var e'
-          )
-      ) new_apr arg_assigns
-    in
-    let any_local_reachable = any_local_reachable fundec reachable_from_args in
-    AD.remove_filter_with new_apr (fun var ->
-        match V.find_metadata var with
-        | Some (Local _) when not (pass_to_callee fundec any_local_reachable var) -> true (* remove caller locals provided they are unreachable *)
-        | Some (Arg _) when not (List.mem_cmp Var.compare var arg_vars) -> true (* remove caller args, but keep just added args *)
-        | _ -> false (* keep everything else (just added args, globals, global privs) *)
-      );
-    if M.tracing then M.tracel "combine" "apron enter newd: %a\n" AD.pretty new_apr;
-    [st, {st with apr = new_apr}]
-
-  let body ctx f =
-    let st = ctx.local in
-    let formals = List.filter AD.varinfo_tracked f.sformals in
-    let locals = List.filter AD.varinfo_tracked f.slocals in
-    let new_apr = AD.add_vars st.apr (List.map V.local (formals @ locals)) in
-    (* TODO: do this after local_assigns? *)
-    let new_apr = List.fold_left (fun new_apr x ->
-        assert_type_bounds new_apr x
-      ) new_apr (formals @ locals)
-    in
-    let local_assigns = List.map (fun x -> (V.local x, V.arg x)) formals in
-    AD.assign_var_parallel_with new_apr local_assigns; (* doesn't need to be parallel since arg vars aren't local vars *)
-    {st with apr = new_apr}
-
-  let return ctx e f =
-    let st = ctx.local in
-    let ask = Analyses.ask_of_ctx ctx in
-    let new_apr =
-      if AD.type_tracked (Cilfacade.fundec_return_type f) then (
-        let apr' = AD.add_vars st.apr [V.return] in
-        match e with
-        | Some e ->
-          assign_from_globals_wrapper (Analyses.ask_of_ctx ctx) ctx.global {st with apr = apr'} e (fun apr' e' ->
-              AD.assign_exp apr' V.return e'
-            )
-        | None ->
-          apr' (* leaves V.return unconstrained *)
-      )
-      else
-        AD.copy st.apr
-    in
-    let local_vars =
-      f.sformals @ f.slocals
-      |> List.filter AD.varinfo_tracked
-      |> List.map V.local
-    in
-
-    AD.remove_vars_with new_apr local_vars;
-    let st' = {st with apr = new_apr} in
-    begin match ThreadId.get_current ask with
-      | `Lifted tid when ThreadReturn.is_current ask ->
-        Priv.thread_return ask ctx.global ctx.sideg tid st'
-      | _ ->
-        st'
-    end
-
-  let combine ctx r fe f args fc fun_st =
-    let st = ctx.local in
-    let reachable_from_args = List.fold (fun ls e -> Queries.LS.join ls (ctx.ask (ReachableFrom e))) (Queries.LS.empty ()) args in
-    let fundec = Node.find_fundec ctx.node in
-    if M.tracing then M.tracel "combine" "apron f: %a\n" d_varinfo f.svar;
-    if M.tracing then M.tracel "combine" "apron formals: %a\n" (d_list "," d_varinfo) f.sformals;
-    if M.tracing then M.tracel "combine" "apron args: %a\n" (d_list "," d_exp) args;
-    let new_fun_apr = AD.add_vars fun_st.apr (AD.vars st.apr) in
-    let arg_substitutes =
-      GobList.combine_short f.sformals args (* TODO: is it right to ignore missing formals/args? *)
-      (* Do not do replacement for actuals whose value may be modified after the call *)
-      |> List.filter (fun (x, e) -> AD.varinfo_tracked x && List.for_all (fun v -> not (Queries.LS.exists (fun (v',_) -> v'.vid = v.vid) reachable_from_args)) (Basetype.CilExp.get_vars e))
-      |> List.map (Tuple2.map1 V.arg)
-    in
-    (* AD.substitute_exp_parallel_with new_fun_oct arg_substitutes; (* doesn't need to be parallel since exps aren't arg vars directly *) *)
-    (* TODO: parallel version of assign_from_globals_wrapper? *)
-    let ask = Analyses.ask_of_ctx ctx in
-    let new_fun_apr = List.fold_left (fun new_fun_apr (var, e) ->
-        assign_from_globals_wrapper ask ctx.global {st with apr = new_fun_apr} e (fun apr' e' ->
-            (* not an assign, but still works? *)
-            AD.substitute_exp apr' var e'
-          )
-      ) new_fun_apr arg_substitutes
-    in
-    let any_local_reachable = any_local_reachable fundec reachable_from_args in
-    let arg_vars = f.sformals |> List.filter (AD.varinfo_tracked) |> List.map V.arg in
-    if M.tracing then M.tracel "combine" "apron remove vars: %a\n" (docList (fun v -> Pretty.text (Var.to_string v))) arg_vars;
-    AD.remove_vars_with new_fun_apr arg_vars; (* fine to remove arg vars that also exist in caller because unify from new_apr adds them back with proper constraints *)
-    let new_apr = AD.keep_filter st.apr (fun var ->
-        match V.find_metadata var with
-        | Some (Local _) when not (pass_to_callee fundec any_local_reachable var) -> true (* keep caller locals, provided they were not passed to the function *)
-        | Some (Arg _) -> true (* keep caller args *)
-        | _ -> false (* remove everything else (globals, global privs, reachable things from the caller) *)
-      )
-    in
-    let unify_apr = AD.unify new_apr new_fun_apr in (* TODO: unify_with *)
-    if M.tracing then M.tracel "combine" "apron unifying %a %a = %a\n" AD.pretty new_apr AD.pretty new_fun_apr AD.pretty unify_apr;
-    let unify_st = {fun_st with apr = unify_apr} in
-    if AD.type_tracked (Cilfacade.fundec_return_type f) then (
-      let unify_st' = match r with
-        | Some lv ->
-          assign_to_global_wrapper (Analyses.ask_of_ctx ctx) ctx.global ctx.sideg unify_st lv (fun st v ->
-              AD.assign_var st.apr (V.local v) V.return
-            )
-        | None ->
-          unify_st
-      in
-      AD.remove_vars_with unify_st'.apr [V.return]; (* mutates! *)
-      unify_st'
-    )
-    else
-      unify_st
-
-
-  let invalidate_one ask ctx st lv =
-    assign_to_global_wrapper ask ctx.global ctx.sideg st lv (fun st v ->
-        let apr' = AD.forget_vars st.apr [V.local v] in
-        assert_type_bounds apr' v (* re-establish type bounds after forget *)
-      )
-
-
-  (* Give the set of reachables from argument. *)
-  let reachables (ask: Queries.ask) es =
-    let reachable e st =
-      match st with
-      | None -> None
-      | Some st ->
-        let vs = ask.f (Queries.ReachableFrom e) in
-        if Queries.LS.is_top vs then
-          None
-        else
-          Some (Queries.LS.join vs st)
-    in
-    List.fold_right reachable es (Some (Queries.LS.empty ()))
-
-
-  let forget_reachable ctx st es =
-    let ask = Analyses.ask_of_ctx ctx in
-    let rs =
-      match reachables ask es with
-      | None ->
-        (* top reachable, so try to invalidate everything *)
-        AD.vars st.apr
-        |> List.filter_map V.to_cil_varinfo
-        |> List.map Cil.var
-      | Some rs ->
-        Queries.LS.elements rs
-        |> List.map Lval.CilLval.to_lval
-    in
-    List.fold_left (fun st lval ->
-        invalidate_one ask ctx st lval
-      ) st rs
-
-  let assert_fn ctx e refine =
-    if not refine then
-      ctx.local
-    else
-      (* copied from branch *)
-      let st = ctx.local in
-      let res = assign_from_globals_wrapper (Analyses.ask_of_ctx ctx) ctx.global st e (fun apr' e' ->
-          (* not an assign, but must remove g#in-s still *)
-          AD.assert_inv apr' e' false
-        )
-      in
-      if AD.is_bot_env res then raise Deadcode;
-      {st with apr = res}
-
-  let special ctx r f args =
-    let ask = Analyses.ask_of_ctx ctx in
-    let st = ctx.local in
-    let desc = LibraryFunctions.find f in
-    match desc.special args, f.vname with
-    | Assert { exp; refine; _ }, _ -> assert_fn ctx exp refine
-    | ThreadJoin { thread = id; ret_var = retvar }, _ ->
-      (
-        (* Forget value that thread return is assigned to *)
-        let st' = forget_reachable ctx st [retvar] in
-        let st' = Priv.thread_join ask ctx.global id st' in
-        match r with
-        | Some lv -> invalidate_one ask ctx st' lv
-        | None -> st'
-      )
-    | ThreadExit _, _ ->
-      begin match ThreadId.get_current ask with
-        | `Lifted tid ->
-          (* value returned from the thread is not used in thread_join or any Priv.thread_join, *)
-          (* thus no handling like for returning from functions required *)
-          ignore @@ Priv.thread_return ask ctx.global ctx.sideg tid st;
-          raise Deadcode
-        | _ ->
-          raise Deadcode
-      end
-    | Unknown, "__goblint_assume_join" ->
-      let id = List.hd args in
-      Priv.thread_join ~force:true ask ctx.global id st
-    | _, _ ->
-      let lvallist e =
-        let s = ask.f (Queries.MayPointTo e) in
-        match s with
-        | `Top -> []
-        | `Lifted _ -> List.map (Lval.CilLval.to_lval) (Queries.LS.elements s)
-      in
-      let shallow_addrs = LibraryDesc.Accesses.find desc.accs { kind = Write; deep = false } args in
-      let deep_addrs = LibraryDesc.Accesses.find desc.accs { kind = Write; deep = true } args in
-      let deep_addrs =
-        if List.mem LibraryDesc.InvalidateGlobals desc.attrs then (
-          foldGlobals !Cilfacade.current_file (fun acc global ->
-              match global with
-              | GVar (vi, _, _) when not (BaseUtil.is_static vi) ->
-                mkAddrOf (Var vi, NoOffset) :: acc
-              (* TODO: what about GVarDecl? *)
-              | _ -> acc
-            ) deep_addrs
-        )
-        else
-          deep_addrs
-      in
-      let st' = forget_reachable ctx st deep_addrs in
-      let shallow_lvals = List.concat_map lvallist shallow_addrs in
-      let st' = List.fold_left (invalidate_one ask ctx) st' shallow_lvals in
-      (* invalidate lval if present *)
-      match r with
-      | Some lv -> invalidate_one ask ctx st' lv
-      | None -> st'
-
-
-  let query_invariant ctx context =
-    let keep_local = GobConfig.get_bool "ana.apron.invariant.local" in
-    let keep_global = GobConfig.get_bool "ana.apron.invariant.global" in
-    let one_var = GobConfig.get_bool "ana.apron.invariant.one-var" in
-    let exact = GobConfig.get_bool "witness.invariant.exact" in
-
-    let ask = Analyses.ask_of_ctx ctx in
-    let scope = Node.find_fundec ctx.node in
-
-    let (apr, e_inv) =
-      if ThreadFlag.is_multi ask then (
-        let priv_vars =
-          if keep_global then
-            Priv.invariant_vars ask ctx.global ctx.local
-          else
-            [] (* avoid pointless queries *)
-        in
-        let (apr, e_inv, v_ins_inv) = read_globals_to_locals_inv ask ctx.global ctx.local priv_vars in
-        (* filter variables *)
-        let var_filter v = match V.find_metadata v with
-          | Some (Local v) ->
-            if VH.mem v_ins_inv v then
-              keep_global
-            else
-              keep_local
-          | _ -> false
-        in
-        let apr = AD.keep_filter apr var_filter in
-        (apr, e_inv)
-      )
-      else (
-        (* filter variables *)
-        let var_filter v = match V.find_metadata v with
-          | Some (Global _) -> keep_global
-          | Some (Local _) -> keep_local
-          | _ -> false
-        in
-        let apr = AD.keep_filter ctx.local.apr var_filter in
-        (apr, Fun.id)
-      )
-    in
-    AD.invariant ~scope apr
-    |> List.enum
-    |> Enum.filter_map (fun (lincons1: Lincons1.t) ->
-        (* filter one-vars and exact *)
-        (* TODO: exact filtering doesn't really work with octagon because it returns two SUPEQ constraints instead *)
-        if (one_var || Apron.Linexpr0.get_size lincons1.lincons0.linexpr0 >= 2) && (exact || Lincons1.get_typ lincons1 <> EQ) then
-          CilOfApron.cil_exp_of_lincons1 lincons1
-          |> Option.map e_inv
-          |> Option.filter (fun exp -> not (InvariantCil.exp_contains_tmp exp) && InvariantCil.exp_is_in_scope scope exp)
-        else
-          None
-      )
-    |> Enum.fold (fun acc x -> Invariant.(acc && of_exp x)) Invariant.none
-
-  let query ctx (type a) (q: a Queries.t): a Queries.result =
-    let open Queries in
-    let st = ctx.local in
-    let eval_int e =
-      let esimple = replace_deref_exps ctx.ask e in
-      read_from_globals_wrapper
-        (Analyses.ask_of_ctx ctx)
-        ctx.global st esimple
-        (fun apr' e' -> AD.eval_int apr' e')
-    in
-    match q with
-    | EvalInt e ->
-      if M.tracing then M.traceli "evalint" "apron query %a (%a)\n" d_exp e d_plainexp e;
-      if M.tracing then M.trace "evalint" "apron st: %a\n" D.pretty ctx.local;
-      let r = eval_int e in
-      if M.tracing then M.traceu "evalint" "apron query %a -> %a\n" d_exp e ID.pretty r;
-      r
-    | Queries.IterSysVars (vq, vf) ->
-      let vf' x = vf (Obj.repr x) in
-      Priv.iter_sys_vars ctx.global vq vf'
-    | Queries.Invariant context -> query_invariant ctx context
-    | _ -> Result.top q
-
-
-  (* Thread transfer functions. *)
-
-  let threadenter ctx lval f args =
-    let st = ctx.local in
-    match Cilfacade.find_varinfo_fundec f with
-    | fd ->
-      (* TODO: HACK: Simulate enter_multithreaded for first entering thread to publish global inits before analyzing thread.
-        Otherwise thread is analyzed with no global inits, reading globals gives bot, which turns into top, which might get published...
-        sync `Thread doesn't help us here, it's not specific to entering multithreaded mode.
-        EnterMultithreaded events only execute after threadenter and threadspawn. *)
-      if not (ThreadFlag.is_multi (Analyses.ask_of_ctx ctx)) then
-        ignore (Priv.enter_multithreaded (Analyses.ask_of_ctx ctx) ctx.global ctx.sideg st);
-      let st' = Priv.threadenter (Analyses.ask_of_ctx ctx) ctx.global st in
-      let arg_vars =
-        fd.sformals
-        |> List.filter AD.varinfo_tracked
-        |> List.map V.arg
-      in
-      let new_apr = AD.add_vars st'.apr arg_vars in
-      [{st' with apr = new_apr}]
-    | exception Not_found ->
-      (* Unknown functions *)
-      (* TODO: do something like base? *)
-      failwith "apron.threadenter: unknown function"
-
-  let threadspawn ctx lval f args fctx =
-    ctx.local
-
-  let event ctx e octx =
-    let st = ctx.local in
-    match e with
-    | Events.Lock (addr, _) when ThreadFlag.is_multi (Analyses.ask_of_ctx ctx) -> (* TODO: is this condition sound? *)
-      Priv.lock (Analyses.ask_of_ctx ctx) ctx.global st addr
-    | Events.Unlock addr when ThreadFlag.is_multi (Analyses.ask_of_ctx ctx) -> (* TODO: is this condition sound? *)
-      if addr = UnknownPtr then
-        M.info ~category:Unsound "Unknown mutex unlocked, apron privatization unsound"; (* TODO: something more sound *)
-      WideningTokens.with_local_side_tokens (fun () ->
-          Priv.unlock (Analyses.ask_of_ctx ctx) ctx.global ctx.sideg st addr
-        )
-    | Events.EnterMultiThreaded ->
-      Priv.enter_multithreaded (Analyses.ask_of_ctx ctx) ctx.global ctx.sideg st
-    | Events.Escape escaped ->
-      Priv.escape ctx.node (Analyses.ask_of_ctx ctx) ctx.global ctx.sideg st escaped
-    | Assert exp ->
-      assert_fn ctx exp true
-    | Events.Unassume {exp = e; uuids} ->
-      let e_orig = e in
-      let ask = Analyses.ask_of_ctx ctx in
-      let e = replace_deref_exps ctx.ask e in
-      let (apr, e, v_ins) = read_globals_to_locals ask ctx.global ctx.local e in
-
-      let vars = Basetype.CilExp.get_vars e |> List.unique ~eq:CilType.Varinfo.equal |> List.filter AD.varinfo_tracked in
-      let apr = AD.forget_vars apr (List.map V.local vars) in (* havoc *)
-      let apr = List.fold_left assert_type_bounds apr vars in (* add type bounds to avoid overflow in top state *)
-      let apr = AD.assert_inv apr e false in (* assume *)
-      let apr = AD.keep_vars apr (List.map V.local vars) in (* restrict *)
-
-      (* TODO: parallel write_global? *)
-      let st =
-        WideningTokens.with_side_tokens (WideningTokens.TS.of_list uuids) (fun () ->
-            VH.fold (fun v v_in st ->
-                (* TODO: is this sideg fine? *)
-                write_global ask ctx.global ctx.sideg st v v_in
-              ) v_ins {ctx.local with apr}
-          )
-      in
-      let apr = AD.remove_vars st.apr (List.map V.local (VH.values v_ins |> List.of_enum)) in (* remove temporary g#in-s *)
-
-      let st = D.join ctx.local {st with apr} in (* (strengthening) join *)
-      M.info ~category:Witness "apron unassumed invariant: %a" d_exp e_orig;
-      st
-    | _ ->
-      st
-
-  let sync ctx reason =
-    (* After the solver is finished, store the results (for later comparison) *)
-    if !GU.postsolving then begin
-      let keep_local = GobConfig.get_bool "ana.apron.invariant.local" in
-      let keep_global = GobConfig.get_bool "ana.apron.invariant.global" in
-
-      (* filter variables *)
-      let var_filter v = match V.find_metadata v with
-        | Some (Global _) -> keep_global
-        | Some (Local _) -> keep_local
-        | _ -> false
-      in
-      let st = keep_filter ctx.local.apr var_filter in
-
-      let old_value = RH.find_default results ctx.node (AD.bot ()) in
-      let new_value = AD.join old_value st in
-      RH.replace results ctx.node new_value;
-    end;
-    WideningTokens.with_local_side_tokens (fun () ->
-        Priv.sync (Analyses.ask_of_ctx ctx) ctx.global ctx.sideg ctx.local (reason :> [`Normal | `Join | `Return | `Init | `Thread])
-      )
-
-  let init marshal =
-    Priv.init ()
-
-  module OctApron = ApronPrecCompareUtil.OctagonD
-  let store_data file =
-    let convert (m: AD.t RH.t): OctApron.t RH.t =
-      RH.map (fun _ -> AD.to_oct) m
-    in
-    let post_process m =
-      let m = Timing.wrap "convert" convert m in
-      RH.map (fun _ v -> OctApron.marshal v) m
-    in
-    let results = post_process results in
-    let name = name () ^ "(domain: " ^ (AD.name ()) ^ ", privatization: " ^ (Priv.name ()) ^ (if GobConfig.get_bool "ana.apron.threshold_widening" then ", th" else "" ) ^ ")" in
-    let results: ApronPrecCompareUtil.dump = {marshalled = results; name } in
-    Serialize.marshal results file
-
-  let finalize () =
-    let file = GobConfig.get_string "exp.apron.prec-dump" in
-    if file <> "" then begin
-      Printf.printf "exp.apron.prec-dump is potentially costly (for domains other than octagons), do not use for performance data!\n";
-      Timing.wrap "apron.prec-dump" store_data (Fpath.v file)
-    end;
-    Priv.finalize ()
-end
-=======
->>>>>>> 001833e6
 
 include RelationAnalysis
 
