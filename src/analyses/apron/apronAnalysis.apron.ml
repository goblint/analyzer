open Analyses
<<<<<<< HEAD

include RelationAnalysis
=======
open ApronDomain

module M = Messages

module SpecFunctor (AD: ApronDomain.S3) (Priv: ApronPriv.S) : Analyses.MCPSpec =
struct
  include Analyses.DefaultSpec

  let name () = "apron"

  module AD =
  struct
    include AD
    include ApronDomain.Tracked
  end

  module Priv = Priv(AD)
  module D = ApronComponents (AD) (Priv.D)
  module G = Priv.G
  module C = D
  module V = Priv.V

  open AD
  open (ApronDomain: (sig module V: (module type of ApronDomain.V) end)) (* open only V from ApronDomain (to shadow V of Spec), but don't open D (to not shadow D here) *)

  open ApronPrecCompareUtil
  (* Result map used for comparison of results *)
  let results = RH.create 103

  let should_join = Priv.should_join

  let context fd x =
    if ContextUtil.should_keep ~isAttr:GobContext ~keepOption:"ana.apron.context" ~removeAttr:"apron.no-context" ~keepAttr:"apron.context" fd then
      x
    else
      D.bot () (* just like startstate, heterogeneous AD.bot () means top over empty set of variables *)

  let exitstate  _ = { apr = AD.bot (); priv = Priv.startstate () }
  let startstate _ = { apr = AD.bot (); priv = Priv.startstate () }

  (* Functions for manipulating globals as temporary locals. *)

  let read_global ask getg st g x =
    if ThreadFlag.is_multi ask then
      Priv.read_global ask getg st g x
    else (
      let apr = st.apr in
      let g_var = V.global g in
      let x_var = V.local x in
      let apr' = AD.add_vars apr [g_var] in
      let apr' = AD.assign_var apr' x_var g_var in
      apr'
    )

  module VH = BatHashtbl.Make (Basetype.Variables)

  let read_globals_to_locals (ask:Queries.ask) getg st e =
    let v_ins = VH.create 10 in
    let visitor = object
      inherit nopCilVisitor
      method! vvrbl (v: varinfo) =
        if v.vglob || ThreadEscape.has_escaped ask v then (
          let v_in =
            if VH.mem v_ins v then
              VH.find v_ins v
            else
              let v_in = Goblintutil.create_var @@ makeVarinfo false (v.vname ^ "#in") v.vtype in (* temporary local g#in for global g *)
              VH.replace v_ins v v_in;
              v_in
          in
          ChangeTo v_in
        )
        else
          SkipChildren
    end
    in
    let e' = visitCilExpr visitor e in
    let apr = AD.add_vars st.apr (List.map V.local (VH.values v_ins |> List.of_enum)) in (* add temporary g#in-s *)
    let apr' = VH.fold (fun v v_in apr ->
        if M.tracing then M.trace "apron" "read_global %a %a\n" d_varinfo v d_varinfo v_in;
        read_global ask getg {st with apr = apr} v v_in (* g#in = g; *)
      ) v_ins apr
    in
    (apr', e', v_ins)

  let read_from_globals_wrapper ask getg st e f =
    let (apr', e', _) = read_globals_to_locals ask getg st e in
    f apr' e' (* no need to remove g#in-s *)

  let assign_from_globals_wrapper ask getg st e f =
    let (apr', e', v_ins) = read_globals_to_locals ask getg st e in
    if M.tracing then M.trace "apron" "assign_from_globals_wrapper %a\n" d_exp e';
    let apr' = f apr' e' in (* x = e; *)
    let apr'' = AD.remove_vars apr' (List.map V.local (VH.values v_ins |> List.of_enum)) in (* remove temporary g#in-s *)
    apr''

  let write_global ask getg sideg st g x =
    if ThreadFlag.is_multi ask then
      Priv.write_global ask getg sideg st g x
    else (
      let apr = st.apr in
      let g_var = V.global g in
      let x_var = V.local x in
      let apr' = AD.add_vars apr [g_var] in
      let apr' = AD.assign_var apr' g_var x_var in
      {st with apr = apr'}
    )

  let rec assign_to_global_wrapper (ask:Queries.ask) getg sideg st lv f =
    match lv with
    | (Var v, NoOffset) when AD.varinfo_tracked v ->
      if not v.vglob && not (ThreadEscape.has_escaped ask v) then (
        if ask.f (Queries.IsMultiple v) then
          {st with apr = AD.join (f st v) st.apr}
        else
          {st with apr = f st v}
      )
      else (
        let v_out = Goblintutil.create_var @@ makeVarinfo false (v.vname ^ "#out") v.vtype in (* temporary local g#out for global g *)
        let st = {st with apr = AD.add_vars st.apr [V.local v_out]} in (* add temporary g#out *)
        let st' = {st with apr = f st v_out} in (* g#out = e; *)
        if M.tracing then M.trace "apron" "write_global %a %a\n" d_varinfo v d_varinfo v_out;
        let st' = write_global ask getg sideg st' v v_out in (* g = g#out; *)
        let apr'' = AD.remove_vars st'.apr [V.local v_out] in (* remove temporary g#out *)
        {st' with apr = apr''}
      )
    | (Mem v, NoOffset) ->
      (let r = ask.f (Queries.MayPointTo v) in
       match r with
       | `Top ->
         st
       | `Lifted s ->
         let lvals = Queries.LS.elements r in
         let ass' = List.map (fun lv -> assign_to_global_wrapper ask getg sideg st (Lval.CilLval.to_lval lv) f) lvals in
         List.fold_right D.join ass' (D.bot ())
      )
    (* Ignoring all other assigns *)
    | _ ->
      st

  let assert_type_bounds apr x =
    assert (AD.varinfo_tracked x);
    match Cilfacade.get_ikind x.vtype with
    | ik when not (IntDomain.should_ignore_overflow ik) -> (* don't add type bounds for signed when assume_none *)
      let (type_min, type_max) = IntDomain.Size.range ik in
      (* TODO: don't go through CIL exp? *)
      let apr = AD.assert_inv apr (BinOp (Le, Lval (Cil.var x), (Cil.kintegerCilint ik (Cilint.cilint_of_big_int type_max)), intType)) false in
      let apr = AD.assert_inv apr (BinOp (Ge, Lval (Cil.var x), (Cil.kintegerCilint ik (Cilint.cilint_of_big_int type_min)), intType)) false in
      apr
    | _
    | exception Invalid_argument _ ->
      apr


  let replace_deref_exps ask e =
    let rec inner e = match e with
      | Const x -> e
      | UnOp (unop, e, typ) -> UnOp(unop, inner e, typ)
      | BinOp (binop, e1, e2, typ) -> BinOp (binop, inner e1, inner e2, typ)
      | CastE (t,e) -> CastE (t, inner e)
      | Lval (Var v, off) -> Lval (Var v, off)
      | Lval (Mem e, NoOffset) ->
        (match ask (Queries.MayPointTo e) with
         | a when not (Queries.LS.is_top a || Queries.LS.mem (dummyFunDec.svar, `NoOffset) a) && (Queries.LS.cardinal a) = 1 ->
           let lval = Lval.CilLval.to_lval (Queries.LS.choose a) in
           Lval lval
         (* It would be possible to do better here, exploiting e.g. that the things pointed to are known to be equal *)
         (* see: https://github.com/goblint/analyzer/pull/742#discussion_r879099745 *)
         | _ -> Lval (Mem e, NoOffset))
      | e -> e (* TODO: Potentially recurse further? *)
    in
    inner e

  (* Basic transfer functions. *)

  let assign ctx (lv:lval) e =
    let st = ctx.local in
    if !GU.global_initialization && e = MyCFG.unknown_exp then
      st (* ignore extern inits because there's no body before assign, so the apron env is empty... *)
    else (
      let simplified_e = replace_deref_exps ctx.ask e in
      if M.tracing then M.traceli "apron" "assign %a = %a (simplified to %a)\n" d_lval lv  d_exp e d_exp simplified_e;
      let ask = Analyses.ask_of_ctx ctx in
      let r = assign_to_global_wrapper ask ctx.global ctx.sideg st lv (fun st v ->
          assign_from_globals_wrapper ask ctx.global st simplified_e (fun apr' e' ->
              if M.tracing then M.traceli "apron" "assign inner %a = %a (%a)\n" d_varinfo v d_exp e' d_plainexp e';
              if M.tracing then M.trace "apron" "st: %a\n" AD.pretty apr';
              let r = AD.assign_exp apr' (V.local v) e' in
              if M.tracing then M.traceu "apron" "-> %a\n" AD.pretty r;
              r
            )
        )
      in
      if M.tracing then M.traceu "apron" "-> %a\n" D.pretty r;
      r
    )

  let branch ctx e b =
    let st = ctx.local in
    let res = assign_from_globals_wrapper (Analyses.ask_of_ctx ctx) ctx.global st e (fun apr' e' ->
        (* not an assign, but must remove g#in-s still *)
        AD.assert_inv apr' e' (not b)
      )
    in
    if AD.is_bot_env res then raise Deadcode;
    {st with apr = res}


  (* Function call transfer functions. *)

  let any_local_reachable fundec reachable_from_args =
    let locals = fundec.sformals @ fundec.slocals in
    let locals_id = List.map (fun v -> v.vid) locals in
    Queries.LS.exists (fun (v',_) -> List.mem v'.vid locals_id && AD.varinfo_tracked v') reachable_from_args

  let pass_to_callee fundec any_local_reachable var =
    (* TODO: currently, we pass all locals of the caller to the callee, provided one of them is reachbale to preserve relationality *)
    (* there should be smarter ways to do this, e.g. by keeping track of which values are written etc. ... *)
    (* Also, a local *)
    let vname = Var.to_string var in
    let locals = fundec.sformals @ fundec.slocals in
    match List.find_opt (fun v -> V.local_name v = vname) locals with
    | None -> true
    | Some v -> any_local_reachable

  let enter ctx r f args =
    let fundec = Node.find_fundec ctx.node in
    let st = ctx.local in
    if M.tracing then M.tracel "combine" "apron enter f: %a\n" d_varinfo f.svar;
    if M.tracing then M.tracel "combine" "apron enter formals: %a\n" (d_list "," d_varinfo) f.sformals;
    if M.tracing then M.tracel "combine" "apron enter local: %a\n" D.pretty ctx.local;
    let arg_assigns =
      GobList.combine_short f.sformals args (* TODO: is it right to ignore missing formals/args? *)
      |> List.filter (fun (x, _) -> AD.varinfo_tracked x)
      |> List.map (Tuple2.map1 V.arg)
    in
    let reachable_from_args = List.fold (fun ls e -> Queries.LS.join ls (ctx.ask (ReachableFrom e))) (Queries.LS.empty ()) args in
    let arg_vars = List.map fst arg_assigns in
    let new_apr = AD.add_vars st.apr arg_vars in
    (* AD.assign_exp_parallel_with new_oct arg_assigns; (* doesn't need to be parallel since exps aren't arg vars directly *) *)
    (* TODO: parallel version of assign_from_globals_wrapper? *)
    let ask = Analyses.ask_of_ctx ctx in
    let new_apr = List.fold_left (fun new_apr (var, e) ->
        assign_from_globals_wrapper ask ctx.global {st with apr = new_apr} e (fun apr' e' ->
            AD.assign_exp apr' var e'
          )
      ) new_apr arg_assigns
    in
    let any_local_reachable = any_local_reachable fundec reachable_from_args in
    AD.remove_filter_with new_apr (fun var ->
        match V.find_metadata var with
        | Some Local when not (pass_to_callee fundec any_local_reachable var) -> true (* remove caller locals provided they are unreachable *)
        | Some Arg when not (List.mem_cmp Var.compare var arg_vars) -> true (* remove caller args, but keep just added args *)
        | _ -> false (* keep everything else (just added args, globals, global privs) *)
      );
    if M.tracing then M.tracel "combine" "apron enter newd: %a\n" AD.pretty new_apr;
    [st, {st with apr = new_apr}]

  let body ctx f =
    let st = ctx.local in
    let formals = List.filter AD.varinfo_tracked f.sformals in
    let locals = List.filter AD.varinfo_tracked f.slocals in
    let new_apr = AD.add_vars st.apr (List.map V.local (formals @ locals)) in
    (* TODO: do this after local_assigns? *)
    let new_apr = List.fold_left (fun new_apr x ->
        assert_type_bounds new_apr x
      ) new_apr (formals @ locals)
    in
    let local_assigns = List.map (fun x -> (V.local x, V.arg x)) formals in
    AD.assign_var_parallel_with new_apr local_assigns; (* doesn't need to be parallel since arg vars aren't local vars *)
    {st with apr = new_apr}

  let return ctx e f =
    let st = ctx.local in
    let ask = Analyses.ask_of_ctx ctx in
    let new_apr =
      if AD.type_tracked (Cilfacade.fundec_return_type f) then (
        let apr' = AD.add_vars st.apr [V.return] in
        match e with
        | Some e ->
          assign_from_globals_wrapper (Analyses.ask_of_ctx ctx) ctx.global {st with apr = apr'} e (fun apr' e' ->
              AD.assign_exp apr' V.return e'
            )
        | None ->
          apr' (* leaves V.return unconstrained *)
      )
      else
        AD.copy st.apr
    in
    let local_vars =
      f.sformals @ f.slocals
      |> List.filter AD.varinfo_tracked
      |> List.map V.local
    in

    AD.remove_vars_with new_apr local_vars;
    let st' = {st with apr = new_apr} in
    begin match ThreadId.get_current ask with
      | `Lifted tid when ThreadReturn.is_current ask ->
        Priv.thread_return ask ctx.global ctx.sideg tid st'
      | _ ->
        st'
    end

  let combine ctx r fe f args fc fun_st =
    let st = ctx.local in
    let reachable_from_args = List.fold (fun ls e -> Queries.LS.join ls (ctx.ask (ReachableFrom e))) (Queries.LS.empty ()) args in
    let fundec = Node.find_fundec ctx.node in
    if M.tracing then M.tracel "combine" "apron f: %a\n" d_varinfo f.svar;
    if M.tracing then M.tracel "combine" "apron formals: %a\n" (d_list "," d_varinfo) f.sformals;
    if M.tracing then M.tracel "combine" "apron args: %a\n" (d_list "," d_exp) args;
    let new_fun_apr = AD.add_vars fun_st.apr (AD.vars st.apr) in
    let arg_substitutes =
      GobList.combine_short f.sformals args (* TODO: is it right to ignore missing formals/args? *)
      (* Do not do replacement for actuals whose value may be modified after the call *)
      |> List.filter (fun (x, e) -> AD.varinfo_tracked x && List.for_all (fun v -> not (Queries.LS.exists (fun (v',_) -> v'.vid = v.vid) reachable_from_args)) (Basetype.CilExp.get_vars e))
      |> List.map (Tuple2.map1 V.arg)
    in
    (* AD.substitute_exp_parallel_with new_fun_oct arg_substitutes; (* doesn't need to be parallel since exps aren't arg vars directly *) *)
    (* TODO: parallel version of assign_from_globals_wrapper? *)
    let ask = Analyses.ask_of_ctx ctx in
    let new_fun_apr = List.fold_left (fun new_fun_apr (var, e) ->
        assign_from_globals_wrapper ask ctx.global {st with apr = new_fun_apr} e (fun apr' e' ->
            (* not an assign, but still works? *)
            AD.substitute_exp apr' var e'
          )
      ) new_fun_apr arg_substitutes
    in
    let any_local_reachable = any_local_reachable fundec reachable_from_args in
    let arg_vars = f.sformals |> List.filter (AD.varinfo_tracked) |> List.map V.arg in
    if M.tracing then M.tracel "combine" "apron remove vars: %a\n" (docList (fun v -> Pretty.text (Var.to_string v))) arg_vars;
    AD.remove_vars_with new_fun_apr arg_vars; (* fine to remove arg vars that also exist in caller because unify from new_apr adds them back with proper constraints *)
    let new_apr = AD.keep_filter st.apr (fun var ->
        match V.find_metadata var with
        | Some Local when not (pass_to_callee fundec any_local_reachable var) -> true (* keep caller locals, provided they were not passed to the function *)
        | Some Arg -> true (* keep caller args *)
        | _ -> false (* remove everything else (globals, global privs, reachable things from the caller) *)
      )
    in
    let unify_apr = AD.unify new_apr new_fun_apr in (* TODO: unify_with *)
    if M.tracing then M.tracel "combine" "apron unifying %a %a = %a\n" AD.pretty new_apr AD.pretty new_fun_apr AD.pretty unify_apr;
    let unify_st = {fun_st with apr = unify_apr} in
    if AD.type_tracked (Cilfacade.fundec_return_type f) then (
      let unify_st' = match r with
        | Some lv ->
          assign_to_global_wrapper (Analyses.ask_of_ctx ctx) ctx.global ctx.sideg unify_st lv (fun st v ->
              AD.assign_var st.apr (V.local v) V.return
            )
        | None ->
          unify_st
      in
      AD.remove_vars_with unify_st'.apr [V.return]; (* mutates! *)
      unify_st'
    )
    else
      unify_st


  let invalidate_one ask ctx st lv =
    assign_to_global_wrapper ask ctx.global ctx.sideg st lv (fun st v ->
        let apr' = AD.forget_vars st.apr [V.local v] in
        assert_type_bounds apr' v (* re-establish type bounds after forget *)
      )


  (* Give the set of reachables from argument. *)
  let reachables (ask: Queries.ask) es =
    let reachable e st =
      match st with
      | None -> None
      | Some st ->
        let vs = ask.f (Queries.ReachableFrom e) in
        if Queries.LS.is_top vs then
          None
        else
          Some (Queries.LS.join vs st)
    in
    List.fold_right reachable es (Some (Queries.LS.empty ()))


  let forget_reachable ctx st es =
    let ask = Analyses.ask_of_ctx ctx in
    let rs =
      match reachables ask es with
      | None ->
        (* top reachable, so try to invalidate everything *)
        let fd = Node.find_fundec ctx.node in
        AD.vars st.apr
        |> List.filter_map (V.to_cil_varinfo fd)
        |> List.map Cil.var
      | Some rs ->
        Queries.LS.elements rs
        |> List.map Lval.CilLval.to_lval
    in
    List.fold_left (fun st lval ->
        invalidate_one ask ctx st lval
      ) st rs

  let special ctx r f args =
    let ask = Analyses.ask_of_ctx ctx in
    let st = ctx.local in
    let desc = LibraryFunctions.find f in
    match desc.special args, f.vname with
    (* TODO: assert handling from https://github.com/goblint/analyzer/pull/278 *)
    | Assert expression, _ -> st
    | Unknown, "__goblint_check" -> st
    | Unknown, "__goblint_commit" -> st
    | Unknown, "__goblint_assert" -> st
    | ThreadJoin { thread = id; ret_var = retvar }, _ ->
      (
        (* Forget value that thread return is assigned to *)
        let st' = forget_reachable ctx st [retvar] in
        let st' = Priv.thread_join ask ctx.global id st' in
        match r with
        | Some lv -> invalidate_one ask ctx st' lv
        | None -> st'
      )
    | _, _ ->
      let lvallist e =
        let s = ask.f (Queries.MayPointTo e) in
        match s with
        | `Top -> []
        | `Lifted _ -> List.map (Lval.CilLval.to_lval) (Queries.LS.elements s)
      in
      let shallow_addrs = LibraryDesc.Accesses.find desc.accs { kind = Write; deep = false } args in
      let deep_addrs = LibraryDesc.Accesses.find desc.accs { kind = Write; deep = true } args in
      let deep_addrs =
        if List.mem LibraryDesc.InvalidateGlobals desc.attrs then (
          foldGlobals !Cilfacade.current_file (fun acc global ->
              match global with
              | GVar (vi, _, _) when not (BaseUtil.is_static vi) ->
                mkAddrOf (Var vi, NoOffset) :: acc
              (* TODO: what about GVarDecl? *)
              | _ -> acc
            ) deep_addrs
        )
        else
          deep_addrs
      in
      let st' = forget_reachable ctx st deep_addrs in
      let shallow_lvals = List.concat_map lvallist shallow_addrs in
      let st' = List.fold_left (invalidate_one ask ctx) st' shallow_lvals in
      (* invalidate lval if present *)
      match r with
      | Some lv -> invalidate_one ask ctx st' lv
      | None -> st'


  let query_invariant ctx context =
    let keep_local = GobConfig.get_bool "ana.apron.invariant.local" in
    let keep_global = GobConfig.get_bool "ana.apron.invariant.global" in

    let apr = ctx.local.apr in
    (* filter variables *)
    let var_filter v = match V.find_metadata v with
      | Some (Global _) -> keep_global
      | Some Local -> keep_local
      | _ -> false
    in
    let apr = AD.keep_filter apr var_filter in

    let one_var = GobConfig.get_bool "ana.apron.invariant.one-var" in
    let scope = Node.find_fundec ctx.node in

    AD.invariant ~scope apr
    |> List.enum
    |> Enum.filter_map (fun (lincons1: Lincons1.t) ->
        (* filter one-vars *)
        if one_var || Apron.Linexpr0.get_size lincons1.lincons0.linexpr0 >= 2 then
          CilOfApron.cil_exp_of_lincons1 scope lincons1
          |> Option.filter (fun exp -> not (InvariantCil.exp_contains_tmp exp) && InvariantCil.exp_is_in_scope scope exp)
        else
          None
      )
    |> Enum.fold (fun acc x -> Invariant.(acc && of_exp x)) Invariant.none

  let query ctx (type a) (q: a Queries.t): a Queries.result =
    let open Queries in
    let st = ctx.local in
    let eval_int e =
      let esimple = replace_deref_exps ctx.ask e in
      read_from_globals_wrapper
        (Analyses.ask_of_ctx ctx)
        ctx.global st esimple
        (fun apr' e' -> AD.eval_int apr' e')
    in
    match q with
    | EvalInt e ->
      if M.tracing then M.traceli "evalint" "apron query %a (%a)\n" d_exp e d_plainexp e;
      if M.tracing then M.trace "evalint" "apron st: %a\n" D.pretty ctx.local;
      let r = eval_int e in
      if M.tracing then M.traceu "evalint" "apron query %a -> %a\n" d_exp e ID.pretty r;
      r
    | Queries.Invariant context ->
      query_invariant ctx context
    | _ -> Result.top q


  (* Thread transfer functions. *)

  let threadenter ctx lval f args =
    let st = ctx.local in
    match Cilfacade.find_varinfo_fundec f with
    | fd ->
      (* TODO: HACK: Simulate enter_multithreaded for first entering thread to publish global inits before analyzing thread.
        Otherwise thread is analyzed with no global inits, reading globals gives bot, which turns into top, which might get published...
        sync `Thread doesn't help us here, it's not specific to entering multithreaded mode.
        EnterMultithreaded events only execute after threadenter and threadspawn. *)
      if not (ThreadFlag.is_multi (Analyses.ask_of_ctx ctx)) then
        ignore (Priv.enter_multithreaded (Analyses.ask_of_ctx ctx) ctx.global ctx.sideg st);
      let st' = Priv.threadenter (Analyses.ask_of_ctx ctx) ctx.global st in
      let arg_vars =
        fd.sformals
        |> List.filter AD.varinfo_tracked
        |> List.map V.arg
      in
      let new_apr = AD.add_vars st'.apr arg_vars in
      [{st' with apr = new_apr}]
    | exception Not_found ->
      (* Unknown functions *)
      (* TODO: do something like base? *)
      failwith "apron.threadenter: unknown function"
>>>>>>> 7d502b65


<<<<<<< HEAD
module ExtendedSpecFunctor (CPriv: RelationPriv.S) (RD: RelationDomain.RD) : Analyses.MCPSpec =
struct
  module OctApron = ApronPrecCompareUtil.OctagonD
  include  SpecFunctor (CPriv) (RD) (ApronPrecCompareUtil.Util)
  module AD = ApronDomain.D2Complete(OctApron.Man)
  module PCU = ApronPrecCompareUtil.Util(OctApron)

  let results = PCU.RH.create 103 (*ToDo This should not be created again!*)
=======
  let event ctx e octx =
    let st = ctx.local in
    match e with
    | Events.Lock (addr, _) when ThreadFlag.is_multi (Analyses.ask_of_ctx ctx) -> (* TODO: is this condition sound? *)
      Priv.lock (Analyses.ask_of_ctx ctx) ctx.global st addr
    | Events.Unlock addr when ThreadFlag.is_multi (Analyses.ask_of_ctx ctx) -> (* TODO: is this condition sound? *)
      if addr = UnknownPtr then
        M.info ~category:Unsound "Unknown mutex unlocked, apron privatization unsound"; (* TODO: something more sound *)
      Priv.unlock (Analyses.ask_of_ctx ctx) ctx.global ctx.sideg st addr
    (* No need to handle escape because escaped variables are always referenced but this analysis only considers unreferenced variables. *)
    | Events.EnterMultiThreaded ->
      Priv.enter_multithreaded (Analyses.ask_of_ctx ctx) ctx.global ctx.sideg st
    | Events.Escape escaped ->
      Priv.escape ctx.node (Analyses.ask_of_ctx ctx) ctx.global ctx.sideg st escaped
    | _ ->
      st

  let sync ctx reason =
    (* After the solver is finished, store the results (for later comparison) *)
    if !GU.postsolving then begin
      let keep_local = GobConfig.get_bool "ana.apron.invariant.local" in
      let keep_global = GobConfig.get_bool "ana.apron.invariant.global" in

      (* filter variables *)
      let var_filter v = match V.find_metadata v with
        | Some (Global _) -> keep_global
        | Some Local -> keep_local
        | _ -> false
      in
      let st = keep_filter ctx.local.apr var_filter in

      let old_value = RH.find_default results ctx.node (AD.bot ()) in
      let new_value = AD.join old_value st in
      RH.replace results ctx.node new_value;
    end;
    Priv.sync (Analyses.ask_of_ctx ctx) ctx.global ctx.sideg ctx.local (reason :> [`Normal | `Join | `Return | `Init | `Thread])
>>>>>>> 7d502b65

  let init marshal =
    Priv.init ()

  let name () = "apron"

  let store_data file =
<<<<<<< HEAD
    let convert (m: AD.t PCU.RH.t): OctApron.t PCU.RH.t =
      let convert_single (a: AD.t): OctApron.t =
        if Oct.manager_is_oct AD.Man.mgr then
          Oct.Abstract1.to_oct a
        else
          let generator = AD.to_lincons_array a in
          OctApron.of_lincons_array generator
      in
      PCU.RH.map (fun _ -> convert_single) m
=======
    let convert (m: AD.t RH.t): OctApron.t RH.t =
      RH.map (fun _ -> AD.to_oct) m
>>>>>>> 7d502b65
    in
    let post_process m =
      let m = Stats.time "convert" convert m in
      PCU.RH.map (fun _ v -> OctApron.marshal v) m
    in
    let results = post_process results in
    let name = name () ^ "(domain: " ^ (AD.name ()) ^ ", privatization: " ^ (Priv.name ()) ^ (if GobConfig.get_bool "ana.apron.threshold_widening" then ", th" else "" ) ^ ")" in
    let results: ApronPrecCompareUtil.dump = {marshalled = results; name } in
    Serialize.marshal results file

    let finalize () =
      let file = GobConfig.get_string "exp.apron.prec-dump" in
      if file <> "" then begin
        Printf.printf "exp.apron.prec-dump is potentially costly (for domains other than octagons), do not use for performance data!\n";
        Stats.time "apron.prec-dump" store_data (Fpath.v file)
      end;
      Priv.finalize ()
end

let spec_module: (module MCPSpec) Lazy.t =
  lazy (
    let module Man = (val ApronDomain.get_manager ()) in
<<<<<<< HEAD
    let module AD = ApronDomain.D2 (Man) in
    let module RD: RelationDomain.RD =
    struct
      module Var = SharedFunctions.Var
      module V = RelationDomain.V(Var)
      include AD
    end in
    let module Priv = (val RelationPriv.get_priv ()) in
    let module Spec = ExtendedSpecFunctor (Priv) (RD) in
=======
    let module AD = ApronDomain.D3 (Man) in
    let diff_box = GobConfig.get_bool "ana.apron.invariant.diff-box" in
    let module AD = (val if diff_box then (module ApronDomain.BoxProd (AD): ApronDomain.S3) else (module AD)) in
    let module Priv = (val ApronPriv.get_priv ()) in
    let module Spec = SpecFunctor (AD) (Priv) in
>>>>>>> 7d502b65
    (module Spec)
  )

let get_spec (): (module MCPSpec) =
  Lazy.force spec_module

let after_config () =
  let module Spec = (val get_spec ()) in
  MCP.register_analysis (module Spec : MCPSpec);
  GobConfig.set_string "ana.path_sens[+]"  (Spec.name ())

let _ =
  AfterConfig.register after_config<|MERGE_RESOLUTION|>--- conflicted
+++ resolved
@@ -1,11 +1,9 @@
+(** Analysis using Apron for integer variables. *)
+
+open Prelude.Ana
 open Analyses
-<<<<<<< HEAD
 
 include RelationAnalysis
-=======
-open ApronDomain
-
-module M = Messages
 
 module SpecFunctor (AD: ApronDomain.S3) (Priv: ApronPriv.S) : Analyses.MCPSpec =
 struct
@@ -525,19 +523,10 @@
       (* Unknown functions *)
       (* TODO: do something like base? *)
       failwith "apron.threadenter: unknown function"
->>>>>>> 7d502b65
-
-
-<<<<<<< HEAD
-module ExtendedSpecFunctor (CPriv: RelationPriv.S) (RD: RelationDomain.RD) : Analyses.MCPSpec =
-struct
-  module OctApron = ApronPrecCompareUtil.OctagonD
-  include  SpecFunctor (CPriv) (RD) (ApronPrecCompareUtil.Util)
-  module AD = ApronDomain.D2Complete(OctApron.Man)
-  module PCU = ApronPrecCompareUtil.Util(OctApron)
-
-  let results = PCU.RH.create 103 (*ToDo This should not be created again!*)
-=======
+
+  let threadspawn ctx lval f args fctx =
+    ctx.local
+
   let event ctx e octx =
     let st = ctx.local in
     match e with
@@ -574,7 +563,6 @@
       RH.replace results ctx.node new_value;
     end;
     Priv.sync (Analyses.ask_of_ctx ctx) ctx.global ctx.sideg ctx.local (reason :> [`Normal | `Join | `Return | `Init | `Thread])
->>>>>>> 7d502b65
 
   let init marshal =
     Priv.init ()
@@ -582,8 +570,7 @@
   let name () = "apron"
 
   let store_data file =
-<<<<<<< HEAD
-    let convert (m: AD.t PCU.RH.t): OctApron.t PCU.RH.t =
+    let convert (m: AD.t RH.t): OctApron.t RH.t =
       let convert_single (a: AD.t): OctApron.t =
         if Oct.manager_is_oct AD.Man.mgr then
           Oct.Abstract1.to_oct a
@@ -591,11 +578,7 @@
           let generator = AD.to_lincons_array a in
           OctApron.of_lincons_array generator
       in
-      PCU.RH.map (fun _ -> convert_single) m
-=======
-    let convert (m: AD.t RH.t): OctApron.t RH.t =
-      RH.map (fun _ -> AD.to_oct) m
->>>>>>> 7d502b65
+      RH.map (fun _ -> convert_single) m
     in
     let post_process m =
       let m = Stats.time "convert" convert m in
@@ -618,23 +601,9 @@
 let spec_module: (module MCPSpec) Lazy.t =
   lazy (
     let module Man = (val ApronDomain.get_manager ()) in
-<<<<<<< HEAD
     let module AD = ApronDomain.D2 (Man) in
-    let module RD: RelationDomain.RD =
-    struct
-      module Var = SharedFunctions.Var
-      module V = RelationDomain.V(Var)
-      include AD
-    end in
-    let module Priv = (val RelationPriv.get_priv ()) in
-    let module Spec = ExtendedSpecFunctor (Priv) (RD) in
-=======
-    let module AD = ApronDomain.D3 (Man) in
-    let diff_box = GobConfig.get_bool "ana.apron.invariant.diff-box" in
-    let module AD = (val if diff_box then (module ApronDomain.BoxProd (AD): ApronDomain.S3) else (module AD)) in
     let module Priv = (val ApronPriv.get_priv ()) in
     let module Spec = SpecFunctor (AD) (Priv) in
->>>>>>> 7d502b65
     (module Spec)
   )
 
