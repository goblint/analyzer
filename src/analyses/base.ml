--- conflicted
+++ resolved
@@ -1063,9 +1063,6 @@
             | _ -> `LvalSet (Q.LS.empty ())      
           end
       | Q.SingleThreaded -> `Int (Q.ID.of_bool (not (Flag.is_multi (get_fl ctx.local))))
-<<<<<<< HEAD
-      | Q.CurrentThreadId when (Flag.is_bad (get_fl ctx.local)) -> `Top
-      | Q.CurrentThreadId -> `Int 1L
       | Q.EvalStr e -> begin
           match eval_rv ctx.ask ctx.global ctx.local e with
             | `Address a when List.length (AD.to_string a) = 1 ->
@@ -1073,8 +1070,6 @@
                 `Str (List.hd (AD.to_string a))
             | x -> print_endline ("EvalStr "^(sprint 80 (d_exp () e))^" -> "^(VD.short 80 x)); `Top
           end
-=======
->>>>>>> 27005acd
       | _ -> Q.Result.top ()
 
   (**************************************************************************
