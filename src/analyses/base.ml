(** Value analysis.  *)

open Prelude.Ana
open Analyses
open GobConfig
open BaseUtil
module A = Analyses
module H = Hashtbl
module Q = Queries

module GU = Goblintutil
module ID = ValueDomain.ID
module IdxDom = ValueDomain.IndexDomain
module IntSet = SetDomain.Make (IntDomain.Integers)
module AD = ValueDomain.AD
module Addr = ValueDomain.Addr
module Offs = ValueDomain.Offs
module LF = LibraryFunctions
module CArrays = ValueDomain.CArrays
module BI = IntOps.BigIntOps

module VD     = BaseDomain.VD
module CPA    = BaseDomain.CPA
module Dep    = BaseDomain.PartDeps
module BaseComponents = BaseDomain.BaseComponents



module MainFunctor (Priv:BasePriv.S) (RVEval:BaseDomain.ExpEvaluator with type t = BaseComponents (Priv.D).t) =
struct
  include Analyses.DefaultSpec

  exception Top

  module Dom    = BaseDomain.DomFunctor (Priv.D) (RVEval)
  type t = Dom.t

  module G      = Priv.G
  module D      = Dom
  module C      = Dom
  module V      = Basetype.Variables

  type extra = (varinfo * Offs.t * bool) list
  type store = D.t
  type value = VD.t
  type address = AD.t
  type glob_fun  = V.t -> G.t
  type glob_diff = (V.t * G.t) list

  let name () = "base"
  let startstate v: store = { cpa = CPA.bot (); deps = Dep.bot (); priv = Priv.startstate ()}
  let otherstate v: store = { cpa = CPA.bot (); deps = Dep.bot (); priv = Priv.startstate ()}
  let exitstate  v: store = { cpa = CPA.bot (); deps = Dep.bot (); priv = Priv.startstate ()}

  (**************************************************************************
   * Helpers
   **************************************************************************)

  (* hack for char a[] = {"foo"} or {'f','o','o', '\000'} *)
  let char_array : (lval, bytes) Hashtbl.t = Hashtbl.create 500

  let hash    (x,_)             = Hashtbl.hash x
  let equal   (x1,_) (y1,_) = CPA.equal x1 y1
  let leq     (x1,_) (y1,_) = CPA.leq   x1 y1
  let compare (x1,_) (y1,_) = CPA.compare x1 y1


  (**************************************************************************
   * Initializing my variables
   **************************************************************************)

  let return_varstore = ref dummyFunDec.svar
  let return_varinfo () = !return_varstore
  let return_var () = AD.from_var (return_varinfo ())
  let return_lval (): lval = (Var (return_varinfo ()), NoOffset)

  let heap_var ctx =
    let info = match (ctx.ask Q.HeapVar) with
      | Varinfo (`Lifted vinfo) -> vinfo
      | _ -> failwith("Ran without a malloc analysis.") in
    info

  (* hack for char a[] = {"foo"} or {'f','o','o', '\000'} *)
  let char_array : (lval, bytes) Hashtbl.t = Hashtbl.create 500

  let init () =
    return_varstore := Goblintutil.create_var @@ makeVarinfo false "RETURN" voidType;
    Priv.init ()

  let finalize () =
    Priv.finalize ()

  (**************************************************************************
   * Abstract evaluation functions
   **************************************************************************)

  let iDtoIdx n =
    match ID.to_int n with
    | None -> IdxDom.top ()
    | Some n -> IdxDom.of_int (Cilfacade.ptrdiff_ikind ()) n

  let unop_ID = function
    | Neg  -> ID.neg
    | BNot -> ID.bitnot
    | LNot -> ID.lognot

  (* Evaluating Cil's unary operators. *)
  let evalunop op typ = function
    | `Int v1 -> `Int (ID.cast_to (Cilfacade.get_ikind typ) (unop_ID op v1))
    | `Bot -> `Bot
    | _ -> VD.top ()

  let binop_ID (result_ik: Cil.ikind) = function
    | PlusA -> ID.add
    | MinusA -> ID.sub
    | Mult -> ID.mul
    | Div -> ID.div
    | Mod -> ID.rem
    | Lt -> ID.lt
    | Gt -> ID.gt
    | Le -> ID.le
    | Ge -> ID.ge
    | Eq -> ID.eq
    | Ne -> ID.ne
    | BAnd -> ID.bitand
    | BOr -> ID.bitor
    | BXor -> ID.bitxor
    | Shiftlt -> ID.shift_left
    | Shiftrt -> ID.shift_right
    | LAnd -> ID.logand
    | LOr -> ID.logor
    | b -> (fun x y -> (ID.top_of result_ik))

  (* Evaluate binop for two abstract values: *)
  let evalbinop (op: binop) (t1:typ) (a1:value) (t2:typ) (a2:value) (t:typ) :value =
    if M.tracing then M.tracel "eval" "evalbinop %a %a %a\n" d_binop op VD.pretty a1 VD.pretty a2;
    (* We define a conversion function for the easy cases when we can just use
     * the integer domain operations. *)
    let bool_top ik = ID.(join (of_int ik BI.zero) (of_int ik BI.one)) in
    (* An auxiliary function for ptr arithmetic on array values. *)
    let addToAddr n (addr:Addr.t) =
      let typeOffsetOpt o t =
        try
          Some (typeOffset t o)
        with Errormsg.Error ->
          None
      in
      (* adds n to the last offset *)
      let rec addToOffset n (t:typ option) = function
        | `Index (i, `NoOffset) ->
          (* If we have arrived at the last Offset and it is an Index, we add our integer to it *)
          `Index(IdxDom.add i (iDtoIdx n), `NoOffset)
        | `Field (f, `NoOffset) ->
          (* If we have arrived at the last Offset and it is a Field,
           * then check if we're subtracting exactly its offsetof.
           * If so, n cancels out f exactly.
           * This is to better handle container_of hacks. *)
          let n_offset = iDtoIdx n in
          begin match t with
            | Some t ->
              let (f_offset_bits, _) = bitsOffset t (Field (f, NoOffset)) in
              let f_offset = IdxDom.of_int (Cilfacade.ptrdiff_ikind ()) (BI.of_int (f_offset_bits / 8)) in
              begin match IdxDom.(to_bool (eq f_offset (neg n_offset))) with
                | Some true -> `NoOffset
                | _ -> `Field (f, `Index (n_offset, `NoOffset))
              end
            | None -> `Field (f, `Index (n_offset, `NoOffset))
          end
        | `Index (i, o) ->
          let t' = BatOption.bind t (typeOffsetOpt (Index (integer 0, NoOffset))) in (* actual index value doesn't matter for typeOffset *)
          `Index(i, addToOffset n t' o)
        | `Field (f, o) ->
          let t' = BatOption.bind t (typeOffsetOpt (Field (f, NoOffset))) in
          `Field(f, addToOffset n t' o)
        | `NoOffset -> `Index(iDtoIdx n, `NoOffset)
      in
      let default = function
        | Addr.NullPtr when GU.opt_predicate (BI.equal BI.zero) (ID.to_int n) -> Addr.NullPtr
        | Addr.SafePtr | Addr.NullPtr when get_bool "exp.ptr-arith-safe" -> Addr.SafePtr
        | _ -> Addr.UnknownPtr
      in
      match Addr.to_var_offset addr with
      | [x, o] -> Addr.from_var_offset (x, addToOffset n (Some x.vtype) o)
      | _ -> default addr
    in
    (* The main function! *)
    match a1,a2 with
    (* For the integer values, we apply the domain operator *)
    | `Int v1, `Int v2 ->
      let result_ik = Cilfacade.get_ikind t in
      `Int (ID.cast_to result_ik (binop_ID result_ik op v1 v2))
    (* For address +/- value, we try to do some elementary ptr arithmetic *)
    | `Address p, `Int n
    | `Int n, `Address p when op=Eq || op=Ne ->
      `Int (match ID.to_bool n, AD.to_bool p with
          | Some a, Some b -> ID.of_bool (Cilfacade.get_ikind t) (op=Eq && a=b || op=Ne && a<>b)
          | _ -> bool_top (Cilfacade.get_ikind t))
    | `Address p, `Int n  -> begin
        match op with
        (* For array indexing e[i] and pointer addition e + i we have: *)
        | IndexPI | PlusPI ->
          `Address (AD.map (addToAddr n) p)
        (* Pointer subtracted by a value (e-i) is very similar *)
        (* Cast n to the (signed) ptrdiff_ikind, then add the its negated value. *)
        | MinusPI ->
          let n = ID.neg (ID.cast_to (Cilfacade.ptrdiff_ikind ()) n) in
          `Address (AD.map (addToAddr n) p)
        | Mod -> `Int (ID.top_of (Cilfacade.ptrdiff_ikind ())) (* we assume that address is actually casted to int first*)
        | _ -> `Address AD.top_ptr
      end
    (* If both are pointer values, we can subtract them and well, we don't
     * bother to find the result in most cases, but it's an integer. *)
    | `Address p1, `Address p2 -> begin
        let result_ik = Cilfacade.get_ikind t in
        let eq x y = if AD.is_definite x && AD.is_definite y then Some (AD.Addr.equal (AD.choose x) (AD.choose y)) else None in
        match op with
        (* TODO use ID.of_incl_list [0; 1] for all comparisons *)
        | MinusPP ->
          (* when subtracting pointers to arrays, per 6.5.6 of C-standard if we subtract two pointers to the same array, the difference *)
          (* between them is the difference in subscript *)
          begin
            let rec calculateDiffFromOffset x y =
              match x, y with
              | `Field ((xf:Cil.fieldinfo), xo), `Field((yf:Cil.fieldinfo), yo)
                when  xf.floc = yf.floc && xf.fname = yf.fname && Cil.typeSig xf.ftype = Cil.typeSig yf.ftype && xf.fbitfield = yf.fbitfield && xf.fattr = yf.fattr ->
                calculateDiffFromOffset xo yo
              | `Index (i, `NoOffset), `Index(j, `NoOffset) ->
                begin
                  let diff = ValueDomain.IndexDomain.sub i j in
                  let ik = Cilfacade.get_ikind t in
                  match ValueDomain.IndexDomain.to_int diff with
                  | Some z -> `Int(ID.of_int ik z)
                  | _ -> `Int (ID.top_of ik)
                end
              | `Index (xi, xo), `Index(yi, yo) when xi = yi ->
                calculateDiffFromOffset xo yo
              | _ -> `Int (ID.top_of result_ik)
            in
            if AD.is_definite p1 && AD.is_definite p2 then
              match Addr.to_var_offset (AD.choose p1), Addr.to_var_offset (AD.choose p2) with
              | [x, xo], [y, yo] when x.vid = y.vid ->
                calculateDiffFromOffset xo yo
              | _ ->
                `Int (ID.top_of result_ik)
            else
              `Int (ID.top_of result_ik)
          end
        | Eq ->
          let ik = Cilfacade.get_ikind t in
          `Int (if AD.is_bot (AD.meet p1 p2) then ID.of_int ik BI.zero else match eq p1 p2 with Some x when x -> ID.of_int ik BI.one | _ -> bool_top ik)
        | Ne ->
          let ik = Cilfacade.get_ikind t in
          `Int (if AD.is_bot (AD.meet p1 p2) then ID.of_int ik BI.one else match eq p1 p2 with Some x when x -> ID.of_int ik BI.zero | _ -> bool_top ik)
        | _ -> VD.top ()
      end
    (* For other values, we just give up! *)
    | `Bot, _ -> `Bot
    | _, `Bot -> `Bot
    | _ -> VD.top ()

  (* Auxiliary function to append an additional offset to a given offset. *)
  let rec add_offset ofs add =
    match ofs with
    | `NoOffset -> add
    | `Field (fld, `NoOffset) -> `Field (fld, add)
    | `Field (fld, ofs) -> `Field (fld, add_offset ofs add)
    | `Index (exp, `NoOffset) -> `Index (exp, add)
    | `Index (exp, ofs) -> `Index (exp, add_offset ofs add)

  (* We need the previous function with the varinfo carried along, so we can
   * map it on the address sets. *)
  let add_offset_varinfo add ad =
    match Addr.to_var_offset ad with
    | [x,ofs] -> Addr.from_var_offset (x, add_offset ofs add)
    | _ -> ad

  (* evaluate value using our "query functions" *)
  let eval_rv_pre (ask: Q.ask) exp pr =
    let binop op e1 e2 =
      let equality () =
        match ask.f (Q.MustBeEqual (e1,e2)) with
        | MustBool true ->
          if M.tracing then M.tracel "query" "MustBeEqual (%a, %a) = %b\n" d_exp e1 d_exp e2 true;
          Some true
        | _ -> None
      in
      let ptrdiff_ikind = match !ptrdiffType with TInt (ik,_) -> ik | _ -> assert false in
      match op with
      | MinusA when equality () = Some true ->
        let ik = Cilfacade.get_ikind (Cil.typeOf exp) in
        Some (`Int (ID.of_int ik BI.zero))
      | MinusPI
      | MinusPP when equality () = Some true -> Some (`Int (ID.of_int ptrdiff_ikind BI.zero))
      | MinusPI
      | MinusPP when equality () = Some false -> Some (`Int (ID.of_excl_list ptrdiff_ikind [BI.zero]))
      | Le
      | Ge when equality () = Some true ->
        let ik = Cilfacade.get_ikind (Cil.typeOf exp) in
        Some (`Int (ID.of_bool ik true))
      | Lt
      | Gt when equality () = Some true ->
          let ik = Cilfacade.get_ikind (Cil.typeOf exp) in
          Some (`Int (ID.of_bool ik false))
      | Eq -> (match equality () with Some tv ->
          let ik = Cilfacade.get_ikind (Cil.typeOf exp) in
          Some (`Int (ID.of_bool ik tv)) | None -> None)
      | Ne -> (match equality () with Some tv ->
          let ik = Cilfacade.get_ikind (Cil.typeOf exp) in
          Some (`Int (ID.of_bool ik (not tv))) | None -> None)
      | _ -> None
    in
    match exp with
    | BinOp (op,arg1,arg2,_) -> binop op arg1 arg2
    | _ -> None


  (**************************************************************************
   * State functions
   **************************************************************************)

  let sync' reason ctx: D.t * glob_diff =
    let multi =
      match reason with
      | `Init
      | `Thread ->
        true
      | _ ->
        ThreadFlag.is_multi (Analyses.ask_of_ctx ctx)
    in
    if M.tracing then M.tracel "sync" "sync multi=%B earlyglobs=%B\n" multi !GU.earlyglobs;
    if !GU.earlyglobs || multi then Priv.sync (Analyses.ask_of_ctx ctx) ctx.global ctx.local reason else (ctx.local,[])

  let sync ctx reason = sync' (reason :> [`Normal | `Join | `Return | `Init | `Thread]) ctx

  let publish_all ctx reason =
    List.iter (fun ((x,d)) -> ctx.sideg x d) (snd (sync' reason ctx))

  let get_var (a: Q.ask) (gs: glob_fun) (st: store) (x: varinfo): value =
    if (!GU.earlyglobs || ThreadFlag.is_multi a) && is_global a x then
      Priv.read_global a gs st x
    else begin
      if M.tracing then M.tracec "get" "Singlethreaded mode.\n";
      CPA.find x st.cpa
    end

  (** [get st addr] returns the value corresponding to [addr] in [st]
   *  adding proper dependencies.
   *  For the exp argument it is always ok to put None. This means not using precise information about
   *  which part of an array is involved.  *)
  let rec get ?(full=false) a (gs: glob_fun) (st: store) (addrs:address) (exp:exp option): value =
    let at = AD.get_type addrs in
    let firstvar = if M.tracing then try (List.hd (AD.to_var_may addrs)).vname with _ -> "" else "" in
    if M.tracing then M.traceli "get" ~var:firstvar "Address: %a\nState: %a\n" AD.pretty addrs CPA.pretty st.cpa;
    (* Finding a single varinfo*offset pair *)
    let res =
      let f_addr (x, offs) =
        (* get hold of the variable value, either from local or global state *)
        let var = get_var a gs st x in
        let v = VD.eval_offset a (fun x -> get a gs st x exp) var offs exp (Some (Var x, Offs.to_cil_offset offs)) x.vtype in
        if M.tracing then M.tracec "get" "var = %a, %a = %a\n" VD.pretty var AD.pretty (AD.from_var_offset (x, offs)) VD.pretty v;
        if full then v else match v with
          | `Blob (c,s,_) -> c
          | x -> x
      in
      let f x =
        match Addr.to_var_offset x with
        | [x] -> f_addr x                    (* normal reference *)
        | _ when x = Addr.NullPtr -> VD.bot () (* null pointer *)
        | _ -> `Int (ID.top_of IChar)       (* string pointer *)
      in
      (* We form the collecting function by joining *)
      let c x = match x with (* If address type is arithmetic, and our value is an int, we cast to the correct ik *)
        | `Int _ when Cil.isArithmeticType at -> VD.cast at x
        | _ -> x
      in
      let f x a = VD.join (c @@ f x) a in      (* Finally we join over all the addresses in the set. If any of the
       * addresses is a topped value, joining will fail. *)
      try AD.fold f addrs (VD.bot ()) with SetDomain.Unsupported _ -> VD.top ()
    in
    if M.tracing then M.traceu "get" "Result: %a\n" VD.pretty res;
    res


  (**************************************************************************
   * Auxiliary functions for function calls
   **************************************************************************)

  (* The normal haskell zip that throws no exception *)
  let rec zip x y = match x,y with
    | (x::xs), (y::ys) -> (x,y) :: zip xs ys
    | _ -> []

  (* From a list of values, presumably arguments to a function, simply extract
   * the pointer arguments. *)
  let get_ptrs (vals: value list): address list =
    let f x acc = match x with
      | `Address adrs when AD.is_top adrs ->
        M.warn_each "Unknown address given as function argument"; acc
      | `Address adrs when AD.to_var_may adrs = [] -> acc
      | `Address adrs ->
        let typ = AD.get_type adrs in
        if isFunctionType typ then acc else adrs :: acc
      | `Top -> M.warn_each "Unknown value type given as function argument"; acc
      | _ -> acc
    in
    List.fold_right f vals []

  (* Get the list of addresses accessable immediately from a given address, thus
   * all pointers within a structure should be considered, but we don't follow
   * pointers. We return a flattend representation, thus simply an address (set). *)
  let reachable_from_address (ask: Q.ask) (gs:glob_fun) st (adr: address): address =
    if M.tracing then M.tracei "reachability" "Checking for %a\n" AD.pretty adr;
    let empty = AD.empty () in
    let rec reachable_from_value (value: value) =
      if M.tracing then M.trace "reachability" "Checking value %a\n" VD.pretty value;
      match value with
      | `Top ->
        let typ = AD.get_type adr in
        let warning = "Unknown value in " ^ AD.show adr ^ " could be an escaped pointer address!" in
        if VD.is_immediate_type typ then () else M.warn_each warning; empty
      | `Bot -> (*M.debug "A bottom value when computing reachable addresses!";*) empty
      | `Address adrs when AD.is_top adrs ->
        let warning = "Unknown address in " ^ AD.show adr ^ " has escaped." in
        M.warn_each warning; adrs (* return known addresses still to be a bit more sane (but still unsound) *)
      (* The main thing is to track where pointers go: *)
      | `Address adrs -> adrs
      (* Unions are easy, I just ingore the type info. *)
      | `Union (t,e) -> reachable_from_value e
      (* For arrays, we ask to read from an unknown index, this will cause it
       * join all its values. *)
      | `Array a -> reachable_from_value (ValueDomain.CArrays.get ask a (ExpDomain.top (), ValueDomain.ArrIdxDomain.top ()))
      | `Blob (e,_,_) -> reachable_from_value e
      | `List e -> reachable_from_value (`Address (ValueDomain.Lists.entry_rand e))
      | `Struct s -> ValueDomain.Structs.fold (fun k v acc -> AD.join (reachable_from_value v) acc) s empty
      | `Int _ -> empty
    in
    let res = reachable_from_value (get ask gs st adr None) in
    if M.tracing then M.traceu "reachability" "Reachable addresses: %a\n" AD.pretty res;
    res

  (* The code for getting the variables reachable from the list of parameters.
   * This section is very confusing, because I use the same construct, a set of
   * addresses, as both AD elements abstracting individual (ambiguous) addresses
   * and the workset of visited addresses. *)
  let reachable_vars (ask: Q.ask) (args: address list) (gs:glob_fun) (st: store): address list =
    if M.tracing then M.traceli "reachability" "Checking reachable arguments from [%a]!\n" (d_list ", " AD.pretty) args;
    let empty = AD.empty () in
    (* We begin looking at the parameters: *)
    let argset = List.fold_right (AD.join) args empty in
    let workset = ref argset in
    (* And we keep a set of already visited variables *)
    let visited = ref empty in
    while not (AD.is_empty !workset) do
      visited := AD.union !visited !workset;
      (* ok, let's visit all the variables in the workset and collect the new variables *)
      let visit_and_collect var (acc: address): address =
        let var = AD.singleton var in (* Very bad hack! Pathetic really! *)
        AD.union (reachable_from_address ask gs st var) acc in
      let collected = AD.fold visit_and_collect !workset empty in
      (* And here we remove the already visited variables *)
      workset := AD.diff collected !visited
    done;
    (* Return the list of elements that have been visited. *)
    if M.tracing then M.traceu "reachability" "All reachable vars: %a\n" AD.pretty !visited;
    List.map AD.singleton (AD.elements !visited)

  let drop_non_ptrs (st:CPA.t) : CPA.t =
    if CPA.is_top st then st else
      let rec replace_val = function
        | `Address _ as v -> v
        | `Blob (v,s,o) ->
          begin match replace_val v with
            | `Blob (`Top,_,_)
            | `Top -> `Top
            | t -> `Blob (t,s,o)
          end
        | `Struct s ->
          let one_field fl vl st =
            match replace_val vl with
            | `Top -> st
            | v    -> ValueDomain.Structs.replace st fl v
          in
          `Struct (ValueDomain.Structs.fold one_field (ValueDomain.Structs.top ()) s)
        | _ -> `Top
      in
      CPA.map replace_val st

  let drop_ints (st:CPA.t) : CPA.t =
    if CPA.is_top st then st else
      let rec replace_val = function
        | `Int _       -> `Top
        | `Array n     -> `Array (ValueDomain.CArrays.map replace_val n)
        | `Struct n    -> `Struct (ValueDomain.Structs.map replace_val n)
        | `Union (f,v) -> `Union (f,replace_val v)
        | `Blob (n,s,o)  -> `Blob (replace_val n,s,o)
        | `Address x -> `Address (ValueDomain.AD.map ValueDomain.Addr.drop_ints x)
        | x -> x
      in
      CPA.map replace_val st

  let drop_interval = CPA.map (function `Int x -> `Int (ID.no_interval x) | x -> x)

  let context (st: store): store =
    let f t f (st: store) = if t then { st with cpa = f st.cpa} else st in
    st |>
    f !GU.earlyglobs (CPA.filter (fun k v -> not (V.is_global k) || is_precious_glob k))
    %> f (get_bool "exp.addr-context") drop_non_ptrs
    %> f (get_bool "exp.no-int-context") drop_ints
    %> f (get_bool "exp.no-interval-context") drop_interval

  let context_cpa (st: store) = (context st).cpa

  let convertToQueryLval x =
    let rec offsNormal o =
      let toInt i =
        match IdxDom.to_int i with
        | Some x ->
          (* TODO: Handle values outside of int64 *)
          let x = BI.to_int64 x in
          Const (CInt64 (x,IInt, None))
        | _ -> mkCast (Const (CStr "unknown")) intType

      in
      match o with
      | `NoOffset -> `NoOffset
      | `Field (f,o) -> `Field (f,offsNormal o)
      | `Index (i,o) -> `Index (toInt i,offsNormal o)
    in
    match x with
    | ValueDomain.AD.Addr.Addr (v,o) ->[v,offsNormal o]
    | _ -> []

  let addrToLvalSet a =
    let add x y = Q.LS.add y x in
    try
      AD.fold (fun e c -> List.fold_left add c (convertToQueryLval e)) a (Q.LS.empty ())
    with SetDomain.Unsupported _ -> Q.LS.top ()

  let reachable_top_pointers_types ctx (ps: AD.t) : Queries.TS.t =
    let module TS = Queries.TS in
    let empty = AD.empty () in
    let reachable_from_address (adr: address) =
      let with_type t = function
        | (ad,ts,true) ->
          begin match unrollType t with
            | TPtr (p,_) ->
              (ad, TS.add (unrollType p) ts, false)
            | _ ->
              (ad, ts, false)
          end
        | x -> x
      in
      let with_field (a,t,b) = function
        | `Top -> (AD.empty (), TS.top (), false)
        | `Bot -> (a,t,false)
        | `Lifted f -> with_type f.ftype (a,t,b)
      in
      let rec reachable_from_value (value: value) =
        match value with
        | `Top -> (empty, TS.top (), true)
        | `Bot -> (empty, TS.bot (), false)
        | `Address adrs when AD.is_top adrs -> (empty,TS.bot (), true)
        | `Address adrs -> (adrs,TS.bot (), AD.has_unknown adrs)
        | `Union (t,e) -> with_field (reachable_from_value e) t
        | `Array a -> reachable_from_value (ValueDomain.CArrays.get (Analyses.ask_of_ctx ctx) a (ExpDomain.top(), ValueDomain.ArrIdxDomain.top ()))
        | `Blob (e,_,_) -> reachable_from_value e
        | `List e -> reachable_from_value (`Address (ValueDomain.Lists.entry_rand e))
        | `Struct s ->
          let join_tr (a1,t1,_) (a2,t2,_) = AD.join a1 a2, TS.join t1 t2, false in
          let f k v =
            join_tr (with_type k.ftype (reachable_from_value v))
          in
          ValueDomain.Structs.fold f s (empty, TS.bot (), false)
        | `Int _ -> (empty, TS.bot (), false)
      in
      reachable_from_value (get (Analyses.ask_of_ctx ctx) ctx.global ctx.local adr None)
    in
    let visited = ref empty in
    let work = ref ps in
    let collected = ref (TS.empty ()) in
    while not (AD.is_empty !work) do
      let next = ref empty in
      let do_one a =
        let (x,y,_) = reachable_from_address (AD.singleton a) in
        collected := TS.union !collected y;
        next := AD.union !next x
      in
      if not (AD.is_top !work) then
        AD.iter do_one !work;
      visited := AD.union !visited !work;
      work := AD.diff !next !visited
    done;
    !collected

  (* The evaluation function as mutually recursive eval_lv & eval_rv *)
  let rec eval_rv (a: Q.ask) (gs:glob_fun) (st: store) (exp:exp): value =
    let rec do_offs def = function (* for types that only have one value *)
      | Field (fd, offs) -> begin
          match Goblintutil.is_blessed (TComp (fd.fcomp, [])) with
          | Some v -> do_offs (`Address (AD.singleton (Addr.from_var_offset (v,convert_offset a gs st (Field (fd, offs)))))) offs
          | None -> do_offs def offs
        end
      | Index (_, offs) -> do_offs def offs
      | NoOffset -> def
    in
    (* we have a special expression that should evaluate to top ... *)
    if exp = MyCFG.unknown_exp then VD.top () else
      (* First we try with query functions --- these are currently more precise.
       * Ideally we would meet both values, but we fear types might not match. (bottom) *)
      match eval_rv_pre a exp st with
      | Some x -> x
      | None ->
        (* query functions were no help ... now try with values*)
        match (if get_bool "exp.lower-constants" then constFold true exp else exp) with
        (* Integer literals *)
        (* seems like constFold already converts CChr to CInt64 *)
        | Const (CChr x) -> eval_rv a gs st (Const (charConstToInt x)) (* char becomes int, see Cil doc/ISO C 6.4.4.4.10 *)
        | Const (CInt64 (num,ikind,str)) ->
          (match str with Some x -> M.tracel "casto" "CInt64 (%s, %a, %s)\n" (Int64.to_string num) d_ikind ikind x | None -> ());
          `Int (ID.cast_to ikind (IntDomain.of_const (num,ikind,str)))
        (* String literals *)
        | Const (CStr x) -> `Address (AD.from_string x) (* normal 8-bit strings, type: char* *)
        | Const (CWStr xs as c) -> (* wide character strings, type: wchar_t* *)
          let x = Pretty.sprint 80 (d_const () c) in (* escapes, see impl. of d_const in cil.ml *)
          let x = String.sub x 2 (String.length x - 3) in (* remove surrounding quotes: L"foo" -> foo *)
          `Address (AD.from_string x) (* `Address (AD.str_ptr ()) *)
        (* Variables and address expressions *)
        | Lval (Var v, ofs) -> do_offs (get a gs st (eval_lv a gs st (Var v, ofs)) (Some exp)) ofs
        (*| Lval (Mem e, ofs) -> do_offs (get a gs st (eval_lv a gs st (Mem e, ofs))) ofs*)
        | Lval (Mem e, ofs) ->
          (*M.tracel "cast" "Deref: lval: %a\n" d_plainlval lv;*)
          let rec contains_vla (t:typ) = match t with
            | TPtr (t, _) -> contains_vla t
            | TArray(t, None, args) -> true
            | TArray(t, Some exp, args) when isConstant exp -> contains_vla t
            | TArray(t, Some exp, args) -> true
            | _ -> false
          in
          let b = Mem e, NoOffset in (* base pointer *)
          let t = typeOfLval b in (* static type of base *)
          let p = eval_lv a gs st b in (* abstract base addresses *)
          let v = (* abstract base value *)
            let open Addr in
            (* pre VLA: *)
            (* let cast_ok = function Addr a -> sizeOf t <= sizeOf (get_type_addr a) | _ -> false in *)
            let cast_ok = function
              | Addr a ->
                begin
                  match Cil.isInteger (sizeOf t), Cil.isInteger (sizeOf (get_type_addr a)) with
                  | Some i1, Some i2 -> Int64.compare i1 i2 <= 0
                  | _ ->
                    if contains_vla t || contains_vla (get_type_addr a) then
                      begin
                        (* TODO: Is this ok? *)
                        M.warn "Casting involving a VLA is assumed to work";
                        true
                      end
                    else
                      false
                end
              | _ -> false
            in
            if AD.for_all cast_ok p then
              get a gs st p (Some exp)  (* downcasts are safe *)
            else
              VD.top () (* upcasts not! *)
          in
          let v' = VD.cast t v in (* cast to the expected type (the abstract type might be something other than t since we don't change addresses upon casts!) *)
          M.tracel "cast" "Ptr-Deref: cast %a to %a = %a!\n" VD.pretty v d_type t VD.pretty v';
          let v' = VD.eval_offset a (fun x -> get a gs st x (Some exp)) v' (convert_offset a gs st ofs) (Some exp) None t in (* handle offset *)
          let v' = do_offs v' ofs in (* handle blessed fields? *)
          v'
        (* Binary operators *)
        (* Eq/Ne when both values are equal and casted to the same type *)
        | BinOp (op, (CastE (t1, e1) as c1), (CastE (t2, e2) as c2), typ) when typeSig t1 = typeSig t2 && (op = Eq || op = Ne) ->
          let a1 = eval_rv a gs st e1 in
          let a2 = eval_rv a gs st e2 in
          let both_arith_type = isArithmeticType (typeOf e1) && isArithmeticType (typeOf e2) in
          let is_safe = (VD.equal a1 a2 || VD.is_safe_cast t1 (typeOf e1) && VD.is_safe_cast t2 (typeOf e2)) && not both_arith_type in
          M.tracel "cast" "remove cast on both sides for %a? -> %b\n" d_exp exp is_safe;
          if is_safe then ( (* we can ignore the casts if the values are equal anyway, or if the casts can't change the value *)
            let e1 = if isArithmeticType (typeOf e1) then c1 else e1 in
            let e2 = if isArithmeticType (typeOf e2) then c2 else e2 in
            eval_rv a gs st (BinOp (op, e1, e2, typ))
          )
          else
            let a1 = eval_rv a gs st c1 in
            let a2 = eval_rv a gs st c2 in
            evalbinop op t1 a1 t2 a2 typ
        | BinOp (op,arg1,arg2,typ) ->
          let a1 = eval_rv a gs st arg1 in
          let a2 = eval_rv a gs st arg2 in
          let t1 = typeOf arg1 in
          let t2 = typeOf arg2 in
          evalbinop op t1 a1 t2 a2 typ
        (* Unary operators *)
        | UnOp (op,arg1,typ) ->
          let a1 = eval_rv a gs st arg1 in
          evalunop op typ a1
        (* The &-operator: we create the address abstract element *)
        | AddrOf lval -> `Address (eval_lv a gs st lval)
        (* CIL's very nice implicit conversion of an array name [a] to a pointer
         * to its first element [&a[0]]. *)
        | StartOf lval ->
          let array_ofs = `Index (IdxDom.of_int (Cilfacade.ptrdiff_ikind ()) BI.zero, `NoOffset) in
          let array_start ad =
            match Addr.to_var_offset ad with
            | [x, offs] -> Addr.from_var_offset (x, add_offset offs array_ofs)
            | _ -> ad
          in
          `Address (AD.map array_start (eval_lv a gs st lval))
        | CastE (t, Const (CStr x)) -> (* VD.top () *) eval_rv a gs st (Const (CStr x)) (* TODO safe? *)
        | CastE  (t, exp) ->
          let v = eval_rv a gs st exp in
          VD.cast ~torg:(typeOf exp) t v
        | _ -> VD.top ()
  (* A hackish evaluation of expressions that should immediately yield an
   * address, e.g. when calling functions. *)
  and eval_fv a (gs:glob_fun) st (exp:exp): AD.t =
    match exp with
    | Lval lval -> eval_lv a gs st lval
    | _ -> eval_tv a gs st exp
  (* Used also for thread creation: *)
  and eval_tv a (gs:glob_fun) st (exp:exp): AD.t =
    match (eval_rv a gs st exp) with
    | `Address x -> x
    | _          -> M.bailwith "Problems evaluating expression to function calls!"
  and eval_int a gs st exp =
    match eval_rv a gs st exp with
    | `Int x -> x
    | _ -> ID.top_of (Cilfacade.get_ikind (Cil.typeOf exp))
  (* A function to convert the offset to our abstract representation of
   * offsets, i.e.  evaluate the index expression to the integer domain. *)
  and convert_offset a (gs:glob_fun) (st: store) (ofs: offset) =
    match ofs with
    | NoOffset -> `NoOffset
    | Field (fld, ofs) -> `Field (fld, convert_offset a gs st ofs)
    | Index (exp, ofs) ->
      let exp_rv = eval_rv a gs st exp in
      match exp_rv with
      | `Int i -> `Index (iDtoIdx i, convert_offset a gs st ofs)
      | `Top   -> `Index (IdxDom.top (), convert_offset a gs st ofs)
      | `Bot -> `Index (IdxDom.bot (), convert_offset a gs st ofs)
      | _ -> M.bailwith "Index not an integer value"
  (* Evaluation of lvalues to our abstract address domain. *)
  and eval_lv (a: Q.ask) (gs:glob_fun) st (lval:lval): AD.t =
    let rec do_offs def = function
      | Field (fd, offs) -> begin
          match Goblintutil.is_blessed (TComp (fd.fcomp, [])) with
          | Some v -> do_offs (AD.singleton (Addr.from_var_offset (v,convert_offset a gs st (Field (fd, offs))))) offs
          | None -> do_offs def offs
        end
      | Index (_, offs) -> do_offs def offs
      | NoOffset -> def
    in
    match lval with
    | Var x, NoOffset when (not x.vglob) && Goblintutil.is_blessed x.vtype<> None ->
      begin match Goblintutil.is_blessed x.vtype with
        | Some v -> AD.singleton (Addr.from_var v)
        | _ ->  AD.singleton (Addr.from_var_offset (x, convert_offset a gs st NoOffset))
      end
    (* The simpler case with an explicit variable, e.g. for [x.field] we just
     * create the address { (x,field) } *)
    | Var x, ofs ->
      if x.vglob
      then AD.singleton (Addr.from_var_offset (x, convert_offset a gs st ofs))
      else do_offs (AD.singleton (Addr.from_var_offset (x, convert_offset a gs st ofs))) ofs
    (* The more complicated case when [exp = & x.field] and we are asked to
     * evaluate [(\*exp).subfield]. We first evaluate [exp] to { (x,field) }
     * and then add the subfield to it: { (x,field.subfield) }. *)
    | Mem n, ofs -> begin
        match (eval_rv a gs st n) with
        | `Address adr -> do_offs (AD.map (add_offset_varinfo (convert_offset a gs st ofs)) adr) ofs
        | `Bot -> AD.bot ()
        | _ ->  let str = Pretty.sprint ~width:80 (Pretty.dprintf "%a " d_lval lval) in
          M.debug ("Failed evaluating "^str^" to lvalue"); do_offs AD.unknown_ptr ofs
      end

  (* run eval_rv from above and keep a result that is bottom *)
  (* this is needed for global variables *)
  let eval_rv_keep_bot = eval_rv

  (* run eval_rv from above, but change bot to top to be sound for programs with undefined behavior. *)
  (* Previously we only gave sound results for programs without undefined behavior, so yielding bot for accessing an uninitialized array was considered ok. Now only [invariant] can yield bot/Deadcode if the condition is known to be false but evaluating an expression should not be bot. *)
  let eval_rv (a: Q.ask) (gs:glob_fun) (st: store) (exp:exp): value =
    try
      let r = eval_rv a gs st exp in
      if M.tracing then M.tracel "eval" "eval_rv %a = %a\n" d_exp exp VD.pretty r;
      if VD.is_bot r then VD.top_value (typeOf exp) else r
    with IntDomain.ArithmeticOnIntegerBot _ ->
    ValueDomain.Compound.top_value (typeOf exp)

  (* Evaluate an expression containing only locals. This is needed for smart joining the partitioned arrays where ctx is not accessible. *)
  (* This will yield `Top for expressions containing any access to globals, and does not make use of the query system. *)
  (* Wherever possible, don't use this but the query system or normal eval_rv instead. *)
  let eval_exp x (exp:exp) =
    (* Since ctx is not available here, we need to make some adjustments *)
    let knownothing = { Queries.f = fun (type a) (q: a Queries.t) -> Queries.Result.top q } in (* our version of ask *)
    let gs = fun _ -> G.top () in (* the expression is guaranteed to not contain globals *)
    match (eval_rv knownothing gs x exp) with
    | `Int x -> ValueDomain.ID.to_int x
    | _ -> None

  let eval_funvar ctx fval: varinfo list =
    try
      let fp = eval_fv (Analyses.ask_of_ctx ctx) ctx.global ctx.local fval in
      if AD.mem Addr.UnknownPtr fp then begin
        M.warn_each ("Function pointer " ^ sprint d_exp fval ^ " may contain unknown functions.");
        dummyFunDec.svar :: AD.to_var_may fp
      end else
        AD.to_var_may fp
    with SetDomain.Unsupported _ ->
      M.warn_each ("Unknown call to function " ^ sprint d_exp fval ^ ".");
      [dummyFunDec.svar]

  (* interpreter end *)

  let query ctx (type a) (q: a Q.t): a Q.result =
    let to_int = BI.to_int64 in
    match q with
    | Q.EvalFunvar e ->
      begin
        let fs = eval_funvar ctx e in
        (*          Messages.report ("Base: I should know it! "^string_of_int (List.length fs));*)
        LvalSet (List.fold_left (fun xs v -> Q.LS.add (v,`NoOffset) xs) (Q.LS.empty ()) fs)
      end
    | Q.EvalInt e -> begin
<<<<<<< HEAD
        match eval_rv (Analyses.ask_of_ctx ctx) ctx.global ctx.local e with
        | `Int i when ID.is_int i -> Int (Queries.ID.of_int (to_int (Option.get (ID.to_int i))))
        | `Bot   -> Queries.Result.bot q (* TODO: remove *)
        | v      -> M.warn ("Query function answered " ^ (VD.short 20 v)); Queries.Result.top q
=======
        match eval_rv ctx.ask ctx.global ctx.local e with
        | `Int i when ID.is_int i -> `Int (to_int (Option.get (ID.to_int i)))
        | `Bot   -> `Bot
        | v      -> M.warn ("Query function answered " ^ (VD.show v)); `Top
>>>>>>> 040264ee
      end
    | Q.EvalLength e -> begin
        match eval_rv (Analyses.ask_of_ctx ctx) ctx.global ctx.local e with
        | `Address a ->
          let slen = List.map String.length (AD.to_string a) in
          let lenOf = function
            | TArray (_, l, _) -> (try Some (lenOfArray l) with _ -> None)
            | _ -> None
          in
          let alen = List.filter_map (fun v -> lenOf v.vtype) (AD.to_var_may a) in
          let d = List.fold_left ID.join (ID.bot_of (Cilfacade.ptrdiff_ikind ())) (List.map (ID.of_int (Cilfacade.ptrdiff_ikind ()) %BI.of_int) (slen @ alen)) in
          (* ignore @@ printf "EvalLength %a = %a\n" d_exp e ID.pretty d; *)
          (match ID.to_int d with Some i -> Int (Queries.ID.of_int (to_int i)) | None -> Queries.Result.top q)
        | `Bot -> Queries.Result.bot q (* TODO: remove *)
        | _ -> Queries.Result.top q
      end
    | Q.BlobSize e -> begin
        let p = eval_rv (Analyses.ask_of_ctx ctx) ctx.global ctx.local e in
        (* ignore @@ printf "BlobSize %a MayPointTo %a\n" d_plainexp e VD.pretty p; *)
        match p with
        | `Address a ->
          let r = get ~full:true (Analyses.ask_of_ctx ctx) ctx.global ctx.local a  None in
          (* ignore @@ printf "BlobSize %a = %a\n" d_plainexp e VD.pretty r; *)
          (match r with
           | `Blob (_,s,_) -> (match ID.to_int s with Some i -> Int (Queries.ID.of_int (to_int i)) | None -> Queries.Result.top q)
           | _ -> Queries.Result.top q)
        | _ -> Queries.Result.top q
      end
    | Q.MayPointTo e -> begin
        match eval_rv (Analyses.ask_of_ctx ctx) ctx.global ctx.local e with
        | `Address a ->
          let s = addrToLvalSet a in
          if AD.mem Addr.UnknownPtr a
          then LvalSet (Q.LS.add (dummyFunDec.svar, `NoOffset) s)
          else LvalSet s
        | `Bot -> Queries.Result.bot q (* TODO: remove *)
        | _ -> Queries.Result.top q
      end
    | Q.ReachableFrom e -> begin
        match eval_rv (Analyses.ask_of_ctx ctx) ctx.global ctx.local e with
        | `Top -> Queries.Result.top q
        | `Bot -> Queries.Result.bot q (* TODO: remove *)
        | `Address a when AD.is_top a || AD.mem Addr.UnknownPtr a ->
          LvalSet (Q.LS.top ())
        | `Address a ->
          let xs = List.map addrToLvalSet (reachable_vars (Analyses.ask_of_ctx ctx) [a] ctx.global ctx.local) in
          let addrs = List.fold_left (Q.LS.join) (Q.LS.empty ()) xs in
          LvalSet addrs
        | _ -> LvalSet (Q.LS.empty ())
      end
    | Q.ReachableUkTypes e -> begin
        match eval_rv (Analyses.ask_of_ctx ctx) ctx.global ctx.local e with
        | `Top -> Queries.Result.top q
        | `Bot -> Queries.Result.bot q (* TODO: remove *)
        | `Address a when AD.is_top a || AD.mem Addr.UnknownPtr a ->
          TypeSet (Q.TS.top ())
        | `Address a ->
          TypeSet (reachable_top_pointers_types ctx a)
        | _ -> TypeSet (Q.TS.empty ())
      end
    | Q.EvalStr e -> begin
        match eval_rv (Analyses.ask_of_ctx ctx) ctx.global ctx.local e with
        (* exactly one string in the set (works for assignments of string constants) *)
        | `Address a when List.length (AD.to_string a) = 1 -> (* exactly one string *)
          Str (`Lifted (List.hd (AD.to_string a)))
        (* check if we have an array of chars that form a string *)
        (* TODO return may-points-to-set of strings *)
        | `Address a when List.length (AD.to_string a) > 1 -> (* oh oh *)
<<<<<<< HEAD
          M.debug_each @@ "EvalStr (" ^ sprint d_exp e ^ ") returned " ^ AD.short 80 a;
          Queries.Result.top q
=======
          M.debug_each @@ "EvalStr (" ^ sprint d_exp e ^ ") returned " ^ AD.show a;
          `Top
>>>>>>> 040264ee
        | `Address a when List.length (AD.to_var_may a) = 1 -> (* some other address *)
          (* Cil.varinfo * (AD.Addr.field, AD.Addr.idx) Lval.offs *)
          (* ignore @@ printf "EvalStr `Address: %a -> %s (must %i, may %i)\n" d_plainexp e (VD.short 80 (`Address a)) (List.length @@ AD.to_var_must a) (List.length @@ AD.to_var_may a); *)
          begin match unrollType (typeOf e) with
            | TPtr(TInt(IChar, _), _) ->
              let v, offs = Q.LS.choose @@ addrToLvalSet a in
              let ciloffs = Lval.CilLval.to_ciloffs offs in
              let lval = Var v, ciloffs in
              (try Str (`Lifted (Bytes.to_string (Hashtbl.find char_array lval)))
               with Not_found -> Queries.Result.top q)
            | _ -> (* what about ISChar and IUChar? *)
              (* ignore @@ printf "Type %a\n" d_plaintype t; *)
              Queries.Result.top q
          end
        | x ->
          (* ignore @@ printf "EvalStr Unknown: %a -> %s\n" d_plainexp e (VD.short 80 x); *)
          Queries.Result.top q
      end
    | Q.MustBeEqual (e1, e2) -> begin
        let e1_val = eval_rv (Analyses.ask_of_ctx ctx) ctx.global ctx.local e1 in
        let e2_val = eval_rv (Analyses.ask_of_ctx ctx) ctx.global ctx.local e2 in
        match e1_val, e2_val with
        | `Int i1, `Int i2 -> begin
            match ID.to_int i1, ID.to_int i2 with
            | Some i1', Some i2' when i1' = i2' -> MustBool true
            | _ -> MustBool false
            end
        | _ -> MustBool false
      end
    | Q.MayBeEqual (e1, e2) -> begin
        (* Printf.printf "---------------------->  may equality check for %s and %s \n" (ExpDomain.short 20 (`Lifted e1)) (ExpDomain.short 20 (`Lifted e2)); *)
        let e1_val = eval_rv (Analyses.ask_of_ctx ctx) ctx.global ctx.local e1 in
        let e2_val = eval_rv (Analyses.ask_of_ctx ctx) ctx.global ctx.local e2 in
        match e1_val, e2_val with
        | `Int i1, `Int i2 -> begin
            (* This should behave like == and also work on different int types, hence the cast (just like with == in C) *)
            let e1_ik = Cilfacade.get_ikind (Cil.typeOf e1) in
            let e2_ik = Cilfacade.get_ikind (Cil.typeOf e2) in
            let ik= Cil.commonIntKind e1_ik e2_ik in
            if ID.is_bot (ID.meet (ID.cast_to ik i1) (ID.cast_to ik i2)) then
              begin
                (* Printf.printf "----------------------> NOPE may equality check for %s and %s \n" (ExpDomain.short 20 (`Lifted e1)) (ExpDomain.short 20 (`Lifted e2)); *)
                MayBool false
              end
            else MayBool true
          end
        | _ -> MayBool true
      end
    | Q.MayBeLess (e1, e2) -> begin
        (* Printf.printf "----------------------> may check for %s < %s \n" (ExpDomain.short 20 (`Lifted e1)) (ExpDomain.short 20 (`Lifted e2)); *)
        let e1_val = eval_rv (Analyses.ask_of_ctx ctx) ctx.global ctx.local e1 in
        let e2_val = eval_rv (Analyses.ask_of_ctx ctx) ctx.global ctx.local e2 in
        match e1_val, e2_val with
        | `Int i1, `Int i2 -> begin
            match (ID.minimal i1), (ID.maximal i2) with
            | Some i1', Some i2' ->
              if i1' >= i2' then
                begin
                  (* Printf.printf "----------------------> NOPE may check for %s < %s \n" (ExpDomain.short 20 (`Lifted e1)) (ExpDomain.short 20 (`Lifted e2)); *)
                  MayBool false
                end
              else MayBool true
            | _ -> MayBool true
          end
        | _ -> MayBool true
      end
    | _ -> Q.Result.top q

  let update_variable variable typ value cpa =
    if ((get_bool "exp.volatiles_are_top") && (is_always_unknown variable)) then
      CPA.add variable (VD.top_value typ) cpa
    else
      CPA.add variable value cpa

  (** Add dependencies between a value and the expression it (or any of its contents) are partitioned by *)
  let add_partitioning_dependencies (x:varinfo) (value:VD.t) (st:store):store =
    let add_one_dep (array:varinfo) (var:varinfo) dep =
      let vMap = Dep.find_opt var dep |? Dep.VarSet.empty () in
      let vMapNew = Dep.VarSet.add array vMap in
      Dep.add var vMapNew dep
    in
    match value with
    | `Array _
    | `Struct _
    | `Union _ ->
      begin
        let vars_in_paritioning = VD.affecting_vars value in
        let dep_new = List.fold_left (fun dep var -> add_one_dep x var dep) st.deps vars_in_paritioning in
        { st with deps = dep_new }
      end
    (* `List and `Blob cannot contain arrays *)
    | _ ->  st


  (** [set st addr val] returns a state where [addr] is set to [val]
  * it is always ok to put None for lval_raw and rval_raw, this amounts to not using/maintaining
  * precise information about arrays. *)
  let set (a: Q.ask) ?(ctx=None) ?(effect=true) ?(change_array=true) ?lval_raw ?rval_raw ?t_override (gs:glob_fun) (st: store) (lval: AD.t) (lval_type: Cil.typ) (value: value) : store =
    let update_variable x t y z =
      if M.tracing then M.tracel "setosek" ~var:x.vname "update_variable: start '%s' '%a'\nto\n%a\n\n" x.vname VD.pretty y CPA.pretty z;
      let r = update_variable x t y z in (* refers to defintion that is outside of set *)
      if M.tracing then M.tracel "setosek" ~var:x.vname "update_variable: start '%s' '%a'\nto\n%a\nresults in\n%a\n" x.vname VD.pretty y CPA.pretty z CPA.pretty r;
      r
    in
    let firstvar = if M.tracing then try (List.hd (AD.to_var_may lval)).vname with _ -> "" else "" in
    let lval_raw = (Option.map (fun x -> Lval x) lval_raw) in
    if M.tracing then M.tracel "set" ~var:firstvar "lval: %a\nvalue: %a\nstate: %a\n" AD.pretty lval VD.pretty value CPA.pretty st.cpa;
    (* Updating a single varinfo*offset pair. NB! This function's type does
     * not include the flag. *)
    let update_one_addr (x, offs) (st: store): store =
      let cil_offset = Offs.to_cil_offset offs in
      let t = match t_override with
        | Some t -> t
        | None ->
          let MayBool is_heap_var = a.f (Q.IsHeapVar x) in
          if is_heap_var then
            (* the vtype of heap vars will be TVoid, so we need to trust the pointer we got to this to be of the right type *)
            (* i.e. use the static type of the pointer here *)
            lval_type
          else
            try
              Cil.typeOfLval (Var x, cil_offset)
            with _ ->
              (* If we cannot determine the correct type here, we go with the one of the LVal *)
              (* This will usually lead to a type mismatch in the ValueDomain (and hence supertop) *)
              M.warn ("Cil.typeOfLval failed Could not obtain the type of "^ sprint d_lval (Var x, cil_offset));
              lval_type
      in
      if M.tracing then M.tracel "setosek" ~var:firstvar "update_one_addr: start with '%a' (type '%a') \nstate:%a\n\n" AD.pretty (AD.from_var_offset (x,offs)) d_type x.vtype D.pretty st;
      if isFunctionType x.vtype then begin
        if M.tracing then M.tracel "setosek" ~var:firstvar "update_one_addr: returning: '%a' is a function type \n" d_type x.vtype;
        st
      end else
      if get_bool "exp.globs_are_top" then begin
        if M.tracing then M.tracel "setosek" ~var:firstvar "update_one_addr: BAD? exp.globs_are_top is set \n";
        { st with cpa = CPA.add x `Top st.cpa }
      end else
        (* Check if we need to side-effect this one. We no longer generate
         * side-effects here, but the code still distinguishes these cases. *)
      if (!GU.earlyglobs || ThreadFlag.is_multi a) && is_global a x then begin
        if M.tracing then M.tracel "setosek" ~var:x.vname "update_one_addr: update a global var '%s' ...\n" x.vname;
        let var = Priv.read_global a gs st x in
        let r = Priv.write_global ~invariant:(not effect) a gs (Option.get ctx).sideg st x (VD.update_offset a var offs value lval_raw (Var x, cil_offset) t) in
        if M.tracing then M.tracel "setosek" ~var:x.vname "update_one_addr: updated a global var '%s' \nstate:%a\n\n" x.vname D.pretty r;
        r
      end else begin
        if M.tracing then M.tracel "setosek" ~var:x.vname "update_one_addr: update a local var '%s' ...\n" x.vname;
        (* Normal update of the local state *)
        let new_value = VD.update_offset a (CPA.find x st.cpa) offs value lval_raw ((Var x), cil_offset) t in
        (* what effect does changing this local variable have on arrays -
           we only need to do this here since globals are not allowed in the
           expressions for partitioning *)
        let effect_on_arrays (a: Q.ask) (st: store) =
          let affected_arrays =
            let set = Dep.find_opt x st.deps |? Dep.VarSet.empty () in
            Dep.VarSet.elements set
          in
          let movement_for_expr l' r' currentE' =
            let are_equal e1 e2 =
              let MustBool b = a.f (Q.MustBeEqual (e1, e2)) in
              b
            in
            let ik = Cilfacade.get_ikind (typeOf currentE') in
            let newE = Basetype.CilExp.replace l' r' currentE' in
            let currentEPlusOne = BinOp (PlusA, currentE', Cil.kinteger ik 1, typeOf currentE') in
            if are_equal newE currentEPlusOne then
              Some 1
            else
              let currentEMinusOne = BinOp (MinusA, currentE', Cil.kinteger ik 1, typeOf currentE') in
              if are_equal newE currentEMinusOne then
                Some (-1)
              else
                None
          in
          let effect_on_array actually_moved arr (st: store):store =
            let v = CPA.find arr st.cpa in
            let nval =
              if actually_moved then
                match lval_raw, rval_raw with
                | Some (Lval(Var l',NoOffset)), Some r' ->
                  begin
                    let moved_by = movement_for_expr l' r' in
                    VD.affect_move a v x moved_by
                  end
                | _  ->
                  VD.affect_move a v x (fun x -> None)
              else
                let patched_ask =
                match ctx with
                | Some ctx ->
                  let patched = swap_st ctx st in
                  { Queries.f = fun (type a) (q: a Queries.t) -> query patched q }
                | _ ->
                  a
                in
                let moved_by = fun x -> Some 0 in (* this is ok, the information is not provided if it *)
                VD.affect_move patched_ask v x moved_by     (* was a set call caused e.g. by a guard *)
            in
            { st with cpa = update_variable arr arr.vtype nval st.cpa }
          in
          (* change_array is false if a change to the way arrays are partitioned is not necessary *)
          (* for now, this is only the case when guards are evaluated *)
          List.fold_left (fun x y -> effect_on_array change_array y x) st affected_arrays
        in
        let x_updated = update_variable x t new_value st.cpa in
        let with_dep = add_partitioning_dependencies x new_value {st with cpa = x_updated } in
        effect_on_arrays a with_dep
      end
    in
    let update_one x store =
      match Addr.to_var_offset x with
      | [x] -> update_one_addr x store
      | _ -> store
    in try
      (* We start from the current state and an empty list of global deltas,
       * and we assign to all the the different possible places: *)
      let nst = AD.fold update_one lval st in
      (* if M.tracing then M.tracel "setosek" ~var:firstvar "new state1 %a\n" CPA.pretty nst; *)
      (* If the address was definite, then we just return it. If the address
       * was ambiguous, we have to join it with the initial state. *)
      let nst = if AD.cardinal lval > 1 then { nst with cpa = CPA.join st.cpa nst.cpa } else nst in
      (* if M.tracing then M.tracel "setosek" ~var:firstvar "new state2 %a\n" CPA.pretty nst; *)
      nst
    with
    (* If any of the addresses are unknown, we ignore it!?! *)
    | SetDomain.Unsupported x ->
      (* if M.tracing then M.tracel "setosek" ~var:firstvar "set got an exception '%s'\n" x; *)
      M.warn_each "Assignment to unknown address"; st

  let set_many ?ctx a (gs:glob_fun) (st: store) lval_value_list: store =
    (* Maybe this can be done with a simple fold *)
    let f (acc: store) ((lval:AD.t),(typ:Cil.typ),(value:value)): store =
      set ~ctx a gs acc lval typ value
    in
    (* And fold over the list starting from the store turned wstore: *)
    List.fold_left f st lval_value_list

  let rem_many a (st: store) (v_list: varinfo list): store =
    let f acc v = CPA.remove v acc in
    let g dep v = Dep.remove v dep in
    { st with cpa = List.fold_left f st.cpa v_list; deps = List.fold_left g st.deps v_list }

  (* Removes all partitionings done according to this variable *)
  let rem_many_paritioning a (st:store) (v_list: varinfo list):store =
    (* Removes the partitioning information from all affected arrays, call before removing locals *)
    let rem_partitioning a (st:store) (x:varinfo):store =
      let affected_arrays =
        let set = Dep.find_opt x st.deps |? Dep.VarSet.empty () in
        Dep.VarSet.elements set
      in
      let effect_on_array arr st =
        let v = CPA.find arr st in
        let nval = VD.affect_move ~replace_with_const:(get_bool ("exp.partition-arrays.partition-by-const-on-return")) a v x (fun _ -> None) in (* Having the function for movement return None here is equivalent to forcing the partitioning to be dropped *)
        update_variable arr arr.vtype nval st
      in
      { st with cpa = List.fold_left (fun x y -> effect_on_array y x) st.cpa affected_arrays }
    in
    let f s v = rem_partitioning a s v in
    List.fold_left f st v_list

 (**************************************************************************
   * Auxillary functions
   **************************************************************************)

  let is_some_bot x =
    match x with
    | `Int n ->  ID.is_bot n
    | `Address n ->  AD.is_bot n
    | `Struct n ->  ValueDomain.Structs.is_bot n
    | `Union n ->  ValueDomain.Unions.is_bot n
    | `Array n ->  ValueDomain.CArrays.is_bot n
    | `Blob n ->  ValueDomain.Blobs.is_bot n
    | `List n ->  ValueDomain.Lists.is_bot n
    | `Bot -> false (* HACK: bot is here due to typing conflict (we do not cast appropriately) *)
    | `Top -> false

  let invariant ctx a (gs:glob_fun) st exp tv =
    (* We use a recursive helper function so that x != 0 is false can be handled
     * as x == 0 is true etc *)
    let rec helper (op: binop) (lval: lval) (value: value) (tv: bool) =
      match (op, lval, value, tv) with
      (* The true-branch where x == value: *)
      | Eq, x, value, true ->
        if M.tracing then M.tracec "invariant" "Yes, %a equals %a\n" d_lval x VD.pretty value;
        (match value with
        | `Int n ->
          let ikind = Cilfacade.get_ikind (typeOf (Lval lval)) in
          Some (x, `Int (ID.cast_to ikind n))
        | _ -> Some(x, value))
      (* The false-branch for x == value: *)
      | Eq, x, value, false -> begin
          match value with
          | `Int n -> begin
              match ID.to_int n with
              | Some n ->
                (* When x != n, we can return a singleton exclusion set *)
                if M.tracing then M.tracec "invariant" "Yes, %a is not %s\n" d_lval x (BI.to_string n);
                let ikind = Cilfacade.get_ikind (typeOf (Lval lval)) in
                Some (x, `Int (ID.of_excl_list ikind [n]))
              | None -> None
            end
          | `Address n -> begin
              if M.tracing then M.tracec "invariant" "Yes, %a is not %a\n" d_lval x AD.pretty n;
              match eval_rv a gs st (Lval x) with
              | `Address a when AD.is_definite n ->
                Some (x, `Address (AD.diff a n))
              | `Top when AD.is_null n ->
                Some (x, `Address AD.not_null)
              | v ->
                if M.tracing then M.tracec "invariant" "No address invariant for: %a != %a\n" VD.pretty v AD.pretty n;
                None
            end
          (* | `Address a -> Some (x, value) *)
          | _ ->
            (* We can't say anything else, exclusion sets are finite, so not
             * being in one means an infinite number of values *)
            if M.tracing then M.tracec "invariant" "Failed! (not a definite value)\n";
            None
        end
      | Ne, x, value, _ -> helper Eq x value (not tv)
      | Lt, x, value, _ -> begin
          match value with
          | `Int n -> begin
            let ikind = Cilfacade.get_ikind (typeOf (Lval lval)) in
            let n = ID.cast_to ikind n in
            let range_from x = if tv then ID.ending ikind (BI.sub x BI.one) else ID.starting ikind x in
            let limit_from = if tv then ID.maximal else ID.minimal in
            match limit_from n with
            | Some n ->
              if M.tracing then M.tracec "invariant" "Yes, success! %a is not %s\n\n" d_lval x (BI.to_string n);
              Some (x, `Int (range_from n))
            | None -> None
            end
          | _ -> None
        end
      | Le, x, value, _ -> begin
          match value with
          | `Int n -> begin
            let ikind = Cilfacade.get_ikind (typeOf (Lval lval)) in
            let n = ID.cast_to ikind n in
            let range_from x = if tv then ID.ending ikind x else ID.starting ikind (BI.add x BI.one) in
            let limit_from = if tv then ID.maximal else ID.minimal in
              match limit_from n with
              | Some n ->
                if M.tracing then M.tracec "invariant" "Yes, success! %a is not %s\n\n" d_lval x (BI.to_string n);
                Some (x, `Int (range_from n))
              | None -> None
            end
          | _ -> None
        end
      | Gt, x, value, _ -> helper Le x value (not tv)
      | Ge, x, value, _ -> helper Lt x value (not tv)
      | _ ->
        if M.tracing then M.trace "invariant" "Failed! (operation not supported)\n\n";
        None
    in
    if M.tracing then M.traceli "invariant" "assume expression %a is %B\n" d_exp exp tv;
    let null_val typ =
      match Cil.unrollType typ with
      | TPtr _                    -> `Address AD.null_ptr
      | TEnum({ekind=_;_},_)
      | _                         -> `Int (ID.of_int (Cilfacade.get_ikind typ) BI.zero)
    in
    let rec derived_invariant exp tv =
      let switchedOp = function Lt -> Gt | Gt -> Lt | Le -> Ge | Ge -> Le | x -> x in (* a op b <=> b (switchedOp op) b *)
      match exp with
      (* Since we handle not only equalities, the order is important *)
      | BinOp(op, Lval x, rval, typ) -> helper op x (VD.cast (typeOfLval x) (eval_rv a gs st rval)) tv
      | BinOp(op, rval, Lval x, typ) -> derived_invariant (BinOp(switchedOp op, Lval x, rval, typ)) tv
      | BinOp(op, CastE (t1, c1), CastE (t2, c2), t) when (op = Eq || op = Ne) && typeSig t1 = typeSig t2 && VD.is_safe_cast t1 (typeOf c1) && VD.is_safe_cast t2 (typeOf c2)
        -> derived_invariant (BinOp (op, c1, c2, t)) tv
      | BinOp(op, CastE (TInt (ik, _) as t1, Lval x), rval, typ) ->
        (match eval_rv a gs st (Lval x) with
        | `Int v ->
          (* This is tricky: It it is not sufficient to check that ID.cast_to_ik v = v
           * If there is one domain that knows this to be true and the other does not, we
           * should still impose the invariant. E.g. i -> ([1,5]; Not {0}[byte]) *)
          if VD.is_safe_cast t1 (Cil.typeOf (Lval x)) then
            derived_invariant (BinOp (op, Lval x, rval, typ)) tv
          else
            None
        | _ -> None)
      | BinOp(op, rval, CastE (TInt (_, _) as ti, Lval x), typ) ->
        derived_invariant (BinOp (switchedOp op, CastE(ti, Lval x), rval, typ)) tv
      (* Cases like if (x) are treated like if (x != 0) *)
      | Lval x ->
        (* There are two correct ways of doing it: "if ((int)x != 0)" or "if (x != (typeof(x))0))"
         * Because we try to avoid casts (and use a more precise address domain) we use the latter *)
        helper Ne x (null_val (typeOf exp)) tv
      | UnOp (LNot,uexp,typ) -> derived_invariant uexp (not tv)
      | _ ->
        if M.tracing then M.tracec "invariant" "Failed! (expression %a not understood)\n\n" d_plainexp exp;
        None
    in
    let apply_invariant oldv newv =
      match oldv, newv with
      (* | `Address o, `Address n when AD.mem (Addr.unknown_ptr ()) o && AD.mem (Addr.unknown_ptr ()) n -> *)
      (*   `Address (AD.join o n) *)
      (* | `Address o, `Address n when AD.mem (Addr.unknown_ptr ()) o -> `Address n *)
      (* | `Address o, `Address n when AD.mem (Addr.unknown_ptr ()) n -> `Address o *)
      | _ -> VD.meet oldv newv
    in
    match derived_invariant exp tv with
    | Some (lval, value) ->
      if M.tracing then M.tracec "invariant" "Restricting %a with %a\n" d_lval lval VD.pretty value;
      let addr = eval_lv a gs st lval in
      if (AD.is_top addr) then st
      else
        let oldval = get a gs st addr None in (* None is ok here, we could try to get more precise, but this is ok (reading at unknown position in array) *)
        let oldval = if is_some_bot oldval then (M.tracec "invariant" "%a is bot! This should not happen. Will continue with top!" d_lval lval; VD.top ()) else oldval in
        let state_with_excluded = set a gs st addr (Cil.typeOfLval lval) value ~effect:false ~change_array:false ~ctx:(Some ctx) in
        let value =  get a gs state_with_excluded addr None in
        let new_val = apply_invariant oldval value in
        if M.tracing then M.traceu "invariant" "New value is %a\n" VD.pretty new_val;
        (* make that address meet the invariant, i.e exclusion sets will be joined *)
        if is_some_bot new_val then (
          if M.tracing then M.tracel "branchosek" "C The branch %B is dead!\n" tv;
          raise Analyses.Deadcode
        )
        else if VD.is_bot new_val
        then set a gs st addr (Cil.typeOfLval lval) value ~effect:false ~change_array:false ~ctx:(Some ctx) (* no *_raw because this is not a real assignment *)
        else set a gs st addr (Cil.typeOfLval lval) new_val ~effect:false ~change_array:false ~ctx:(Some ctx) (* no *_raw because this is not a real assignment *)
    | None ->
      if M.tracing then M.traceu "invariant" "Doing nothing.\n";
      M.warn_each ("Invariant failed: expression \"" ^ sprint d_plainexp exp ^ "\" not understood.");
      st

  let invariant ctx a gs st exp tv: store =
    let open Deriving.Cil in
    let fallback reason st =
      if M.tracing then M.tracel "inv" "Can't handle %a.\n%s\n" d_plainexp exp reason;
      invariant ctx a gs st exp tv
    in
    (* inverse values for binary operation a `op` b == c *)
    (* ikind is the type of a for limiting ranges of the operands a, b. The only binops which can have different types for a, b are Shiftlt, Shiftrt (not handled below; don't use ikind to limit b there). *)
    let inv_bin_int (a, b) ikind c op =
      let warn_and_top_on_zero x =
        if GU.opt_predicate (BI.equal BI.zero) (ID.to_int x) then
          (M.warn "Must Undefined Behavior: Second argument of div or mod is 0, continuing with top";
          ID.top_of ikind)
        else
          x
      in
      let meet_bin a' b'  = ID.meet a a', ID.meet b b' in
      let meet_com oi = (* commutative *)
        try
          meet_bin (oi c b) (oi c a)
        with
          IntDomain.ArithmeticOnIntegerBot _ -> raise Deadcode in
      let meet_non oi oo = (* non-commutative *)
        try
          meet_bin (oi c b) (oo a c)
        with IntDomain.ArithmeticOnIntegerBot _ -> raise Deadcode in
      match op with
      | PlusA  -> meet_com ID.sub
      | Mult   ->
        (* Only multiplication with odd numbers is an invertible operation in (mod 2^n) *)
        (* refine x by information about y, using x * y == c *)
        let refine_by x y = (match ID.to_int y with
          | None -> x
          | Some v when BI.equal (BI.rem v (BI.of_int 2)) BI.zero (* v % 2 = 0 *) -> x (* A refinement would still be possible here, but has to take non-injectivity into account. *)
          | Some v (* when Int64.rem v 2L = 1L *) -> ID.meet x (ID.div c y)) (* Div is ok here, c must be divisible by a and b *)
        in
        (refine_by a b, refine_by b a)
      | MinusA -> meet_non ID.add ID.sub
      | Div    ->
        (* If b must be zero, we have must UB *)
        let b = warn_and_top_on_zero b in
        (* Integer division means we need to add the remainder, so instead of just `a = c*b` we have `a = c*b + a%b`.
         * However, a%b will give [-b+1, b-1] for a=top, but we only want the positive/negative side depending on the sign of c*b.
         * If c*b = 0 or it can be positive or negative, we need the full range for the remainder. *)
        let rem =
          let is_pos = ID.to_bool @@ ID.gt (ID.mul b c) (ID.of_int ikind BI.zero) = Some true in
          let is_neg = ID.to_bool @@ ID.lt (ID.mul b c) (ID.of_int ikind BI.zero) = Some true in
          let full = ID.rem a b in
          if is_pos then ID.meet (ID.starting ikind BI.zero) full
          else if is_neg then ID.meet (ID.ending ikind BI.zero) full
          else full
        in
        meet_bin (ID.add (ID.mul b c) rem) (ID.div (ID.sub a rem) c)
      | Mod    -> (* a % b == c *)
        (* If b must be zero, we have must UB *)
        let b = warn_and_top_on_zero b in
        (* a' = a/b*b + c and derived from it b' = (a-c)/(a/b)
         * The idea is to formulate a' as quotient * divisor + remainder. *)
        let a' = ID.add (ID.mul (ID.div a b) b) c in
        let b' = ID.div (ID.sub a c) (ID.div a b) in
        (* However, for [2,4]%2 == 1 this only gives [3,4].
         * If the upper bound of a is divisible by b, we can also meet with the result of a/b*b - c to get the precise [3,3].
         * If b is negative we have to look at the lower bound. *)
        let is_divisible bound =
          try ID.rem (bound a |> Option.get |> ID.of_int ikind) b |> ID.to_int = Some BI.zero with _ -> false
        in
        let max_pos = match ID.maximal b with None -> true | Some x -> BI.compare x BI.zero >= 0 in
        let min_neg = match ID.minimal b with None -> true | Some x -> BI.compare x BI.zero < 0 in
        let implies a b = not a || b in
        let a'' =
          if implies max_pos (is_divisible ID.maximal) && implies min_neg (is_divisible ID.minimal) then
            ID.meet a' (ID.sub (ID.mul (ID.div a b) b) c)
          else a'
        in
        meet_bin a'' b'
      | Eq | Ne as op ->
        let both x = x, x in
        let m = ID.meet a b in
        (match op, ID.to_bool c with
        | Eq, Some true
        | Ne, Some false -> both m (* def. equal: if they compare equal, both values must be from the meet *)
        | Eq, Some false
        | Ne, Some true -> (* def. unequal *)
          (* Both values can not be in the meet together, but it's not sound to exclude the meet from both.
           * e.g. a=[0,1], b=[1,2], meet a b = [1,1], but (a != b) does not imply a=[0,0], b=[2,2] since others are possible: a=[1,1], b=[2,2]
           * Only if a is a definite value, we can exclude it from b: *)
          let excl a b = match ID.to_int a with Some x -> ID.of_excl_list ikind [x] | None -> b in
          let a' = excl b a in
          let b' = excl a b in
          if M.tracing then M.tracel "inv" "inv_bin_int: unequal: %a and %a; ikind: %a; a': %a, b': %a\n" ID.pretty a ID.pretty b d_ikind ikind ID.pretty a' ID.pretty b';
          meet_bin a' b'
        | _, _ -> a, b
        )
      | Lt | Le | Ge | Gt as op ->
        let pred x = BI.sub x BI.one in
        let succ x = BI.add x BI.one in
        (match ID.minimal a, ID.maximal a, ID.minimal b, ID.maximal b with
        | Some l1, Some u1, Some l2, Some u2 ->
          (* if M.tracing then M.tracel "inv" "Op: %s, l1: %Ld, u1: %Ld, l2: %Ld, u2: %Ld\n" (show_binop op) l1 u1 l2 u2; *)
          (match op, ID.to_bool c with
          | Le, Some true
          | Gt, Some false -> meet_bin (ID.ending ikind u2) (ID.starting ikind l1)
          | Ge, Some true
          | Lt, Some false -> meet_bin (ID.starting ikind l2) (ID.ending ikind u1)
          | Lt, Some true
          | Ge, Some false -> meet_bin (ID.ending ikind (pred u2)) (ID.starting ikind (succ l1))
          | Gt, Some true
          | Le, Some false -> meet_bin (ID.starting ikind (succ l2)) (ID.ending ikind (pred u1))
          | _, _ -> a, b)
        | _ -> a, b)
      | BOr | BXor as op->
        if M.tracing then M.tracel "inv" "Unhandled operator %s\n" (show_binop op);
        (* Be careful: inv_exp performs a meet on both arguments of the BOr / BXor. *)
        a, b
      | op ->
        if M.tracing then M.tracel "inv" "Unhandled operator %s\n" (show_binop op);
        a, b
    in
    let eval e st = eval_rv a gs st e in
    let eval_bool e st = match eval e st with `Int i -> ID.to_bool i | _ -> None in
    let set' lval v st = set a gs st (eval_lv a gs st lval) (Cil.typeOfLval lval) v ~effect:false ~change_array:false ~ctx:(Some ctx) in
    let rec inv_exp c exp (st:store): store =
      (* trying to improve variables in an expression so it is bottom means dead code *)
      if ID.is_bot c then raise Deadcode;
      match exp with
      | UnOp (LNot, e, _) ->
        let c' =
          match ID.to_bool (unop_ID LNot c) with
          | Some true ->
            (* i.e. e should evaluate to [1,1] *)
            (* LNot x is 0 for any x != 0 *)
            let ikind = Cilfacade.get_ikind @@ typeOf e in
            ID.of_excl_list ikind [BI.zero]
          | Some false -> ID.of_bool (Cilfacade.get_ikind (typeOf e)) false
          | _ -> ID.top_of (Cilfacade.get_ikind (typeOf e))
        in
        inv_exp c' e st
      | UnOp ((BNot|Neg) as op, e, _) -> inv_exp (unop_ID op c) e st
      | BinOp(op, CastE (t1, c1), CastE (t2, c2), t) when (op = Eq || op = Ne) && typeSig (typeOf c1) = typeSig (typeOf c2) && VD.is_safe_cast t1 (typeOf c1) && VD.is_safe_cast t2 (typeOf c2) ->
        inv_exp c (BinOp (op, c1, c2, t)) st
      | BinOp (op, e1, e2, _) as e ->
        if M.tracing then M.tracel "inv" "binop %a with %a %s %a == %a\n" d_exp e VD.pretty (eval e1 st) (show_binop op) VD.pretty (eval e2 st) ID.pretty c;
        (match eval e1 st, eval e2 st with
        | `Int a, `Int b ->
          let ikind = Cilfacade.get_ikind @@ typeOf e1 in (* both operands have the same type (except for Shiftlt, Shiftrt)! *)
          let a', b' = inv_bin_int (a, b) ikind c op in
          if M.tracing then M.tracel "inv" "binop: %a, a': %a, b': %a\n" d_exp e ID.pretty a' ID.pretty b';
          let st' = inv_exp a' e1 st in
          let st'' = inv_exp b' e2 st' in
          st''
        (* | `Address a, `Address b -> ... *)
        | a1, a2 -> fallback ("binop: got abstract values that are not `Int: " ^ sprint VD.pretty a1 ^ " and " ^ sprint VD.pretty a2) st)
      | Lval x -> (* meet x with c *)
        let t = Cil.unrollType (typeOfLval x) in  (* unroll type to deal with TNamed *)
        let c' = match t with
          | TPtr _ -> `Address (AD.of_int (module ID) c)
          | TInt (ik, _)
          | TEnum ({ekind = ik; _}, _) -> `Int (ID.cast_to ik c )
          | _ -> `Int c
        in
        let oldv = eval (Lval x) st in
        let v = VD.meet oldv c' in
        if is_some_bot v then raise Deadcode
        else (
          if M.tracing then M.tracel "inv" "improve lval %a from %a to %a (c = %a, c' = %a)\n" d_lval x VD.pretty oldv VD.pretty v ID.pretty c VD.pretty c';
          set' x v st
        )
      | Const _ -> st (* nothing to do *)
      | CastE ((TInt (ik, _)) as t, e)
      | CastE ((TEnum ({ekind = ik; _ }, _)) as t, e) -> (* Can only meet the t part of an Lval in e with c (unless we meet with all overflow possibilities)! Since there is no good way to do this, we only continue if e has no values outside of t. *)
        (match eval e st with
        | `Int i ->
          if ID.leq i (ID.cast_to ik i) then
             match Cil.typeOf e with
              | TInt(ik_e, _)
              | TEnum ({ekind = ik_e; _ }, _) ->
                let c' = ID.cast_to ik_e c in
                if M.tracing then M.tracel "inv" "cast: %a from %a to %a: i = %a; cast c = %a to %a = %a\n" d_exp e d_ikind ik_e d_ikind ik ID.pretty i ID.pretty c d_ikind ik_e ID.pretty c';
                inv_exp c' e st
              | x -> fallback ("CastE: e did evaluate to `Int, but the type did not match" ^ sprint d_type t) st
          else
            fallback ("CastE: " ^ sprint d_plainexp e ^ " evaluates to " ^ sprint ID.pretty i ^ " which is bigger than the type it is cast to which is " ^ sprint d_type t) st
        | v -> fallback ("CastE: e did not evaluate to `Int, but " ^ sprint VD.pretty v) st)
      | e -> fallback (sprint d_plainexp e ^ " not implemented") st
    in
    if eval_bool exp st = Some (not tv) then raise Deadcode (* we already know that the branch is dead *)
    else
      let is_cmp = function
        | BinOp ((Lt | Gt | Le | Ge | Eq | Ne), _, _, t) -> true
        | _ -> false
      in
      let itv = (* int abstraction for tv *)
        if not tv || is_cmp exp then (* false is 0, but true can be anything that is not 0, except for comparisons which yield 1 *)
          let ik = Cilfacade.get_ikind (typeOf exp) in
          ID.of_bool ik tv (* this will give 1 for true which is only ok for comparisons *)
        else
          let ik = Cilfacade.get_ikind (typeOf exp) in
          ID.of_excl_list ik [BI.zero] (* Lvals, Casts, arithmetic operations etc. should work with true = non_zero *)
      in
      inv_exp itv exp st

  let set_savetop ?ctx ?lval_raw ?rval_raw ask (gs:glob_fun) st adr lval_t v : store =
    if M.tracing then M.tracel "set" "savetop %a %a %a\n" AD.pretty adr d_type lval_t VD.pretty v;
    match v with
    | `Top -> set ~ctx ask gs st adr lval_t (VD.top_value (AD.get_type adr)) ?lval_raw ?rval_raw
    | v -> set ~ctx ask gs st adr lval_t v ?lval_raw ?rval_raw


  (**************************************************************************
   * Simple defs for the transfer functions
   **************************************************************************)
  let assign ctx (lval:lval) (rval:exp):store  =
    let lval_t = Cil.typeOf rval in
    let char_array_hack () =
      let rec split_offset = function
        | Index(Const(CInt64(i, _, _)), NoOffset) -> (* ...[i] *)
          Index(zero, NoOffset), Some i (* all i point to StartOf(string) *)
        | NoOffset -> NoOffset, None
        | Index(exp, offs) ->
          let offs', r = split_offset offs in
          Index(exp, offs'), r
        | Field(fi, offs) ->
          let offs', r = split_offset offs in
          Field(fi, offs'), r
      in
      let last_index (lhost, offs) =
        match split_offset offs with
        | offs', Some i -> Some ((lhost, offs'), i)
        | _ -> None
      in
      match last_index lval, stripCasts rval with
      | Some (lv, i), Const(CChr c) when c<>'\000' -> (* "abc" <> "abc\000" in OCaml! *)
        let i = i64_to_int i in
        (* ignore @@ printf "%a[%i] = %c\n" d_lval lv i c; *)
        let s = try Hashtbl.find char_array lv with Not_found -> Bytes.empty in (* current string for lv or empty string *)
        if i >= Bytes.length s then ((* optimized b/c Out_of_memory *)
          let dst = Bytes.make (i+1) '\000' in
          Bytes.blit s 0 dst 0 (Bytes.length s); (* dst[0:len(s)] = s *)
          Bytes.set dst i c; (* set character i to c inplace *)
          Hashtbl.replace char_array lv dst
        ) else (
          Bytes.set s i c; (* set character i to c inplace *)
          Hashtbl.replace char_array lv s
        )
      (*BatHashtbl.modify_def "" lv (fun s -> Bytes.set s i c) char_array*)
      | _ -> ()
    in
    char_array_hack ();
    let is_list_init () =
      match lval, rval with
      | (Var a, Field (fi,NoOffset)), AddrOf((Var b, NoOffset))
        when !GU.global_initialization && a.vid = b.vid
             && fi.fcomp.cname = "list_head"
             && (fi.fname = "prev" || fi.fname = "next") -> Some a
      | _ -> None
    in
    match is_list_init () with
    | Some a when (get_bool "exp.list-type") ->
        set ~ctx:(Some ctx) (Analyses.ask_of_ctx ctx) ctx.global ctx.local (AD.singleton (Addr.from_var a)) lval_t (`List (ValueDomain.Lists.bot ()))
    | _ ->
      let rval_val = eval_rv (Analyses.ask_of_ctx ctx) ctx.global ctx.local rval in
      let lval_val = eval_lv (Analyses.ask_of_ctx ctx) ctx.global ctx.local lval in
      (* let sofa = AD.short 80 lval_val^" = "^VD.short 80 rval_val in *)
      (* M.debug @@ sprint ~width:80 @@ dprintf "%a = %a\n%s" d_plainlval lval d_plainexp rval sofa; *)
      let not_local xs =
        let not_local x =
          match Addr.to_var_may x with
          | [x] -> is_global (Analyses.ask_of_ctx ctx) x
          | _ -> x = Addr.UnknownPtr
        in
        AD.is_top xs || AD.exists not_local xs
      in
      (match rval_val, lval_val with
      | `Address adrs, lval
        when (not !GU.global_initialization) && get_bool "kernel" && not_local lval && not (AD.is_top adrs) ->
        let find_fps e xs = Addr.to_var_must e @ xs in
        let vars = AD.fold find_fps adrs [] in
        let funs = List.filter (fun x -> isFunctionType x.vtype) vars in
        List.iter (fun x -> ctx.spawn None x []) funs
      | _ -> ()
      );
      match lval with (* this section ensure global variables contain bottom values of the proper type before setting them  *)
      | (Var v, _) when AD.is_definite lval_val && v.vglob ->
        let current_val = eval_rv_keep_bot (Analyses.ask_of_ctx ctx) ctx.global ctx.local (Lval (Var v, NoOffset)) in
        (match current_val with
        | `Bot -> (* current value is VD `Bot *)
          (match Addr.to_var_offset (AD.choose lval_val) with
          | [(x,offs)] ->
            let t = v.vtype in
            let iv = VD.bot_value t in (* correct bottom value for top level variable *)
            let nv = VD.update_offset (Analyses.ask_of_ctx ctx) iv offs rval_val (Some  (Lval lval)) lval t in (* do desired update to value *)
            set_savetop ~ctx (Analyses.ask_of_ctx ctx) ctx.global ctx.local (AD.from_var v) lval_t nv (* set top-level variable to updated value *)
          | _ ->
            set_savetop ~ctx (Analyses.ask_of_ctx ctx) ctx.global ctx.local lval_val lval_t rval_val ~lval_raw:lval ~rval_raw:rval
          )
        | _ ->
          set_savetop ~ctx (Analyses.ask_of_ctx ctx) ctx.global ctx.local lval_val lval_t rval_val ~lval_raw:lval ~rval_raw:rval
        )
      | _ ->
        set_savetop ~ctx (Analyses.ask_of_ctx ctx) ctx.global ctx.local lval_val lval_t rval_val ~lval_raw:lval ~rval_raw:rval


  module Locmap = Deadcode.Locmap

  let dead_branches = function true -> Deadcode.dead_branches_then | false -> Deadcode.dead_branches_else

  let locmap_modify_def d k f h =
    if Locmap.mem h k then
      Locmap.replace h k (f (Locmap.find h k))
    else
      Locmap.add h k d

  let branch ctx (exp:exp) (tv:bool) : store =
    Locmap.replace Deadcode.dead_branches_cond !Tracing.next_loc exp;
    let valu = eval_rv (Analyses.ask_of_ctx ctx) ctx.global ctx.local exp in
    let refine () =
      let res = invariant ctx (Analyses.ask_of_ctx ctx) ctx.global ctx.local exp tv in
      if M.tracing then M.tracec "branch" "EqualSet result for expression %a is %a\n" d_exp exp Queries.Result.pretty (ctx.ask (Queries.EqualSet exp));
      if M.tracing then M.tracec "branch" "CondVars result for expression %a is %a\n" d_exp exp Queries.Result.pretty (ctx.ask (Queries.CondVars exp));
      if M.tracing then M.traceu "branch" "Invariant enforced!\n";
      match ctx.ask (Queries.CondVars exp) with
      | ExprSet s when Queries.ES.cardinal s = 1 ->
        let e = Queries.ES.choose s in
        M.debug_each @@ "CondVars result for expression " ^ sprint d_exp exp ^ " is " ^ sprint d_exp e;
        invariant ctx (Analyses.ask_of_ctx ctx) ctx.global res e tv
      | _ -> res
    in
    if M.tracing then M.traceli "branch" ~subsys:["invariant"] "Evaluating branch for expression %a with value %a\n" d_exp exp VD.pretty valu;
    if M.tracing then M.tracel "branchosek" "Evaluating branch for expression %a with value %a\n" d_exp exp VD.pretty valu;
    (* First we want to see, if we can determine a dead branch: *)
    match valu with
    (* For a boolean value: *)
    | `Int value when (ID.is_bool value) ->
      if M.tracing then M.traceu "branch" "Expression %a evaluated to %a\n" d_exp exp ID.pretty value;
      (* to suppress pattern matching warnings: *)
      let fromJust x = match x with Some x -> x | None -> assert false in
      let v = fromJust (ID.to_bool value) in
      if !GU.in_verifying_stage && get_bool "dbg.print_dead_code" then begin
        if v=tv then
          Locmap.replace (dead_branches tv) !Tracing.next_loc false
        else
          locmap_modify_def true !Tracing.next_loc (fun x -> x) (dead_branches tv)
      end;
      (* Eliminate the dead branch and just propagate to the true branch *)
      if v = tv then refine () else begin
        if M.tracing then M.tracel "branchosek" "A The branch %B is dead!\n" tv;
        raise Deadcode
      end
    | `Bot ->
      if M.tracing then M.traceu "branch" "The branch %B is dead!\n" tv;
      if M.tracing then M.tracel "branchosek" "B The branch %B is dead!\n" tv;
      if !GU.in_verifying_stage && get_bool "dbg.print_dead_code" then begin
        locmap_modify_def true !Tracing.next_loc (fun x -> x) (dead_branches tv)
      end;
      raise Deadcode
    (* Otherwise we try to impose an invariant: *)
    | _ ->
      if !GU.in_verifying_stage then
        Locmap.replace (dead_branches tv) !Tracing.next_loc false;
      refine ()

  let body ctx f =
    (* First we create a variable-initvalue pair for each variable *)
    let init_var v = (AD.from_var v, v.vtype, VD.init_value v.vtype) in
    (* Apply it to all the locals and then assign them all *)
    let inits = List.map init_var f.slocals in
    set_many ~ctx (Analyses.ask_of_ctx ctx) ctx.global ctx.local inits

  let return ctx exp fundec: store =
    let st: store = ctx.local in
    match fundec.svar.vname with
    | "__goblint_dummy_init"
    | "StartupHook" ->
      if M.tracing then M.trace "init" "dummy init: %a\n" D.pretty st;
      publish_all ctx `Init;
      (* otherfun uses __goblint_dummy_init, where we can properly side effect global initialization *)
      (* TODO: move into sync `Init *)
      Priv.enter_multithreaded (Analyses.ask_of_ctx ctx) ctx.global ctx.sideg st
    | _ ->
      let locals = (fundec.sformals @ fundec.slocals) in
      let nst_part = rem_many_paritioning (Analyses.ask_of_ctx ctx) ctx.local locals in
      let nst: store = rem_many (Analyses.ask_of_ctx ctx) nst_part locals in
      match exp with
      | None -> nst
      | Some exp ->
        let t_override = match fundec.svar.vtype with
          | TFun(TVoid _, _, _, _) -> M.warn "Returning a value from a void function"; assert false
          | TFun(ret, _, _, _) -> ret
          | _ -> assert false
        in
        let rv = eval_rv (Analyses.ask_of_ctx ctx) ctx.global ctx.local exp in
        let nst: store =
          match ThreadId.get_current (Analyses.ask_of_ctx ctx) with
          | `Lifted tid when ThreadReturn.is_current (Analyses.ask_of_ctx ctx) -> { nst with cpa = CPA.add tid rv nst.cpa}
          | _ -> nst
        in
        set ~ctx:(Some ctx) ~t_override (Analyses.ask_of_ctx ctx) ctx.global nst (return_var ()) t_override rv
        (* lval_raw:None, and rval_raw:None is correct here *)

  let vdecl ctx (v:varinfo) =
    if not (Cil.isArrayType v.vtype) then
      ctx.local
    else
      let lval = eval_lv (Analyses.ask_of_ctx ctx) ctx.global ctx.local (Var v, NoOffset) in
      let current_value = eval_rv (Analyses.ask_of_ctx ctx) ctx.global ctx.local (Lval (Var v, NoOffset)) in
      let new_value = VD.update_array_lengths (eval_rv (Analyses.ask_of_ctx ctx) ctx.global ctx.local) current_value v.vtype in
      set ~ctx:(Some ctx) (Analyses.ask_of_ctx ctx) ctx.global ctx.local lval v.vtype new_value

  (**************************************************************************
   * Function calls
   **************************************************************************)
  let invalidate ?ctx ask (gs:glob_fun) (st:store) (exps: exp list): store =
    if M.tracing && exps <> [] then M.tracel "invalidate" "Will invalidate expressions [%a]\n" (d_list ", " d_plainexp) exps;
    if exps <> [] then M.warn_each ("Invalidating expressions: " ^ sprint (d_list ", " d_plainexp) exps);
    (* To invalidate a single address, we create a pair with its corresponding
     * top value. *)
    let invalidate_address st a =
      let t = AD.get_type a in
      let v = get ask gs st a None in (* None here is ok, just causes us to be a bit less precise *)
      let nv =  VD.invalidate_value ask t v in
      (a, t, nv)
    in
    (* We define the function that invalidates all the values that an address
     * expression e may point to *)
    let invalidate_exp e =
      match eval_rv ask gs st e with
      (*a null pointer is invalid by nature*)
      | `Address a when AD.is_null a -> []
      | `Address a when not (AD.is_top a) ->
        List.map (invalidate_address st) (reachable_vars ask [a] gs st)
      | `Int _ -> []
      | _ -> M.warn_each ("Failed to invalidate unknown address: " ^ sprint d_exp e); []
    in
    (* We concatMap the previous function on the list of expressions. *)
    let invalids = List.concat (List.map invalidate_exp exps) in
    let is_fav_addr x =
      List.exists BaseUtil.is_precious_glob (AD.to_var_may x)
    in
    let invalids' = List.filter (fun (x,_,_) -> not (is_fav_addr x)) invalids in
    if M.tracing && exps <> [] then (
      let addrs = List.map (Tuple3.first) invalids' in
      let vs = List.map (Tuple3.third) invalids' in
      M.tracel "invalidate" "Setting addresses [%a] to values [%a]\n" (d_list ", " AD.pretty) addrs (d_list ", " VD.pretty) vs
    );
    set_many ?ctx ask gs st invalids'

  (* Variation of the above for yet another purpose, uhm, code reuse? *)
  let collect_funargs ask (gs:glob_fun) (st:store) (exps: exp list) =
    let do_exp e =
      match eval_rv ask gs st e with
      | `Address a when AD.equal a AD.null_ptr -> []
      | `Address a when not (AD.is_top a) ->
        let rble = reachable_vars ask [a] gs st in
        if M.tracing then
          M.trace "collect_funargs" "%a = %a\n" AD.pretty a (d_list ", " AD.pretty) rble;
        rble
      | _-> []
    in
    List.concat (List.map do_exp exps)


  let make_entry ?(thread=false) (ctx:(D.t, G.t, C.t) Analyses.ctx) fn args: D.t =
    let st: store = ctx.local in
    (* Evaluate the arguments. *)
    let vals = List.map (eval_rv (Analyses.ask_of_ctx ctx) ctx.global st) args in
    (* generate the entry states *)
    let fundec = Cilfacade.getdec fn in
    (* If we need the globals, add them *)
    (* TODO: make this is_private PrivParam dependent? PerMutexOplusPriv should keep *)
    let st' =
      if thread then (
        (* TODO: HACK: Simulate enter_multithreaded for first entering thread to publish global inits before analyzing thread.
           Otherwise thread is analyzed with no global inits, reading globals gives bot, which turns into top, which might get published...
           sync `Thread doesn't help us here, it's not specific to entering multithreaded mode.
           EnterMultithreaded events only execute after threadenter and threadspawn. *)
        if not (ThreadFlag.is_multi (Analyses.ask_of_ctx ctx)) then
          ignore (Priv.enter_multithreaded (Analyses.ask_of_ctx ctx) ctx.global ctx.sideg st);
        Priv.threadenter (Analyses.ask_of_ctx ctx) st
      ) else
        let globals = CPA.filter (fun k v -> V.is_global k) st.cpa in
        (* let new_cpa = if !GU.earlyglobs || ThreadFlag.is_multi ctx.ask then CPA.filter (fun k v -> is_private ctx.ask ctx.local k) globals else globals in *)
        let new_cpa = globals in
        {st with cpa = new_cpa}
    in
    (* Assign parameters to arguments *)
    let pa = zip fundec.sformals vals in
    let new_cpa = CPA.add_list pa st'.cpa in
    (* List of reachable variables *)
    let reachable = List.concat (List.map AD.to_var_may (reachable_vars (Analyses.ask_of_ctx ctx) (get_ptrs vals) ctx.global st)) in
    let reachable = List.filter (fun v -> CPA.mem v st.cpa) reachable in
    let new_cpa = CPA.add_list_fun reachable (fun v -> CPA.find v st.cpa) new_cpa in
    {st' with cpa = new_cpa}

  let enter ctx lval fn args : (D.t * D.t) list =
    [ctx.local, make_entry ctx fn args]



  let forkfun (ctx:(D.t, G.t, C.t) Analyses.ctx) (lv: lval option) (f: varinfo) (args: exp list) : (lval option * varinfo * exp list) list =
    let create_thread lval arg v =
      try
        (* try to get function declaration *)
        let fd = Cilfacade.getdec v in
        let args =
          match arg with
          | Some x -> [x]
          | None -> List.map (fun x -> MyCFG.unknown_exp) fd.sformals
        in
        Some (lval, v, args)
      with Not_found ->
        if LF.use_special f.vname then None (* we handle this function *)
        else if isFunctionType v.vtype then (
          M.warn_each ("Creating a thread from unknown function " ^ v.vname);
          Some (lval, v, args)
        ) else (
          M.warn_each ("Not creating a thread from " ^ v.vname ^ " because its type is " ^ sprint d_type v.vtype);
          None
        )
    in
    match LF.classify f.vname args with
    (* handling thread creations *)
    | `ThreadCreate (id,start,ptc_arg) -> begin
        (* extra sync so that we do not analyze new threads with bottom global invariant *)
        publish_all ctx `Thread;
        (* Collect the threads. *)
        let start_addr = eval_tv (Analyses.ask_of_ctx ctx) ctx.global ctx.local start in
        List.filter_map (create_thread (Some (Mem id, NoOffset)) (Some ptc_arg)) (AD.to_var_may start_addr)
      end
    | `Unknown "free" -> []
    | `Unknown _ when get_bool "sem.unknown_function.spawn" -> begin
        let args =
          match LF.get_invalidate_action f.vname with
          | Some fnc -> fnc `Write  args (* why do we only spawn arguments that are written?? *)
          | None -> args
        in
        let flist = collect_funargs (Analyses.ask_of_ctx ctx) ctx.global ctx.local args in
        let addrs = List.concat (List.map AD.to_var_may flist) in
        if addrs <> [] then M.warn_each ("Spawning functions from unknown function: " ^ sprint (d_list ", " d_varinfo) addrs);
        List.filter_map (create_thread None None) addrs
      end
    | _ ->  []

  let assert_fn ctx e warn change =
    let check_assert e st =
      match eval_rv (Analyses.ask_of_ctx ctx) ctx.global st e with
      | `Int v when ID.is_bool v ->
        begin match ID.to_bool v with
          | Some false ->  `False
          | Some true  ->  `True
          | _ -> `Top
        end
      | `Bot -> `Bot
      | _ -> `Top
    in
    let expr = sprint d_exp e in
    let warn ?annot msg = if warn then
        if get_bool "dbg.regression" then ( (* This only prints unexpected results (with the difference) as indicated by the comment behind the assert (same as used by the regression test script). *)
          let loc = !M.current_loc in
          let line = List.at (List.of_enum @@ File.lines_of loc.file) (loc.line-1) in
          let open Str in
          let expected = if string_match (regexp ".+//.*\\(FAIL\\|UNKNOWN\\).*") line 0 then Some (matched_group 1 line) else None in
          if expected <> annot then (
            let result = if annot = None && (expected = Some ("NOWARN") || (expected = Some ("UNKNOWN") && not (String.exists line "UNKNOWN!"))) then "improved" else "failed" in
            (* Expressions with logical connectives like a && b are calculated in temporary variables by CIL. Instead of the original expression, we then see something like tmp___0. So we replace expr in msg by the original source if this is the case. *)
            let assert_expr = if string_match (regexp ".*assert(\\(.+\\));.*") line 0 then matched_group 1 line else expr in
            let msg = if expr <> assert_expr then String.nreplace msg expr assert_expr else msg in
            M.warn_each ~ctx:ctx.control_context (msg ^ " Expected: " ^ (expected |? "SUCCESS") ^ " -> " ^ result)
          )
        ) else
          M.warn_each ~ctx:ctx.control_context msg
    in
    match check_assert e ctx.local with
    | `False ->
      warn ~annot:"FAIL" ("{red}Assertion \"" ^ expr ^ "\" will fail.");
      if change then raise Analyses.Deadcode else ctx.local
    | `True ->
      warn ("{green}Assertion \"" ^ expr ^ "\" will succeed");
      ctx.local
    | `Bot ->
      M.warn_each ~ctx:ctx.control_context ("{red}Assertion \"" ^ expr ^ "\" produces a bottom. What does that mean? (currently uninitialized arrays' content is bottom)");
      ctx.local
    | `Top ->
      warn ~annot:"UNKNOWN" ("{yellow}Assertion \"" ^ expr ^ "\" is unknown.");
      (* make the state meet the assertion in the rest of the code *)
      if not change then ctx.local else begin
        let newst = invariant ctx (Analyses.ask_of_ctx ctx) ctx.global ctx.local e true in
        (* if check_assert e newst <> `True then
            M.warn_each ("Invariant \"" ^ expr ^ "\" does not stick."); *)
        newst
      end

  let special ctx (lv:lval option) (f: varinfo) (args: exp list) =
    (*    let heap_var = heap_var !Tracing.current_loc in*)
    let forks = forkfun ctx lv f args in
    if M.tracing then if not (List.is_empty forks) then M.tracel "spawn" "Base.special %s: spawning functions %a\n" f.vname (d_list "," d_varinfo) (List.map BatTuple.Tuple3.second forks);
    List.iter (BatTuple.Tuple3.uncurry ctx.spawn) forks;
    let st: store = ctx.local in
    let gs = ctx.global in
    match LF.classify f.vname args with
    | `Unknown "F59" (* strcpy *)
    | `Unknown "F60" (* strncpy *)
    | `Unknown "F63" (* memcpy *)
      ->
      begin match args with
        | [dst; src]
        | [dst; src; _] ->
          (* let dst_val = eval_rv ctx.ask ctx.global ctx.local dst in *)
          (* let src_val = eval_rv ctx.ask ctx.global ctx.local src in *)
          (* begin match dst_val with *)
          (* | `Address ls -> set_savetop ctx.ask ctx.global ctx.local ls src_val *)
          (* | _ -> ignore @@ Pretty.printf "strcpy: dst %a may point to anything!\n" d_exp dst; *)
          (*     ctx.local *)
          (* end *)
          let rec get_lval exp = match stripCasts exp with
            | Lval x | AddrOf x | StartOf x -> x
            | BinOp (PlusPI, e, i, _)
            | BinOp (MinusPI, e, i, _) -> get_lval e
            | x ->
              ignore @@ Pretty.printf "strcpy: dst is %a!\n" d_plainexp dst;
              failwith "strcpy: expecting first argument to be a pointer!"
          in
          assign ctx (get_lval dst) src
        | _ -> M.bailwith "strcpy arguments are strange/complicated."
      end
    | `Unknown "F1" ->
      begin match args with
        | [dst; data; len] -> (* memset: write char to dst len times *)
          let dst_lval = mkMem ~addr:dst ~off:NoOffset in
          assign ctx dst_lval data (* this is only ok because we use ArrayDomain.Trivial per default, i.e., there's no difference between the first element or the whole array *)
        | _ -> M.bailwith "memset arguments are strange/complicated."
      end
    | `Unknown "list_add" when (get_bool "exp.list-type") ->
      begin match args with
        | [ AddrOf (Var elm,next);(AddrOf (Var lst,NoOffset))] ->
          begin
            let ladr = AD.singleton (Addr.from_var lst) in
            match get (Analyses.ask_of_ctx ctx) ctx.global ctx.local ladr  None with
            | `List ld ->
              let eadr = AD.singleton (Addr.from_var elm) in
              let eitemadr = AD.singleton (Addr.from_var_offset (elm, convert_offset (Analyses.ask_of_ctx ctx) ctx.global ctx.local next)) in
              let new_list = `List (ValueDomain.Lists.add eadr ld) in
              let s1 = set ~ctx:(Some ctx) (Analyses.ask_of_ctx ctx) ctx.global ctx.local ladr lst.vtype new_list in
              let s2 = set ~ctx:(Some ctx) (Analyses.ask_of_ctx ctx) ctx.global s1 eitemadr (AD.get_type eitemadr) (`Address (AD.singleton (Addr.from_var lst))) in
              s2
            | _ -> set ~ctx:(Some ctx) (Analyses.ask_of_ctx ctx) ctx.global ctx.local ladr lst.vtype `Top
          end
        | _ -> M.bailwith "List function arguments are strange/complicated."
      end
    | `Unknown "list_del" when (get_bool "exp.list-type") ->
      begin match args with
        | [ AddrOf (Var elm,next) ] ->
          begin
            let eadr = AD.singleton (Addr.from_var elm) in
            let lptr = AD.singleton (Addr.from_var_offset (elm, convert_offset (Analyses.ask_of_ctx ctx) ctx.global ctx.local next)) in
            let lprt_val = get (Analyses.ask_of_ctx ctx) ctx.global ctx.local lptr None in
            let lst_poison = `Address (AD.singleton (Addr.from_var ListDomain.list_poison)) in
            let s1 = set ~ctx:(Some ctx) (Analyses.ask_of_ctx ctx) ctx.global ctx.local lptr (AD.get_type lptr) (VD.join lprt_val lst_poison) in
            match get (Analyses.ask_of_ctx ctx) ctx.global ctx.local lptr None with
            | `Address ladr -> begin
                match get (Analyses.ask_of_ctx ctx) ctx.global ctx.local ladr None with
                | `List ld ->
                  let del_ls = ValueDomain.Lists.del eadr ld in
                  let s2 = set ~ctx:(Some ctx) (Analyses.ask_of_ctx ctx) ctx.global s1 ladr (AD.get_type ladr) (`List del_ls) in
                  s2
                | _ -> s1
              end
            | _ -> s1
          end
        | _ -> M.bailwith "List function arguments are strange/complicated."
      end
    | `Unknown "__builtin" ->
      begin match args with
        | Const (CStr "invariant") :: args when List.length args > 0 ->
          List.fold_left (fun d e -> invariant ctx (Analyses.ask_of_ctx ctx) ctx.global d e true) ctx.local args
        | _ -> failwith "Unknown __builtin."
      end
    | `Unknown "exit" ->  raise Deadcode
    | `Unknown "abort" -> raise Deadcode
    | `Unknown "__builtin_unreachable" when get_bool "sem.builtin_unreachable.dead_code" -> raise Deadcode (* https://github.com/sosy-lab/sv-benchmarks/issues/1296 *)
    | `Unknown "pthread_exit" ->
      begin match args with
        | [exp] ->
          begin match ThreadId.get_current (Analyses.ask_of_ctx ctx) with
            | `Lifted tid ->
              let rv = eval_rv (Analyses.ask_of_ctx ctx) ctx.global ctx.local exp in
              let nst = {st with cpa=CPA.add tid rv st.cpa} in
              (* TODO: emit thread return event so other analyses are aware? *)
              publish_all {ctx with local=nst} `Return (* like normal return *)
            | _ -> ()
          end;
          raise Deadcode
        | _ -> failwith "Unknown pthread_exit."
      end
    | `Unknown "__builtin_expect" ->
      begin match lv with
        | Some v -> assign ctx v (List.hd args)
        | None -> ctx.local (* just calling __builtin_expect(...) without assigning is a nop, since the arguments are CIl exp and therefore have no side-effects *)
      end
    | `Unknown "spinlock_check" ->
      begin match lv with
        | Some x -> assign ctx x (List.hd args)
        | None -> ctx.local
      end
    (* handling thread creations *)
    | `ThreadCreate _ ->
      ctx.local (* actual results joined via threadspawn *)
    (* handling thread joins... sort of *)
    | `ThreadJoin (id,ret_var) ->
      begin match (eval_rv (Analyses.ask_of_ctx ctx) gs st ret_var) with
        | `Int n when GU.opt_predicate (BI.equal BI.zero) (ID.to_int n) -> st
        | `Address ret_a ->
          begin match eval_rv (Analyses.ask_of_ctx ctx) gs st id with
            | `Address a ->
              (* TODO: is this type right? *)
              set ~ctx:(Some ctx) (Analyses.ask_of_ctx ctx) gs st ret_a (Cil.typeOf ret_var) (get (Analyses.ask_of_ctx ctx) gs st a None)
            | _      -> invalidate ~ctx (Analyses.ask_of_ctx ctx) gs st [ret_var]
          end
        | _      -> invalidate ~ctx (Analyses.ask_of_ctx ctx) gs st [ret_var]
      end
    | `Malloc size -> begin
        match lv with
        | Some lv ->
          let heap_var =
            if (get_bool "exp.malloc.fail")
            then AD.join (AD.from_var (heap_var ctx)) AD.null_ptr
            else AD.from_var (heap_var ctx)
          in
          (* ignore @@ printf "malloc will allocate %a bytes\n" ID.pretty (eval_int ctx.ask gs st size); *)
          set_many ~ctx (Analyses.ask_of_ctx ctx) gs st [(heap_var, TVoid [], `Blob (VD.bot (), eval_int (Analyses.ask_of_ctx ctx) gs st size, true));
                                  (eval_lv (Analyses.ask_of_ctx ctx) gs st lv, (Cil.typeOfLval lv), `Address heap_var)]
        | _ -> st
      end
    | `Calloc (n, size) ->
      begin match lv with
        | Some lv -> (* array length is set to one, as num*size is done when turning into `Calloc *)
          let heap_var = heap_var ctx in
          let add_null addr =
            if get_bool "exp.malloc.fail"
            then AD.join addr AD.null_ptr (* calloc can fail and return NULL *)
            else addr in
          (* the memory that was allocated by calloc is set to bottom, but we keep track that it originated from calloc, so when bottom is read from memory allocated by calloc it is turned to zero *)
          set_many ~ctx (Analyses.ask_of_ctx ctx) gs st [(add_null (AD.from_var heap_var), TVoid [], `Array (CArrays.make (IdxDom.of_int (Cilfacade.ptrdiff_ikind ()) BI.one) (`Blob (VD.bot (), eval_int (Analyses.ask_of_ctx ctx) gs st size, false))));
                                  (eval_lv (Analyses.ask_of_ctx ctx) gs st lv, (Cil.typeOfLval lv), `Address (add_null (AD.from_var_offset (heap_var, `Index (IdxDom.of_int  (Cilfacade.ptrdiff_ikind ()) BI.zero, `NoOffset)))))]
        | _ -> st
      end
    | `Unknown "__goblint_unknown" ->
      begin match args with
        | [Lval lv] | [CastE (_,AddrOf lv)] ->
          let st = set ~ctx:(Some ctx) (Analyses.ask_of_ctx ctx) ctx.global ctx.local (eval_lv (Analyses.ask_of_ctx ctx) ctx.global st lv) (Cil.typeOfLval lv)  `Top in
          st
        | _ ->
          M.bailwith "Function __goblint_unknown expected one address-of argument."
      end
    (* Handling the assertions *)
    | `Unknown "__assert_rtn" -> raise Deadcode (* gcc's built-in assert *)
    | `Unknown "__goblint_check" -> assert_fn ctx (List.hd args) true false
    | `Unknown "__goblint_commit" -> assert_fn ctx (List.hd args) false true
    | `Unknown "__goblint_assert" -> assert_fn ctx (List.hd args) true true
    | `Assert e -> assert_fn ctx e (get_bool "dbg.debug") (not (get_bool "dbg.debug"))
    | _ -> begin
        let st =
          match LF.get_invalidate_action f.vname with
          | Some fnc -> invalidate ~ctx (Analyses.ask_of_ctx ctx) gs st (fnc `Write  args)
          | None -> (
              (if f.vid <> dummyFunDec.svar.vid  && not (LF.use_special f.vname) then M.warn_each ("Function definition missing for " ^ f.vname));
              (if f.vid = dummyFunDec.svar.vid then M.warn_each ("Unknown function ptr called"));
              let addrs =
                if get_bool "sem.unknown_function.invalidate.globals" then (
                  M.warn_each "INVALIDATING ALL GLOBALS!";
                  foldGlobals !Cilfacade.current_file (fun acc global ->
                      match global with
                      | GVar (vi, _, _) when not (is_static vi) ->
                        mkAddrOf (Var vi, NoOffset) :: acc
                        (* TODO: what about GVarDecl? *)
                      | _ -> acc
                    ) args
                )
                else
                  args
              in
              (* TODO: what about escaped local variables? *)
              (* invalidate arguments and non-static globals for unknown functions *)
              let st = invalidate ~ctx (Analyses.ask_of_ctx ctx) gs st addrs in
              (*
               *  TODO: invalidate vars reachable via args
               *  publish globals
               *  if single-threaded: *call f*, privatize globals
               *  else: spawn f
               *)
              st
            )
        in
        (* invalidate lhs in case of assign *)
        let st = match lv with
          | None -> st
          | Some x ->
            if M.tracing then M.tracel "invalidate" "Invalidating lhs %a for unknown function call %s\n" d_plainlval x f.vname;
            invalidate ~ctx (Analyses.ask_of_ctx ctx) gs st [mkAddrOrStartOf x]
        in
        (* apply all registered abstract effects from other analysis on the base value domain *)
        LF.effects_for f.vname args
        |> List.map (fun sets ->
            List.fold_left (fun acc (lv, x) ->
                set ~ctx:(Some ctx) (Analyses.ask_of_ctx ctx) ctx.global acc (eval_lv (Analyses.ask_of_ctx ctx) ctx.global acc lv) (Cil.typeOfLval lv) x
              ) st sets
          )
        |> BatList.fold_left D.meet st

        (* List.map (fun f -> f (fun lv -> (fun x -> set ~ctx:(Some ctx) ctx.ask ctx.global st (eval_lv ctx.ask ctx.global st lv) (Cil.typeOfLval lv) x))) (LF.effects_for f.vname args) |> BatList.fold_left D.meet st *)
      end

  let combine ctx (lval: lval option) fexp (f: varinfo) (args: exp list) fc (after: D.t) : D.t =
    let combine_one (st: D.t) (fun_st: D.t) =
      if M.tracing then M.tracel "combine" "%a\n%a\n" CPA.pretty st.cpa CPA.pretty fun_st.cpa;
      (* This function does miscellaneous things, but the main task was to give the
       * handle to the global state to the state return from the function, but now
       * the function tries to add all the context variables back to the callee.
       * Note that, the function return above has to remove all the local
       * variables of the called function from cpa_s. *)
      let add_globals (st: store) (fun_st: store) =
        (* Remove the return value as this is dealt with separately. *)
        let cpa_noreturn = CPA.remove (return_varinfo ()) fun_st.cpa in
        let cpa_local = CPA.filter (fun x _ -> not (is_global (Analyses.ask_of_ctx ctx) x)) st.cpa in
        let cpa' = CPA.fold CPA.add cpa_noreturn cpa_local in (* add cpa_noreturn to cpa_local *)
        { fun_st with cpa = cpa' }
      in
      let return_var = return_var () in
      let return_val =
        if CPA.mem (return_varinfo ()) fun_st.cpa
        then get (Analyses.ask_of_ctx ctx) ctx.global fun_st return_var None
        else VD.top ()
      in
      let st = add_globals st fun_st in
      match lval with
      | None      -> st
      | Some lval -> set_savetop ~ctx (Analyses.ask_of_ctx ctx) ctx.global st (eval_lv (Analyses.ask_of_ctx ctx) ctx.global st lval) (Cil.typeOfLval lval) return_val
    in
    combine_one ctx.local after

  let call_descr f (st: store) =
    let short_fun x =
      match x.vtype, CPA.find x st.cpa with
      | TPtr (t, attr), `Address a
        when (not (AD.is_top a))
          && List.length (AD.to_var_may a) = 1
          && not (VD.is_immediate_type t)
        ->
        let cv = List.hd (AD.to_var_may a) in
        "ref " ^ VD.show (CPA.find cv st.cpa)
      | _, v -> VD.show v
    in
    let args_short = List.map short_fun f.sformals in
    Printable.get_short_list (GU.demangle f.svar.vname ^ "(") ")" args_short

  let threadenter ctx (lval: lval option) (f: varinfo) (args: exp list): D.t list =
    try
      [make_entry ~thread:true ctx f args]
    with Not_found ->
      (* Unknown functions *)
      [ctx.local]

  let threadspawn ctx (lval: lval option) (f: varinfo) (args: exp list) fctx: D.t =
    begin match lval with
      | Some lval ->
        begin match ThreadId.get_current (Analyses.ask_of_ctx fctx) with
          | `Lifted tid ->
            (* Cannot set here, because ctx isn't in multithreaded mode and set wouldn't side-effect if lval is global. *)
            ctx.emit (Events.AssignSpawnedThread (lval, tid))
          | _ -> ()
        end
      | None -> ()
    end;
    (* D.join ctx.local @@ *)
    ctx.local

  let event ctx e octx =
    let st: store = ctx.local in
    match e with
    | Events.Lock addr when ThreadFlag.is_multi (Analyses.ask_of_ctx ctx) -> (* TODO: is this condition sound? *)
      if M.tracing then M.tracel "priv" "LOCK EVENT %a\n" LockDomain.Addr.pretty addr;
      Priv.lock (Analyses.ask_of_ctx octx) octx.global st addr
    | Events.Unlock addr when ThreadFlag.is_multi (Analyses.ask_of_ctx ctx) -> (* TODO: is this condition sound? *)
      Priv.unlock (Analyses.ask_of_ctx octx) octx.global octx.sideg st addr
    | Events.Escape escaped ->
      Priv.escape (Analyses.ask_of_ctx octx) octx.global octx.sideg st escaped
    | Events.EnterMultiThreaded ->
      Priv.enter_multithreaded (Analyses.ask_of_ctx octx) octx.global octx.sideg st
    | Events.AssignSpawnedThread (lval, tid) ->
      (* TODO: is this type right? *)
      set ~ctx:(Some ctx) (Analyses.ask_of_ctx ctx) ctx.global ctx.local (eval_lv (Analyses.ask_of_ctx ctx) ctx.global ctx.local lval) (Cil.typeOfLval lval) (`Address (AD.from_var tid))
    | _ ->
      ctx.local
end

module type MainSpec = sig
  include MCPSpec
  include BaseDomain.ExpEvaluator
  val return_lval: unit -> Cil.lval
  val return_varinfo: unit -> Cil.varinfo
  type extra = (varinfo * Offs.t * bool) list
  val context_cpa: D.t -> BaseDomain.CPA.t
end

let main_module: (module MainSpec) Lazy.t =
  lazy (
    let module Priv = (val BasePriv.get_priv ()) in
    let module Main =
    struct
      (* Only way to locally define a recursive module. *)
      module rec Main:MainSpec with type t = BaseComponents (Priv.D).t = MainFunctor (Priv) (Main)
      include Main
    end
    in
    (module Main)
  )

let get_main (): (module MainSpec) =
  Lazy.force main_module

let after_config () =
  let module Main = (val get_main ()) in
  (* add ~dep:["expRelation"] after modifying test cases accordingly *)
  MCP.register_analysis ~dep:["mallocWrapper"] (module Main : MCPSpec)

let _ =
  AfterConfig.register after_config<|MERGE_RESOLUTION|>--- conflicted
+++ resolved
@@ -825,17 +825,10 @@
         LvalSet (List.fold_left (fun xs v -> Q.LS.add (v,`NoOffset) xs) (Q.LS.empty ()) fs)
       end
     | Q.EvalInt e -> begin
-<<<<<<< HEAD
         match eval_rv (Analyses.ask_of_ctx ctx) ctx.global ctx.local e with
         | `Int i when ID.is_int i -> Int (Queries.ID.of_int (to_int (Option.get (ID.to_int i))))
         | `Bot   -> Queries.Result.bot q (* TODO: remove *)
-        | v      -> M.warn ("Query function answered " ^ (VD.short 20 v)); Queries.Result.top q
-=======
-        match eval_rv ctx.ask ctx.global ctx.local e with
-        | `Int i when ID.is_int i -> `Int (to_int (Option.get (ID.to_int i)))
-        | `Bot   -> `Bot
-        | v      -> M.warn ("Query function answered " ^ (VD.show v)); `Top
->>>>>>> 040264ee
+        | v      -> M.warn ("Query function answered " ^ (VD.show v)); Queries.Result.top q
       end
     | Q.EvalLength e -> begin
         match eval_rv (Analyses.ask_of_ctx ctx) ctx.global ctx.local e with
@@ -904,13 +897,8 @@
         (* check if we have an array of chars that form a string *)
         (* TODO return may-points-to-set of strings *)
         | `Address a when List.length (AD.to_string a) > 1 -> (* oh oh *)
-<<<<<<< HEAD
-          M.debug_each @@ "EvalStr (" ^ sprint d_exp e ^ ") returned " ^ AD.short 80 a;
+          M.debug_each @@ "EvalStr (" ^ sprint d_exp e ^ ") returned " ^ AD.show a;
           Queries.Result.top q
-=======
-          M.debug_each @@ "EvalStr (" ^ sprint d_exp e ^ ") returned " ^ AD.show a;
-          `Top
->>>>>>> 040264ee
         | `Address a when List.length (AD.to_var_may a) = 1 -> (* some other address *)
           (* Cil.varinfo * (AD.Addr.field, AD.Addr.idx) Lval.offs *)
           (* ignore @@ printf "EvalStr `Address: %a -> %s (must %i, may %i)\n" d_plainexp e (VD.short 80 (`Address a)) (List.length @@ AD.to_var_must a) (List.length @@ AD.to_var_may a); *)
