(** Non-relational value analysis aka {e base analysis} ([base]). *)

open Batteries
open GoblintCil
open Pretty
open Analyses
open GobConfig
open BaseUtil
module A = Analyses
module H = Hashtbl
module Q = Queries

module ID = ValueDomain.ID
module FD = ValueDomain.FD
module IdxDom = ValueDomain.IndexDomain
module AD = ValueDomain.AD
module Addr = ValueDomain.Addr
module Offs = ValueDomain.Offs
module LF = LibraryFunctions
module CArrays = ValueDomain.CArrays
module BI = IntOps.BigIntOps
module PU = PrecisionUtil

module VD     = BaseDomain.VD
module CPA    = BaseDomain.CPA
module Dep    = BaseDomain.PartDeps
module WeakUpdates   = BaseDomain.WeakUpdates
module BaseComponents = BaseDomain.BaseComponents



module MainFunctor (Priv:BasePriv.S) (RVEval:BaseDomain.ExpEvaluator with type t = BaseComponents (Priv.D).t) =
struct
  include Analyses.DefaultSpec

  exception Top

  module Dom    = BaseDomain.DomFunctor (Priv.D) (RVEval)
  type t = Dom.t
  module D      = Dom
  module C      = Dom

  (* Two global invariants:
     1. Priv.V -> Priv.G  --  used for Priv
     2. thread -> VD  --  used for thread returns *)

  module V =
  struct
    include Printable.Either (struct include Priv.V let name () = "priv" end) (struct include ThreadIdDomain.Thread let name () = "threadreturn" end)
    let priv x = `Left x
    let thread x = `Right x
    include StdV
  end

  module G =
  struct
    include Lattice.Lift2 (Priv.G) (VD) (Printable.DefaultNames)

    let priv = function
      | `Bot -> Priv.G.bot ()
      | `Lifted1 x -> x
      | _ -> failwith "Base.priv"
    let thread = function
      | `Bot -> VD.bot ()
      | `Lifted2 x -> x
      | _ -> failwith "Base.thread"
    let create_priv priv = `Lifted1 priv
    let create_thread thread = `Lifted2 thread
  end

  let priv_getg getg g = G.priv (getg (V.priv g))
  let priv_sideg sideg g d = sideg (V.priv g) (G.create_priv d)

  type extra = (varinfo * Offs.t * bool) list
  type store = D.t
  type value = VD.t
  type address = AD.t
  type glob_fun  = V.t -> G.t
  type glob_diff = (V.t * G.t) list

  let name () = "base"
  let startstate v: store = { cpa = CPA.bot (); deps = Dep.bot (); weak = WeakUpdates.bot (); priv = Priv.startstate ()}
  let exitstate  v: store = { cpa = CPA.bot (); deps = Dep.bot (); weak = WeakUpdates.bot (); priv = Priv.startstate ()}

  (**************************************************************************
   * Helpers
   **************************************************************************)

  let is_privglob v = GobConfig.get_bool "annotation.int.privglobs" && v.vglob

  (*This is a bit of a hack to be able to change array domains if a pointer to an array is given as an argument*)
  (*We have to prevent different domains to be used at the same time for the same array*)
  (*After a function call, the domain has to be the same as before and we can not depend on the pointers staying the same*)
  (*-> we determine the arrays a pointer can point to once at the beginning of a function*)
  (*There surely is a better way, because this means that often the wrong one gets chosen*)
  module VarH = Hashtbl.Make(CilType.Varinfo)
  module VarMap = Map.Make(CilType.Varinfo)
  let array_map = ref (VarH.create 20)

  type marshal = attributes VarMap.t VarH.t

  let array_domain_annotation_enabled = lazy (GobConfig.get_bool "annotation.goblint_array_domain")

  let add_to_array_map fundec arguments =
    if Lazy.force array_domain_annotation_enabled then
      let rec pointedArrayMap = function
        | [] -> VarMap.empty
        | (info,(value:VD.t))::xs ->
          match value with
          | Address t when hasAttribute "goblint_array_domain" info.vattr ->
            let possibleVars = List.to_seq (AD.to_var_may t) in
            Seq.fold_left (fun map arr -> VarMap.add arr (info.vattr) map) (pointedArrayMap xs) @@ Seq.filter (fun info -> isArrayType info.vtype) possibleVars
          | _ -> pointedArrayMap xs
      in
      match VarH.find_option !array_map fundec.svar with
      | Some _ -> () (*We already have something -> do not change it*)
      | None -> VarH.add !array_map fundec.svar (pointedArrayMap arguments)

  let attributes_varinfo info fundec =
    if Lazy.force array_domain_annotation_enabled then
      let map = VarH.find !array_map fundec.svar in
      match VarMap.find_opt info map with
      | Some attr ->  Some (attr, typeAttrs (info.vtype)) (*if the function has a different domain for this array, use it*)
      | None -> Some (info.vattr, typeAttrs (info.vtype))
    else
      None

  let project_val ask array_attr p_opt value is_glob =
    let p = if GobConfig.get_bool "annotation.int.enabled" then (
        if is_glob then
          Some PU.max_int_precision
        else p_opt
      ) else None
    in
    let a = if GobConfig.get_bool "annotation.goblint_array_domain" then array_attr else None in
    VD.project ask p a value

  let project ask p_opt cpa fundec =
    CPA.mapi (fun varinfo value -> project_val ask (attributes_varinfo varinfo fundec) p_opt value (is_privglob varinfo)) cpa


  (**************************************************************************
   * Initializing my variables
   **************************************************************************)

  let return_varstore = ref dummyFunDec.svar
  let return_varinfo () = !return_varstore
  let return_var () = AD.of_var (return_varinfo ())
  let return_lval (): lval = (Var (return_varinfo ()), NoOffset)

  let longjmp_return = ref dummyFunDec.svar

  let heap_var on_stack ctx =
    let info = match (ctx.ask (Q.AllocVar {on_stack})) with
      | `Lifted vinfo -> vinfo
      | _ -> failwith("Ran without a malloc analysis.") in
    info

  (* hack for char a[] = {"foo"} or {'f','o','o', '\000'} *)
  let char_array : (lval, bytes) Hashtbl.t = Hashtbl.create 500

  let init marshal =
    begin match marshal with
      | Some marshal -> array_map := marshal
      | None -> ()
    end;
    return_varstore := Cilfacade.create_var @@ makeVarinfo false "RETURN" voidType;
    longjmp_return := Cilfacade.create_var @@ makeVarinfo false "LONGJMP_RETURN" intType;
    Priv.init ()

  let finalize () =
    Priv.finalize ();
    !array_map

  (**************************************************************************
   * Abstract evaluation functions
   **************************************************************************)

  let iDtoIdx = ID.cast_to (Cilfacade.ptrdiff_ikind ())

  let unop_ID = function
    | Neg  -> ID.neg
    | BNot -> ID.bitnot
    | LNot -> ID.lognot

  let unop_FD = function
    | Neg  -> FD.neg
    (* other unary operators are not implemented on float values *)
    | _ -> (fun c -> FD.top_of (FD.get_fkind c))

  (* Evaluating Cil's unary operators. *)
  let evalunop op typ: value -> value = function
    | Int v1 -> Int (ID.cast_to (Cilfacade.get_ikind typ) (unop_ID op v1))
    | Float v -> Float (unop_FD op v)
    | Address a when op = LNot ->
      if AD.is_null a then
        Int (ID.of_bool (Cilfacade.get_ikind typ) true)
      else if AD.is_not_null a then
        Int (ID.of_bool (Cilfacade.get_ikind typ) false)
      else
        Int (ID.top_of (Cilfacade.get_ikind typ))
    | Bot -> Bot
    | _ -> VD.top ()

  let binop_ID (result_ik: Cil.ikind) = function
    | PlusA -> ID.add
    | MinusA -> ID.sub
    | Mult -> ID.mul
    | Div -> ID.div
    | Mod -> ID.rem
    | Lt -> ID.lt
    | Gt -> ID.gt
    | Le -> ID.le
    | Ge -> ID.ge
    | Eq -> ID.eq
    (* TODO: This causes inconsistent results:
       def_exc and interval definitely in conflict:
         evalint: base eval_rv m -> (Not {0, 1}([-31,31]),[1,1])
         evalint: base eval_rv 1 -> (1,[1,1])
         evalint: base query_evalint m == 1 -> (0,[1,1]) *)
    | Ne -> ID.ne
    | BAnd -> ID.bitand
    | BOr -> ID.bitor
    | BXor -> ID.bitxor
    | Shiftlt -> ID.shift_left
    | Shiftrt -> ID.shift_right
    | LAnd -> ID.logand
    | LOr -> ID.logor
    | b -> (fun x y -> (ID.top_of result_ik))

  let binop_FD (result_fk: Cil.fkind) = function
    | PlusA -> FD.add
    | MinusA -> FD.sub
    | Mult -> FD.mul
    | Div -> FD.div
    | _ -> (fun _ _ -> FD.top_of result_fk)

  let int_returning_binop_FD = function
    | Lt -> FD.lt
    | Gt -> FD.gt
    | Le -> FD.le
    | Ge -> FD.ge
    | Eq -> FD.eq
    | Ne -> FD.ne
    | _ -> (fun _ _ -> ID.top ())

  let is_int_returning_binop_FD = function
    | Lt | Gt | Le | Ge | Eq | Ne -> true
    | _ -> false

  (* Evaluate binop for two abstract values: *)
  let evalbinop_base (a: Q.ask) (st: store) (op: binop) (t1:typ) (a1:value) (t2:typ) (a2:value) (t:typ) :value =
    if M.tracing then M.tracel "eval" "evalbinop %a %a %a\n" d_binop op VD.pretty a1 VD.pretty a2;
    (* We define a conversion function for the easy cases when we can just use
     * the integer domain operations. *)
    let bool_top ik = ID.(join (of_int ik BI.zero) (of_int ik BI.one)) in
    (* An auxiliary function for ptr arithmetic on array values. *)
    let addToAddr n (addr:Addr.t) =
      let typeOffsetOpt o t =
        try
          Some (Cilfacade.typeOffset t o)
        with Cilfacade.TypeOfError _ ->
          None
      in
      (* adds n to the last offset *)
      let rec addToOffset n (t:typ option) = function
        | `Index (i, `NoOffset) ->
          (* If we have arrived at the last Offset and it is an Index, we add our integer to it *)
          `Index(IdxDom.add i (iDtoIdx n), `NoOffset)
        | `Field (f, `NoOffset) ->
          (* If we have arrived at the last Offset and it is a Field,
           * then check if we're subtracting exactly its offsetof.
           * If so, n cancels out f exactly.
           * This is to better handle container_of hacks. *)
          let n_offset = iDtoIdx n in
          begin match t with
            | Some t ->
              let (f_offset_bits, _) = bitsOffset t (Field (f, NoOffset)) in
              let f_offset = IdxDom.of_int (Cilfacade.ptrdiff_ikind ()) (BI.of_int (f_offset_bits / 8)) in
              begin match IdxDom.(to_bool (eq f_offset (neg n_offset))) with
                | Some true -> `NoOffset
                | _ -> `Field (f, `Index (n_offset, `NoOffset))
              end
            | None -> `Field (f, `Index (n_offset, `NoOffset))
          end
        | `Index (i, o) ->
          let t' = BatOption.bind t (typeOffsetOpt (Index (integer 0, NoOffset))) in (* actual index value doesn't matter for typeOffset *)
          `Index(i, addToOffset n t' o)
        | `Field (f, o) ->
          let t' = BatOption.bind t (typeOffsetOpt (Field (f, NoOffset))) in
          `Field(f, addToOffset n t' o)
        | `NoOffset -> `Index(iDtoIdx n, `NoOffset)
      in
      let default = function
        | Addr.NullPtr when GobOption.exists (BI.equal BI.zero) (ID.to_int n) -> Addr.NullPtr
        | _ -> Addr.UnknownPtr
      in
      match Addr.to_mval addr with
      | Some (x, o) -> Addr.of_mval (x, addToOffset n (Some x.vtype) o)
      | None -> default addr
    in
    let addToAddrOp p (n:ID.t):value =
      match op with
      (* For array indexing e[i] and pointer addition e + i we have: *)
      | IndexPI | PlusPI ->
        Address (AD.map (addToAddr n) p)
      (* Pointer subtracted by a value (e-i) is very similar *)
      (* Cast n to the (signed) ptrdiff_ikind, then add the its negated value. *)
      | MinusPI ->
        let n = ID.neg (ID.cast_to (Cilfacade.ptrdiff_ikind ()) n) in
        Address (AD.map (addToAddr n) p)
      | Mod -> Int (ID.top_of (Cilfacade.ptrdiff_ikind ())) (* we assume that address is actually casted to int first*)
      | _ -> Address AD.top_ptr
    in
    (* The main function! *)
    match a1,a2 with
    (* For the integer values, we apply the int domain operator *)
    | Int v1, Int v2 ->
      let result_ik = Cilfacade.get_ikind t in
      Int (ID.cast_to result_ik (binop_ID result_ik op v1 v2))
    (* For the float values, we apply the float domain operators *)
    | Float v1, Float v2 when is_int_returning_binop_FD op ->
      let result_ik = Cilfacade.get_ikind t in
      Int (ID.cast_to result_ik (int_returning_binop_FD op v1 v2))
    | Float v1, Float v2 -> Float (binop_FD (Cilfacade.get_fkind t) op v1 v2)
    (* For address +/- value, we try to do some elementary ptr arithmetic *)
    | Address p, Int n
    | Int n, Address p when op=Eq || op=Ne ->
      let ik = Cilfacade.get_ikind t in
      Int (match ID.to_bool n, AD.to_bool p with
          | Some a, Some b -> ID.of_bool ik (op=Eq && a=b || op=Ne && a<>b)
          | _ -> bool_top ik)
    | Address p, Int n  ->
      addToAddrOp p n
    | Address p, Top ->
      (* same as previous, but with Unknown instead of int *)
      (* TODO: why does this even happen in zstd-thread-pool-add? *)
      let n = ID.top_of (Cilfacade.ptrdiff_ikind ()) in (* pretend to have unknown ptrdiff int instead *)
      addToAddrOp p n
    (* If both are pointer values, we can subtract them and well, we don't
     * bother to find the result in most cases, but it's an integer. *)
    | Address p1, Address p2 -> begin
        let ik = Cilfacade.get_ikind t in
        let eq x y =
          if AD.is_definite x && AD.is_definite y then
            let ax = AD.choose x in
            let ay = AD.choose y in
            let handle_address_is_multiple addr = begin match Addr.to_var addr with
              | Some v when a.f (Q.IsMultiple v) ->
                if M.tracing then M.tracel "addr" "IsMultiple %a\n" CilType.Varinfo.pretty v;
                None
              | _ ->
                Some true
            end
            in
            match Addr.semantic_equal ax ay with
            | Some true ->
              if M.tracing then M.tracel "addr" "semantic_equal %a %a\n" AD.pretty x AD.pretty y;
              handle_address_is_multiple ax
            | Some false -> Some false
            | None -> None
          else
            None
        in
        match op with
        (* TODO use ID.of_incl_list [0; 1] for all comparisons *)
        | MinusPP ->
          (* when subtracting pointers to arrays, per 6.5.6 of C-standard if we subtract two pointers to the same array, the difference *)
          (* between them is the difference in subscript *)
          begin
            let rec calculateDiffFromOffset x y:value =
              match x, y with
              | `Field ((xf:Cil.fieldinfo), xo), `Field((yf:Cil.fieldinfo), yo)
                when CilType.Fieldinfo.equal xf yf ->
                calculateDiffFromOffset xo yo
              | `Index (i, `NoOffset), `Index(j, `NoOffset) ->
                begin
                  let diff = ValueDomain.IndexDomain.sub i j in
                  match ValueDomain.IndexDomain.to_int diff with
                  | Some z -> Int(ID.of_int ik z)
                  | _ -> Int (ID.top_of ik)
                end
              | `Index (xi, xo), `Index(yi, yo) when xi = yi -> (* TODO: ID.equal? *)
                calculateDiffFromOffset xo yo
              | _ -> Int (ID.top_of ik)
            in
            if AD.is_definite p1 && AD.is_definite p2 then
              match Addr.to_mval (AD.choose p1), Addr.to_mval (AD.choose p2) with
              | Some (x, xo), Some (y, yo) when CilType.Varinfo.equal x y ->
                calculateDiffFromOffset xo yo
              | _, _ ->
                Int (ID.top_of ik)
            else
              Int (ID.top_of ik)
          end
        | Eq ->
          Int (if AD.is_bot (AD.meet p1 p2) then ID.of_int ik BI.zero else match eq p1 p2 with Some x when x -> ID.of_int ik BI.one | _ -> bool_top ik)
        | Ne ->
          Int (if AD.is_bot (AD.meet p1 p2) then ID.of_int ik BI.one else match eq p1 p2 with Some x when x -> ID.of_int ik BI.zero | _ -> bool_top ik)
        | IndexPI when AD.to_string p2 = ["all_index"] ->
          addToAddrOp p1 (ID.top_of (Cilfacade.ptrdiff_ikind ()))
        | _ -> VD.top ()
      end
    (* For other values, we just give up! *)
    | Bot, _ -> Bot
    | _, Bot -> Bot
    | _ -> VD.top ()

  (* TODO: Use AddressDomain for queries *)
  (* We need the previous function with the varinfo carried along, so we can
   * map it on the address sets. *)
  let add_offset_varinfo add ad =
    match Addr.to_mval ad with
    | Some (x,ofs) -> Addr.of_mval (x, Addr.Offs.add_offset ofs add)
    | None -> ad


  (**************************************************************************
   * State functions
   **************************************************************************)

  let sync' reason ctx: D.t =
    let multi =
      match reason with
      | `Init
      | `Thread ->
        true
      | _ ->
        ThreadFlag.has_ever_been_multi (Analyses.ask_of_ctx ctx)
    in
    if M.tracing then M.tracel "sync" "sync multi=%B earlyglobs=%B\n" multi !earlyglobs;
    if !earlyglobs || multi then
      WideningTokens.with_local_side_tokens (fun () ->
          Priv.sync (Analyses.ask_of_ctx ctx) (priv_getg ctx.global) (priv_sideg ctx.sideg) ctx.local reason
        )
    else
      ctx.local

  let sync ctx reason = sync' (reason :> [`Normal | `Join | `Return | `Init | `Thread]) ctx

  let publish_all ctx reason =
    ignore (sync' reason ctx)

  let get_var (a: Q.ask) (gs: glob_fun) (st: store) (x: varinfo): value =
    if (!earlyglobs || ThreadFlag.has_ever_been_multi a) && is_global a x then
      Priv.read_global a (priv_getg gs) st x
    else begin
      if M.tracing then M.tracec "get" "Singlethreaded mode.\n";
      CPA.find x st.cpa
    end

  (** [get st addr] returns the value corresponding to [addr] in [st]
   *  adding proper dependencies.
   *  For the exp argument it is always ok to put None. This means not using precise information about
   *  which part of an array is involved.  *)
  let rec get ?(top=VD.top ()) ?(full=false) a (gs: glob_fun) (st: store) (addrs:address) (exp:exp option): value =
    let at = AD.type_of addrs in
    let firstvar = if M.tracing then match AD.to_var_may addrs with [] -> "" | x :: _ -> x.vname else "" in
    if M.tracing then M.traceli "get" ~var:firstvar "Address: %a\nState: %a\n" AD.pretty addrs CPA.pretty st.cpa;
    (* Finding a single varinfo*offset pair *)
    let res =
      let f_addr (x, offs) =
        (* get hold of the variable value, either from local or global state *)
        let var = get_var a gs st x in
        let v = VD.eval_offset (Queries.to_value_domain_ask a) (fun x -> get a gs st x exp) var offs exp (Some (Var x, Offs.to_cil_offset offs)) x.vtype in
        if M.tracing then M.tracec "get" "var = %a, %a = %a\n" VD.pretty var AD.pretty (AD.of_mval (x, offs)) VD.pretty v;
        if full then var else match v with
          | Blob (c,s,_) -> c
          | x -> x
      in
      let f = function
        | Addr.Addr (x, o) -> f_addr (x, o)
        | Addr.NullPtr ->
          begin match get_string "sem.null-pointer.dereference" with
            | "assume_none" -> VD.bot ()
            | "assume_top" -> top
            | _ -> assert false
          end
        | Addr.UnknownPtr -> top (* top may be more precise than VD.top, e.g. for address sets, such that known addresses are kept for soundness *)
        | Addr.StrPtr _ -> Int (ID.top_of IChar)
      in
      (* We form the collecting function by joining *)
      let c (x:value) = match x with (* If address type is arithmetic, and our value is an int, we cast to the correct ik *)
        | Int _ when Cil.isArithmeticType at -> VD.cast at x
        | _ -> x
      in
      let f x a = VD.join (c @@ f x) a in      (* Finally we join over all the addresses in the set. *)
      AD.fold f addrs (VD.bot ())
    in
    if M.tracing then M.traceu "get" "Result: %a\n" VD.pretty res;
    res


  (**************************************************************************
   * Auxiliary functions for function calls
   **************************************************************************)

  (* From a list of values, presumably arguments to a function, simply extract
   * the pointer arguments. *)
  let get_ptrs (vals: value list): address list =
    let f (x:value) acc = match x with
      | Address adrs when AD.is_top adrs ->
        M.info ~category:Unsound "Unknown address given as function argument"; acc
      | Address adrs when AD.to_var_may adrs = [] -> acc
      | Address adrs ->
        let typ = AD.type_of adrs in
        if isFunctionType typ then acc else adrs :: acc
      | Top -> M.info ~category:Unsound "Unknown value type given as function argument"; acc
      | _ -> acc
    in
    List.fold_right f vals []

  let rec reachable_from_value (ask: Q.ask) (gs:glob_fun) st (value: value) (t: typ) (description: string)  =
    let empty = AD.empty () in
    if M.tracing then M.trace "reachability" "Checking value %a\n" VD.pretty value;
    match value with
    | Top ->
      if VD.is_immediate_type t then () else M.info ~category:Unsound "Unknown value in %s could be an escaped pointer address!" description; empty
    | Bot -> (*M.debug ~category:Analyzer "A bottom value when computing reachable addresses!";*) empty
    | Address adrs when AD.is_top adrs ->
      M.info ~category:Unsound "Unknown address in %s has escaped." description; AD.remove Addr.NullPtr adrs (* return known addresses still to be a bit more sane (but still unsound) *)
    (* The main thing is to track where pointers go: *)
    | Address adrs -> AD.remove Addr.NullPtr adrs
    (* Unions are easy, I just ingore the type info. *)
    | Union (f,e) -> reachable_from_value ask gs st e t description
    (* For arrays, we ask to read from an unknown index, this will cause it
     * join all its values. *)
    | Array a -> reachable_from_value ask gs st (ValueDomain.CArrays.get (Queries.to_value_domain_ask ask) a (None, ValueDomain.ArrIdxDomain.top ())) t description
    | Blob (e,_,_) -> reachable_from_value ask gs st e t description
    | Struct s -> ValueDomain.Structs.fold (fun k v acc -> AD.join (reachable_from_value ask gs st v t description) acc) s empty
    | Int _ -> empty
    | Float _ -> empty
    | MutexAttr _ -> empty
    | Thread _ -> empty (* thread IDs are abstract and nothing known can be reached from them *)
    | JmpBuf _ -> empty (* Jump buffers are abstract and nothing known can be reached from them *)
    | Mutex -> empty (* mutexes are abstract and nothing known can be reached from them *)

  (* Get the list of addresses accessable immediately from a given address, thus
   * all pointers within a structure should be considered, but we don't follow
   * pointers. We return a flattend representation, thus simply an address (set). *)
  let reachable_from_address (ask: Q.ask) (gs:glob_fun) st (adr: address): address =
    if M.tracing then M.tracei "reachability" "Checking for %a\n" AD.pretty adr;
    let res = reachable_from_value ask gs st (get ask gs st adr None) (AD.type_of adr) (AD.show adr) in
    if M.tracing then M.traceu "reachability" "Reachable addresses: %a\n" AD.pretty res;
    res

  (* The code for getting the variables reachable from the list of parameters.
   * This section is very confusing, because I use the same construct, a set of
   * addresses, as both AD elements abstracting individual (ambiguous) addresses
   * and the workset of visited addresses. *)
  let reachable_vars (ask: Q.ask) (args: address list) (gs:glob_fun) (st: store): address list =
    if M.tracing then M.traceli "reachability" "Checking reachable arguments from [%a]!\n" (d_list ", " AD.pretty) args;
    let empty = AD.empty () in
    (* We begin looking at the parameters: *)
    let argset = List.fold_right (AD.join) args empty in
    let workset = ref argset in
    (* And we keep a set of already visited variables *)
    let visited = ref empty in
    while not (AD.is_empty !workset) do
      visited := AD.union !visited !workset;
      (* ok, let's visit all the variables in the workset and collect the new variables *)
      let visit_and_collect var (acc: address): address =
        let var = AD.singleton var in (* Very bad hack! Pathetic really! *)
        AD.union (reachable_from_address ask gs st var) acc in
      let collected = AD.fold visit_and_collect !workset empty in
      (* And here we remove the already visited variables *)
      workset := AD.diff collected !visited
    done;
    (* Return the list of elements that have been visited. *)
    if M.tracing then M.traceu "reachability" "All reachable vars: %a\n" AD.pretty !visited;
    List.map AD.singleton (AD.elements !visited)

  let reachable_vars ask args gs st = Timing.wrap "reachability" (reachable_vars ask args gs) st

  let drop_non_ptrs (st:CPA.t) : CPA.t =
    if CPA.is_top st then st else
      let rec replace_val = function
        | VD.Address _ as v -> v
        | Blob (v,s,o) ->
          begin match replace_val v with
            | Blob (Top,_,_)
            | Top -> Top
            | t -> Blob (t,s,o)
          end
        | Struct s -> Struct (ValueDomain.Structs.map replace_val s)
        | _ -> Top
      in
      CPA.map replace_val st

  let drop_ints (st:CPA.t) : CPA.t =
    if CPA.is_top st then st else
      let rec replace_val: value -> value = function
        | Int _       -> Top
        | Array n     -> Array (ValueDomain.CArrays.map replace_val n)
        | Struct n    -> Struct (ValueDomain.Structs.map replace_val n)
        | Union (f,v) -> Union (f,replace_val v)
        | Blob (n,s,o)  -> Blob (replace_val n,s,o)
        | Address x -> Address (AD.map ValueDomain.Addr.top_indices x)
        | x -> x
      in
      CPA.map replace_val st

  let drop_interval = CPA.map (function Int x -> Int (ID.no_interval x) | x -> x)

  let drop_intervalSet = CPA.map (function Int x -> Int (ID.no_intervalSet x) | x -> x )

  let context (fd: fundec) (st: store): store =
    let f keep drop_fn (st: store) = if keep then st else { st with cpa = drop_fn st.cpa} in
    st |>
    (* Here earlyglobs only drops syntactic globals from the context and does not consider e.g. escaped globals. *)
    (* This is equivalent to having escaped globals excluded from earlyglobs for contexts *)
    f (not !earlyglobs) (CPA.filter (fun k v -> (not k.vglob) || is_excluded_from_earlyglobs k))
    %> f (ContextUtil.should_keep ~isAttr:GobContext ~keepOption:"ana.base.context.non-ptr" ~removeAttr:"base.no-non-ptr" ~keepAttr:"base.non-ptr" fd) drop_non_ptrs
    %> f (ContextUtil.should_keep ~isAttr:GobContext ~keepOption:"ana.base.context.int" ~removeAttr:"base.no-int" ~keepAttr:"base.int" fd) drop_ints
    %> f (ContextUtil.should_keep ~isAttr:GobContext ~keepOption:"ana.base.context.interval" ~removeAttr:"base.no-interval" ~keepAttr:"base.interval" fd) drop_interval
    %> f (ContextUtil.should_keep ~isAttr:GobContext ~keepOption:"ana.base.context.interval_set" ~removeAttr:"base.no-interval_set" ~keepAttr:"base.interval_set" fd) drop_intervalSet


  let reachable_top_pointers_types ctx (ps: AD.t) : Queries.TS.t =
    let module TS = Queries.TS in
    let empty = AD.empty () in
    let reachable_from_address (adr: address) =
      let with_type t = function
        | (ad,ts,true) ->
          begin match unrollType t with
            | TPtr (p,_) ->
              (ad, TS.add (unrollType p) ts, false)
            | _ ->
              (ad, ts, false)
          end
        | x -> x
      in
      let with_field (a,t,b) = function
        | `Top -> (AD.empty (), TS.top (), false)
        | `Bot -> (a,t,false)
        | `Lifted f -> with_type f.ftype (a,t,b)
      in
      let rec reachable_from_value (value: value) =
        match value with
        | Top -> (empty, TS.top (), true)
        | Bot -> (empty, TS.bot (), false)
        | Address adrs when AD.is_top adrs -> (empty,TS.bot (), true)
        | Address adrs -> (adrs,TS.bot (), AD.may_be_unknown adrs)
        | Union (t,e) -> with_field (reachable_from_value e) t
        | Array a -> reachable_from_value (ValueDomain.CArrays.get (Queries.to_value_domain_ask (Analyses.ask_of_ctx ctx)) a (None, ValueDomain.ArrIdxDomain.top ()))
        | Blob (e,_,_) -> reachable_from_value e
        | Struct s ->
          let join_tr (a1,t1,_) (a2,t2,_) = AD.join a1 a2, TS.join t1 t2, false in
          let f k v =
            join_tr (with_type k.ftype (reachable_from_value v))
          in
          ValueDomain.Structs.fold f s (empty, TS.bot (), false)
        | Int _ -> (empty, TS.bot (), false)
        | Float _ -> (empty, TS.bot (), false)
        | MutexAttr _ -> (empty, TS.bot (), false)
        | Thread _ -> (empty, TS.bot (), false) (* TODO: is this right? *)
        | JmpBuf _ -> (empty, TS.bot (), false) (* TODO: is this right? *)
        | Mutex -> (empty, TS.bot (), false) (* TODO: is this right? *)
      in
      reachable_from_value (get (Analyses.ask_of_ctx ctx) ctx.global ctx.local adr None)
    in
    let visited = ref empty in
    let work = ref ps in
    let collected = ref (TS.empty ()) in
    while not (AD.is_empty !work) do
      let next = ref empty in
      let do_one a =
        let (x,y,_) = reachable_from_address (AD.singleton a) in
        collected := TS.union !collected y;
        next := AD.union !next x
      in
      if not (AD.is_top !work) then
        AD.iter do_one !work;
      visited := AD.union !visited !work;
      work := AD.diff !next !visited
    done;
    !collected

  (* The evaluation function as mutually recursive eval_lv & eval_rv *)
  let rec eval_rv (a: Q.ask) (gs:glob_fun) (st: store) (exp:exp): value =
    if M.tracing then M.traceli "evalint" "base eval_rv %a\n" d_exp exp;
    let r =
      (* we have a special expression that should evaluate to top ... *)
      if exp = MyCFG.unknown_exp then
        VD.top ()
      else
        eval_rv_ask_evalint a gs st exp
    in
    if M.tracing then M.traceu "evalint" "base eval_rv %a -> %a\n" d_exp exp VD.pretty r;
    r

  (** Evaluate expression using EvalInt query.
      Base itself also answers EvalInt, so recursion goes indirectly through queries.
      This allows every subexpression to also meet more precise value from other analyses.
      Non-integer expression just delegate to next eval_rv function. *)
  and eval_rv_ask_evalint a gs st exp =
    let eval_next () = eval_rv_no_ask_evalint a gs st exp in
    if M.tracing then M.traceli "evalint" "base eval_rv_ask_evalint %a\n" d_exp exp;
    let r:value =
      match Cilfacade.typeOf exp with
      | typ when Cil.isIntegralType typ && not (Cil.isConstant exp) -> (* don't EvalInt integer constants, base can do them precisely itself *)
        if M.tracing then M.traceli "evalint" "base ask EvalInt %a\n" d_exp exp;
        let a = a.f (Q.EvalInt exp) in (* through queries includes eval_next, so no (exponential) branching is necessary *)
        if M.tracing then M.traceu "evalint" "base ask EvalInt %a -> %a\n" d_exp exp Queries.ID.pretty a;
        begin match a with
          | `Bot -> eval_next () (* Base EvalInt returns bot on incorrect type (e.g. pthread_t); ignore and continue. *)
          (* | x -> Some (Int x) *)
          | `Lifted x -> Int x (* cast should be unnecessary, EvalInt should guarantee right ikind already *)
          | `Top -> Int (ID.top_of (Cilfacade.get_ikind typ)) (* query cycle *)
        end
      | exception Cilfacade.TypeOfError _ (* Bug: typeOffset: Field on a non-compound *)
      | _ -> eval_next ()
    in
    if M.tracing then M.traceu "evalint" "base eval_rv_ask_evalint %a -> %a\n" d_exp exp VD.pretty r;
    r

  (** Evaluate expression without EvalInt query on outermost expression.
      This is used by base responding to EvalInt to immediately directly avoid EvalInt query cycle, which would return top.
      Recursive [eval_rv] calls on subexpressions still go through [eval_rv_ask_evalint]. *)
  and eval_rv_no_ask_evalint a gs st exp =
    eval_rv_base a gs st exp (* just as alias, so query doesn't weirdly have to call eval_rv_base *)

  and eval_rv_back_up a gs st exp =
    if get_bool "ana.base.eval.deep-query" then
      eval_rv a gs st exp
    else (
      (* duplicate unknown_exp check from eval_rv since we're bypassing it now *)
      if exp = MyCFG.unknown_exp then
        VD.top ()
      else
        eval_rv_base a gs st exp (* bypass all queries *)
    )

  (** Evaluate expression structurally by base.
      This handles constants directly and variables using CPA.
      Subexpressions delegate to [eval_rv], which may use queries on them. *)
  and eval_rv_base (a: Q.ask) (gs:glob_fun) (st: store) (exp:exp): value =
    let eval_rv = eval_rv_back_up in
    if M.tracing then M.traceli "evalint" "base eval_rv_base %a\n" d_exp exp;
    let binop_remove_same_casts ~extra_is_safe ~e1 ~e2 ~t1 ~t2 ~c1 ~c2 =
      let te1 = Cilfacade.typeOf e1 in
      let te2 = Cilfacade.typeOf e2 in
      let both_arith_type = isArithmeticType te1 && isArithmeticType te2 in
      let is_safe = (extra_is_safe || VD.is_safe_cast t1 te1 && VD.is_safe_cast t2 te2) && not both_arith_type in
      M.tracel "cast" "remove cast on both sides for %a? -> %b\n" d_exp exp is_safe;
      if is_safe then ( (* we can ignore the casts if the casts can't change the value *)
        let e1 = if isArithmeticType te1 then c1 else e1 in
        let e2 = if isArithmeticType te2 then c2 else e2 in
        (e1, e2)
      )
      else
        (c1, c2)
    in
    let r =
      (* query functions were no help ... now try with values*)
      match constFold true exp with
      (* Integer literals *)
      (* seems like constFold already converts CChr to CInt *)
      | Const (CChr x) -> eval_rv a gs st (Const (charConstToInt x)) (* char becomes int, see Cil doc/ISO C 6.4.4.4.10 *)
      | Const (CInt (num,ikind,str)) ->
        (match str with Some x -> M.tracel "casto" "CInt (%s, %a, %s)\n" (Z.to_string num) d_ikind ikind x | None -> ());
        Int (ID.cast_to ikind (IntDomain.of_const (num,ikind,str)))
      | Const (CReal (_,fkind, Some str)) when not (Cilfacade.isComplexFKind fkind) -> Float (FD.of_string fkind str) (* prefer parsing from string due to higher precision *)
      | Const (CReal (num, fkind, None)) when not (Cilfacade.isComplexFKind fkind) && num = 0.0 -> Float (FD.of_const fkind num) (* constant 0 is ok, CIL creates these for zero-initializers; it is safe across float types *)
      | Const (CReal (_, fkind, None)) when not (Cilfacade.isComplexFKind fkind) ->  assert false (* Cil does not create other CReal without string representation *)
      (* String literals *)
      | Const (CStr (x,_)) -> Address (AD.of_string x) (* normal 8-bit strings, type: char* *)
      | Const (CWStr (xs,_) as c) -> (* wide character strings, type: wchar_t* *)
        let x = CilType.Constant.show c in (* escapes, see impl. of d_const in cil.ml *)
        let x = String.sub x 2 (String.length x - 3) in (* remove surrounding quotes: L"foo" -> foo *)
        Address (AD.of_string x) (* Address (AD.str_ptr ()) *)
      | Const _ -> VD.top ()
      (* Variables and address expressions *)
      | Lval lv ->
        eval_rv_base_lval ~eval_lv a gs st exp lv
      (* Binary operators *)
      (* Eq/Ne when both values are equal and casted to the same type *)
      | BinOp ((Eq | Ne) as op, (CastE (t1, e1) as c1), (CastE (t2, e2) as c2), typ) when typeSig t1 = typeSig t2 ->
        let a1 = eval_rv a gs st e1 in
        let a2 = eval_rv a gs st e2 in
        let extra_is_safe =
          match evalbinop_base a st op t1 a1 t2 a2 typ with
          | Int i -> ID.to_bool i = Some true
          | _
          | exception IntDomain.IncompatibleIKinds _ -> false
        in
        let (e1, e2) = binop_remove_same_casts ~extra_is_safe ~e1 ~e2 ~t1 ~t2 ~c1 ~c2 in
        (* re-evaluate e1 and e2 in evalbinop because might be with cast *)
        evalbinop a gs st op ~e1 ~t1 ~e2 ~t2 typ
      | BinOp (LOr, e1, e2, typ) as exp ->
        let open GobOption.Syntax in
        (* split nested LOr Eqs to equality pairs, if possible *)
        let rec split = function
          (* copied from above to support pointer equalities with implicit casts inserted *)
          | BinOp (Eq, (CastE (t1, e1) as c1), (CastE (t2, e2) as c2), typ) when typeSig t1 = typeSig t2 ->
            Some [binop_remove_same_casts ~extra_is_safe:false ~e1 ~e2 ~t1 ~t2 ~c1 ~c2]
          | BinOp (Eq, arg1, arg2, _) ->
            Some [(arg1, arg2)]
          | BinOp (LOr, arg1, arg2, _) ->
            let+ s1 = split arg1
            and+ s2 = split arg2 in
            s1 @ s2
          | _ ->
            None
        in
        (* find common exp from all equality pairs and list of other sides, if possible *)
        let find_common = function
          | [] -> assert false
          | (e1, e2) :: eqs ->
            let eqs_for_all_mem e = List.for_all (fun (e1, e2) -> CilType.Exp.(equal e1 e || equal e2 e)) eqs in
            let eqs_map_remove e = List.map (fun (e1, e2) -> if CilType.Exp.equal e1 e then e2 else e1) eqs in
            if eqs_for_all_mem e1 then
              Some (e1, e2 :: eqs_map_remove e1)
            else if eqs_for_all_mem e2 then
              Some (e2, e1 :: eqs_map_remove e2)
            else
              None
        in
        let eqs_value: value option =
          let* eqs = split exp in
          let* (e, es) = find_common eqs in
          let v = eval_rv a gs st e in (* value of common exp *)
          let vs = List.map (eval_rv a gs st) es in (* values of other sides *)
          let ik = Cilfacade.get_ikind typ in
          match v with
          | Address a ->
            (* get definite addrs from vs *)
            let rec to_definite_ad: value list -> AD.t = function
              | [] -> AD.empty ()
              | Address a :: vs when AD.is_definite a ->
                AD.union a (to_definite_ad vs)
              | _ :: vs ->
                to_definite_ad vs
            in
            let definite_ad = to_definite_ad vs in
            if AD.leq a definite_ad then (* other sides cover common address *)
              Some (VD.Int (ID.of_bool ik true))
            else (* TODO: detect disjoint cases using may: https://github.com/goblint/analyzer/pull/757#discussion_r898105918 *)
              None
          | Int i ->
            let module BISet = IntDomain.BISet in
            (* get definite ints from vs *)
            let rec to_int_set: value list -> BISet.t = function
              | [] -> BISet.empty ()
              | Int i :: vs ->
                begin match ID.to_int i with
                  | Some i' -> BISet.add i' (to_int_set vs)
                  | None -> to_int_set vs
                end
              | _ :: vs ->
                to_int_set vs
            in
            let* incl_list = ID.to_incl_list i in
            let incl_set = BISet.of_list incl_list in
            let int_set = to_int_set vs in
            if BISet.leq incl_set int_set then (* other sides cover common int *)
              Some (VD.Int (ID.of_bool ik true))
            else (* TODO: detect disjoint cases using may: https://github.com/goblint/analyzer/pull/757#discussion_r898105918 *)
              None
          | _ ->
            None
        in
        begin match eqs_value with
          | Some x -> x
          | None -> evalbinop a gs st LOr ~e1 ~e2 typ (* fallback to general case *)
        end
      | BinOp (op,e1,e2,typ) ->
        evalbinop a gs st op ~e1 ~e2 typ
      (* Unary operators *)
      | UnOp (op,arg1,typ) ->
        let a1 = eval_rv a gs st arg1 in
        evalunop op typ a1
      (* The &-operator: we create the address abstract element *)
      | AddrOf lval -> Address (eval_lv a gs st lval)
      (* CIL's very nice implicit conversion of an array name [a] to a pointer
        * to its first element [&a[0]]. *)
      | StartOf lval ->
        let array_ofs = `Index (IdxDom.of_int (Cilfacade.ptrdiff_ikind ()) BI.zero, `NoOffset) in
        let array_start = add_offset_varinfo array_ofs in
        Address (AD.map array_start (eval_lv a gs st lval))
      | CastE (t, Const (CStr (x,e))) -> (* VD.top () *) eval_rv a gs st (Const (CStr (x,e))) (* TODO safe? *)
      | CastE  (t, exp) ->
        let v = eval_rv a gs st exp in
        VD.cast ~torg:(Cilfacade.typeOf exp) t v
      | SizeOf _
      | Real _
      | Imag _
      | SizeOfE _
      | SizeOfStr _
      | AlignOf _
      | AlignOfE _
      | Question _
      | AddrOfLabel _ ->
        VD.top ()
    in
    if M.tracing then M.traceu "evalint" "base eval_rv_base %a -> %a\n" d_exp exp VD.pretty r;
    r

  and eval_rv_base_lval ~eval_lv (a: Q.ask) (gs:glob_fun) (st: store) (exp: exp) (lv: lval): value =
    match lv with
    | (Var v, ofs) -> get a gs st (eval_lv a gs st (Var v, ofs)) (Some exp)
    (*| Lval (Mem e, ofs) -> get a gs st (eval_lv a gs st (Mem e, ofs)) *)
    | (Mem e, ofs) ->
      (*M.tracel "cast" "Deref: lval: %a\n" d_plainlval lv;*)
      let rec contains_vla (t:typ) = match t with
        | TPtr (t, _) -> contains_vla t
        | TArray(t, None, args) -> true
        | TArray(t, Some exp, args) when isConstant exp -> contains_vla t
        | TArray(t, Some exp, args) -> true
        | _ -> false
      in
      let b = Mem e, NoOffset in (* base pointer *)
      let t = Cilfacade.typeOfLval b in (* static type of base *)
      let p = eval_lv a gs st b in (* abstract base addresses *)
      (* pre VLA: *)
      (* let cast_ok = function Addr a -> sizeOf t <= sizeOf (get_type_addr a) | _ -> false in *)
      let cast_ok a =
        let open Addr in
        match a with
        | Addr (x, o) ->
          begin
            let at = Addr.Mval.type_of (x, o) in
            if M.tracing then M.tracel "evalint" "cast_ok %a %a %a\n" Addr.pretty (Addr (x, o)) CilType.Typ.pretty (Cil.unrollType x.vtype) CilType.Typ.pretty at;
            if at = TVoid [] then (* HACK: cast from alloc variable is always fine *)
              true
            else
              match Cil.getInteger (sizeOf t), Cil.getInteger (sizeOf at) with
              | Some i1, Some i2 -> Z.compare i1 i2 <= 0
              | _ ->
                if contains_vla t || contains_vla (Addr.Mval.type_of (x, o)) then
                  begin
                    (* TODO: Is this ok? *)
                    M.info ~category:Unsound "Casting involving a VLA is assumed to work";
                    true
                  end
                else
                  false
          end
        | NullPtr | UnknownPtr -> true (* TODO: are these sound? *)
        | _ -> false
      in
      (** Lookup value at base address [addr] with given offset [ofs]. *)
      let lookup_with_offs addr =
        let v = (* abstract base value *)
          if cast_ok addr then
            get ~top:(VD.top_value t) a gs st (AD.singleton addr) (Some exp)  (* downcasts are safe *)
          else
            VD.top () (* upcasts not! *)
        in
        let v' = VD.cast t v in (* cast to the expected type (the abstract type might be something other than t since we don't change addresses upon casts!) *)
        if M.tracing then M.tracel "cast" "Ptr-Deref: cast %a to %a = %a!\n" VD.pretty v d_type t VD.pretty v';
        let v' = VD.eval_offset (Queries.to_value_domain_ask a) (fun x -> get a gs st x (Some exp)) v' (convert_offset a gs st ofs) (Some exp) None t in (* handle offset *)
        v'
      in
      AD.fold (fun a acc -> VD.join acc (lookup_with_offs a)) p (VD.bot ())

  and evalbinop (a: Q.ask) (gs:glob_fun) (st: store) (op: binop) ~(e1:exp) ?(t1:typ option) ~(e2:exp) ?(t2:typ option) (t:typ): value =
    evalbinop_mustbeequal a gs st op ~e1 ?t1 ~e2 ?t2 t

  (** Evaluate BinOp using MustBeEqual query as fallback. *)
  and evalbinop_mustbeequal (a: Q.ask) (gs:glob_fun) (st: store) (op: binop) ~(e1:exp) ?(t1:typ option) ~(e2:exp) ?(t2:typ option) (t:typ): value =
    (* Evaluate structurally using base at first. *)
    let a1 = eval_rv a gs st e1 in
    let a2 = eval_rv a gs st e2 in
    let t1 = Option.default_delayed (fun () -> Cilfacade.typeOf e1) t1 in
    let t2 = Option.default_delayed (fun () -> Cilfacade.typeOf e2) t2 in
    let r = evalbinop_base a st op t1 a1 t2 a2 t in
    if Cil.isIntegralType t then (
      match r with
      | Int i when ID.to_int i <> None -> r (* Avoid fallback, cannot become any more precise. *)
      | _ ->
        (* Fallback to MustBeEqual query, could get extra precision from exprelation/var_eq. *)
        let must_be_equal () =
          let r = Q.must_be_equal a e1 e2 in
          if M.tracing then M.tracel "query" "MustBeEqual (%a, %a) = %b\n" d_exp e1 d_exp e2 r;
          r
        in
        match op with
        | MinusA when must_be_equal () ->
          let ik = Cilfacade.get_ikind t in
          Int (ID.of_int ik BI.zero)
        | MinusPI (* TODO: untested *)
        | MinusPP when must_be_equal () ->
          let ik = Cilfacade.ptrdiff_ikind () in
          Int (ID.of_int ik BI.zero)
        (* Eq case is unnecessary: Q.must_be_equal reconstructs BinOp (Eq, _, _, _) and repeats EvalInt query for that, yielding a top from query cycle and never being must equal *)
        | Le
        | Ge when must_be_equal () ->
          let ik = Cilfacade.get_ikind t in
          Int (ID.of_bool ik true)
        | Ne
        | Lt
        | Gt when must_be_equal () ->
          let ik = Cilfacade.get_ikind t in
          Int (ID.of_bool ik false)
        | _ -> r (* Fallback didn't help. *)
    )
    else
      r (* Avoid fallback, above cases are for ints only. *)

  (* A hackish evaluation of expressions that should immediately yield an
   * address, e.g. when calling functions. *)
  and eval_fv a (gs:glob_fun) st (exp:exp): AD.t =
    match exp with
    | Lval lval -> eval_lv a gs st lval
    | _ -> eval_tv a gs st exp
  (* Used also for thread creation: *)
  and eval_tv a (gs:glob_fun) st (exp:exp): AD.t =
    match (eval_rv a gs st exp) with
    | Address x -> x
    | _          -> failwith "Problems evaluating expression to function calls!"
  and eval_int a gs st exp =
    match eval_rv a gs st exp with
    | Int x -> x
    | _ -> ID.top_of (Cilfacade.get_ikind_exp exp)
  (* A function to convert the offset to our abstract representation of
   * offsets, i.e.  evaluate the index expression to the integer domain. *)
  and convert_offset a (gs:glob_fun) (st: store) (ofs: offset) =
    let eval_rv = eval_rv_back_up in
    match ofs with
    | NoOffset -> `NoOffset
    | Field (fld, ofs) -> `Field (fld, convert_offset a gs st ofs)
    | Index (exp, ofs) when CilType.Exp.equal exp Offset.Index.Exp.any -> (* special offset added by convertToQueryLval *)
      `Index (IdxDom.top (), convert_offset a gs st ofs)
    | Index (exp, ofs) ->
      match eval_rv a gs st exp with
      | Int i -> `Index (iDtoIdx i, convert_offset a gs st ofs)
      | Address add -> `Index (AD.to_int add, convert_offset a gs st ofs)
      | Top   -> `Index (IdxDom.top (), convert_offset a gs st ofs)
      | Bot -> `Index (IdxDom.bot (), convert_offset a gs st ofs)
      | _ -> failwith "Index not an integer value"
  (* Evaluation of lvalues to our abstract address domain. *)
  and eval_lv (a: Q.ask) (gs:glob_fun) st (lval:lval): AD.t =
    let eval_rv = eval_rv_back_up in
    match lval with
    (* The simpler case with an explicit variable, e.g. for [x.field] we just
     * create the address { (x,field) } *)
    | Var x, ofs ->
      AD.singleton (Addr.of_mval (x, convert_offset a gs st ofs))
    (* The more complicated case when [exp = & x.field] and we are asked to
     * evaluate [(\*exp).subfield]. We first evaluate [exp] to { (x,field) }
     * and then add the subfield to it: { (x,field.subfield) }. *)
    | Mem n, ofs -> begin
        match (eval_rv a gs st n) with
        | Address adr ->
          (if AD.is_null adr
           then M.error ~category:M.Category.Behavior.Undefined.nullpointer_dereference ~tags:[CWE 476] "Must dereference NULL pointer"
           else if AD.may_be_null adr
           then M.warn ~category:M.Category.Behavior.Undefined.nullpointer_dereference ~tags:[CWE 476] "May dereference NULL pointer");
          AD.map (add_offset_varinfo (convert_offset a gs st ofs)) adr
        | _ ->
          M.debug ~category:Analyzer "Failed evaluating %a to lvalue" d_lval lval;
          AD.unknown_ptr
      end

  (* run eval_rv from above and keep a result that is bottom *)
  (* this is needed for global variables *)
  let eval_rv_keep_bot = eval_rv

  (* run eval_rv from above, but change bot to top to be sound for programs with undefined behavior. *)
  (* Previously we only gave sound results for programs without undefined behavior, so yielding bot for accessing an uninitialized array was considered ok. Now only [invariant] can yield bot/Deadcode if the condition is known to be false but evaluating an expression should not be bot. *)
  let eval_rv (a: Q.ask) (gs:glob_fun) (st: store) (exp:exp): value =
    try
      let r = eval_rv a gs st exp in
      if M.tracing then M.tracel "eval" "eval_rv %a = %a\n" d_exp exp VD.pretty r;
      if VD.is_bot r then VD.top_value (Cilfacade.typeOf exp) else r
    with IntDomain.ArithmeticOnIntegerBot _ ->
      ValueDomain.Compound.top_value (Cilfacade.typeOf exp)

  let query_evalint ask gs st e =
    if M.tracing then M.traceli "evalint" "base query_evalint %a\n" d_exp e;
    let r = match eval_rv_no_ask_evalint ask gs st e with
      | Int i -> `Lifted i (* cast should be unnecessary, eval_rv should guarantee right ikind already *)
      | Bot   -> Queries.ID.top () (* out-of-scope variables cause bot, but query result should then be unknown *)
      | Top   -> Queries.ID.top () (* some float computations cause top (57-float/01-base), but query result should then be unknown *)
      | v      -> M.debug ~category:Analyzer "Base EvalInt %a query answering bot instead of %a" d_exp e VD.pretty v; Queries.ID.bot ()
      | exception (IntDomain.ArithmeticOnIntegerBot _) when not !AnalysisState.should_warn -> Queries.ID.top () (* for some privatizations, values can intermediately be bot because side-effects have not happened yet *)
    in
    if M.tracing then M.traceu "evalint" "base query_evalint %a -> %a\n" d_exp e Queries.ID.pretty r;
    r

  (* Evaluate an expression containing only locals. This is needed for smart joining the partitioned arrays where ctx is not accessible. *)
  (* This will yield `Top for expressions containing any access to globals, and does not make use of the query system. *)
  (* Wherever possible, don't use this but the query system or normal eval_rv instead. *)
  let eval_exp st (exp:exp) =
    (* Since ctx is not available here, we need to make some adjustments *)
    let rec query: type a. Queries.Set.t -> a Queries.t -> a Queries.result = fun asked q ->
      let anyq = Queries.Any q in
      if Queries.Set.mem anyq asked then
        Queries.Result.top q (* query cycle *)
      else (
        let asked' = Queries.Set.add anyq asked in
        match q with
        | EvalInt e -> query_evalint (ask asked') gs st e (* mimic EvalInt query since eval_rv needs it *)
        | _ -> Queries.Result.top q
      )
    and ask asked = { Queries.f = fun (type a) (q: a Queries.t) -> query asked q } (* our version of ask *)
    and gs = function `Left _ -> `Lifted1 (Priv.G.top ()) | `Right _ -> `Lifted2 (VD.top ()) in (* the expression is guaranteed to not contain globals *)
    match (eval_rv (ask Queries.Set.empty) gs st exp) with
    | Int x -> ValueDomain.ID.to_int x
    | _ -> None

  let eval_funvar ctx fval: Queries.AD.t =
    let fp = eval_fv (Analyses.ask_of_ctx ctx) ctx.global ctx.local fval in
    if AD.is_top fp then (
      if AD.cardinal fp = 1 then
        M.warn ~category:Imprecise ~tags:[Category Call] "Unknown call to function %a." d_exp fval
      else
        M.warn ~category:Imprecise ~tags:[Category Call] "Function pointer %a may contain unknown functions." d_exp fval
    );
    fp

  (** Evaluate expression as address.
      Avoids expensive Apron EvalInt if the Int result would be useless to us anyway. *)
  let eval_rv_address ask gs st e =
    (* no way to do eval_rv with expected type, so filter expression beforehand *)
    match Cilfacade.typeOf e with
    | t when Cil.isArithmeticType t -> (* definitely not address *)
      VD.top_value t
    | exception Cilfacade.TypeOfError _ (* something weird, might be address *)
    | _ ->
      eval_rv ask gs st e

  (* interpreter end *)

  let is_not_heap_alloc_var ctx v =
    let is_alloc = ctx.ask (Queries.IsAllocVar v) in
    not is_alloc || (is_alloc && not (ctx.ask (Queries.IsHeapVar v)))

  let query_invariant ctx context =
    let cpa = ctx.local.BaseDomain.cpa in
    let ask = Analyses.ask_of_ctx ctx in

    let module Arg =
    struct
      let context = context
      let scope = Node.find_fundec ctx.node
      let find v = get_var ask ctx.global ctx.local v
    end
    in
    let module I = ValueDomain.ValueInvariant (Arg) in

    let var_invariant ?offset v =
      if not (InvariantCil.var_is_heap v) then
        I.key_invariant v ?offset (Arg.find v)
      else
        Invariant.none
    in

    if Lval.Set.is_top context.Invariant.lvals then (
      if !earlyglobs || ThreadFlag.has_ever_been_multi ask then (
        let cpa_invariant =
          CPA.fold (fun k v a ->
              if not (is_global ask k) then
                Invariant.(a && var_invariant k)
              else
                a
            ) cpa Invariant.none
        in
        let priv_vars = Priv.invariant_vars ask (priv_getg ctx.global) ctx.local in
        let priv_invariant =
          List.fold_left (fun acc v ->
              Invariant.(var_invariant v && acc)
            ) Invariant.none priv_vars
        in
        Invariant.(cpa_invariant && priv_invariant)
      )
      else (
        CPA.fold (fun k v a ->
            Invariant.(a && var_invariant k)
          ) cpa Invariant.none
      )
    )
    else (
      Lval.Set.fold (fun k a ->
          let i =
            match k with
            | (Var v, offset) when not (InvariantCil.var_is_heap v) ->
              (try I.key_invariant_lval v ~offset ~lval:k (Arg.find v) with Not_found -> Invariant.none)
            | _ -> Invariant.none
          in
          Invariant.(a && i)
        ) context.lvals Invariant.none
    )

  let query_invariant ctx context =
    if GobConfig.get_bool "ana.base.invariant.enabled" then
      query_invariant ctx context
    else
      Invariant.none

  let query_invariant_global ctx g =
    if GobConfig.get_bool "ana.base.invariant.enabled" && get_bool "exp.earlyglobs" then (
      (* Currently these global invariants are only sound with earlyglobs enabled for both single- and multi-threaded programs.
         Otherwise, the values of globals in single-threaded mode are not accounted for. *)
      (* TODO: account for single-threaded values without earlyglobs. *)
      match g with
      | `Left g' -> (* priv *)
        Priv.invariant_global (priv_getg ctx.global) g'
      | `Right _ -> (* thread return *)
        Invariant.none
    )
    else
      Invariant.none

  let query ctx (type a) (q: a Q.t): a Q.result =
    match q with
    | Q.EvalFunvar e ->
      eval_funvar ctx e
    | Q.EvalJumpBuf e ->
      begin match eval_rv_address (Analyses.ask_of_ctx ctx) ctx.global ctx.local e with
        | Address jmp_buf ->
          if AD.mem Addr.UnknownPtr jmp_buf then
            M.warn ~category:Imprecise "Jump buffer %a may contain unknown pointers." d_exp e;
          begin match get ~top:(VD.bot ()) (Analyses.ask_of_ctx ctx) ctx.global ctx.local jmp_buf None with
            | JmpBuf (x, copied) ->
              if copied then
                M.warn ~category:(Behavior (Undefined Other)) "The jump buffer %a contains values that were copied here instead of being set by setjmp. This is Undefined Behavior." d_exp e;
              x
            | y -> failwith (GobPretty.sprintf "problem?! is %a %a:\n state is %a" CilType.Exp.pretty e VD.pretty y D.pretty ctx.local)
          end
        | _ -> failwith "problem?!"
      end
    | Q.EvalInt e ->
      query_evalint (Analyses.ask_of_ctx ctx) ctx.global ctx.local e
    | Q.EvalMutexAttr e -> begin
        let e:exp = Lval (Cil.mkMem ~addr:e ~off:NoOffset) in
        match eval_rv (Analyses.ask_of_ctx ctx) ctx.global ctx.local e with
        | MutexAttr a -> a
        | v -> MutexAttrDomain.top ()
      end
    | Q.EvalLength e -> begin
        match eval_rv_address (Analyses.ask_of_ctx ctx) ctx.global ctx.local e with
        | Address a ->
          let slen = Seq.map String.length (List.to_seq (AD.to_string a)) in
          let lenOf = function
            | TArray (_, l, _) -> (try Some (lenOfArray l) with LenOfArray -> None)
            | _ -> None
          in
          let alen = Seq.filter_map (fun v -> lenOf v.vtype) (List.to_seq (AD.to_var_may a)) in
          let d = Seq.fold_left ID.join (ID.bot_of (Cilfacade.ptrdiff_ikind ())) (Seq.map (ID.of_int (Cilfacade.ptrdiff_ikind ()) %BI.of_int) (Seq.append slen alen)) in
          (* ignore @@ printf "EvalLength %a = %a\n" d_exp e ID.pretty d; *)
          `Lifted d
        | Bot -> Queries.Result.bot q (* TODO: remove *)
        | _ -> Queries.Result.top q
      end
    | Q.EvalValue e ->
      eval_rv (Analyses.ask_of_ctx ctx) ctx.global ctx.local e
    | Q.BlobSize {exp = e; base_address = from_base_addr} -> begin
        let p = eval_rv_address (Analyses.ask_of_ctx ctx) ctx.global ctx.local e in
        (* ignore @@ printf "BlobSize %a MayPointTo %a\n" d_plainexp e VD.pretty p; *)
        match p with
        | Address a ->
          (* If there's a non-heap var or an offset in the lval set, we answer with bottom *)
          (* If we're asking for the BlobSize from the base address, then don't check for offsets => we want to avoid getting bot *)
          if AD.exists (function
              | Addr (v,o) -> is_not_heap_alloc_var ctx v || (if not from_base_addr then o <> `NoOffset else false)
              | _ -> false) a then
            Queries.Result.bot q
          else (
            (* If we need the BlobSize from the base address, then remove any offsets *)
            let a =
              if from_base_addr then AD.map (function
                  | Addr (v, o) -> Addr (v, `NoOffset)
                  | addr -> addr) a
              else
                a
            in
            let r = get ~full:true (Analyses.ask_of_ctx ctx) ctx.global ctx.local a  None in
            (* ignore @@ printf "BlobSize %a = %a\n" d_plainexp e VD.pretty r; *)
            (match r with
             | Blob (_,s,_) -> `Lifted s
             | _ -> Queries.Result.top q)
          )
        | _ -> Queries.Result.top q
      end
    | Q.MayPointTo e -> begin
        match eval_rv_address (Analyses.ask_of_ctx ctx) ctx.global ctx.local e with
        | Address a -> a
        | Bot -> Queries.Result.bot q (* TODO: remove *)
        | Int i -> AD.of_int i
        | _ -> Queries.Result.top q
      end
    | Q.EvalThread e -> begin
        let v = eval_rv (Analyses.ask_of_ctx ctx) ctx.global ctx.local e in
        (* ignore (Pretty.eprintf "evalthread %a (%a): %a" d_exp e d_plainexp e VD.pretty v); *)
        match v with
        | Thread a -> a
        | Bot -> Queries.Result.bot q (* TODO: remove *)
        | _ -> Queries.Result.top q
      end
    | Q.ReachableFrom e -> begin
        match eval_rv_address (Analyses.ask_of_ctx ctx) ctx.global ctx.local e with
        | Top -> Queries.Result.top q
        | Bot -> Queries.Result.bot q (* TODO: remove *)
        | Address a ->
          let a' = AD.remove Addr.UnknownPtr a in (* run reachable_vars without unknown just to be safe: TODO why? *)
          let addrs = reachable_vars (Analyses.ask_of_ctx ctx) [a'] ctx.global ctx.local in
          let addrs' = List.fold_left (AD.join) (AD.empty ()) addrs in
          if AD.may_be_unknown a then
            AD.add UnknownPtr addrs' (* add unknown back *)
          else
            addrs'
        | Int i ->
          begin match Cilfacade.typeOf e with
            | t when Cil.isPointerType t -> AD.of_int i (* integer used as pointer *)
            | _
            | exception Cilfacade.TypeOfError _ -> AD.empty () (* avoid unknown pointer result for non-pointer expression *)
          end
        | _ -> AD.empty ()
      end
    | Q.ReachableUkTypes e -> begin
        match eval_rv_address (Analyses.ask_of_ctx ctx) ctx.global ctx.local e with
        | Top -> Queries.Result.top q
        | Bot -> Queries.Result.bot q (* TODO: remove *)
        | Address a when AD.is_top a || AD.mem Addr.UnknownPtr a ->
          Q.TS.top ()
        | Address a ->
          reachable_top_pointers_types ctx a
        | _ -> Q.TS.empty ()
      end
    | Q.EvalStr e -> begin
        match eval_rv_address (Analyses.ask_of_ctx ctx) ctx.global ctx.local e with
        (* exactly one string in the set (works for assignments of string constants) *)
        | Address a when List.compare_length_with (AD.to_string a) 1 = 0 -> (* exactly one string *)
          `Lifted (List.hd (AD.to_string a))
        (* check if we have an array of chars that form a string *)
        (* TODO return may-points-to-set of strings *)
        | Address a when List.compare_length_with (AD.to_string a) 1 > 0 -> (* oh oh *)
          M.debug "EvalStr (%a) returned %a" d_exp e AD.pretty a;
          Queries.Result.top q
        | Address a when List.compare_length_with (AD.to_var_may a) 1 = 0 -> (* some other address *)
          (* Cil.varinfo * (AD.Addr.field, AD.Addr.idx) Lval.offs *)
          (* ignore @@ printf "EvalStr Address: %a -> %s (must %i, may %i)\n" d_plainexp e (VD.short 80 (Address a)) (List.length @@ AD.to_var_must a) (List.length @@ AD.to_var_may a); *)
          begin match unrollType (Cilfacade.typeOf e) with
            | TPtr(TInt(IChar, _), _) ->
              let mval = List.hd (AD.to_mval a) in
              let lval = Addr.Mval.to_cil mval in
              (try `Lifted (Bytes.to_string (Hashtbl.find char_array lval))
               with Not_found -> Queries.Result.top q)
            | _ -> (* what about ISChar and IUChar? *)
              (* ignore @@ printf "Type %a\n" d_plaintype t; *)
              Queries.Result.top q
          end
        | x ->
          (* ignore @@ printf "EvalStr Unknown: %a -> %s\n" d_plainexp e (VD.short 80 x); *)
          Queries.Result.top q
      end
    | Q.IsMultiple v -> WeakUpdates.mem v ctx.local.weak ||
                        (hasAttribute "thread" v.vattr && v.vaddrof) (* thread-local variables if they have their address taken, as one could then compare several such variables *)
    | Q.IterSysVars (vq, vf) ->
      let vf' x = vf (Obj.repr (V.priv x)) in
      Priv.iter_sys_vars (priv_getg ctx.global) vq vf'
    | Q.Invariant context -> query_invariant ctx context
    | Q.InvariantGlobal g ->
      let g: V.t = Obj.obj g in
      query_invariant_global ctx g
    | _ -> Q.Result.top q

  let update_variable variable typ value cpa =
    if ((get_bool "exp.volatiles_are_top") && (is_always_unknown variable)) then
      CPA.add variable (VD.top_value ~varAttr:variable.vattr typ) cpa
    else
      CPA.add variable value cpa

  (** Add dependencies between a value and the expression it (or any of its contents) are partitioned by *)
  let add_partitioning_dependencies (x:varinfo) (value:VD.t) (st:store):store =
    let add_one_dep (array:varinfo) (var:varinfo) dep =
      let vMap = Dep.find_opt var dep |? Dep.VarSet.empty () in
      let vMapNew = Dep.VarSet.add array vMap in
      Dep.add var vMapNew dep
    in
    match value with
    | Array _
    | Struct _
    | Union _ ->
      begin
        let vars_in_partitioning = VD.affecting_vars value in
        let dep_new = List.fold_left (fun dep var -> add_one_dep x var dep) st.deps vars_in_partitioning in
        { st with deps = dep_new }
      end
    (* Blob cannot contain arrays *)
    | _ ->  st

  (** [set st addr val] returns a state where [addr] is set to [val]
   * it is always ok to put None for lval_raw and rval_raw, this amounts to not using/maintaining
   * precise information about arrays. *)
  let set (a: Q.ask) ~(ctx: _ ctx) ?(invariant=false) ?(blob_destructive=false) ?lval_raw ?rval_raw ?t_override (gs:glob_fun) (st: store) (lval: AD.t) (lval_type: Cil.typ) (value: value) : store =
    let update_variable x t y z =
      if M.tracing then M.tracel "set" ~var:x.vname "update_variable: start '%s' '%a'\nto\n%a\n\n" x.vname VD.pretty y CPA.pretty z;
      let r = update_variable x t y z in (* refers to defintion that is outside of set *)
      if M.tracing then M.tracel "set" ~var:x.vname "update_variable: start '%s' '%a'\nto\n%a\nresults in\n%a\n" x.vname VD.pretty y CPA.pretty z CPA.pretty r;
      r
    in
    let firstvar = if M.tracing then match AD.to_var_may lval with [] -> "" | x :: _ -> x.vname else "" in
    let lval_raw = (Option.map (fun x -> Lval x) lval_raw) in
    if M.tracing then M.tracel "set" ~var:firstvar "lval: %a\nvalue: %a\nstate: %a\n" AD.pretty lval VD.pretty value CPA.pretty st.cpa;
    (* Updating a single varinfo*offset pair. NB! This function's type does
     * not include the flag. *)
    let update_one_addr (x, offs) (st: store): store =
      let cil_offset = Offs.to_cil_offset offs in
      let t = match t_override with
        | Some t -> t
        | None ->
          if a.f (Q.IsAllocVar x) then
            (* the vtype of heap vars will be TVoid, so we need to trust the pointer we got to this to be of the right type *)
            (* i.e. use the static type of the pointer here *)
            lval_type
          else
            try
              Cilfacade.typeOfLval (Var x, cil_offset)
            with Cilfacade.TypeOfError _ ->
              (* If we cannot determine the correct type here, we go with the one of the LVal *)
              (* This will usually lead to a type mismatch in the ValueDomain (and hence supertop) *)
              M.debug ~category:Analyzer "Cilfacade.typeOfLval failed Could not obtain the type of %a" d_lval (Var x, cil_offset);
              lval_type
      in
      let update_offset old_value =
        (* Projection globals to highest Precision *)
        let projected_value = project_val (Queries.to_value_domain_ask a) None None value (is_global a x) in
        let new_value = VD.update_offset ~blob_destructive (Queries.to_value_domain_ask a) old_value offs projected_value lval_raw ((Var x), cil_offset) t in
        if WeakUpdates.mem x st.weak then
          VD.join old_value new_value
        else if invariant then (
          (* without this, invariant for ambiguous pointer might worsen precision for each individual address to their join *)
          try
            VD.meet old_value new_value
          with Lattice.Uncomparable ->
            new_value
        )
        else
          new_value
      in
      if M.tracing then M.tracel "set" ~var:firstvar "update_one_addr: start with '%a' (type '%a') \nstate:%a\n\n" AD.pretty (AD.of_mval (x,offs)) d_type x.vtype D.pretty st;
      if isFunctionType x.vtype then begin
        if M.tracing then M.tracel "set" ~var:firstvar "update_one_addr: returning: '%a' is a function type \n" d_type x.vtype;
        st
      end else
      if get_bool "exp.globs_are_top" then begin
        if M.tracing then M.tracel "set" ~var:firstvar "update_one_addr: BAD? exp.globs_are_top is set \n";
        { st with cpa = CPA.add x Top st.cpa }
      end else
        (* Check if we need to side-effect this one. We no longer generate
         * side-effects here, but the code still distinguishes these cases. *)
      if (!earlyglobs || ThreadFlag.has_ever_been_multi a) && is_global a x then begin
        if M.tracing then M.tracel "set" ~var:x.vname "update_one_addr: update a global var '%s' ...\n" x.vname;
        let priv_getg = priv_getg gs in
        (* Optimization to avoid evaluating integer values when setting them.
           The case when invariant = true requires the old_value to be sound for the meet.
           Allocated blocks are representend by Blobs with additional information, so they need to be looked-up. *)
        let old_value = if not invariant && Cil.isIntegralType x.vtype && not (a.f (IsAllocVar x)) && offs = `NoOffset then begin
            VD.bot_value ~varAttr:x.vattr lval_type
          end else
            Priv.read_global a priv_getg st x
        in
        let new_value = update_offset old_value in
        M.tracel "hgh" "update_offset %a -> %a\n" VD.pretty old_value VD.pretty new_value;
        let r = Priv.write_global ~invariant a priv_getg (priv_sideg ctx.sideg) st x new_value in
        if M.tracing then M.tracel "set" ~var:x.vname "update_one_addr: updated a global var '%s' \nstate:%a\n\n" x.vname D.pretty r;
        r
      end else begin
        if M.tracing then M.tracel "set" ~var:x.vname "update_one_addr: update a local var '%s' ...\n" x.vname;
        (* Normal update of the local state *)
        let new_value = update_offset (CPA.find x st.cpa) in
        (* what effect does changing this local variable have on arrays -
           we only need to do this here since globals are not allowed in the
           expressions for partitioning *)
        let effect_on_arrays (a: Q.ask) (st: store) =
          let affected_arrays =
            let set = Dep.find_opt x st.deps |? Dep.VarSet.empty () in
            Dep.VarSet.elements set
          in
          let movement_for_expr l' r' currentE' =
            let are_equal = Q.must_be_equal a in
            let t = Cilfacade.typeOf currentE' in
            let ik = Cilfacade.get_ikind t in
            let newE = Basetype.CilExp.replace l' r' currentE' in
            let currentEPlusOne = BinOp (PlusA, currentE', Cil.kinteger ik 1, t) in
            if are_equal newE currentEPlusOne then
              Some 1
            else
              let currentEMinusOne = BinOp (MinusA, currentE', Cil.kinteger ik 1, t) in
              if are_equal newE currentEMinusOne then
                Some (-1)
              else
                None
          in
          let effect_on_array actually_moved arr (st: store):store =
            let v = CPA.find arr st.cpa in
            let nval =
              if actually_moved then
                match lval_raw, rval_raw with
                | Some (Lval(Var l',NoOffset)), Some r' ->
                  begin
                    let moved_by = movement_for_expr l' r' in
                    VD.affect_move (Queries.to_value_domain_ask a) v x moved_by
                  end
                | _  ->
                  VD.affect_move (Queries.to_value_domain_ask a) v x (fun x -> None)
              else
                let patched_ask =
                  (* The usual recursion trick for ctx. *)
                  (* Must change ctx used by ask to also use new st (not ctx.local), otherwise recursive EvalInt queries use outdated state. *)
                  (* Note: query is just called on base, but not any other analyses. Potentially imprecise, but seems to be sufficient for now. *)
                  let rec ctx' asked =
                    { ctx with
                      ask = (fun (type a) (q: a Queries.t) -> query' asked q)
                    ; local = st
                    }
                  and query': type a. Queries.Set.t -> a Queries.t -> a Queries.result = fun asked q ->
                    let anyq = Queries.Any q in
                    if Queries.Set.mem anyq asked then
                      Queries.Result.top q (* query cycle *)
                    else (
                      let asked' = Queries.Set.add anyq asked in
                      query (ctx' asked') q
                    )
                  in
                  Analyses.ask_of_ctx (ctx' Queries.Set.empty)
                in
                let moved_by = fun x -> Some 0 in (* this is ok, the information is not provided if it *)
                (* TODO: why does affect_move need general ask (of any query) instead of eval_exp? *)
                VD.affect_move (Queries.to_value_domain_ask patched_ask) v x moved_by     (* was a set call caused e.g. by a guard *)
            in
            { st with cpa = update_variable arr arr.vtype nval st.cpa }
          in
          (* within invariant, a change to the way arrays are partitioned is not necessary *)
          List.fold_left (fun x y -> effect_on_array (not invariant) y x) st affected_arrays
        in
        if VD.is_bot new_value && invariant && not (CPA.mem x st.cpa) then
          st
        else
          let x_updated = update_variable x t new_value st.cpa in
          let with_dep = add_partitioning_dependencies x new_value {st with cpa = x_updated } in
          effect_on_arrays a with_dep
      end
    in
    let update_one x store =
      match Addr.to_mval x with
      | Some x -> update_one_addr x store
      | None -> store
    in try
      (* We start from the current state and an empty list of global deltas,
       * and we assign to all the the different possible places: *)
      let nst = AD.fold update_one lval st in
      (* if M.tracing then M.tracel "set" ~var:firstvar "new state1 %a\n" CPA.pretty nst; *)
      (* If the address was definite, then we just return it. If the address
       * was ambiguous, we have to join it with the initial state. *)
      let nst = if AD.cardinal lval > 1 then { nst with cpa = CPA.join st.cpa nst.cpa } else nst in
      (* if M.tracing then M.tracel "set" ~var:firstvar "new state2 %a\n" CPA.pretty nst; *)
      nst
    with
    (* If any of the addresses are unknown, we ignore it!?! *)
    | SetDomain.Unsupported x ->
      (* if M.tracing then M.tracel "set" ~var:firstvar "set got an exception '%s'\n" x; *)
      M.info ~category:Unsound "Assignment to unknown address, assuming no write happened."; st

  let set_many ~ctx a (gs:glob_fun) (st: store) lval_value_list: store =
    (* Maybe this can be done with a simple fold *)
    let f (acc: store) ((lval:AD.t),(typ:Cil.typ),(value:value)): store =
      set ~ctx a gs acc lval typ value
    in
    (* And fold over the list starting from the store turned wstore: *)
    List.fold_left f st lval_value_list

  let rem_many a (st: store) (v_list: varinfo list): store =
    let f acc v = CPA.remove v acc in
    let g dep v = Dep.remove v dep in
    { st with cpa = List.fold_left f st.cpa v_list; deps = List.fold_left g st.deps v_list }

  (* Removes all partitionings done according to this variable *)
  let rem_many_partitioning a (st:store) (v_list: varinfo list):store =
    (* Removes the partitioning information from all affected arrays, call before removing locals *)
    let rem_partitioning a (st:store) (x:varinfo):store =
      let affected_arrays =
        let set = Dep.find_opt x st.deps |? Dep.VarSet.empty () in
        Dep.VarSet.elements set
      in
      let effect_on_array arr st =
        let v = CPA.find arr st in
        let nval = VD.affect_move ~replace_with_const:(get_bool ("ana.base.partition-arrays.partition-by-const-on-return")) a v x (fun _ -> None) in (* Having the function for movement return None here is equivalent to forcing the partitioning to be dropped *)
        update_variable arr arr.vtype nval st
      in
      { st with cpa = List.fold_left (fun x y -> effect_on_array y x) st.cpa affected_arrays }
    in
    let f s v = rem_partitioning a s v in
    List.fold_left f st v_list

  (**************************************************************************
    * Auxillary functions
    **************************************************************************)

  let is_some_bot (x:value) =
    match x with
    | Bot -> false (* HACK: bot is here due to typing conflict (we do not cast appropriately) *)
    | _ -> VD.is_bot_value x

  module InvariantEval =
  struct
    module D = D
    module V = V
    module G = G

    let eval_rv = eval_rv
    let eval_rv_address = eval_rv_address
    let eval_lv = eval_lv
    let convert_offset = convert_offset

    let get_var = get_var
    let get a gs st addrs exp = get a gs st addrs exp
    let set a ~ctx gs st lval lval_type ?lval_raw value = set a ~ctx ~invariant:true gs st lval lval_type ?lval_raw value

    let refine_entire_var = true
    let map_oldval oldval _ = oldval
    let eval_rv_lval_refine a gs st exp lval = eval_rv a gs st (Lval lval)

    let id_meet_down ~old ~c = ID.meet old c
    let fd_meet_down ~old ~c = FD.meet old c

    let contra _ = raise Deadcode
  end

  module Invariant = BaseInvariant.Make (InvariantEval)

  let invariant = Invariant.invariant


  let set_savetop ~ctx ?lval_raw ?rval_raw ask (gs:glob_fun) st adr lval_t v : store =
    if M.tracing then M.tracel "set" "savetop %a %a %a\n" AD.pretty adr d_type lval_t VD.pretty v;
    match v with
    | Top -> set ~ctx ask gs st adr lval_t (VD.top_value (AD.type_of adr)) ?lval_raw ?rval_raw
    | v -> set ~ctx ask gs st adr lval_t v ?lval_raw ?rval_raw


  (**************************************************************************
   * Simple defs for the transfer functions
   **************************************************************************)
  let assign ctx (lval:lval) (rval:exp):store  =
    let lval_t = Cilfacade.typeOfLval lval in
    let char_array_hack () =
      let rec split_offset = function
        | Index(Const(CInt(i, _, _)), NoOffset) -> (* ...[i] *)
          Index(zero, NoOffset), Some i (* all i point to StartOf(string) *)
        | NoOffset -> NoOffset, None
        | Index(exp, offs) ->
          let offs', r = split_offset offs in
          Index(exp, offs'), r
        | Field(fi, offs) ->
          let offs', r = split_offset offs in
          Field(fi, offs'), r
      in
      let last_index (lhost, offs) =
        match split_offset offs with
        | offs', Some i -> Some ((lhost, offs'), i)
        | _ -> None
      in
      match last_index lval, stripCasts rval with
      | Some (lv, i), Const(CChr c) when c<>'\000' -> (* "abc" <> "abc\000" in OCaml! *)
        let i = Z.to_int i in
        (* ignore @@ printf "%a[%i] = %c\n" d_lval lv i c; *)
        let s = try Hashtbl.find char_array lv with Not_found -> Bytes.empty in (* current string for lv or empty string *)
        if i >= Bytes.length s then ((* optimized b/c Out_of_memory *)
          let dst = Bytes.make (i+1) '\000' in
          Bytes.blit s 0 dst 0 (Bytes.length s); (* dst[0:len(s)] = s *)
          Bytes.set dst i c; (* set character i to c inplace *)
          Hashtbl.replace char_array lv dst
        ) else (
          Bytes.set s i c; (* set character i to c inplace *)
          Hashtbl.replace char_array lv s
        )
      (*BatHashtbl.modify_def "" lv (fun s -> Bytes.set s i c) char_array*)
      | _ -> ()
    in
    char_array_hack ();
    let rval_val = eval_rv (Analyses.ask_of_ctx ctx) ctx.global ctx.local rval in
    let rval_val = VD.mark_jmpbufs_as_copied rval_val in
    let lval_val = eval_lv (Analyses.ask_of_ctx ctx) ctx.global ctx.local lval in
    (* let sofa = AD.short 80 lval_val^" = "^VD.short 80 rval_val in *)
    (* M.debug ~category:Analyzer @@ sprint ~width:max_int @@ dprintf "%a = %a\n%s" d_plainlval lval d_plainexp rval sofa; *)
    let not_local xs =
      let not_local x =
        match Addr.to_var_may x with
        | Some x -> is_global (Analyses.ask_of_ctx ctx) x
        | None -> x = Addr.UnknownPtr
      in
      AD.is_top xs || AD.exists not_local xs
    in
    (match rval_val, lval_val with
     | Address adrs, lval
       when (not !AnalysisState.global_initialization) && get_bool "kernel" && not_local lval && not (AD.is_top adrs) ->
       let find_fps e xs = match Addr.to_var_must e with
         | Some x -> x :: xs
         | None -> xs
       in
       let vars = AD.fold find_fps adrs [] in (* filter_map from AD to list *)
       let funs = Seq.filter (fun x -> isFunctionType x.vtype)@@ List.to_seq vars in
       Seq.iter (fun x -> ctx.spawn None x []) funs
     | _ -> ()
    );
    match lval with (* this section ensure global variables contain bottom values of the proper type before setting them  *)
    | (Var v, offs) when v.vglob ->
      (* Optimization: In case of simple integral types, we not need to evaluate the old value.
          v is not an allocated block, as v directly appears as a variable in the program;
          so no explicit check is required here (unlike in set) *)
      let current_val = if Cil.isIntegralType v.vtype then begin
          assert (offs = NoOffset);
          VD.Bot
        end else
          eval_rv_keep_bot (Analyses.ask_of_ctx ctx) ctx.global ctx.local (Lval (Var v, NoOffset))
      in
      begin match current_val with
        | Bot -> (* current value is VD Bot *)
          begin match Addr.to_mval (AD.choose lval_val) with
            | Some (x,offs) ->
              let t = v.vtype in
              let iv = VD.bot_value ~varAttr:v.vattr t in (* correct bottom value for top level variable *)
              if M.tracing then M.tracel "set" "init bot value: %a\n" VD.pretty iv;
              let nv = VD.update_offset (Queries.to_value_domain_ask (Analyses.ask_of_ctx ctx)) iv offs rval_val (Some  (Lval lval)) lval t in (* do desired update to value *)
              set_savetop ~ctx (Analyses.ask_of_ctx ctx) ctx.global ctx.local (AD.of_var v) lval_t nv ~lval_raw:lval ~rval_raw:rval (* set top-level variable to updated value *)
            | None ->
              set_savetop ~ctx (Analyses.ask_of_ctx ctx) ctx.global ctx.local lval_val lval_t rval_val ~lval_raw:lval ~rval_raw:rval
          end
        | _ ->
          set_savetop ~ctx (Analyses.ask_of_ctx ctx) ctx.global ctx.local lval_val lval_t rval_val ~lval_raw:lval ~rval_raw:rval
      end
    | _ ->
      set_savetop ~ctx (Analyses.ask_of_ctx ctx) ctx.global ctx.local lval_val lval_t rval_val ~lval_raw:lval ~rval_raw:rval


  let branch ctx (exp:exp) (tv:bool) : store =
    let valu = eval_rv (Analyses.ask_of_ctx ctx) ctx.global ctx.local exp in
    let refine () =
      let res = invariant ctx (Analyses.ask_of_ctx ctx) ctx.global ctx.local exp tv in
      if M.tracing then M.tracec "branch" "EqualSet result for expression %a is %a\n" d_exp exp Queries.ES.pretty (ctx.ask (Queries.EqualSet exp));
      if M.tracing then M.tracec "branch" "CondVars result for expression %a is %a\n" d_exp exp Queries.ES.pretty (ctx.ask (Queries.CondVars exp));
      if M.tracing then M.traceu "branch" "Invariant enforced!\n";
      match ctx.ask (Queries.CondVars exp) with
      | s when Queries.ES.cardinal s = 1 ->
        let e = Queries.ES.choose s in
        invariant ctx (Analyses.ask_of_ctx ctx) ctx.global res e tv
      | _ -> res
    in
    if M.tracing then M.traceli "branch" ~subsys:["invariant"] "Evaluating branch for expression %a with value %a\n" d_exp exp VD.pretty valu;
    (* First we want to see, if we can determine a dead branch: *)
    match valu with
    (* For a boolean value: *)
    | Int value ->
      if M.tracing then M.traceu "branch" "Expression %a evaluated to %a\n" d_exp exp ID.pretty value;
      begin match ID.to_bool value with
        | Some v ->
          (* Eliminate the dead branch and just propagate to the true branch *)
          if v = tv then
            refine ()
          else (
            if M.tracing then M.tracel "branch" "A The branch %B is dead!\n" tv;
            raise Deadcode
          )
        | None ->
          refine () (* like fallback below *)
      end
    (* for some reason refine () can refine these, but not raise Deadcode in struct *)
    | Address ad when tv && AD.is_null ad ->
      raise Deadcode
    | Address ad when not tv && AD.is_not_null ad ->
      raise Deadcode
    | Bot ->
      if M.tracing then M.traceu "branch" "The branch %B is dead!\n" tv;
      raise Deadcode
    (* Otherwise we try to impose an invariant: *)
    | _ ->
      (* Sometimes invariant may be more precise than eval_rv and also raise Deadcode, making the branch dead.
         For example, 50-juliet/08-CWE570_Expression_Always_False__02. *)
      refine ()

  let body ctx f =
    (* First we create a variable-initvalue pair for each variable *)
    let init_var v = (AD.of_var v, v.vtype, VD.init_value ~varAttr:v.vattr v.vtype) in
    (* Apply it to all the locals and then assign them all *)
    let inits = List.map init_var f.slocals in
    set_many ~ctx (Analyses.ask_of_ctx ctx) ctx.global ctx.local inits

  let return ctx exp fundec: store =
    if Cil.hasAttribute "noreturn" fundec.svar.vattr then
      M.warn ~category:(Behavior (Undefined Other)) "Function declared 'noreturn' could return";
    let st: store = ctx.local in
    match fundec.svar.vname with
    | "__goblint_dummy_init" ->
      if M.tracing then M.trace "init" "dummy init: %a\n" D.pretty st;
      publish_all ctx `Init;
      (* otherfun uses __goblint_dummy_init, where we can properly side effect global initialization *)
      (* TODO: move into sync `Init *)
      Priv.enter_multithreaded (Analyses.ask_of_ctx ctx) (priv_getg ctx.global) (priv_sideg ctx.sideg) st
    | _ ->
      let locals = List.filter (fun v -> not (WeakUpdates.mem v st.weak)) (fundec.sformals @ fundec.slocals) in
      let nst_part = rem_many_partitioning (Queries.to_value_domain_ask (Analyses.ask_of_ctx ctx)) ctx.local locals in
      let nst: store = rem_many (Analyses.ask_of_ctx ctx) nst_part locals in
      match exp with
      | None -> nst
      | Some exp ->
        let t_override = match Cilfacade.fundec_return_type fundec with
          | TVoid _ -> M.warn ~category:M.Category.Program "Returning a value from a void function"; assert false
          | ret -> ret
        in
        let rv = eval_rv (Analyses.ask_of_ctx ctx) ctx.global ctx.local exp in
        let st' = set ~ctx ~t_override (Analyses.ask_of_ctx ctx) ctx.global nst (return_var ()) t_override rv in
        match ThreadId.get_current (Analyses.ask_of_ctx ctx) with
        | `Lifted tid when ThreadReturn.is_current (Analyses.ask_of_ctx ctx) ->
          (* Evaluate exp and cast the resulting value to the void-pointer-type.
              Casting to the right type here avoids precision loss on joins. *)
          let rv = VD.cast ~torg:(Cilfacade.typeOf exp) Cil.voidPtrType rv in
          ctx.sideg (V.thread tid) (G.create_thread rv);
          Priv.thread_return (Analyses.ask_of_ctx ctx) (priv_getg ctx.global) (priv_sideg ctx.sideg) tid st'
        | _ -> st'

  let vdecl ctx (v:varinfo) =
    if not (Cil.isArrayType v.vtype) then
      ctx.local
    else
      let lval = eval_lv (Analyses.ask_of_ctx ctx) ctx.global ctx.local (Var v, NoOffset) in
      let current_value = eval_rv (Analyses.ask_of_ctx ctx) ctx.global ctx.local (Lval (Var v, NoOffset)) in
      let new_value = VD.update_array_lengths (eval_rv (Analyses.ask_of_ctx ctx) ctx.global ctx.local) current_value v.vtype in
      set ~ctx (Analyses.ask_of_ctx ctx) ctx.global ctx.local lval v.vtype new_value

  (**************************************************************************
   * Function calls
   **************************************************************************)

  (** From a list of expressions, collect a list of addresses that they might point to, or contain pointers to. *)
  let collect_funargs ask ?(warn=false) (gs:glob_fun) (st:store) (exps: exp list) =
    let do_exp e =
      let immediately_reachable = reachable_from_value ask gs st (eval_rv ask gs st e) (Cilfacade.typeOf e) (CilType.Exp.show e) in
      reachable_vars ask [immediately_reachable] gs st
    in
    List.concat_map do_exp exps

  let collect_invalidate ~deep ask ?(warn=false) (gs:glob_fun) (st:store) (exps: exp list) =
    if deep then
      collect_funargs ask ~warn gs st exps
    else (
      let mpt e = match eval_rv_address ask gs st e with
        | Address a -> AD.remove NullPtr a
        | _ -> AD.empty ()
      in
      List.map mpt exps
    )

  let invalidate ?(deep=true) ~ctx ask (gs:glob_fun) (st:store) (exps: exp list): store =
    if M.tracing && exps <> [] then M.tracel "invalidate" "Will invalidate expressions [%a]\n" (d_list ", " d_plainexp) exps;
    if exps <> [] then M.info ~category:Imprecise "Invalidating expressions: %a" (d_list ", " d_plainexp) exps;
    (* To invalidate a single address, we create a pair with its corresponding
     * top value. *)
    let invalidate_address st a =
      let t = AD.type_of a in
      let v = get ask gs st a None in (* None here is ok, just causes us to be a bit less precise *)
      let nv =  VD.invalidate_value (Queries.to_value_domain_ask ask) t v in
      (a, t, nv)
    in
    (* We define the function that invalidates all the values that an address
     * expression e may point to *)
    let invalidate_exp exps =
      let args = collect_invalidate ~deep ~warn:true ask gs st exps in
      List.map (invalidate_address st) args
    in
    let invalids = invalidate_exp exps in
    let is_fav_addr x =
      List.exists BaseUtil.is_excluded_from_invalidation (AD.to_var_may x)
    in
    let invalids' = List.filter (fun (x,_,_) -> not (is_fav_addr x)) invalids in
    if M.tracing && exps <> [] then (
      let addrs = List.map (Tuple3.first) invalids' in
      let vs = List.map (Tuple3.third) invalids' in
      M.tracel "invalidate" "Setting addresses [%a] to values [%a]\n" (d_list ", " AD.pretty) addrs (d_list ", " VD.pretty) vs
    );
    set_many ~ctx ask gs st invalids'


  let make_entry ?(thread=false) (ctx:(D.t, G.t, C.t, V.t) Analyses.ctx) fundec args: D.t =
    let st: store = ctx.local in
    (* Evaluate the arguments. *)
    let vals = List.map (eval_rv (Analyses.ask_of_ctx ctx) ctx.global st) args in
    (* generate the entry states *)
    (* If we need the globals, add them *)
    (* TODO: make this is_private PrivParam dependent? PerMutexOplusPriv should keep *)
    let st' =
      if thread then (
        (* TODO: HACK: Simulate enter_multithreaded for first entering thread to publish global inits before analyzing thread.
           Otherwise thread is analyzed with no global inits, reading globals gives bot, which turns into top, which might get published...
           sync `Thread doesn't help us here, it's not specific to entering multithreaded mode.
           EnterMultithreaded events only execute after threadenter and threadspawn. *)
        if not (ThreadFlag.has_ever_been_multi (Analyses.ask_of_ctx ctx)) then
          ignore (Priv.enter_multithreaded (Analyses.ask_of_ctx ctx) (priv_getg ctx.global) (priv_sideg ctx.sideg) st);
        Priv.threadenter (Analyses.ask_of_ctx ctx) st
      ) else
        (* use is_global to account for values that became globals because they were saved into global variables *)
        let globals = CPA.filter (fun k v -> is_global (Analyses.ask_of_ctx ctx) k) st.cpa in
        (* let new_cpa = if !earlyglobs || ThreadFlag.is_multi ctx.ask then CPA.filter (fun k v -> is_private ctx.ask ctx.local k) globals else globals in *)
        let new_cpa = globals in
        {st with cpa = new_cpa}
    in
    (* Assign parameters to arguments *)
    let pa = GobList.combine_short fundec.sformals vals in (* TODO: is it right to ignore missing formals/args? *)
    add_to_array_map fundec pa;
    let new_cpa = CPA.add_list pa st'.cpa in
    (* List of reachable variables *)
    let reachable = List.concat_map AD.to_var_may (reachable_vars (Analyses.ask_of_ctx ctx) (get_ptrs vals) ctx.global st) in
    let reachable = List.filter (fun v -> CPA.mem v st.cpa) reachable in
    let new_cpa = CPA.add_list_fun reachable (fun v -> CPA.find v st.cpa) new_cpa in

    (* Projection to Precision of the Callee *)
    let p = PU.int_precision_from_fundec fundec in
    let new_cpa = project (Queries.to_value_domain_ask (Analyses.ask_of_ctx ctx)) (Some p) new_cpa fundec in

    (* Identify locals of this fundec for which an outer copy (from a call down the callstack) is reachable *)
    let reachable_other_copies = List.filter (fun v -> match Cilfacade.find_scope_fundec v with Some scope -> CilType.Fundec.equal scope fundec | None -> false) reachable in
    (* Add to the set of weakly updated variables *)
    let new_weak = WeakUpdates.join st.weak (WeakUpdates.of_list reachable_other_copies) in
    {st' with cpa = new_cpa; weak = new_weak}

  let enter ctx lval fn args : (D.t * D.t) list =
    [ctx.local, make_entry ctx fn args]



  let forkfun (ctx:(D.t, G.t, C.t, V.t) Analyses.ctx) (lv: lval option) (f: varinfo) (args: exp list) : (lval option * varinfo * exp list) list =
    let create_thread lval arg v =
      try
        (* try to get function declaration *)
        let fd = Cilfacade.find_varinfo_fundec v in
        let args =
          match arg with
          | Some x -> [x]
          | None -> List.map (fun x -> MyCFG.unknown_exp) fd.sformals
        in
        Some (lval, v, args)
      with Not_found ->
        if LF.use_special f.vname then None (* we handle this function *)
        else if isFunctionType v.vtype then
          (* FromSpec warns about unknown thread creation, so we don't do it here any more *)
          let (_, v_args, _, _) = Cil.splitFunctionTypeVI v in
          let args = match arg with
            | Some x -> [x]
            | None -> List.map (fun x -> MyCFG.unknown_exp) (Cil.argsToList v_args)
          in
          Some (lval, v, args)
        else (
          M.debug ~category:Analyzer "Not creating a thread from %s because its type is %a" v.vname d_type v.vtype;
          None
        )
    in
    let desc = LF.find f in
    match desc.special args, f.vname with
    (* handling thread creations *)
    | ThreadCreate { thread = id; start_routine = start; arg = ptc_arg }, _ -> begin
        (* extra sync so that we do not analyze new threads with bottom global invariant *)
        publish_all ctx `Thread;
        (* Collect the threads. *)
        let start_addr = eval_tv (Analyses.ask_of_ctx ctx) ctx.global ctx.local start in
        let start_funvars = AD.to_var_may start_addr in
        let start_funvars_with_unknown =
          if AD.mem Addr.UnknownPtr start_addr then
            dummyFunDec.svar :: start_funvars
          else
            start_funvars
        in
        List.filter_map (create_thread (Some (Mem id, NoOffset)) (Some ptc_arg)) start_funvars_with_unknown
      end
    | _, _ when get_bool "sem.unknown_function.spawn" ->
      (* TODO: Remove sem.unknown_function.spawn check because it is (and should be) really done in LibraryFunctions.
         But here we consider all non-ThreadCrate functions also unknown, so old-style LibraryFunctions access
         definitions using `Write would still spawn because they are not truly unknown functions (missing from LibraryFunctions).
         Need this to not have memmove spawn in SV-COMP. *)
      let shallow_args = LibraryDesc.Accesses.find desc.accs { kind = Spawn; deep = false } args in
      let deep_args = LibraryDesc.Accesses.find desc.accs { kind = Spawn; deep = true } args in
      let shallow_flist = collect_invalidate ~deep:false (Analyses.ask_of_ctx ctx) ctx.global ctx.local shallow_args in
      let deep_flist = collect_invalidate ~deep:true (Analyses.ask_of_ctx ctx) ctx.global ctx.local deep_args in
      let flist = shallow_flist @ deep_flist in
      let addrs = List.concat_map AD.to_var_may flist in
      if addrs <> [] then M.debug ~category:Analyzer "Spawning functions from unknown function: %a" (d_list ", " CilType.Varinfo.pretty) addrs;
      List.filter_map (create_thread None None) addrs
    | _, _ -> []

  let assert_fn ctx e refine =
    (* make the state meet the assertion in the rest of the code *)
    if not refine then ctx.local else begin
      let newst = invariant ctx (Analyses.ask_of_ctx ctx) ctx.global ctx.local e true in
      (* if check_assert e newst <> `Lifted true then
          M.warn ~category:Assert ~msg:("Invariant \"" ^ expr ^ "\" does not stick.") (); *)
      newst
    end

  let special_unknown_invalidate ctx ask gs st f args =
    (if CilType.Varinfo.equal f dummyFunDec.svar then M.warn ~category:Imprecise ~tags:[Category Call] "Unknown function ptr called");
    let desc = LF.find f in
    let shallow_addrs = LibraryDesc.Accesses.find desc.accs { kind = Write; deep = false } args in
    let deep_addrs = LibraryDesc.Accesses.find desc.accs { kind = Write; deep = true } args in
    let deep_addrs =
      if List.mem LibraryDesc.InvalidateGlobals desc.attrs then (
        M.info ~category:Imprecise "INVALIDATING ALL GLOBALS!";
        foldGlobals !Cilfacade.current_file (fun acc global ->
            match global with
            | GVar (vi, _, _) when not (is_static vi) ->
              mkAddrOf (Var vi, NoOffset) :: acc
            (* TODO: what about GVarDecl? *)
            | _ -> acc
          ) deep_addrs
      )
      else
        deep_addrs
    in
    (* TODO: what about escaped local variables? *)
    (* invalidate arguments and non-static globals for unknown functions *)
    let st' = invalidate ~deep:false ~ctx (Analyses.ask_of_ctx ctx) gs st shallow_addrs in
    invalidate ~deep:true ~ctx (Analyses.ask_of_ctx ctx) gs st' deep_addrs

  let check_invalid_mem_dealloc ctx special_fn ptr =
    let has_non_heap_var = AD.exists (function
        | Addr (v,_) -> is_not_heap_alloc_var ctx v
        | _ -> false)
    in
    let has_non_zero_offset = AD.exists (function
        | Addr (_,o) -> Offs.cmp_zero_offset o <> `MustZero
        | _ -> false)
    in
    match eval_rv_address (Analyses.ask_of_ctx ctx) ctx.global ctx.local ptr with
    | Address a ->
      if AD.is_top a then
        M.warn ~category:(Behavior (Undefined InvalidMemoryDeallocation)) ~tags:[CWE 590] "Points-to set for pointer %a in function %s is top. Potentially invalid memory deallocation may occur" d_exp ptr special_fn.vname
      else if has_non_heap_var a then
        M.warn ~category:(Behavior (Undefined InvalidMemoryDeallocation)) ~tags:[CWE 590] "Free of non-dynamically allocated memory in function %s for pointer %a" special_fn.vname d_exp ptr
      else if has_non_zero_offset a then
        M.warn ~category:(Behavior (Undefined InvalidMemoryDeallocation)) ~tags:[CWE 761] "Free of memory not at start of buffer in function %s for pointer %a" special_fn.vname d_exp ptr
    | _ -> M.warn ~category:MessageCategory.Analyzer "Pointer %a in function %s doesn't evaluate to a valid address." d_exp ptr special_fn.vname


  let special ctx (lv:lval option) (f: varinfo) (args: exp list) =
    let invalidate_ret_lv st = match lv with
      | Some lv ->
        if M.tracing then M.tracel "invalidate" "Invalidating lhs %a for function call %s\n" d_plainlval lv f.vname;
        invalidate ~ctx (Analyses.ask_of_ctx ctx) ctx.global st [Cil.mkAddrOrStartOf lv]
      | None -> st
    in
    let addr_type_of_exp exp =
      let lval = mkMem ~addr:(Cil.stripCasts exp) ~off:NoOffset in
      let addr = eval_lv (Analyses.ask_of_ctx ctx) ctx.global ctx.local lval in
      (addr, AD.type_of addr)
    in
    let forks = forkfun ctx lv f args in
    if M.tracing then if not (List.is_empty forks) then M.tracel "spawn" "Base.special %s: spawning functions %a\n" f.vname (d_list "," CilType.Varinfo.pretty) (List.map BatTuple.Tuple3.second forks);
    List.iter (BatTuple.Tuple3.uncurry ctx.spawn) forks;
    let st: store = ctx.local in
    let gs = ctx.global in
    let desc = LF.find f in
    (* for string functions *)
    let eval_n = function
      (* if only n characters of a given string are needed, evaluate expression n to an integer option *)
      | Some n ->
        begin match eval_rv (Analyses.ask_of_ctx ctx) gs st n with
          | Int i ->
            begin match ID.to_int i with
              | Some x -> Some (Z.to_int x)
              | _ -> Some (-1)
            end
          | _ -> Some (-1)
        end
      (* do nothing if all characters are needed *)
      | _ -> None
    in
    let address_from_value (v:value) = match v with
      | Address a ->
        let rec lo = function
          | `Index (i, `NoOffset) -> `NoOffset
          | `NoOffset -> `NoOffset
          | `Field (f, o) -> `Field (f, lo o)
          | `Index (i, o) -> `Index (i, lo o) in
        let rmLastOffset = function
          | Addr.Addr (v, o) -> Addr.Addr (v, lo o)
          | other -> other in
        AD.map rmLastOffset a
      | _ -> raise (Failure "String function: not an address")
    in
    let string_manipulation s1 s2 lv all op_addr op_array =
      let s1_v = eval_rv (Analyses.ask_of_ctx ctx) gs st s1 in
      let s1_a = address_from_value s1_v in
      let s1_typ = AD.type_of s1_a in
      let s2_v = eval_rv (Analyses.ask_of_ctx ctx) gs st s2 in
      let s2_a = address_from_value s2_v in
      let s2_typ = AD.type_of s2_a in
      (* compute value in string literals domain if s1 and s2 are both string literals *)
      if CilType.Typ.equal s1_typ charPtrType && CilType.Typ.equal s2_typ charPtrType then
        begin match lv, op_addr with
          | Some lv_val, Some f ->
          (* when whished types coincide, compute result of operation op_addr, otherwise use top *)
          let lv_a = eval_lv (Analyses.ask_of_ctx ctx) gs st lv_val in
          let lv_typ = Cilfacade.typeOfLval lv_val in
          if all && typeSig s1_typ = typeSig s2_typ && typeSig s2_typ = typeSig lv_typ then (* all types need to coincide *)
            set ~ctx (Analyses.ask_of_ctx ctx) gs st lv_a lv_typ (f s1_a s2_a)
          else if not all && typeSig s1_typ = typeSig s2_typ then (* only the types of s1 and s2 need to coincide *)
            set ~ctx (Analyses.ask_of_ctx ctx) gs st lv_a lv_typ (f s1_a s2_a)
          else
            set ~ctx (Analyses.ask_of_ctx ctx) gs st lv_a lv_typ (VD.top_value (unrollType lv_typ))
          | _ ->
            (* check if s1 is potentially a string literal as writing to it would be undefined behavior; then return top *)
            let _ = AD.string_writing_defined s1_a in
            set ~ctx (Analyses.ask_of_ctx ctx) gs st s1_a s1_typ (VD.top_value (unrollType s1_typ))
        end
      (* else compute value in array domain *)
      else
        let lv_a, lv_typ = match lv with
          | Some lv_val -> eval_lv (Analyses.ask_of_ctx ctx) gs st lv_val, Cilfacade.typeOfLval lv_val
          | None -> s1_a, s1_typ in
        begin match (get (Analyses.ask_of_ctx ctx) gs st s1_a None), get (Analyses.ask_of_ctx ctx) gs st s2_a None with
          | Array array_s1, Array array_s2 -> set ~ctx ~blob_destructive:true (Analyses.ask_of_ctx ctx) gs st lv_a lv_typ (op_array array_s1 array_s2)
          | Array array_s1, _ when CilType.Typ.equal s2_typ charPtrType ->
            let s2_null_bytes = List.map CArrays.to_null_byte_domain (AD.to_string s2_a) in
            let array_s2 = List.fold_left CArrays.join (CArrays.bot ()) s2_null_bytes in
            set ~ctx ~blob_destructive:true (Analyses.ask_of_ctx ctx) gs st lv_a lv_typ (op_array array_s1 array_s2)
          | Bot, Array array_s2 ->
            (* If we have bot inside here, we assume the blob is used as a char array and create one inside *)
            let ptrdiff_ik = Cilfacade.ptrdiff_ikind () in
            let size = ctx.ask (Q.BlobSize s1) in
            let s_id =
              try ValueDomainQueries.ID.unlift (ID.cast_to ptrdiff_ik) size
              with Failure _ -> ID.top_of ptrdiff_ik in
            let empty_array = CArrays.make s_id (Int (ID.top_of IChar)) in
            set ~ctx (Analyses.ask_of_ctx ctx) gs st lv_a lv_typ (op_array empty_array array_s2)
          | Bot , _ when CilType.Typ.equal s2_typ charPtrType ->
            (* If we have bot inside here, we assume the blob is used as a char array and create one inside *)
            let ptrdiff_ik = Cilfacade.ptrdiff_ikind () in
            let size = ctx.ask (Q.BlobSize s1) in
            let s_id =
              try ValueDomainQueries.ID.unlift (ID.cast_to ptrdiff_ik) size
              with Failure _ -> ID.top_of ptrdiff_ik in
            let empty_array = CArrays.make s_id (Int (ID.top_of IChar)) in
            let s2_null_bytes = List.map CArrays.to_null_byte_domain (AD.to_string s2_a) in
            let array_s2 = List.fold_left CArrays.join (CArrays.bot ()) s2_null_bytes in
            set ~ctx (Analyses.ask_of_ctx ctx) gs st lv_a lv_typ (op_array empty_array array_s2)
          | _, Array array_s2 when CilType.Typ.equal s1_typ charPtrType ->
            (* if s1 is string literal, str(n)cpy and str(n)cat are undefined *)
            if op_addr = None then
              (* triggers warning, function only evaluated for side-effects *)
              let _ = AD.string_writing_defined s1_a in
              set ~ctx (Analyses.ask_of_ctx ctx) gs st s1_a s1_typ (VD.top_value (unrollType s1_typ))
            else
              let s1_null_bytes = List.map CArrays.to_null_byte_domain (AD.to_string s1_a) in
              let array_s1 = List.fold_left CArrays.join (CArrays.bot ()) s1_null_bytes in
              set ~ctx (Analyses.ask_of_ctx ctx) gs st lv_a lv_typ (op_array array_s1 array_s2)
          | _ ->
            set ~ctx (Analyses.ask_of_ctx ctx) gs st lv_a lv_typ (VD.top_value (unrollType lv_typ))
        end
    in
    let st = match desc.special args, f.vname with
    | Memset { dest; ch; count; }, _ ->
      (* TODO: check count *)
      let eval_ch = eval_rv (Analyses.ask_of_ctx ctx) gs st ch in
      let dest_a, dest_typ = addr_type_of_exp dest in
      let value =
        match eval_ch with
        | Int i when ID.to_int i = Some Z.zero ->
          VD.zero_init_value dest_typ
        | _ ->
          VD.top_value dest_typ
      in
      set ~ctx (Analyses.ask_of_ctx ctx) gs st dest_a dest_typ value
    | Bzero { dest; count; }, _ ->
      (* TODO: share something with memset special case? *)
      (* TODO: check count *)
      let dest_a, dest_typ = addr_type_of_exp dest in
      let value = VD.zero_init_value dest_typ in
      set ~ctx (Analyses.ask_of_ctx ctx) gs st dest_a dest_typ value
<<<<<<< HEAD
    | Memcpy { dest = dst; src }, _ ->
=======
    | Memcpy { dest = dst; src; n; }, _ -> (* TODO: use n *)
      memory_copying dst src
    (* strcpy(dest, src); *)
    | Strcpy { dest = dst; src; n = None }, _ ->
>>>>>>> 5aa42044
      let dest_a, dest_typ = addr_type_of_exp dst in
      let src_lval = mkMem ~addr:(Cil.stripCasts src) ~off:NoOffset in
      let src_typ = eval_lv (Analyses.ask_of_ctx ctx) gs st src_lval
                    |> AD.type_of in
      (* when src and destination type coincide, take value from the source, otherwise use top *)
      let value = if typeSig dest_typ = typeSig src_typ then
          let src_cast_lval = mkMem ~addr:(Cilfacade.mkCast ~e:src ~newt:(TPtr (dest_typ, []))) ~off:NoOffset in
          eval_rv (Analyses.ask_of_ctx ctx) gs st (Lval src_cast_lval)
        else
          VD.top_value (unrollType dest_typ)
      in
      set ~ctx (Analyses.ask_of_ctx ctx) gs st dest_a dest_typ value
    | Strcpy { dest = dst; src; n }, _ -> string_manipulation dst src None false None (fun ar1 ar2 -> Array (CArrays.string_copy ar1 ar2 (eval_n n)))
    | Strcat { dest = dst; src; n }, _ -> string_manipulation dst src None false None (fun ar1 ar2 -> Array (CArrays.string_concat ar1 ar2 (eval_n n)))
    | Strlen s, _ ->
      begin match lv with
        | Some lv_val ->
          let dest_a = eval_lv (Analyses.ask_of_ctx ctx) gs st lv_val in
          let dest_typ = Cilfacade.typeOfLval lv_val in
          let v = eval_rv (Analyses.ask_of_ctx ctx) gs st s in
          let a = address_from_value v in
          let value:value =
            (* if s string literal, compute strlen in string literals domain *)
            if AD.type_of a = charPtrType then
              Int (AD.to_string_length a)
              (* else compute strlen in array domain *)
            else
              begin match get (Analyses.ask_of_ctx ctx) gs st a None with
                | Array array_s -> Int (CArrays.to_string_length array_s)
                | _ -> VD.top_value (unrollType dest_typ)
              end in
          set ~ctx (Analyses.ask_of_ctx ctx) gs st dest_a dest_typ value
        | None -> st
      end
    | Strstr { haystack; needle }, _ ->
      begin match lv with
        | Some lv_val ->
          (* check if needle is a substring of haystack in string literals domain if haystack and needle are string literals,
             else check in null bytes domain if both haystack and needle are / can be transformed to an array domain representation;
             if needle is substring, assign the substring of haystack starting at the first occurrence of needle to dest,
             if it surely isn't, assign a null_ptr *)
          string_manipulation haystack needle lv true (Some (fun h_a n_a -> Address (AD.substring_extraction h_a n_a)))
              (fun h_ar n_ar -> match CArrays.substring_extraction h_ar n_ar with
                | CArrays.IsNotSubstr -> Address (AD.null_ptr)
                | CArrays.IsSubstrAtIndex0 -> Address (eval_lv (Analyses.ask_of_ctx ctx) gs st (mkMem ~addr:(Cil.stripCasts haystack) ~off:NoOffset))
                | CArrays.IsMaybeSubstr -> Address (AD.join (eval_lv (Analyses.ask_of_ctx ctx) gs st
                                           (mkMem ~addr:(Cil.stripCasts haystack) ~off:(Index (Offset.Index.Exp.any, NoOffset)))) (AD.null_ptr)))
        | None -> st
      end
    | Strcmp { s1; s2; n }, _ ->
      begin match lv with
        | Some _ ->
          (* when s1 and s2 are string literals, compare both completely or their first n characters in the string literals domain;
             else compare them in the null bytes array domain if they are / can be transformed to an array domain representation *)
          string_manipulation s1 s2 lv false (Some (fun s1_a s2_a -> Int (AD.string_comparison s1_a s2_a (eval_n n))))
            (fun s1_ar s2_ar -> Int (CArrays.string_comparison s1_ar s2_ar (eval_n n)))
        | None -> st
      end
    | Abort, _ -> raise Deadcode
    | ThreadExit { ret_val = exp }, _ ->
      begin match ThreadId.get_current (Analyses.ask_of_ctx ctx) with
        | `Lifted tid ->
          (
            let rv = eval_rv (Analyses.ask_of_ctx ctx) ctx.global ctx.local exp in
            ctx.sideg (V.thread tid) (G.create_thread rv);
            (* TODO: emit thread return event so other analyses are aware? *)
            (* TODO: publish still needed? *)
            publish_all ctx `Return; (* like normal return *)
            match ThreadId.get_current (Analyses.ask_of_ctx ctx) with
            | `Lifted tid when ThreadReturn.is_current (Analyses.ask_of_ctx ctx) ->
              ignore @@ Priv.thread_return (Analyses.ask_of_ctx ctx) (priv_getg ctx.global) (priv_sideg ctx.sideg) tid st
            | _ -> ())
        | _ -> ()
      end;
      raise Deadcode
    | MutexAttrSetType {attr = attr; typ = mtyp}, _ ->
      begin
        let get_type lval =
          let address = eval_lv (Analyses.ask_of_ctx ctx) gs st lval in
          AD.type_of address
        in
        let dst_lval = mkMem ~addr:(Cil.stripCasts attr) ~off:NoOffset in
        let dest_typ = get_type dst_lval in
        let dest_a = eval_lv (Analyses.ask_of_ctx ctx) gs st dst_lval in
        match eval_rv (Analyses.ask_of_ctx ctx) gs st mtyp with
        | Int x ->
          begin
            match ID.to_int x with
            | Some z ->
              if M.tracing then M.tracel "attr" "setting\n";
              set ~ctx (Analyses.ask_of_ctx ctx) gs st dest_a dest_typ (MutexAttr (ValueDomain.MutexAttr.of_int z))
            | None -> set ~ctx (Analyses.ask_of_ctx ctx) gs st dest_a dest_typ (MutexAttr (ValueDomain.MutexAttr.top ()))
          end
        | _ -> set ~ctx (Analyses.ask_of_ctx ctx) gs st dest_a dest_typ (MutexAttr (ValueDomain.MutexAttr.top ()))
      end
    | Identity e, _ ->
      begin match lv with
        | Some x -> assign ctx x e
        | None -> ctx.local
      end
    (**Floating point classification and trigonometric functions defined in c99*)
    | Math { fun_args; }, _ ->
      let apply_unary fk float_fun x =
        let eval_x = eval_rv (Analyses.ask_of_ctx ctx) gs st x in
        begin match eval_x with
          | Float float_x -> float_fun (FD.cast_to fk float_x)
          | _ -> failwith ("non-floating-point argument in call to function "^f.vname)
        end
      in
      let apply_binary fk float_fun x y =
        let eval_x = eval_rv (Analyses.ask_of_ctx ctx) gs st x in
        let eval_y = eval_rv (Analyses.ask_of_ctx ctx) gs st y in
        begin match eval_x, eval_y with
          | Float float_x, Float float_y -> float_fun (FD.cast_to fk float_x) (FD.cast_to fk float_y)
          | _ -> failwith ("non-floating-point argument in call to function "^f.vname)
        end
      in
      let result:value =
        begin match fun_args with
          | Nan (fk, str) when Cil.isPointerType (Cilfacade.typeOf str) -> Float (FD.nan_of fk)
          | Nan _ -> failwith ("non-pointer argument in call to function "^f.vname)
          | Inf fk -> Float (FD.inf_of fk)
          | Isfinite x -> Int (ID.cast_to IInt (apply_unary FDouble FD.isfinite x))
          | Isinf x -> Int (ID.cast_to IInt (apply_unary FDouble FD.isinf x))
          | Isnan x -> Int (ID.cast_to IInt (apply_unary FDouble FD.isnan x))
          | Isnormal x -> Int (ID.cast_to IInt (apply_unary FDouble FD.isnormal x))
          | Signbit x -> Int (ID.cast_to IInt (apply_unary FDouble FD.signbit x))
          | Ceil (fk,x) -> Float (apply_unary fk FD.ceil x)
          | Floor (fk,x) -> Float (apply_unary fk FD.floor x)
          | Fabs (fk, x) -> Float (apply_unary fk FD.fabs x)
          | Acos (fk, x) -> Float (apply_unary fk FD.acos x)
          | Asin (fk, x) -> Float (apply_unary fk FD.asin x)
          | Atan (fk, x) -> Float (apply_unary fk FD.atan x)
          | Atan2 (fk, y, x) -> Float (apply_binary fk (fun y' x' -> FD.atan (FD.div y' x')) y x)
          | Cos (fk, x) -> Float (apply_unary fk FD.cos x)
          | Sin (fk, x) -> Float (apply_unary fk FD.sin x)
          | Tan (fk, x) -> Float (apply_unary fk FD.tan x)
          | Isgreater (x,y) -> Int(ID.cast_to IInt (apply_binary FDouble FD.gt x y))
          | Isgreaterequal (x,y) -> Int(ID.cast_to IInt (apply_binary FDouble FD.ge x y))
          | Isless (x,y) -> Int(ID.cast_to IInt (apply_binary FDouble FD.lt x y))
          | Islessequal (x,y) -> Int(ID.cast_to IInt (apply_binary FDouble FD.le x y))
          | Islessgreater (x,y) -> Int(ID.logor (ID.cast_to IInt (apply_binary FDouble FD.lt x y)) (ID.cast_to IInt (apply_binary FDouble FD.gt x y)))
          | Isunordered (x,y) -> Int(ID.cast_to IInt (apply_binary FDouble FD.unordered x y))
          | Fmax (fd, x ,y) -> Float (apply_binary fd FD.fmax x y)
          | Fmin (fd, x ,y) -> Float (apply_binary fd FD.fmin x y)
        end
      in
      begin match lv with
        | Some lv_val -> set ~ctx (Analyses.ask_of_ctx ctx) gs st (eval_lv (Analyses.ask_of_ctx ctx) ctx.global st lv_val) (Cilfacade.typeOfLval lv_val) result
        | None -> st
      end
    (* handling thread creations *)
    | ThreadCreate _, _ ->
      invalidate_ret_lv ctx.local (* actual results joined via threadspawn *)
    (* handling thread joins... sort of *)
    | ThreadJoin { thread = id; ret_var }, _ ->
      let st' =
        match (eval_rv (Analyses.ask_of_ctx ctx) gs st ret_var) with
        | Int n when GobOption.exists (BI.equal BI.zero) (ID.to_int n) -> st
        | Address ret_a ->
          begin match eval_rv (Analyses.ask_of_ctx ctx) gs st id with
            | Thread a ->
              let v = List.fold VD.join (VD.bot ()) (List.map (fun x -> G.thread (ctx.global (V.thread x))) (ValueDomain.Threads.elements a)) in
              (* TODO: is this type right? *)
              set ~ctx (Analyses.ask_of_ctx ctx) gs st ret_a (Cilfacade.typeOf ret_var) v
            | _      -> invalidate ~ctx (Analyses.ask_of_ctx ctx) gs st [ret_var]
          end
        | _      -> invalidate ~ctx (Analyses.ask_of_ctx ctx) gs st [ret_var]
      in
      let st' = invalidate_ret_lv st' in
      Priv.thread_join (Analyses.ask_of_ctx ctx) (priv_getg ctx.global) id st'
    | Unknown, "__goblint_assume_join" ->
      let id = List.hd args in
      Priv.thread_join ~force:true (Analyses.ask_of_ctx ctx) (priv_getg ctx.global) id st
    | Alloca size, _ -> begin
        match lv with
        | Some lv ->
          let heap_var = AD.of_var (heap_var true ctx) in
          (* ignore @@ printf "alloca will allocate %a bytes\n" ID.pretty (eval_int ctx.ask gs st size); *)
          set_many ~ctx (Analyses.ask_of_ctx ctx) gs st [(heap_var, TVoid [], Blob (VD.bot (), eval_int (Analyses.ask_of_ctx ctx) gs st size, true));
                                                         (eval_lv (Analyses.ask_of_ctx ctx) gs st lv, (Cilfacade.typeOfLval lv), Address heap_var)]
        | _ -> st
      end
    | Malloc size, _ -> begin
        match lv with
        | Some lv ->
          let heap_var =
            if (get_bool "sem.malloc.fail")
            then AD.join (AD.of_var (heap_var false ctx)) AD.null_ptr
            else AD.of_var (heap_var false ctx)
          in
          (* ignore @@ printf "malloc will allocate %a bytes\n" ID.pretty (eval_int ctx.ask gs st size); *)
          set_many ~ctx (Analyses.ask_of_ctx ctx) gs st [(heap_var, TVoid [], Blob (VD.bot (), eval_int (Analyses.ask_of_ctx ctx) gs st size, true));
                                                         (eval_lv (Analyses.ask_of_ctx ctx) gs st lv, (Cilfacade.typeOfLval lv), Address heap_var)]
        | _ -> st
      end
    | Calloc { count = n; size }, _ ->
      begin match lv with
        | Some lv -> (* array length is set to one, as num*size is done when turning into `Calloc *)
          let heap_var = heap_var false ctx in
          let add_null addr =
            if get_bool "sem.malloc.fail"
            then AD.join addr AD.null_ptr (* calloc can fail and return NULL *)
            else addr in
          let ik = Cilfacade.ptrdiff_ikind () in
          let sizeval = eval_int (Analyses.ask_of_ctx ctx) gs st size in
          let countval = eval_int (Analyses.ask_of_ctx ctx) gs st n in
          if ID.to_int countval = Some Z.one then (
            set_many ~ctx (Analyses.ask_of_ctx ctx) gs st [
              (add_null (AD.of_var heap_var), TVoid [], Blob (VD.bot (), sizeval, false));
              (eval_lv (Analyses.ask_of_ctx ctx) gs st lv, (Cilfacade.typeOfLval lv), Address (add_null (AD.of_var heap_var)))
            ]
          )
          else (
            let blobsize = ID.mul (ID.cast_to ik @@ sizeval) (ID.cast_to ik @@ countval) in
            (* the memory that was allocated by calloc is set to bottom, but we keep track that it originated from calloc, so when bottom is read from memory allocated by calloc it is turned to zero *)
            set_many ~ctx (Analyses.ask_of_ctx ctx) gs st [
              (add_null (AD.of_var heap_var), TVoid [], Array (CArrays.make (IdxDom.of_int (Cilfacade.ptrdiff_ikind ()) BI.one) (Blob (VD.bot (), blobsize, false))));
              (eval_lv (Analyses.ask_of_ctx ctx) gs st lv, (Cilfacade.typeOfLval lv), Address (add_null (AD.of_mval (heap_var, `Index (IdxDom.of_int (Cilfacade.ptrdiff_ikind ()) BI.zero, `NoOffset)))))
            ]
          )
        | _ -> st
      end
    | Realloc { ptr = p; size }, _ ->
      (* Realloc shouldn't be passed non-dynamically allocated memory *)
      check_invalid_mem_dealloc ctx f p;
      begin match lv with
        | Some lv ->
          let ask = Analyses.ask_of_ctx ctx in
          let p_rv = eval_rv ask gs st p in
          let p_addr =
            match p_rv with
            | Address a -> a
            (* TODO: don't we already have logic for this? *)
            | Int i when ID.to_int i = Some BI.zero -> AD.null_ptr
            | Int i -> AD.top_ptr
            | _ -> AD.top_ptr (* TODO: why does this ever happen? *)
          in
          let p_addr' = AD.remove NullPtr p_addr in (* realloc with NULL is same as malloc, remove to avoid unknown value from NullPtr access *)
          let p_addr_get = get ask gs st p_addr' None in (* implicitly includes join of malloc value (VD.bot) *)
          let size_int = eval_int ask gs st size in
          let heap_val:value = Blob (p_addr_get, size_int, true) in (* copy old contents with new size *)
          let heap_addr = AD.of_var (heap_var false ctx) in
          let heap_addr' =
            if get_bool "sem.malloc.fail" then
              AD.join heap_addr AD.null_ptr
            else
              heap_addr
          in
          let lv_addr = eval_lv ask gs st lv in
          set_many ~ctx ask gs st [
            (heap_addr, TVoid [], heap_val);
            (lv_addr, Cilfacade.typeOfLval lv, Address heap_addr');
          ] (* TODO: free (i.e. invalidate) old blob if successful? *)
        | None ->
          st
      end
    | Free ptr, _ ->
      (* Free shouldn't be passed non-dynamically allocated memory *)
      check_invalid_mem_dealloc ctx f ptr;
      st
    | Assert { exp; refine; _ }, _ -> assert_fn ctx exp refine
    | Setjmp { env }, _ ->
      let ask = Analyses.ask_of_ctx ctx in
      let st' = match eval_rv ask gs st env with
        | Address jmp_buf ->
          let value = VD.JmpBuf (ValueDomain.JmpBufs.Bufs.singleton (Target (ctx.prev_node, ctx.control_context ())), false) in
          let r = set ~ctx ask gs st jmp_buf (Cilfacade.typeOf env) value in
          if M.tracing then M.tracel "setjmp" "setting setjmp %a on %a -> %a\n" d_exp env D.pretty st D.pretty r;
          r
        | _ -> failwith "problem?!"
      in
      begin match lv with
        | Some lv ->
          set ~ctx ask gs st' (eval_lv ask ctx.global st lv) (Cilfacade.typeOfLval lv) (Int (ID.of_int IInt BI.zero))
        | None -> st'
      end
    | Longjmp {env; value}, _ ->
      let ask = Analyses.ask_of_ctx ctx in
      let ensure_not_zero (rv:value) = match rv with
        | Int i ->
          begin match ID.to_bool i with
            | Some true -> rv
            | Some false ->
              M.error "Must: Longjmp with a value of 0 is silently changed to 1";
              Int (ID.of_int (ID.ikind i) Z.one)
            | None ->
              M.warn "May: Longjmp with a value of 0 is silently changed to 1";
              let ik = ID.ikind i in
              Int (ID.join (ID.meet i (ID.of_excl_list ik [Z.zero])) (ID.of_int ik Z.one))
          end
        | _ ->
          M.warn ~category:Program "Arguments to longjmp are strange!";
          rv
      in
      let rv = ensure_not_zero @@ eval_rv ask ctx.global ctx.local value in
      let t = Cilfacade.typeOf value in
      set ~ctx ~t_override:t ask ctx.global ctx.local (AD.of_var !longjmp_return) t rv (* Not raising Deadcode here, deadcode is raised at a higher level! *)
    | Rand, _ ->
      begin match lv with
        | Some x ->
          let result:value = (Int (ID.starting IInt Z.zero)) in
          set ~ctx (Analyses.ask_of_ctx ctx) gs st (eval_lv (Analyses.ask_of_ctx ctx) ctx.global st x) (Cilfacade.typeOfLval x) result
        | None -> st
      end
    | _, _ ->
      let st =
        special_unknown_invalidate ctx (Analyses.ask_of_ctx ctx) gs st f args
        (*
          *  TODO: invalidate vars reachable via args
          *  publish globals
          *  if single-threaded: *call f*, privatize globals
          *  else: spawn f
          *)
      in
      (* invalidate lhs in case of assign *)
      invalidate_ret_lv st
    in
    if get_bool "sem.noreturn.dead_code" && Cil.hasAttribute "noreturn" f.vattr then raise Deadcode else st

  let combine_st ctx (local_st : store) (fun_st : store) (tainted_lvs : AD.t) : store =
    let ask = (Analyses.ask_of_ctx ctx) in
    AD.fold (fun addr st ->
        match addr with
        | Addr.Addr (v,o) ->
          if CPA.mem v fun_st.cpa then
            let lval = Addr.Mval.to_cil (v,o) in
            let address = eval_lv ask ctx.global st lval in
            let lval_type = Addr.type_of addr in
            if M.tracing then M.trace "taintPC" "updating %a; type: %a\n" Addr.Mval.pretty (v,o) d_type lval_type;
            match (CPA.find_opt v (fun_st.cpa)), lval_type with
            | None, _ -> st
            (* partitioned arrays cannot be copied by individual lvalues, so if tainted just copy the whole callee value for the array variable *)
            | Some (Array a), _ when (CArrays.domain_of_t a) = PartitionedDomain -> {st with cpa = CPA.add v (Array a) st.cpa}
            (* "get" returned "unknown" when applied to a void type, so special case void types. This caused problems with some sv-comps (e.g. regtest 64 11) *)
            | Some voidVal, TVoid _ -> {st with cpa = CPA.add v voidVal st.cpa}
            | _, _ -> begin
                let new_val = get ask ctx.global fun_st address None in
                if M.tracing then M.trace "taintPC" "update val: %a\n\n" VD.pretty new_val;
                let st' = set_savetop ~ctx ask ctx.global st address lval_type new_val in
                let partDep = Dep.find_opt v fun_st.deps in
                match partDep with
                | None -> st'
                (* if a var partitions an array, all cpa-info for arrays it may partition are added from callee to caller *)
                | Some deps -> {st' with cpa = (Dep.VarSet.fold (fun v accCPA -> let val_opt = CPA.find_opt v fun_st.cpa in
                                                                  match val_opt with
                                                                  | None -> accCPA
                                                                  | Some new_val -> CPA.add v new_val accCPA ) deps st'.cpa)}
              end
          else st
        | _ -> st
      ) tainted_lvs local_st

  let combine_env ctx lval fexp f args fc au (f_ask: Queries.ask) =
    let combine_one (st: D.t) (fun_st: D.t) =
      if M.tracing then M.tracel "combine" "%a\n%a\n" CPA.pretty st.cpa CPA.pretty fun_st.cpa;
      (* This function does miscellaneous things, but the main task was to give the
       * handle to the global state to the state return from the function, but now
       * the function tries to add all the context variables back to the callee.
       * Note that, the function return above has to remove all the local
       * variables of the called function from cpa_s. *)
      let add_globals (st: store) (fun_st: store) =
        (* Remove the return value as this is dealt with separately. *)
        let cpa_noreturn = CPA.remove (return_varinfo ()) fun_st.cpa in
        let ask = (Analyses.ask_of_ctx ctx) in
        let tainted = f_ask.f Q.MayBeTainted in
        if M.tracing then M.trace "taintPC" "combine for %s in base: tainted: %a\n" f.svar.vname AD.pretty tainted;
        if M.tracing then M.trace "taintPC" "combine base:\ncaller: %a\ncallee: %a\n" CPA.pretty st.cpa CPA.pretty fun_st.cpa;
        if AD.is_top tainted then
          let cpa_local = CPA.filter (fun x _ -> not (is_global ask x)) st.cpa in
          let cpa' = CPA.fold CPA.add cpa_noreturn cpa_local in (* add cpa_noreturn to cpa_local *)
          if M.tracing then M.trace "taintPC" "combined: %a\n" CPA.pretty cpa';
          { fun_st with cpa = cpa' }
        else
          (* remove variables from caller cpa, that are global and not in the callee cpa *)
          let cpa_caller = CPA.filter (fun x _ -> (not (is_global ask x)) || CPA.mem x fun_st.cpa) st.cpa in
          if M.tracing then M.trace "taintPC" "cpa_caller: %a\n" CPA.pretty cpa_caller;
          (* add variables from callee that are not in caller yet *)
          let cpa_new = CPA.filter (fun x _ -> not (CPA.mem x cpa_caller)) cpa_noreturn in
          if M.tracing then M.trace "taintPC" "cpa_new: %a\n" CPA.pretty cpa_new;
          let cpa_caller' = CPA.fold CPA.add cpa_new cpa_caller in
          if M.tracing then M.trace "taintPC" "cpa_caller': %a\n" CPA.pretty cpa_caller';
          (* remove lvals from the tainted set that correspond to variables for which we just added a new mapping from the callee*)
          let tainted = AD.filter (function
              | Addr.Addr (v,_) -> not (CPA.mem v cpa_new)
              | _ -> false
            ) tainted in
          let st_combined = combine_st ctx {st with cpa = cpa_caller'} fun_st tainted in
          if M.tracing then M.trace "taintPC" "combined: %a\n" CPA.pretty st_combined.cpa;
          { fun_st with cpa = st_combined.cpa }
      in
      let nst = add_globals st fun_st in

      (* Projection to Precision of the Caller *)
      let p = PrecisionUtil.int_precision_from_node () in (* Since f is the fundec of the Callee we have to get the fundec of the current Node instead *)
      let callerFundec = match !MyCFG.current_node with
        | Some n -> Node.find_fundec n
        | None -> failwith "callerfundec not found"
      in
      let cpa' = project (Queries.to_value_domain_ask (Analyses.ask_of_ctx ctx)) (Some p) nst.cpa callerFundec in

      if get_bool "sem.noreturn.dead_code" && Cil.hasAttribute "noreturn" f.svar.vattr then raise Deadcode;

      { nst with cpa = cpa'; weak = st.weak } (* keep weak from caller *)
    in
    combine_one ctx.local au

  let combine_assign ctx (lval: lval option) fexp (f: fundec) (args: exp list) fc (after: D.t) (f_ask: Q.ask) : D.t =
    let combine_one (st: D.t) (fun_st: D.t) =
      let return_var = return_var () in
      let return_val =
        if CPA.mem (return_varinfo ()) fun_st.cpa
        then get (Analyses.ask_of_ctx ctx) ctx.global fun_st return_var None
        else VD.top ()
      in

      (* Projection to Precision of the Caller *)
      let p = PrecisionUtil.int_precision_from_node () in (* Since f is the fundec of the Callee we have to get the fundec of the current Node instead *)
      let callerFundec = match !MyCFG.current_node with
        | Some n -> Node.find_fundec n
        | None -> failwith "callerfundec not found"
      in
      let return_val = project_val (Queries.to_value_domain_ask (Analyses.ask_of_ctx ctx)) (attributes_varinfo (return_varinfo ()) callerFundec) (Some p) return_val (is_privglob (return_varinfo ())) in

      match lval with
      | None      -> st
      | Some lval -> set_savetop ~ctx (Analyses.ask_of_ctx ctx) ctx.global st (eval_lv (Analyses.ask_of_ctx ctx) ctx.global st lval) (Cilfacade.typeOfLval lval) return_val
    in
    combine_one ctx.local after

  let threadenter ctx (lval: lval option) (f: varinfo) (args: exp list): D.t list =
    match Cilfacade.find_varinfo_fundec f with
    | fd ->
      [make_entry ~thread:true ctx fd args]
    | exception Not_found ->
      (* Unknown functions *)
      let st = ctx.local in
      let st = special_unknown_invalidate ctx (Analyses.ask_of_ctx ctx) ctx.global st f args in
      [st]

  let threadspawn ctx (lval: lval option) (f: varinfo) (args: exp list) fctx: D.t =
    begin match lval with
      | Some lval ->
        begin match ThreadId.get_current (Analyses.ask_of_ctx fctx) with
          | `Lifted tid ->
            (* Cannot set here, because ctx isn't in multithreaded mode and set wouldn't side-effect if lval is global. *)
            ctx.emit (Events.AssignSpawnedThread (lval, tid))
          | _ -> ()
        end
      | None -> ()
    end;
    (* D.join ctx.local @@ *)
    Priv.threadspawn (Analyses.ask_of_ctx ctx) (priv_getg ctx.global) (priv_sideg ctx.sideg) ctx.local

  let unassume (ctx: (D.t, _, _, _) ctx) e uuids =
    (* TODO: structural unassume instead of invariant hack *)
    let e_d =
      let ctx_with_local ~single local =
        (* The usual recursion trick for ctx. *)
        (* Must change ctx used by ask to also use new st (not ctx.local), otherwise recursive EvalInt queries use outdated state. *)
        (* Note: query is just called on base, but not any other analyses. Potentially imprecise, but seems to be sufficient for now. *)
        let rec ctx' ~querycache asked =
          { ctx with
            ask = (fun (type a) (q: a Queries.t) -> query' ~querycache asked q)
          ; local
          }
        and query': type a. querycache:Obj.t Queries.Hashtbl.t -> Queries.Set.t -> a Queries.t -> a Queries.result = fun ~querycache asked q ->
          let anyq = Queries.Any q in
          match Queries.Hashtbl.find_option querycache anyq with
          | Some r -> Obj.obj r
          | None ->
            if Queries.Set.mem anyq asked then
              Queries.Result.top q (* query cycle *)
            else (
              let asked' = Queries.Set.add anyq asked in
              let r: a Queries.result =
                match q with
                | MustBeSingleThreaded _ when single -> true
                | MayEscape _
                | MayBePublic _
                | MayBePublicWithout _
                | MustBeProtectedBy _
                | MustLockset
                | MustBeAtomic
                | MustBeSingleThreaded _
                | MustBeUniqueThread
                | CurrentThreadId
                | MayBeThreadReturn
                | PartAccess _
                | IsHeapVar _
                | IsAllocVar _
                | IsMultiple _
                | CreatedThreads
                | MustJoinedThreads ->
                  (* These queries are safe to ask from outside,
                     where base doesn't have the partial top local state.
                     They are also needed for sensible eval behavior via [inv_exp]
                     such that everything wouldn't be may escaped. *)
                  ctx.ask q
                | _ ->
                  (* Other queries are not safe, because they would
                     query the local value state instead of top.
                     Therefore, these are answered only by base on the
                     partial top local state. *)
                  query (ctx' ~querycache asked') q
              in
              Queries.Hashtbl.replace querycache anyq (Obj.repr r);
              r
            )
        in
        let querycache = Queries.Hashtbl.create 13 in
        ctx' ~querycache Queries.Set.empty
      in
      let f st =
        (* TODO: start with empty vars because unassume may unassume values for pointed variables not in the invariant exp *)
        let local: D.t = {ctx.local with cpa = CPA.bot ()} in
        let octx = ctx_with_local ~single:false (D.join ctx.local st) in (* original ctx with non-top values *)
        (* TODO: deduplicate with invariant *)
        let ctx = ctx_with_local ~single:true local in
        let module UnassumeEval =
        struct
          module D = D
          module V = V
          module G = G

          let oa = Analyses.ask_of_ctx octx
          let ost = octx.local

          (* all evals happen in octx with non-top values *)
          let eval_rv a gs st e = eval_rv oa gs ost e
          let eval_rv_address a gs st e = eval_rv_address oa gs ost e
          let eval_lv a gs st lv = eval_lv oa gs ost lv
          let convert_offset a gs st o = convert_offset oa gs ost o

          (* all updates happen in ctx with top values *)
          let get_var = get_var
          let get a gs st addrs exp = get a gs st addrs exp
          let set a ~ctx gs st lval lval_type ?lval_raw value = set a ~ctx ~invariant:false gs st lval lval_type ?lval_raw value (* TODO: should have invariant false? doesn't work with empty cpa then, because meets *)

          let refine_entire_var = false
          let map_oldval oldval t_lval =
            if VD.is_bot oldval then VD.top_value t_lval else oldval
          let eval_rv_lval_refine a gs st exp lv =
            (* new, use different ctx for eval_lv (for Mem): *)
            eval_rv_base_lval ~eval_lv a gs st exp lv

          (* don't meet with current octx values when propagating inverse operands down *)
          let id_meet_down ~old ~c = c
          let fd_meet_down ~old ~c = c

          let contra st = st
        end
        in
        let module Unassume = BaseInvariant.Make (UnassumeEval) in
        try
          Unassume.invariant ctx (Analyses.ask_of_ctx ctx) ctx.global ctx.local e true
        with Deadcode -> (* contradiction in unassume *)
          D.bot ()
      in
      if M.tracing then M.traceli "unassume" "base unassuming\n";
      let r =
        match get_string "ana.base.invariant.unassume" with
        | "once" ->
          f (D.bot ())
        | "fixpoint" ->
          let module DFP = LocalFixpoint.Make (D) in
          DFP.lfp f
        | _ ->
          assert false
      in
      if M.tracing then M.traceu "unassume" "base unassumed\n";
      r
    in
    M.info ~category:Witness "base unassumed invariant: %a" d_exp e;
    M.debug ~category:Witness "base unassumed state: %a" D.pretty e_d;
    (* Perform actual [set]-s with final unassumed values.
       This invokes [Priv.write_global], which was suppressed above. *)
    let e_d' =
      WideningTokens.with_side_tokens (WideningTokens.TS.of_list uuids) (fun () ->
          CPA.fold (fun x v acc ->
              let addr: AD.t = AD.of_mval (x, `NoOffset) in
              set (Analyses.ask_of_ctx ctx) ~ctx ~invariant:false ctx.global acc addr x.vtype v
            ) e_d.cpa ctx.local
        )
    in
    D.join ctx.local e_d'

  let event ctx e octx =
    let st: store = ctx.local in
    match e with
    | Events.Lock (addr, _) when ThreadFlag.has_ever_been_multi (Analyses.ask_of_ctx ctx) -> (* TODO: is this condition sound? *)
      if M.tracing then M.tracel "priv" "LOCK EVENT %a\n" LockDomain.Addr.pretty addr;
      Priv.lock (Analyses.ask_of_ctx ctx) (priv_getg ctx.global) st addr
    | Events.Unlock addr when ThreadFlag.has_ever_been_multi (Analyses.ask_of_ctx ctx) -> (* TODO: is this condition sound? *)
      if addr = UnknownPtr then
        M.info ~category:Unsound "Unknown mutex unlocked, base privatization unsound"; (* TODO: something more sound *)
      WideningTokens.with_local_side_tokens (fun () ->
          Priv.unlock (Analyses.ask_of_ctx ctx) (priv_getg ctx.global) (priv_sideg ctx.sideg) st addr
        )
    | Events.Escape escaped ->
      Priv.escape (Analyses.ask_of_ctx ctx) (priv_getg ctx.global) (priv_sideg ctx.sideg) st escaped
    | Events.EnterMultiThreaded ->
      Priv.enter_multithreaded (Analyses.ask_of_ctx ctx) (priv_getg ctx.global) (priv_sideg ctx.sideg) st
    | Events.AssignSpawnedThread (lval, tid) ->
      (* TODO: is this type right? *)
      set ~ctx (Analyses.ask_of_ctx ctx) ctx.global ctx.local (eval_lv (Analyses.ask_of_ctx ctx) ctx.global ctx.local lval) (Cilfacade.typeOfLval lval) (Thread (ValueDomain.Threads.singleton tid))
    | Events.Assert exp ->
      assert_fn ctx exp true
    | Events.Unassume {exp; uuids} ->
      Timing.wrap "base unassume" (unassume ctx exp) uuids
    | Events.Longjmped {lval} ->
      begin match lval with
        | Some lval ->
          let st' = assign ctx lval (Lval (Cil.var !longjmp_return)) in
          {st' with cpa = CPA.remove !longjmp_return st'.cpa}
        | None -> ctx.local
      end
    | _ ->
      ctx.local
end

module type MainSpec = sig
  include MCPSpec
  include BaseDomain.ExpEvaluator
  val return_lval: unit -> Cil.lval
  val return_varinfo: unit -> Cil.varinfo
end

let main_module: (module MainSpec) Lazy.t =
  lazy (
    let module Priv = (val BasePriv.get_priv ()) in
    let module Main =
    struct
      (* Only way to locally define a recursive module. *)
      module rec Main:MainSpec with type t = BaseComponents (Priv.D).t = MainFunctor (Priv) (Main)
      include Main
    end
    in
    (module Main)
  )

let get_main (): (module MainSpec) =
  Lazy.force main_module

let after_config () =
  let module Main = (val get_main ()) in
  (* add ~dep:["expRelation"] after modifying test cases accordingly *)
  MCP.register_analysis ~dep:["mallocWrapper"] (module Main : MCPSpec)

let _ =
  AfterConfig.register after_config<|MERGE_RESOLUTION|>--- conflicted
+++ resolved
@@ -2167,14 +2167,7 @@
       let dest_a, dest_typ = addr_type_of_exp dest in
       let value = VD.zero_init_value dest_typ in
       set ~ctx (Analyses.ask_of_ctx ctx) gs st dest_a dest_typ value
-<<<<<<< HEAD
-    | Memcpy { dest = dst; src }, _ ->
-=======
     | Memcpy { dest = dst; src; n; }, _ -> (* TODO: use n *)
-      memory_copying dst src
-    (* strcpy(dest, src); *)
-    | Strcpy { dest = dst; src; n = None }, _ ->
->>>>>>> 5aa42044
       let dest_a, dest_typ = addr_type_of_exp dst in
       let src_lval = mkMem ~addr:(Cil.stripCasts src) ~off:NoOffset in
       let src_typ = eval_lv (Analyses.ask_of_ctx ctx) gs st src_lval
