(** Non-relational value analysis aka {e base analysis} ([base]). *)

open Batteries
open GoblintCil
open Pretty
open Analyses
open GobConfig
open BaseUtil
open ModularUtil0
open Base0

module A = Analyses
module H = Hashtbl
module Q = Queries

module ID = ValueDomain.ID
module FD = ValueDomain.FD
module IdxDom = ValueDomain.IndexDomain
module AD = ValueDomain.AD
module Addr = ValueDomain.Addr
module Offs = ValueDomain.Offs
module LF = LibraryFunctions
module CArrays = ValueDomain.CArrays
module BI = IntOps.BigIntOps
module PU = PrecisionUtil

module VD     = BaseDomain.VD
module CPA    = BaseDomain.CPA
module Dep    = BaseDomain.PartDeps
module WeakUpdates   = BaseDomain.WeakUpdates
module BaseComponents = BaseDomain.BaseComponents



module MainFunctor (Priv:BasePriv.S) (RVEval:BaseDomain.ExpEvaluator with type t = BaseComponents (Priv.D).t) =
struct
  include Analyses.DefaultSpec

  exception Top

  module Dom    = BaseDomain.DomFunctor (Priv.D) (RVEval)
  type t = Dom.t
  module D      = Dom
  module C      = Dom

  (* Two global invariants:
     1. Priv.V -> Priv.G  --  used for Priv
     2. thread -> VD  --  used for thread returns *)

  module V =
  struct
    include Printable.Either (struct include Priv.V let name () = "priv" end) (struct include ThreadIdDomain.Thread let name () = "threadreturn" end)
    let priv x = `Left x
    let thread x = `Right x
    include StdV
  end

  module G =
  struct
    include Lattice.Lift2 (Priv.G) (VD) (Printable.DefaultNames)

    let priv = function
      | `Bot -> Priv.G.bot ()
      | `Lifted1 x -> x
      | _ -> failwith "Base.priv"
    let thread = function
      | `Bot -> VD.bot ()
      | `Lifted2 x -> x
      | _ -> failwith "Base.thread"
    let create_priv priv = `Lifted1 priv
    let create_thread thread = `Lifted2 thread
  end

  let priv_getg getg g = G.priv (getg (V.priv g))
  let priv_sideg sideg g d = sideg (V.priv g) (G.create_priv d)

  type extra = (varinfo * Offs.t * bool) list
  type store = D.t
  type value = VD.t
  type address = AD.t
  type glob_fun  = V.t -> G.t
  type glob_diff = (V.t * G.t) list

  let name () = "base"
  let startstate v: store = { cpa = CPA.bot (); deps = Dep.bot (); weak = WeakUpdates.bot (); priv = Priv.startstate ()}
  let exitstate  v: store = { cpa = CPA.bot (); deps = Dep.bot (); weak = WeakUpdates.bot (); priv = Priv.startstate ()}

  (**************************************************************************
   * Helpers
   **************************************************************************)

  let is_privglob v = GobConfig.get_bool "annotation.int.privglobs" && v.vglob

  (*This is a bit of a hack to be able to change array domains if a pointer to an array is given as an argument*)
  (*We have to prevent different domains to be used at the same time for the same array*)
  (*After a function call, the domain has to be the same as before and we can not depend on the pointers staying the same*)
  (*-> we determine the arrays a pointer can point to once at the beginning of a function*)
  (*There surely is a better way, because this means that often the wrong one gets chosen*)
  module VarH = Hashtbl.Make(CilType.Varinfo)
  module VarMap = Map.Make(CilType.Varinfo)
  let array_map = ref (VarH.create 20)

  type marshal = attributes VarMap.t VarH.t

  let array_domain_annotation_enabled = lazy (GobConfig.get_bool "annotation.goblint_array_domain")

  let add_to_array_map fundec arguments =
    if Lazy.force array_domain_annotation_enabled then
      let rec pointedArrayMap = function
        | [] -> VarMap.empty
        | (info,(value:VD.t))::xs ->
          match value with
          | Address t when hasAttribute "goblint_array_domain" info.vattr ->
            let possibleVars = List.to_seq (AD.to_var_may t) in
            Seq.fold_left (fun map arr -> VarMap.add arr (info.vattr) map) (pointedArrayMap xs) @@ Seq.filter (fun info -> isArrayType info.vtype) possibleVars
          | _ -> pointedArrayMap xs
      in
      match VarH.find_option !array_map fundec.svar with
      | Some _ -> () (*We already have something -> do not change it*)
      | None -> VarH.add !array_map fundec.svar (pointedArrayMap arguments)

  let attributes_varinfo info fundec =
    if Lazy.force array_domain_annotation_enabled then
      let map = VarH.find !array_map fundec.svar in
      match VarMap.find_opt info map with
      | Some attr ->  Some (attr, typeAttrs (info.vtype)) (*if the function has a different domain for this array, use it*)
      | None -> Some (info.vattr, typeAttrs (info.vtype))
    else
      None

  let project_val ask array_attr p_opt value is_glob =
    let p = if GobConfig.get_bool "annotation.int.enabled" then (
        if is_glob then
          Some PU.max_int_precision
        else p_opt
      ) else None
    in
    let a = if GobConfig.get_bool "annotation.goblint_array_domain" then array_attr else None in
    VD.project ask p a value

  let project ask p_opt cpa fundec =
    CPA.mapi (fun varinfo value -> project_val ask (attributes_varinfo varinfo fundec) p_opt value (is_privglob varinfo)) cpa

<<<<<<< HEAD
  let heap_var ctx =
    let info = match (ctx.ask Q.HeapVar) with
=======

  (**************************************************************************
   * Initializing my variables
   **************************************************************************)

  let return_varstore = ref dummyFunDec.svar
  let return_varinfo () = !return_varstore
  let return_var () = AD.of_var (return_varinfo ())
  let return_lval (): lval = (Var (return_varinfo ()), NoOffset)

  let longjmp_return = ref dummyFunDec.svar

  let heap_var on_stack ctx =
    let info = match (ctx.ask (Q.AllocVar {on_stack})) with
>>>>>>> 6389a7f6
      | `Lifted vinfo -> vinfo
      | _ -> failwith("Ran without a malloc analysis.") in
    info

  (* hack for char a[] = {"foo"} or {'f','o','o', '\000'} *)
  let char_array : (lval, bytes) Hashtbl.t = Hashtbl.create 500

  let init marshal =
    begin match marshal with
      | Some marshal -> array_map := marshal
      | None -> ()
    end;
    return_varstore := Cilfacade.create_var @@ makeVarinfo false "RETURN" voidType;
    longjmp_return := Cilfacade.create_var @@ makeVarinfo false "LONGJMP_RETURN" intType;
    Priv.init ()

  let finalize () =
    Priv.finalize ();
    !array_map

  (**************************************************************************
   * Abstract evaluation functions
   **************************************************************************)

  let iDtoIdx = ID.cast_to (Cilfacade.ptrdiff_ikind ())

  let unop_ID = function
    | Neg  -> ID.neg
    | BNot -> ID.bitnot
    | LNot -> ID.lognot

  let unop_FD = function
    | Neg  -> FD.neg
    (* other unary operators are not implemented on float values *)
    | _ -> (fun c -> FD.top_of (FD.get_fkind c))

  (* Evaluating Cil's unary operators. *)
  let evalunop op typ: value -> value = function
    | Int v1 -> Int (ID.cast_to (Cilfacade.get_ikind typ) (unop_ID op v1))
    | Float v -> Float (unop_FD op v)
    | Address a when op = LNot ->
      if AD.is_null a then
        Int (ID.of_bool (Cilfacade.get_ikind typ) true)
      else if AD.is_not_null a then
        Int (ID.of_bool (Cilfacade.get_ikind typ) false)
      else
        Int (ID.top_of (Cilfacade.get_ikind typ))
    | Bot -> Bot
    | _ -> VD.top ()

  let binop_ID (result_ik: Cil.ikind) = function
    | PlusA -> ID.add
    | MinusA -> ID.sub
    | Mult -> ID.mul
    | Div -> ID.div
    | Mod -> ID.rem
    | Lt -> ID.lt
    | Gt -> ID.gt
    | Le -> ID.le
    | Ge -> ID.ge
    | Eq -> ID.eq
    (* TODO: This causes inconsistent results:
       def_exc and interval definitely in conflict:
         evalint: base eval_rv m -> (Not {0, 1}([-31,31]),[1,1])
         evalint: base eval_rv 1 -> (1,[1,1])
         evalint: base query_evalint m == 1 -> (0,[1,1]) *)
    | Ne -> ID.ne
    | BAnd -> ID.bitand
    | BOr -> ID.bitor
    | BXor -> ID.bitxor
    | Shiftlt -> ID.shift_left
    | Shiftrt -> ID.shift_right
    | LAnd -> ID.logand
    | LOr -> ID.logor
    | b -> (fun x y -> (ID.top_of result_ik))

  let binop_FD (result_fk: Cil.fkind) = function
    | PlusA -> FD.add
    | MinusA -> FD.sub
    | Mult -> FD.mul
    | Div -> FD.div
    | _ -> (fun _ _ -> FD.top_of result_fk)

  let int_returning_binop_FD = function
    | Lt -> FD.lt
    | Gt -> FD.gt
    | Le -> FD.le
    | Ge -> FD.ge
    | Eq -> FD.eq
    | Ne -> FD.ne
    | _ -> (fun _ _ -> ID.top ())

  let is_int_returning_binop_FD = function
    | Lt | Gt | Le | Ge | Eq | Ne -> true
    | _ -> false

  let is_modular ctx =
    let ask = Analyses.ask_of_ctx ctx in
    ask.f Q.IsModular

  (* Evaluate binop for two abstract values: *)
  let evalbinop_base (a: Q.ask) (st: store) (op: binop) (t1:typ) (a1:value) (t2:typ) (a2:value) (t:typ) :value =
    if M.tracing then M.tracel "eval" "evalbinop %a %a %a\n" d_binop op VD.pretty a1 VD.pretty a2;
    (* We define a conversion function for the easy cases when we can just use
     * the integer domain operations. *)
    let bool_top ik = ID.(join (of_int ik BI.zero) (of_int ik BI.one)) in
    (* An auxiliary function for ptr arithmetic on array values. *)
    let addToAddr n (addr:Addr.t) =
      let typeOffsetOpt o t =
        try
          Some (Cilfacade.typeOffset t o)
        with Cilfacade.TypeOfError _ ->
          None
      in
      (* adds n to the last offset *)
      let rec addToOffset n (t:typ option) = function
        | `Index (i, `NoOffset) ->
          (* If we have arrived at the last Offset and it is an Index, we add our integer to it *)
          `Index(IdxDom.add i (iDtoIdx n), `NoOffset)
        | `Field (f, `NoOffset) ->
          (* If we have arrived at the last Offset and it is a Field,
           * then check if we're subtracting exactly its offsetof.
           * If so, n cancels out f exactly.
           * This is to better handle container_of hacks. *)
          let n_offset = iDtoIdx n in
          begin match t with
            | Some t ->
              let (f_offset_bits, _) = bitsOffset t (Field (f, NoOffset)) in
              let f_offset = IdxDom.of_int (Cilfacade.ptrdiff_ikind ()) (BI.of_int (f_offset_bits / 8)) in
              begin match IdxDom.(to_bool (eq f_offset (neg n_offset))) with
                | Some true -> `NoOffset
                | _ -> `Field (f, `Index (n_offset, `NoOffset))
              end
            | None -> `Field (f, `Index (n_offset, `NoOffset))
          end
        | `Index (i, o) ->
          let t' = BatOption.bind t (typeOffsetOpt (Index (integer 0, NoOffset))) in (* actual index value doesn't matter for typeOffset *)
          `Index(i, addToOffset n t' o)
        | `Field (f, o) ->
          let t' = BatOption.bind t (typeOffsetOpt (Field (f, NoOffset))) in
          `Field(f, addToOffset n t' o)
        | `NoOffset -> `Index(iDtoIdx n, `NoOffset)
      in
      let default = function
        | Addr.NullPtr when GobOption.exists (BI.equal BI.zero) (ID.to_int n) -> Addr.NullPtr
        | _ -> Addr.UnknownPtr
      in
<<<<<<< HEAD
      match Addr.to_var_offset addr with
      | Some (x, o) ->
        Addr.from_var_offset ~is_modular:(a.f IsModular) (x, addToOffset n (Some x.vtype) o)
=======
      match Addr.to_mval addr with
      | Some (x, o) -> Addr.of_mval (x, addToOffset n (Some x.vtype) o)
>>>>>>> 6389a7f6
      | None -> default addr
    in
    let addToAddrOp p (n:ID.t):value =
      match op with
      (* For array indexing e[i] and pointer addition e + i we have: *)
      | IndexPI | PlusPI ->
        Address (AD.map (addToAddr n) p)
      (* Pointer subtracted by a value (e-i) is very similar *)
      (* Cast n to the (signed) ptrdiff_ikind, then add the its negated value. *)
      | MinusPI ->
        let n = ID.neg (ID.cast_to (Cilfacade.ptrdiff_ikind ()) n) in
        Address (AD.map (addToAddr n) p)
      | Mod -> Int (ID.top_of (Cilfacade.ptrdiff_ikind ())) (* we assume that address is actually casted to int first*)
      | _ -> Address AD.top_ptr
    in
    (* The main function! *)
    match a1,a2 with
    (* For the integer values, we apply the int domain operator *)
    | Int v1, Int v2 ->
      let result_ik = Cilfacade.get_ikind t in
      Int (ID.cast_to result_ik (binop_ID result_ik op v1 v2))
    (* For the float values, we apply the float domain operators *)
    | Float v1, Float v2 when is_int_returning_binop_FD op ->
      let result_ik = Cilfacade.get_ikind t in
      Int (ID.cast_to result_ik (int_returning_binop_FD op v1 v2))
    | Float v1, Float v2 -> Float (binop_FD (Cilfacade.get_fkind t) op v1 v2)
    (* For address +/- value, we try to do some elementary ptr arithmetic *)
    | Address p, Int n
    | Int n, Address p when op=Eq || op=Ne ->
      let ik = Cilfacade.get_ikind t in
      Int (match ID.to_bool n, AD.to_bool p with
          | Some a, Some b -> ID.of_bool ik (op=Eq && a=b || op=Ne && a<>b)
          | _ -> bool_top ik)
    | Address p, Int n  ->
      addToAddrOp p n
    | Address p, Top ->
      (* same as previous, but with Unknown instead of int *)
      (* TODO: why does this even happen in zstd-thread-pool-add? *)
      let n = ID.top_of (Cilfacade.ptrdiff_ikind ()) in (* pretend to have unknown ptrdiff int instead *)
      addToAddrOp p n
    (* If both are pointer values, we can subtract them and well, we don't
     * bother to find the result in most cases, but it's an integer. *)
    | Address p1, Address p2 -> begin
        let ik = Cilfacade.get_ikind t in
        let eq x y =
          if AD.is_definite x && AD.is_definite y then
            let ax = AD.choose x in
            let ay = AD.choose y in
            let handle_address_is_multiple addr = begin match Addr.to_var addr with
              | Some v when a.f (Q.IsMultiple v) ->
                if M.tracing then M.tracel "addr" "IsMultiple %a\n" CilType.Varinfo.pretty v;
                None
              | _ ->
                Some true
            end
            in
            match Addr.semantic_equal ax ay with
            | Some true ->
              if M.tracing then M.tracel "addr" "semantic_equal %a %a\n" AD.pretty x AD.pretty y;
              handle_address_is_multiple ax
            | Some false -> Some false
            | None -> None
          else
            None
        in
        match op with
        (* TODO use ID.of_incl_list [0; 1] for all comparisons *)
        | MinusPP ->
          (* when subtracting pointers to arrays, per 6.5.6 of C-standard if we subtract two pointers to the same array, the difference *)
          (* between them is the difference in subscript *)
          begin
            let rec calculateDiffFromOffset x y:value =
              match x, y with
              | `Field ((xf:Cil.fieldinfo), xo), `Field((yf:Cil.fieldinfo), yo)
                when CilType.Fieldinfo.equal xf yf ->
                calculateDiffFromOffset xo yo
              | `Index (i, `NoOffset), `Index(j, `NoOffset) ->
                begin
                  let diff = ValueDomain.IndexDomain.sub i j in
                  match ValueDomain.IndexDomain.to_int diff with
                  | Some z -> Int(ID.of_int ik z)
                  | _ -> Int (ID.top_of ik)
                end
              | `Index (xi, xo), `Index(yi, yo) when xi = yi -> (* TODO: ID.equal? *)
                calculateDiffFromOffset xo yo
              | _ -> Int (ID.top_of ik)
            in
            if AD.is_definite p1 && AD.is_definite p2 then
              match Addr.to_mval (AD.choose p1), Addr.to_mval (AD.choose p2) with
              | Some (x, xo), Some (y, yo) when CilType.Varinfo.equal x y ->
                calculateDiffFromOffset xo yo
              | _, _ ->
                Int (ID.top_of ik)
            else
              Int (ID.top_of ik)
          end
        | Eq ->
          Int (if AD.is_bot (AD.meet p1 p2) then ID.of_int ik BI.zero else match eq p1 p2 with Some x when x -> ID.of_int ik BI.one | _ -> bool_top ik)
        | Ne ->
          Int (if AD.is_bot (AD.meet p1 p2) then ID.of_int ik BI.one else match eq p1 p2 with Some x when x -> ID.of_int ik BI.zero | _ -> bool_top ik)
        | IndexPI when AD.to_string p2 = ["all_index"] ->
          addToAddrOp p1 (ID.top_of (Cilfacade.ptrdiff_ikind ()))
        | IndexPI | PlusPI ->
          addToAddrOp p1 (AD.to_int p2) (* sometimes index is AD for some reason... *)
        | _ -> VD.top ()
      end
    (* For other values, we just give up! *)
    | Bot, _ -> Bot
    | _, Bot -> Bot
    | _ -> VD.top ()

  (* TODO: Use AddressDomain for queries *)
  (* We need the previous function with the varinfo carried along, so we can
   * map it on the address sets. *)
<<<<<<< HEAD
  let add_offset_varinfo (a: Q.ask) add ad =
    match Addr.to_var_offset ad with
    | Some (x,ofs) ->
      Addr.from_var_offset ~is_modular:(a.f IsModular) (x, add_offset ofs add)
=======
  let add_offset_varinfo add ad =
    match Addr.to_mval ad with
    | Some (x,ofs) -> Addr.of_mval (x, Addr.Offs.add_offset ofs add)
>>>>>>> 6389a7f6
    | None -> ad


  (**************************************************************************
   * State functions
   **************************************************************************)

  let sync' reason ctx: D.t =
    let multi =
      match reason with
      | `Init
      | `Thread ->
        true
      | _ ->
        ThreadFlag.has_ever_been_multi (Analyses.ask_of_ctx ctx)
    in
    if M.tracing then M.tracel "sync" "sync multi=%B earlyglobs=%B\n" multi !earlyglobs;
    if (!earlyglobs || multi) && not ((Analyses.ask_of_ctx ctx).f IsModular) then
      WideningTokens.with_local_side_tokens (fun () ->
          Priv.sync (Analyses.ask_of_ctx ctx) (priv_getg ctx.global) (priv_sideg ctx.sideg) ctx.local reason
        )
    else
      ctx.local

  let sync ctx reason = sync' (reason :> [`Normal | `Join | `Return | `Init | `Thread]) ctx

  let publish_all ctx reason =
    ignore (sync' reason ctx)

  let get_var (a: Q.ask) (gs: glob_fun) (st: store) (x: varinfo): value =
    if (!earlyglobs || ThreadFlag.has_ever_been_multi a) && is_global a x && not (a.f IsModular) then
      Priv.read_global a (priv_getg gs) st x
    else begin
      if M.tracing then M.tracec "get" "Singlethreaded mode.\n";
      let x = ModularUtil.varinfo_or_canonical ~is_modular:(a.f IsModular) x in
      CPA.find x st.cpa
    end

  (** [get st addr] returns the value corresponding to [addr] in [st]
   *  adding proper dependencies.
   *  For the exp argument it is always ok to put None. This means not using precise information about
   *  which part of an array is involved.  *)
  let rec get ?(top=VD.top ()) ?(full=false) a (gs: glob_fun) (st: store) (addrs:address) (exp:exp option): value =
    let at = AD.type_of addrs in
    let firstvar = if M.tracing then match AD.to_var_may addrs with [] -> "" | x :: _ -> x.vname else "" in
    if M.tracing then M.traceli "get" ~var:firstvar "Address: %a\nState: %a\n" AD.pretty addrs CPA.pretty st.cpa;
    (* Finding a single varinfo*offset pair *)
    let res =
      let f_addr (x, offs) =
        (* get hold of the variable value, either from local or global state *)
        let var = get_var a gs st x in
        let v = VD.eval_offset (Queries.to_value_domain_ask a) (fun x -> get a gs st x exp) var offs exp (Some (Var x, Offs.to_cil_offset offs)) x.vtype in
<<<<<<< HEAD
        if M.tracing then M.tracec "get" "var = %a, %a = %a\n" VD.pretty var AD.pretty (AD.from_var_offset ~is_modular:(a.f IsModular) (x, offs)) VD.pretty v;
        if full then v else match v with
=======
        if M.tracing then M.tracec "get" "var = %a, %a = %a\n" VD.pretty var AD.pretty (AD.of_mval (x, offs)) VD.pretty v;
        if full then var else match v with
>>>>>>> 6389a7f6
          | Blob (c,s,_) -> c
          | x -> x
      in
      let f = function
        | Addr.Addr (x, o) -> f_addr (x, o)
        | Addr.NullPtr ->
          begin match get_string "sem.null-pointer.dereference" with
            | "assume_none" -> VD.bot ()
            | "assume_top" -> top
            | _ -> assert false
          end
        | Addr.UnknownPtr -> top (* top may be more precise than VD.top, e.g. for address sets, such that known addresses are kept for soundness *)
        | Addr.StrPtr _ -> Int (ID.top_of IChar)
      in
      (* We form the collecting function by joining *)
      let c (x:value) = match x with (* If address type is arithmetic, and our value is an int, we cast to the correct ik *)
        | Int _ when Cil.isArithmeticType at -> VD.cast at x
        | _ -> x
      in
      let f x a = VD.join (c @@ f x) a in      (* Finally we join over all the addresses in the set. *)
      AD.fold f addrs (VD.bot ())
    in
    if M.tracing then M.traceu "get" "Result: %a\n" VD.pretty res;
    res


  (**************************************************************************
   * Auxiliary functions for function calls
   **************************************************************************)

  (* From a list of values, presumably arguments to a function, simply extract
   * the pointer arguments. *)
  let get_ptrs (vals: value list): address list =
    let f (x:value) acc = match x with
      | Address adrs when AD.is_top adrs ->
        M.info ~category:Unsound "Unknown address given as function argument"; acc
      | Address adrs when AD.to_var_may adrs = [] -> acc
      | Address adrs ->
        let typ = AD.type_of adrs in
        if isFunctionType typ then acc else adrs :: acc
      | Top -> M.info ~category:Unsound "Unknown value type given as function argument"; acc
      | _ -> acc
    in
    List.fold_right f vals []

  let rec reachable_from_value (ask: Q.ask) (gs:glob_fun) st (value: value) (t: typ) (description: string)  =
    let empty = AD.empty () in
    if M.tracing then M.trace "reachability" "Checking value %a\n" VD.pretty value;
    match value with
    | Top ->
      if VD.is_immediate_type t then () else M.info ~category:Unsound "Unknown value in %s could be an escaped pointer address!" description; empty
    | Bot -> (*M.debug ~category:Analyzer "A bottom value when computing reachable addresses!";*) empty
    | Address adrs when AD.is_top adrs ->
      M.info ~category:Unsound "Unknown address in %s has escaped." description; AD.remove Addr.NullPtr adrs (* return known addresses still to be a bit more sane (but still unsound) *)
    (* The main thing is to track where pointers go: *)
    | Address adrs -> AD.remove Addr.NullPtr adrs
    (* Unions are easy, I just ingore the type info. *)
    | Union u ->
      ValueDomain.Unions.fold (fun k v acc -> AD.join (reachable_from_value ask gs st v t description) acc) u empty
    (* For arrays, we ask to read from an unknown index, this will cause it
     * join all its values. *)
    | Array a -> reachable_from_value ask gs st (ValueDomain.CArrays.get (Queries.to_value_domain_ask ask) a (None, ValueDomain.ArrIdxDomain.top ())) t description
    | Blob (e,_,_) -> reachable_from_value ask gs st e t description
    | Struct s -> ValueDomain.Structs.fold (fun k v acc -> AD.join (reachable_from_value ask gs st v t description) acc) s empty
    | Int _ -> empty
    | Float _ -> empty
    | MutexAttr _ -> empty
    | Thread _ -> empty (* thread IDs are abstract and nothing known can be reached from them *)
    | JmpBuf _ -> empty (* Jump buffers are abstract and nothing known can be reached from them *)
    | Mutex -> empty (* mutexes are abstract and nothing known can be reached from them *)

  (* Get the list of addresses accessable immediately from a given address, thus
   * all pointers within a structure should be considered, but we don't follow
   * pointers. We return a flattend representation, thus simply an address (set). *)
  let reachable_from_address (ask: Q.ask) (gs:glob_fun) st (adr: address): address =
    if M.tracing then M.tracei "reachability" "Checking for %a\n" AD.pretty adr;
    let res = reachable_from_value ask gs st (get ask gs st adr None) (AD.type_of adr) (AD.show adr) in
    if M.tracing then M.traceu "reachability" "Reachable addresses: %a\n" AD.pretty res;
    res

  (* The code for getting the variables reachable from the list of parameters.
   * This section is very confusing, because I use the same construct, a set of
   * addresses, as both AD elements abstracting individual (ambiguous) addresses
   * and the workset of visited addresses. *)
  let reachable_vars (ask: Q.ask) (args: address list) (gs:glob_fun) (st: store): address list =
    if M.tracing then M.traceli "reachability" "Checking reachable arguments from [%a]!\n" (d_list ", " AD.pretty) args;
    let empty = AD.empty () in
    (* We begin looking at the parameters: *)
    let argset = List.fold_right (AD.join) args empty in
    let workset = ref argset in
    (* And we keep a set of already visited variables *)
    let visited = ref empty in
    while not (AD.is_empty !workset) do
      visited := AD.union !visited !workset;
      (* ok, let's visit all the variables in the workset and collect the new variables *)
      let visit_and_collect var (acc: address): address =
        let var = AD.singleton var in (* Very bad hack! Pathetic really! *)
        AD.union (reachable_from_address ask gs st var) acc in
      let collected = AD.fold visit_and_collect !workset empty in
      (* And here we remove the already visited variables *)
      workset := AD.diff collected !visited
    done;
    (* Return the list of elements that have been visited. *)
    if M.tracing then M.traceu "reachability" "All reachable vars: %a\n" AD.pretty !visited;
    List.map AD.singleton (AD.elements !visited)

  let reachable_vars ask args gs st = Timing.wrap "reachability" (reachable_vars ask args gs) st

  let drop_non_ptrs (st:CPA.t) : CPA.t =
    if CPA.is_top st then st else
      let rec replace_val = function
        | VD.Address _ as v -> v
        | Blob (v,s,o) ->
          begin match replace_val v with
            | Blob (Top,_,_)
            | Top -> Top
            | t -> Blob (t,s,o)
          end
        | Struct s -> Struct (ValueDomain.Structs.map replace_val s)
        | _ -> Top
      in
      CPA.map replace_val st

  let drop_ints (st:CPA.t) : CPA.t =
    if CPA.is_top st then st else
      let rec replace_val: value -> value = function
        | Int _       -> Top
        | Array n     -> Array (ValueDomain.CArrays.map replace_val n)
        | Struct n    -> Struct (ValueDomain.Structs.map replace_val n)
        | Union n -> Union (ValueDomain.Unions.map (fun _ -> replace_val) n)
        | Blob (n,s,o)  -> Blob (replace_val n,s,o)
        | Address x -> Address (AD.map ValueDomain.Addr.top_indices x)
        | x -> x
      in
      CPA.map replace_val st

  let drop_interval = CPA.map (function Int x -> Int (ID.no_interval x) | x -> x)

  let drop_intervalSet = CPA.map (function Int x -> Int (ID.no_intervalSet x) | x -> x )

  let context (fd: fundec) (st: store): store =
    let f keep drop_fn (st: store) = if keep then st else { st with cpa = drop_fn st.cpa} in
    st |>
    (* Here earlyglobs only drops syntactic globals from the context and does not consider e.g. escaped globals. *)
    (* This is equivalent to having escaped globals excluded from earlyglobs for contexts *)
    f (not !earlyglobs) (CPA.filter (fun k v -> (not k.vglob) || is_excluded_from_earlyglobs k))
    %> f (ContextUtil.should_keep ~isAttr:GobContext ~keepOption:"ana.base.context.non-ptr" ~removeAttr:"base.no-non-ptr" ~keepAttr:"base.non-ptr" fd) drop_non_ptrs
    %> f (ContextUtil.should_keep ~isAttr:GobContext ~keepOption:"ana.base.context.int" ~removeAttr:"base.no-int" ~keepAttr:"base.int" fd) drop_ints
    %> f (ContextUtil.should_keep ~isAttr:GobContext ~keepOption:"ana.base.context.interval" ~removeAttr:"base.no-interval" ~keepAttr:"base.interval" fd) drop_interval
    %> f (ContextUtil.should_keep ~isAttr:GobContext ~keepOption:"ana.base.context.interval_set" ~removeAttr:"base.no-interval_set" ~keepAttr:"base.interval_set" fd) drop_intervalSet


  let reachable_top_pointers_types ctx (ps: AD.t) : Queries.TS.t =
    let module TS = Queries.TS in
    let empty = AD.empty () in
    let reachable_from_address (adr: address) =
      let with_type t = function
        | (ad,ts,true) ->
          begin match unrollType t with
            | TPtr (p,_) ->
              (ad, TS.add (unrollType p) ts, false)
            | _ ->
              (ad, ts, false)
          end
        | x -> x
      in
      let with_field (a,t,b) = function
        | None -> (AD.empty (), TS.top (), false)
        | Some f -> with_type f.ftype (a,t,b)
      in
      let rec reachable_from_value (value: value) =
        match value with
        | Top -> (empty, TS.top (), true)
        | Bot -> (empty, TS.bot (), false)
        | Address adrs when AD.is_top adrs -> (empty,TS.bot (), true)
<<<<<<< HEAD
        | Address adrs -> (adrs,TS.bot (), AD.has_unknown adrs)
        | Union n ->
          let join_tr (a1,t1,_) (a2,t2,_) = AD.join a1 a2, TS.join t1 t2, false in
          let f k v =
            join_tr (with_field (reachable_from_value v) k)
          in
          ValueDomain.Unions.fold f n (empty, TS.bot (), false)
=======
        | Address adrs -> (adrs,TS.bot (), AD.may_be_unknown adrs)
        | Union (t,e) -> with_field (reachable_from_value e) t
>>>>>>> 6389a7f6
        | Array a -> reachable_from_value (ValueDomain.CArrays.get (Queries.to_value_domain_ask (Analyses.ask_of_ctx ctx)) a (None, ValueDomain.ArrIdxDomain.top ()))
        | Blob (e,_,_) -> reachable_from_value e
        | Struct s ->
          let join_tr (a1,t1,_) (a2,t2,_) = AD.join a1 a2, TS.join t1 t2, false in
          let f k v =
            join_tr (with_type k.ftype (reachable_from_value v))
          in
          ValueDomain.Structs.fold f s (empty, TS.bot (), false)
        | Int _ -> (empty, TS.bot (), false)
        | Float _ -> (empty, TS.bot (), false)
        | MutexAttr _ -> (empty, TS.bot (), false)
        | Thread _ -> (empty, TS.bot (), false) (* TODO: is this right? *)
        | JmpBuf _ -> (empty, TS.bot (), false) (* TODO: is this right? *)
        | Mutex -> (empty, TS.bot (), false) (* TODO: is this right? *)
      in
      reachable_from_value (get (Analyses.ask_of_ctx ctx) ctx.global ctx.local adr None)
    in
    let visited = ref empty in
    let work = ref ps in
    let collected = ref (TS.empty ()) in
    while not (AD.is_empty !work) do
      let next = ref empty in
      let do_one a =
        let (x,y,_) = reachable_from_address (AD.singleton a) in
        collected := TS.union !collected y;
        next := AD.union !next x
      in
      if not (AD.is_top !work) then
        AD.iter do_one !work;
      visited := AD.union !visited !work;
      work := AD.diff !next !visited
    done;
    !collected

  (* The evaluation function as mutually recursive eval_lv & eval_rv *)
  let rec eval_rv (a: Q.ask) (gs:glob_fun) (st: store) (exp:exp): value =
    if M.tracing then M.traceli "evalint" "base eval_rv %a\n" d_exp exp;
    let r =
      (* we have a special expression that should evaluate to top ... *)
      if exp = MyCFG.unknown_exp then
        VD.top ()
      else
        eval_rv_ask_evalint a gs st exp
    in
    if M.tracing then M.traceu "evalint" "base eval_rv %a -> %a\n" d_exp exp VD.pretty r;
    r

  (** Evaluate expression using EvalInt query.
      Base itself also answers EvalInt, so recursion goes indirectly through queries.
      This allows every subexpression to also meet more precise value from other analyses.
      Non-integer expression just delegate to next eval_rv function. *)
  and eval_rv_ask_evalint a gs st exp =
    let eval_next () = eval_rv_no_ask_evalint a gs st exp in
    if M.tracing then M.traceli "evalint" "base eval_rv_ask_evalint %a\n" d_exp exp;
    let r:value =
      match Cilfacade.typeOf exp with
      | typ when Cil.isIntegralType typ && not (Cil.isConstant exp) -> (* don't EvalInt integer constants, base can do them precisely itself *)
        if M.tracing then M.traceli "evalint" "base ask EvalInt %a\n" d_exp exp;
        let a = a.f (Q.EvalInt exp) in (* through queries includes eval_next, so no (exponential) branching is necessary *)
        if M.tracing then M.traceu "evalint" "base ask EvalInt %a -> %a\n" d_exp exp Queries.ID.pretty a;
        begin match a with
          | `Bot -> eval_next () (* Base EvalInt returns bot on incorrect type (e.g. pthread_t); ignore and continue. *)
          (* | x -> Some (Int x) *)
          | `Lifted x -> Int x (* cast should be unnecessary, EvalInt should guarantee right ikind already *)
          | `Top -> Int (ID.top_of (Cilfacade.get_ikind typ)) (* query cycle *)
        end
      | exception Cilfacade.TypeOfError _ (* Bug: typeOffset: Field on a non-compound *)
      | _ -> eval_next ()
    in
    if M.tracing then M.traceu "evalint" "base eval_rv_ask_evalint %a -> %a\n" d_exp exp VD.pretty r;
    r

  (** Evaluate expression without EvalInt query on outermost expression.
      This is used by base responding to EvalInt to immediately directly avoid EvalInt query cycle, which would return top.
      Recursive [eval_rv] calls on subexpressions still go through [eval_rv_ask_evalint]. *)
  and eval_rv_no_ask_evalint a gs st exp =
    eval_rv_base a gs st exp (* just as alias, so query doesn't weirdly have to call eval_rv_base *)

  and eval_rv_back_up a gs st exp =
    if get_bool "ana.base.eval.deep-query" then
      eval_rv a gs st exp
    else (
      (* duplicate unknown_exp check from eval_rv since we're bypassing it now *)
      if exp = MyCFG.unknown_exp then
        VD.top ()
      else
        eval_rv_base a gs st exp (* bypass all queries *)
    )

  (** Evaluate expression structurally by base.
      This handles constants directly and variables using CPA.
      Subexpressions delegate to [eval_rv], which may use queries on them. *)
  and eval_rv_base (a: Q.ask) (gs:glob_fun) (st: store) (exp:exp): value =
    let eval_rv = eval_rv_back_up in
    if M.tracing then M.traceli "evalint" "base eval_rv_base %a\n" d_exp exp;
    let binop_remove_same_casts ~extra_is_safe ~e1 ~e2 ~t1 ~t2 ~c1 ~c2 =
      let te1 = Cilfacade.typeOf e1 in
      let te2 = Cilfacade.typeOf e2 in
      let both_arith_type = isArithmeticType te1 && isArithmeticType te2 in
      let is_safe = (extra_is_safe || VD.is_safe_cast t1 te1 && VD.is_safe_cast t2 te2) && not both_arith_type in
      M.tracel "cast" "remove cast on both sides for %a? -> %b\n" d_exp exp is_safe;
      if is_safe then ( (* we can ignore the casts if the casts can't change the value *)
        let e1 = if isArithmeticType te1 then c1 else e1 in
        let e2 = if isArithmeticType te2 then c2 else e2 in
        (e1, e2)
      )
      else
        (c1, c2)
    in
    let r =
      (* query functions were no help ... now try with values*)
      match constFold true exp with
      (* Integer literals *)
      (* seems like constFold already converts CChr to CInt *)
      | Const (CChr x) -> eval_rv a gs st (Const (charConstToInt x)) (* char becomes int, see Cil doc/ISO C 6.4.4.4.10 *)
      | Const (CInt (num,ikind,str)) ->
        (match str with Some x -> M.tracel "casto" "CInt (%s, %a, %s)\n" (Z.to_string num) d_ikind ikind x | None -> ());
        Int (ID.cast_to ikind (IntDomain.of_const (num,ikind,str)))
      | Const (CReal (_,fkind, Some str)) when not (Cilfacade.isComplexFKind fkind) -> Float (FD.of_string fkind str) (* prefer parsing from string due to higher precision *)
      | Const (CReal (num, fkind, None)) when not (Cilfacade.isComplexFKind fkind) && num = 0.0 -> Float (FD.of_const fkind num) (* constant 0 is ok, CIL creates these for zero-initializers; it is safe across float types *)
      | Const (CReal (_, fkind, None)) when not (Cilfacade.isComplexFKind fkind) ->  assert false (* Cil does not create other CReal without string representation *)
      (* String literals *)
      | Const (CStr (x,_)) -> Address (AD.of_string x) (* normal 8-bit strings, type: char* *)
      | Const (CWStr (xs,_) as c) -> (* wide character strings, type: wchar_t* *)
        let x = CilType.Constant.show c in (* escapes, see impl. of d_const in cil.ml *)
        let x = String.sub x 2 (String.length x - 3) in (* remove surrounding quotes: L"foo" -> foo *)
        Address (AD.of_string x) (* Address (AD.str_ptr ()) *)
      | Const _ -> VD.top ()
      (* Variables and address expressions *)
      | Lval lv ->
        eval_rv_base_lval ~eval_lv a gs st exp lv
      (* Binary operators *)
      (* Eq/Ne when both values are equal and casted to the same type *)
      | BinOp ((Eq | Ne) as op, (CastE (t1, e1) as c1), (CastE (t2, e2) as c2), typ) when typeSig t1 = typeSig t2 ->
        let a1 = eval_rv a gs st e1 in
        let a2 = eval_rv a gs st e2 in
        let extra_is_safe =
          match evalbinop_base a st op t1 a1 t2 a2 typ with
          | Int i -> ID.to_bool i = Some true
          | _
          | exception IntDomain.IncompatibleIKinds _ -> false
        in
        let (e1, e2) = binop_remove_same_casts ~extra_is_safe ~e1 ~e2 ~t1 ~t2 ~c1 ~c2 in
        (* re-evaluate e1 and e2 in evalbinop because might be with cast *)
        evalbinop a gs st op ~e1 ~t1 ~e2 ~t2 typ
      | BinOp (LOr, e1, e2, typ) as exp ->
        let open GobOption.Syntax in
        (* split nested LOr Eqs to equality pairs, if possible *)
        let rec split = function
          (* copied from above to support pointer equalities with implicit casts inserted *)
          | BinOp (Eq, (CastE (t1, e1) as c1), (CastE (t2, e2) as c2), typ) when typeSig t1 = typeSig t2 ->
            Some [binop_remove_same_casts ~extra_is_safe:false ~e1 ~e2 ~t1 ~t2 ~c1 ~c2]
          | BinOp (Eq, arg1, arg2, _) ->
            Some [(arg1, arg2)]
          | BinOp (LOr, arg1, arg2, _) ->
            let+ s1 = split arg1
            and+ s2 = split arg2 in
            s1 @ s2
          | _ ->
            None
        in
        (* find common exp from all equality pairs and list of other sides, if possible *)
        let find_common = function
          | [] -> assert false
          | (e1, e2) :: eqs ->
            let eqs_for_all_mem e = List.for_all (fun (e1, e2) -> CilType.Exp.(equal e1 e || equal e2 e)) eqs in
            let eqs_map_remove e = List.map (fun (e1, e2) -> if CilType.Exp.equal e1 e then e2 else e1) eqs in
            if eqs_for_all_mem e1 then
              Some (e1, e2 :: eqs_map_remove e1)
            else if eqs_for_all_mem e2 then
              Some (e2, e1 :: eqs_map_remove e2)
            else
              None
        in
        let eqs_value: value option =
          let* eqs = split exp in
          let* (e, es) = find_common eqs in
          let v = eval_rv a gs st e in (* value of common exp *)
          let vs = List.map (eval_rv a gs st) es in (* values of other sides *)
          let ik = Cilfacade.get_ikind typ in
          match v with
          | Address a ->
            (* get definite addrs from vs *)
            let rec to_definite_ad: value list -> AD.t = function
              | [] -> AD.empty ()
              | Address a :: vs when AD.is_definite a ->
                AD.union a (to_definite_ad vs)
              | _ :: vs ->
                to_definite_ad vs
            in
            let definite_ad = to_definite_ad vs in
            if AD.leq a definite_ad then (* other sides cover common address *)
              Some (VD.Int (ID.of_bool ik true))
            else (* TODO: detect disjoint cases using may: https://github.com/goblint/analyzer/pull/757#discussion_r898105918 *)
              None
          | Int i ->
            let module BISet = IntDomain.BISet in
            (* get definite ints from vs *)
            let rec to_int_set: value list -> BISet.t = function
              | [] -> BISet.empty ()
              | Int i :: vs ->
                begin match ID.to_int i with
                  | Some i' -> BISet.add i' (to_int_set vs)
                  | None -> to_int_set vs
                end
              | _ :: vs ->
                to_int_set vs
            in
            let* incl_list = ID.to_incl_list i in
            let incl_set = BISet.of_list incl_list in
            let int_set = to_int_set vs in
            if BISet.leq incl_set int_set then (* other sides cover common int *)
              Some (VD.Int (ID.of_bool ik true))
            else (* TODO: detect disjoint cases using may: https://github.com/goblint/analyzer/pull/757#discussion_r898105918 *)
              None
          | _ ->
            None
        in
        begin match eqs_value with
          | Some x -> x
          | None -> evalbinop a gs st LOr ~e1 ~e2 typ (* fallback to general case *)
        end
      | BinOp (op,e1,e2,typ) ->
        evalbinop a gs st op ~e1 ~e2 typ
      (* Unary operators *)
      | UnOp (op,arg1,typ) ->
        let a1 = eval_rv a gs st arg1 in
        evalunop op typ a1
      (* The &-operator: we create the address abstract element *)
      | AddrOf lval -> Address (eval_lv a gs st lval)
      (* CIL's very nice implicit conversion of an array name [a] to a pointer
        * to its first element [&a[0]]. *)
      | StartOf lval ->
        let array_ofs = `Index (IdxDom.of_int (Cilfacade.ptrdiff_ikind ()) BI.zero, `NoOffset) in
<<<<<<< HEAD
        let array_start ad =
          match Addr.to_var_offset ad with
          | Some (x, offs) ->
            Addr.from_var_offset ~is_modular:(a.f IsModular) (x, add_offset offs array_ofs)
          | None -> ad
        in
=======
        let array_start = add_offset_varinfo array_ofs in
>>>>>>> 6389a7f6
        Address (AD.map array_start (eval_lv a gs st lval))
      | CastE (t, Const (CStr (x,e))) -> (* VD.top () *) eval_rv a gs st (Const (CStr (x,e))) (* TODO safe? *)
      | CastE  (t, exp) ->
        let v = eval_rv a gs st exp in
        VD.cast ~torg:(Cilfacade.typeOf exp) t v
      | SizeOf _
      | Real _
      | Imag _
      | SizeOfE _
      | SizeOfStr _
      | AlignOf _
      | AlignOfE _
      | Question _
      | AddrOfLabel _ ->
        VD.top ()
    in
    if M.tracing then M.traceu "evalint" "base eval_rv_base %a -> %a\n" d_exp exp VD.pretty r;
    r

  and eval_rv_base_lval ~eval_lv (a: Q.ask) (gs:glob_fun) (st: store) (exp: exp) (lv: lval): value =
    match lv with
    | (Var v, ofs) -> get a gs st (eval_lv a gs st (Var v, ofs)) (Some exp)
    (*| Lval (Mem e, ofs) -> get a gs st (eval_lv a gs st (Mem e, ofs)) *)
    | (Mem e, ofs) ->
      (*M.tracel "cast" "Deref: lval: %a\n" d_plainlval lv;*)
      let rec contains_vla (t:typ) = match t with
        | TPtr (t, _) -> contains_vla t
        | TArray(t, None, args) -> true
        | TArray(t, Some exp, args) when isConstant exp -> contains_vla t
        | TArray(t, Some exp, args) -> true
        | _ -> false
      in
      let b = Mem e, NoOffset in (* base pointer *)
      let t = Cilfacade.typeOfLval b in (* static type of base *)
      let p = eval_lv a gs st b in (* abstract base addresses *)
      (* pre VLA: *)
      (* let cast_ok = function Addr a -> sizeOf t <= sizeOf (get_type_addr a) | _ -> false in *)
      let cast_ok a =
        let open Addr in
        match a with
        | Addr (x, o) ->
          begin
            let at = Addr.Mval.type_of (x, o) in
            if M.tracing then M.tracel "evalint" "cast_ok %a %a %a\n" Addr.pretty (Addr (x, o)) CilType.Typ.pretty (Cil.unrollType x.vtype) CilType.Typ.pretty at;
            if at = TVoid [] then (* HACK: cast from alloc variable is always fine *)
              true
            else
              match Cil.getInteger (sizeOf t), Cil.getInteger (sizeOf at) with
              | Some i1, Some i2 -> Z.compare i1 i2 <= 0
              | _ ->
                if contains_vla t || contains_vla (Addr.Mval.type_of (x, o)) then
                  begin
                    (* TODO: Is this ok? *)
                    M.info ~category:Unsound "Casting involving a VLA is assumed to work";
                    true
                  end
                else
                  false
          end
        | NullPtr | UnknownPtr -> true (* TODO: are these sound? *)
        | _ -> false
      in
      (** Lookup value at base address [addr] with given offset [ofs]. *)
      let lookup_with_offs addr =
        let v = (* abstract base value *)
          if cast_ok addr then
            get ~top:(VD.top_value t) a gs st (AD.singleton addr) (Some exp)  (* downcasts are safe *)
          else
            VD.top () (* upcasts not! *)
        in
        let v' = VD.cast t v in (* cast to the expected type (the abstract type might be something other than t since we don't change addresses upon casts!) *)
        if M.tracing then M.tracel "cast" "Ptr-Deref: cast %a to %a = %a!\n" VD.pretty v d_type t VD.pretty v';
        let v' = VD.eval_offset (Queries.to_value_domain_ask a) (fun x -> get a gs st x (Some exp)) v' (convert_offset a gs st ofs) (Some exp) None t in (* handle offset *)
        v'
      in
      AD.fold (fun a acc -> VD.join acc (lookup_with_offs a)) p (VD.bot ())

  and evalbinop (a: Q.ask) (gs:glob_fun) (st: store) (op: binop) ~(e1:exp) ?(t1:typ option) ~(e2:exp) ?(t2:typ option) (t:typ): value =
    evalbinop_mustbeequal a gs st op ~e1 ?t1 ~e2 ?t2 t

  (** Evaluate BinOp using MustBeEqual query as fallback. *)
  and evalbinop_mustbeequal (a: Q.ask) (gs:glob_fun) (st: store) (op: binop) ~(e1:exp) ?(t1:typ option) ~(e2:exp) ?(t2:typ option) (t:typ): value =
    (* Evaluate structurally using base at first. *)
    let a1 = eval_rv a gs st e1 in
    let a2 = eval_rv a gs st e2 in
    let t1 = Option.default_delayed (fun () -> Cilfacade.typeOf e1) t1 in
    let t2 = Option.default_delayed (fun () -> Cilfacade.typeOf e2) t2 in
    let r = evalbinop_base a st op t1 a1 t2 a2 t in
    if Cil.isIntegralType t then (
      match r with
      | Int i when ID.to_int i <> None -> r (* Avoid fallback, cannot become any more precise. *)
      | _ ->
        (* Fallback to MustBeEqual query, could get extra precision from exprelation/var_eq. *)
        let must_be_equal () =
          let r = Q.must_be_equal a e1 e2 in
          if M.tracing then M.tracel "query" "MustBeEqual (%a, %a) = %b\n" d_exp e1 d_exp e2 r;
          r
        in
        match op with
        | MinusA when must_be_equal () ->
          let ik = Cilfacade.get_ikind t in
          Int (ID.of_int ik BI.zero)
        | MinusPI (* TODO: untested *)
        | MinusPP when must_be_equal () ->
          let ik = Cilfacade.ptrdiff_ikind () in
          Int (ID.of_int ik BI.zero)
        (* Eq case is unnecessary: Q.must_be_equal reconstructs BinOp (Eq, _, _, _) and repeats EvalInt query for that, yielding a top from query cycle and never being must equal *)
        | Le
        | Ge when must_be_equal () ->
          let ik = Cilfacade.get_ikind t in
          Int (ID.of_bool ik true)
        | Ne
        | Lt
        | Gt when must_be_equal () ->
          let ik = Cilfacade.get_ikind t in
          Int (ID.of_bool ik false)
        | _ -> r (* Fallback didn't help. *)
    )
    else
      r (* Avoid fallback, above cases are for ints only. *)

  (* A hackish evaluation of expressions that should immediately yield an
   * address, e.g. when calling functions. *)
  and eval_fv a (gs:glob_fun) st (exp:exp): AD.t =
    match exp with
    | Lval lval -> eval_lv a gs st lval
    | _ -> eval_tv a gs st exp
  (* Used also for thread creation: *)
  and eval_tv a (gs:glob_fun) st (exp:exp): AD.t =
    match (eval_rv a gs st exp) with
    | Address x -> x
    | _          -> failwith "Problems evaluating expression to function calls!"
  and eval_int a gs st exp =
    match eval_rv a gs st exp with
    | Int x -> x
    | _ -> ID.top_of (Cilfacade.get_ikind_exp exp)
  (* A function to convert the offset to our abstract representation of
   * offsets, i.e.  evaluate the index expression to the integer domain. *)
  and convert_offset a (gs:glob_fun) (st: store) (ofs: offset) =
    let eval_rv = eval_rv_back_up in
    match ofs with
    | NoOffset -> `NoOffset
    | Field (fld, ofs) -> `Field (fld, convert_offset a gs st ofs)
    | Index (exp, ofs) when CilType.Exp.equal exp Offset.Index.Exp.any -> (* special offset added by convertToQueryLval *)
      `Index (IdxDom.top (), convert_offset a gs st ofs)
    | Index (exp, ofs) ->
      match eval_rv a gs st exp with
      | Int i -> `Index (iDtoIdx i, convert_offset a gs st ofs)
      | Address add -> `Index (AD.to_int add, convert_offset a gs st ofs)
      | Top   -> `Index (IdxDom.top (), convert_offset a gs st ofs)
      | Bot -> `Index (IdxDom.bot (), convert_offset a gs st ofs)
      | _ -> failwith "Index not an integer value"
  (* Evaluation of lvalues to our abstract address domain. *)
  and eval_lv (a: Q.ask) (gs:glob_fun) st (lval:lval): AD.t =
    let eval_rv = eval_rv_back_up in
    match lval with
    (* The simpler case with an explicit variable, e.g. for [x.field] we just
     * create the address { (x,field) } *)
    | Var x, ofs ->
<<<<<<< HEAD
      AD.singleton (Addr.from_var_offset ~is_modular:(a.f IsModular) (x, convert_offset a gs st ofs))
=======
      AD.singleton (Addr.of_mval (x, convert_offset a gs st ofs))
>>>>>>> 6389a7f6
    (* The more complicated case when [exp = & x.field] and we are asked to
     * evaluate [(\*exp).subfield]. We first evaluate [exp] to { (x,field) }
     * and then add the subfield to it: { (x,field.subfield) }. *)
    | Mem n, ofs -> begin
        match (eval_rv a gs st n) with
        | Address adr ->
<<<<<<< HEAD
          (if AD.is_null adr
           then M.error ~category:M.Category.Behavior.Undefined.nullpointer_dereference ~tags:[CWE 476] "Must dereference NULL pointer"
           else if AD.may_be_null adr
           then M.warn ~category:M.Category.Behavior.Undefined.nullpointer_dereference ~tags:[CWE 476] "May dereference NULL pointer");
          AD.map (add_offset_varinfo a (convert_offset a gs st ofs)) adr
        | Bot -> AD.bot ()
=======
          (
            if AD.is_null adr then (
              AnalysisStateUtil.set_mem_safety_flag InvalidDeref;
              M.error ~category:M.Category.Behavior.Undefined.nullpointer_dereference ~tags:[CWE 476] "Must dereference NULL pointer"
            )
            else if AD.may_be_null adr then (
              AnalysisStateUtil.set_mem_safety_flag InvalidDeref;
              M.warn ~category:M.Category.Behavior.Undefined.nullpointer_dereference ~tags:[CWE 476] "May dereference NULL pointer"
            );
            (* Warn if any of the addresses contains a non-local and non-global variable *)
            if AD.exists (function
                | AD.Addr.Addr (v, _) -> not (CPA.mem v st.cpa) && not (is_global a v)
                | _ -> false
              ) adr then (
              AnalysisStateUtil.set_mem_safety_flag InvalidDeref;
              M.warn "lval %a points to a non-local variable. Invalid pointer dereference may occur" d_lval lval
            )
          );
          AD.map (add_offset_varinfo (convert_offset a gs st ofs)) adr
>>>>>>> 6389a7f6
        | _ ->
          M.debug ~category:Analyzer "Failed evaluating %a to lvalue" d_lval lval;
          AD.unknown_ptr
      end

  (* run eval_rv from above and keep a result that is bottom *)
  (* this is needed for global variables *)
  let eval_rv_keep_bot = eval_rv

  (* run eval_rv from above, but change bot to top to be sound for programs with undefined behavior. *)
  (* Previously we only gave sound results for programs without undefined behavior, so yielding bot for accessing an uninitialized array was considered ok. Now only [invariant] can yield bot/Deadcode if the condition is known to be false but evaluating an expression should not be bot. *)
  let eval_rv (a: Q.ask) (gs:glob_fun) (st: store) (exp:exp): value =
    try
      let r = eval_rv a gs st exp in
      if M.tracing then M.tracel "eval" "eval_rv %a = %a\n" d_exp exp VD.pretty r;
      if VD.is_bot r then VD.top_value (Cilfacade.typeOf exp) else r
    with IntDomain.ArithmeticOnIntegerBot _ ->
      ValueDomain.Compound.top_value (Cilfacade.typeOf exp)

  let query_evalint ask gs st e =
    if M.tracing then M.traceli "evalint" "base query_evalint %a\n" d_exp e;
    let r = match eval_rv_no_ask_evalint ask gs st e with
      | Int i -> `Lifted i (* cast should be unnecessary, eval_rv should guarantee right ikind already *)
      | Bot   -> Queries.ID.top () (* out-of-scope variables cause bot, but query result should then be unknown *)
      | Top   -> Queries.ID.top () (* some float computations cause top (57-float/01-base), but query result should then be unknown *)
      | v      -> M.debug ~category:Analyzer "Base EvalInt %a query answering bot instead of %a" d_exp e VD.pretty v; Queries.ID.bot ()
      | exception (IntDomain.ArithmeticOnIntegerBot _) when not !AnalysisState.should_warn -> Queries.ID.top () (* for some privatizations, values can intermediately be bot because side-effects have not happened yet *)
    in
    if M.tracing then M.traceu "evalint" "base query_evalint %a -> %a\n" d_exp e Queries.ID.pretty r;
    r

  (* Evaluate an expression containing only locals. This is needed for smart joining the partitioned arrays where ctx is not accessible. *)
  (* This will yield `Top for expressions containing any access to globals, and does not make use of the query system. *)
  (* Wherever possible, don't use this but the query system or normal eval_rv instead. *)
  let eval_exp st (exp:exp) =
    (* Since ctx is not available here, we need to make some adjustments *)
    let rec query: type a. Queries.Set.t -> a Queries.t -> a Queries.result = fun asked q ->
      let anyq = Queries.Any q in
      if Queries.Set.mem anyq asked then
        Queries.Result.top q (* query cycle *)
      else (
        let asked' = Queries.Set.add anyq asked in
        match q with
        | EvalInt e -> query_evalint (ask asked') gs st e (* mimic EvalInt query since eval_rv needs it *)
        | _ -> Queries.Result.top q
      )
    and ask asked = { Queries.f = fun (type a) (q: a Queries.t) -> query asked q } (* our version of ask *)
    and gs = function `Left _ -> `Lifted1 (Priv.G.top ()) | `Right _ -> `Lifted2 (VD.top ()) in (* the expression is guaranteed to not contain globals *)
    match (eval_rv (ask Queries.Set.empty) gs st exp) with
    | Int x -> ValueDomain.ID.to_int x
    | _ -> None

  let eval_funvar ctx fval: Queries.AD.t =
    let fp = eval_fv (Analyses.ask_of_ctx ctx) ctx.global ctx.local fval in
    if AD.is_top fp then (
      if AD.cardinal fp = 1 then
        M.warn ~category:Imprecise ~tags:[Category Call] "Unknown call to function %a." d_exp fval
      else
        M.warn ~category:Imprecise ~tags:[Category Call] "Function pointer %a may contain unknown functions." d_exp fval
    );
    fp

  (** Evaluate expression as address.
      Avoids expensive Apron EvalInt if the Int result would be useless to us anyway. *)
  let eval_rv_address ask gs st e =
    (* no way to do eval_rv with expected type, so filter expression beforehand *)
    match Cilfacade.typeOf e with
    | t when Cil.isArithmeticType t -> (* definitely not address *)
      VD.top_value t
    | exception Cilfacade.TypeOfError _ (* something weird, might be address *)
    | _ ->
      eval_rv ask gs st e

  (* interpreter end *)

  let is_not_alloc_var ctx v =
    not (ctx.ask (Queries.IsAllocVar v))

  let is_not_heap_alloc_var ctx v =
    let is_alloc = ctx.ask (Queries.IsAllocVar v) in
    not is_alloc || (is_alloc && not (ctx.ask (Queries.IsHeapVar v)))

  let query_invariant ctx context =
    let cpa = ctx.local.BaseDomain.cpa in
    let ask = Analyses.ask_of_ctx ctx in

    let module Arg =
    struct
      let context = context
      let scope = Node.find_fundec ctx.node
      let find v = get_var ask ctx.global ctx.local v
    end
    in
    let module I = ValueDomain.ValueInvariant (Arg) in

    let var_invariant ?offset v =
      if not (InvariantCil.var_is_heap v) then
        I.key_invariant v ?offset (Arg.find v)
      else
        Invariant.none
    in

    if Lval.Set.is_top context.Invariant.lvals then (
      if !earlyglobs || ThreadFlag.has_ever_been_multi ask then (
        let cpa_invariant =
          CPA.fold (fun k v a ->
              if not (is_global ask k) then
                Invariant.(a && var_invariant k)
              else
                a
            ) cpa Invariant.none
        in
        let priv_vars = Priv.invariant_vars ask (priv_getg ctx.global) ctx.local in
        let priv_invariant =
          List.fold_left (fun acc v ->
              Invariant.(var_invariant v && acc)
            ) Invariant.none priv_vars
        in
        Invariant.(cpa_invariant && priv_invariant)
      )
      else (
        CPA.fold (fun k v a ->
            Invariant.(a && var_invariant k)
          ) cpa Invariant.none
      )
    )
    else (
      Lval.Set.fold (fun k a ->
          let i =
            match k with
            | (Var v, offset) when not (InvariantCil.var_is_heap v) ->
              (try I.key_invariant_lval v ~offset ~lval:k (Arg.find v) with Not_found -> Invariant.none)
            | _ -> Invariant.none
          in
          Invariant.(a && i)
        ) context.lvals Invariant.none
    )

  let query_invariant ctx context =
    if GobConfig.get_bool "ana.base.invariant.enabled" then
      query_invariant ctx context
    else
      Invariant.none

  let query_invariant_global ctx g =
    if GobConfig.get_bool "ana.base.invariant.enabled" && get_bool "exp.earlyglobs" then (
      (* Currently these global invariants are only sound with earlyglobs enabled for both single- and multi-threaded programs.
         Otherwise, the values of globals in single-threaded mode are not accounted for. *)
      (* TODO: account for single-threaded values without earlyglobs. *)
      match g with
      | `Left g' -> (* priv *)
        Priv.invariant_global (priv_getg ctx.global) g'
      | `Right _ -> (* thread return *)
        Invariant.none
    )
    else
      Invariant.none

  let query ctx (type a) (q: a Q.t): a Q.result =
    match q with
    | Q.EvalFunvar e ->
      eval_funvar ctx e
    | Q.EvalJumpBuf e ->
      begin match eval_rv_address (Analyses.ask_of_ctx ctx) ctx.global ctx.local e with
        | Address jmp_buf ->
          if AD.mem Addr.UnknownPtr jmp_buf then
            M.warn ~category:Imprecise "Jump buffer %a may contain unknown pointers." d_exp e;
          begin match get ~top:(VD.bot ()) (Analyses.ask_of_ctx ctx) ctx.global ctx.local jmp_buf None with
            | JmpBuf (x, copied) ->
              if copied then
                M.warn ~category:(Behavior (Undefined Other)) "The jump buffer %a contains values that were copied here instead of being set by setjmp. This is Undefined Behavior." d_exp e;
              x
            | Top
            | Bot ->
              JmpBufDomain.JmpBufSet.top ()
            | y ->
              M.debug ~category:Imprecise "EvalJmpBuf %a is %a, not JmpBuf." CilType.Exp.pretty e VD.pretty y;
              JmpBufDomain.JmpBufSet.top ()
          end
        | _ ->
          M.debug ~category:Imprecise "EvalJmpBuf is not Address";
          JmpBufDomain.JmpBufSet.top ()
      end
    | Q.EvalInt e ->
      query_evalint (Analyses.ask_of_ctx ctx) ctx.global ctx.local e
    | Q.EvalMutexAttr e -> begin
        let e:exp = Lval (Cil.mkMem ~addr:e ~off:NoOffset) in
        match eval_rv (Analyses.ask_of_ctx ctx) ctx.global ctx.local e with
        | MutexAttr a -> a
        | v -> MutexAttrDomain.top ()
      end
    | Q.EvalLength e -> begin
        match eval_rv_address (Analyses.ask_of_ctx ctx) ctx.global ctx.local e with
        | Address a ->
          let slen = Seq.map String.length (List.to_seq (AD.to_string a)) in
          let lenOf = function
            | TArray (_, l, _) -> (try Some (lenOfArray l) with LenOfArray -> None)
            | _ -> None
          in
          let alen = Seq.filter_map (fun v -> lenOf v.vtype) (List.to_seq (AD.to_var_may a)) in
          let d = Seq.fold_left ID.join (ID.bot_of (Cilfacade.ptrdiff_ikind ())) (Seq.map (ID.of_int (Cilfacade.ptrdiff_ikind ()) %BI.of_int) (Seq.append slen alen)) in
          (* ignore @@ printf "EvalLength %a = %a\n" d_exp e ID.pretty d; *)
          `Lifted d
        | Bot -> Queries.Result.bot q (* TODO: remove *)
        | _ -> Queries.Result.top q
      end
    | Q.EvalValue e ->
      eval_rv (Analyses.ask_of_ctx ctx) ctx.global ctx.local e
    | Q.BlobSize {exp = e; base_address = from_base_addr} -> begin
        let p = eval_rv_address (Analyses.ask_of_ctx ctx) ctx.global ctx.local e in
        (* ignore @@ printf "BlobSize %a MayPointTo %a\n" d_plainexp e VD.pretty p; *)
        match p with
        | Address a ->
          (* If there's a non-heap var or an offset in the lval set, we answer with bottom *)
          (* If we're asking for the BlobSize from the base address, then don't check for offsets => we want to avoid getting bot *)
          if AD.exists (function
              | Addr (v,o) -> is_not_alloc_var ctx v || (if not from_base_addr then o <> `NoOffset else false)
              | _ -> false) a then
            Queries.Result.bot q
          else (
            (* If we need the BlobSize from the base address, then remove any offsets *)
            let a =
              if from_base_addr then AD.map (function
                  | Addr (v, o) -> Addr (v, `NoOffset)
                  | addr -> addr) a
              else
                a
            in
            let r = get ~full:true (Analyses.ask_of_ctx ctx) ctx.global ctx.local a None in
            (* ignore @@ printf "BlobSize %a = %a\n" d_plainexp e VD.pretty r; *)
            (match r with
             | Array a ->
               (* unroll into array for Calloc calls *)
               (match ValueDomain.CArrays.get (Queries.to_value_domain_ask (Analyses.ask_of_ctx ctx)) a (None, (IdxDom.of_int (Cilfacade.ptrdiff_ikind ()) BI.zero)) with
                | Blob (_,s,_) -> `Lifted s
                | _ -> Queries.Result.top q
               )
             | Blob (_,s,_) -> `Lifted s
             | _ -> Queries.Result.top q)
          )
        | _ -> Queries.Result.top q
      end
    | Q.MayPointTo e -> begin
        match eval_rv_address (Analyses.ask_of_ctx ctx) ctx.global ctx.local e with
        | Address a -> a
        | Bot -> Queries.Result.bot q (* TODO: remove *)
        | Int i -> AD.of_int i
        | _ -> Queries.Result.top q
      end
    | Q.EvalThread e -> begin
        let v = eval_rv (Analyses.ask_of_ctx ctx) ctx.global ctx.local e in
        (* ignore (Pretty.eprintf "evalthread %a (%a): %a" d_exp e d_plainexp e VD.pretty v); *)
        match v with
        | Thread a -> a
        | Bot -> Queries.Result.bot q (* TODO: remove *)
        | _ -> Queries.Result.top q
      end
    | Q.ReachableFrom e -> begin
        match eval_rv_address (Analyses.ask_of_ctx ctx) ctx.global ctx.local e with
        | Top -> Queries.Result.top q
        | Bot -> Queries.Result.bot q (* TODO: remove *)
        | Address a ->
          let a' = AD.remove Addr.UnknownPtr a in (* run reachable_vars without unknown just to be safe: TODO why? *)
          let addrs = reachable_vars (Analyses.ask_of_ctx ctx) [a'] ctx.global ctx.local in
          let addrs' = List.fold_left (AD.join) (AD.empty ()) addrs in
          if AD.may_be_unknown a then
            AD.add UnknownPtr addrs' (* add unknown back *)
          else
            addrs'
        | Int i ->
          begin match Cilfacade.typeOf e with
            | t when Cil.isPointerType t -> AD.of_int i (* integer used as pointer *)
            | _
            | exception Cilfacade.TypeOfError _ -> AD.empty () (* avoid unknown pointer result for non-pointer expression *)
          end
        | _ -> AD.empty ()
      end
    | Q.ReachableAddressesFrom e ->
      begin
        let ask = Analyses.ask_of_ctx ctx in
        match eval_rv_address ask ctx.global ctx.local e with
        | Address a ->
          let reachable = reachable_vars ask [a] ctx.global ctx.local in
          let reachable = List.fold AD.join (AD.bot ()) reachable in
          `Lifted reachable
        | Top ->
          Queries.Result.top q
        | Bot
        | _ -> (* Not an address *)
          Queries.Result.bot q
      end
    | Q.ReachableUkTypes e -> begin
        match eval_rv_address (Analyses.ask_of_ctx ctx) ctx.global ctx.local e with
        | Top -> Queries.Result.top q
        | Bot -> Queries.Result.bot q (* TODO: remove *)
        | Address a when AD.is_top a || AD.mem Addr.UnknownPtr a ->
          Q.TS.top ()
        | Address a ->
          reachable_top_pointers_types ctx a
        | _ -> Q.TS.empty ()
      end
    | Q.EvalStr e -> begin
        match eval_rv_address (Analyses.ask_of_ctx ctx) ctx.global ctx.local e with
        (* exactly one string in the set (works for assignments of string constants) *)
        | Address a when List.compare_length_with (AD.to_string a) 1 = 0 -> (* exactly one string *)
          `Lifted (List.hd (AD.to_string a))
        (* check if we have an array of chars that form a string *)
        (* TODO return may-points-to-set of strings *)
        | Address a when List.compare_length_with (AD.to_string a) 1 > 0 -> (* oh oh *)
          M.debug "EvalStr (%a) returned %a" d_exp e AD.pretty a;
          Queries.Result.top q
        | Address a when List.compare_length_with (AD.to_var_may a) 1 = 0 -> (* some other address *)
          (* Cil.varinfo * (AD.Addr.field, AD.Addr.idx) Lval.offs *)
          (* ignore @@ printf "EvalStr Address: %a -> %s (must %i, may %i)\n" d_plainexp e (VD.short 80 (Address a)) (List.length @@ AD.to_var_must a) (List.length @@ AD.to_var_may a); *)
          begin match unrollType (Cilfacade.typeOf e) with
            | TPtr(TInt(IChar, _), _) ->
              let mval = List.hd (AD.to_mval a) in
              let lval = Addr.Mval.to_cil mval in
              (try `Lifted (Bytes.to_string (Hashtbl.find char_array lval))
               with Not_found -> Queries.Result.top q)
            | _ -> (* what about ISChar and IUChar? *)
              (* ignore @@ printf "Type %a\n" d_plaintype t; *)
              Queries.Result.top q
          end
        | x ->
          (* ignore @@ printf "EvalStr Unknown: %a -> %s\n" d_plainexp e (VD.short 80 x); *)
          Queries.Result.top q
      end
<<<<<<< HEAD
    | Q.EvalLval lval ->
      let addrs = eval_lv (Analyses.ask_of_ctx ctx) ctx.global ctx.local lval in
      `Lifted addrs
    | Q.IsMultiple v -> WeakUpdates.mem v ctx.local.weak
=======
    | Q.IsMultiple v -> WeakUpdates.mem v ctx.local.weak ||
                        (hasAttribute "thread" v.vattr && v.vaddrof) (* thread-local variables if they have their address taken, as one could then compare several such variables *)
>>>>>>> 6389a7f6
    | Q.IterSysVars (vq, vf) ->
      let vf' x = vf (Obj.repr (V.priv x)) in
      Priv.iter_sys_vars (priv_getg ctx.global) vq vf'
    | Q.Invariant context -> query_invariant ctx context
    | Q.InvariantGlobal g ->
      let g: V.t = Obj.obj g in
      query_invariant_global ctx g
    | _ -> Q.Result.top q

  let update_variable variable typ value cpa =
    if ((get_bool "exp.volatiles_are_top") && (is_always_unknown variable)) then
      CPA.add variable (VD.top_value ~varAttr:variable.vattr typ) cpa
    else
      CPA.add variable value cpa

  (** Add dependencies between a value and the expression it (or any of its contents) are partitioned by *)
  let add_partitioning_dependencies (x:varinfo) (value:VD.t) (st:store):store =
    let add_one_dep (array:varinfo) (var:varinfo) dep =
      let vMap = Dep.find_opt var dep |? Dep.VarSet.empty () in
      let vMapNew = Dep.VarSet.add array vMap in
      Dep.add var vMapNew dep
    in
    match value with
    | Array _
    | Struct _
    | Union _ ->
      begin
        let vars_in_partitioning = VD.affecting_vars value in
        let dep_new = List.fold_left (fun dep var -> add_one_dep x var dep) st.deps vars_in_partitioning in
        { st with deps = dep_new }
      end
    (* Blob cannot contain arrays *)
    | _ ->  st

  (** [set st addr val] returns a state where [addr] is set to [val]
   * it is always ok to put None for lval_raw and rval_raw, this amounts to not using/maintaining
   * precise information about arrays. *)
  let set (a: Q.ask) ~(ctx: _ ctx) ?(invariant=false) ?lval_raw ?rval_raw ?t_override (gs:glob_fun) (st: store) (lval: AD.t) (lval_type: Cil.typ) (value: value) : store =
    let update_variable x t y z =
      if M.tracing then M.tracel "set" ~var:x.vname "update_variable: start '%s' '%a'\nto\n%a\n\n" x.vname VD.pretty y CPA.pretty z;
      let r = update_variable x t y z in (* refers to defintion that is outside of set *)
      if M.tracing then M.tracel "set" ~var:x.vname "update_variable: start '%s' '%a'\nto\n%a\nresults in\n%a\n" x.vname VD.pretty y CPA.pretty z CPA.pretty r;
      r
    in
    let firstvar = if M.tracing then match AD.to_var_may lval with [] -> "" | x :: _ -> x.vname else "" in
    let lval_raw = (Option.map (fun x -> Lval x) lval_raw) in
    if M.tracing then M.tracel "set" ~var:firstvar "lval: %a\nvalue: %a\nstate: %a\n" AD.pretty lval VD.pretty value CPA.pretty st.cpa;
    (* Updating a single varinfo*offset pair. NB! This function's type does
     * not include the flag. *)
    let update_one_addr (x, offs) (st: store): store =
      let x = ModularUtil.varinfo_or_canonical ~is_modular:(a.f IsModular) x in
      let cil_offset = Offs.to_cil_offset offs in
      let t = match t_override with
        | Some t -> t
        | None ->
          if a.f (Q.IsAllocVar x) then
            (* the vtype of heap vars will be TVoid, so we need to trust the pointer we got to this to be of the right type *)
            (* i.e. use the static type of the pointer here *)
            lval_type
          else
            try
              Cilfacade.typeOfLval (Var x, cil_offset)
            with Cilfacade.TypeOfError _ ->
              (* If we cannot determine the correct type here, we go with the one of the LVal *)
              (* This will usually lead to a type mismatch in the ValueDomain (and hence supertop) *)
              M.debug ~category:Analyzer "Cilfacade.typeOfLval failed Could not obtain the type of %a" d_lval (Var x, cil_offset);
              lval_type
      in
      let is_modular = a.f Q.IsModular in
      let update_offset old_value =
        (* Projection globals to highest Precision *)
        let projected_value = project_val (Queries.to_value_domain_ask a) None None value (is_global a x) in
        let new_value = VD.update_offset (Queries.to_value_domain_ask a) old_value offs projected_value lval_raw ((Var x), cil_offset) t in
        (* TODO: Not clear why doing IsMultiple query instead of checking WeakUpdates leads to imprecision in 44/20 *)
        let is_multiple = if is_modular then a.f (Q.IsMultiple x) else WeakUpdates.mem x st.weak in
        if is_multiple then
          VD.join old_value new_value
        else if invariant then (
          (* without this, invariant for ambiguous pointer might worsen precision for each individual address to their join *)
          try
            VD.meet old_value new_value
          with Lattice.Uncomparable ->
            new_value
        )
        else
          new_value
      in
<<<<<<< HEAD
      if M.tracing then M.tracel "set" ~var:firstvar "update_one_addr: start with '%a' (type '%a') \nstate:%a\n\n" AD.pretty (AD.from_var_offset ~is_modular (x,offs)) d_type x.vtype D.pretty st;
=======
      if M.tracing then M.tracel "set" ~var:firstvar "update_one_addr: start with '%a' (type '%a') \nstate:%a\n\n" AD.pretty (AD.of_mval (x,offs)) d_type x.vtype D.pretty st;
>>>>>>> 6389a7f6
      if isFunctionType x.vtype then begin
        if M.tracing then M.tracel "set" ~var:firstvar "update_one_addr: returning: '%a' is a function type \n" d_type x.vtype;
        st
      end else
      if get_bool "exp.globs_are_top" then begin
        if M.tracing then M.tracel "set" ~var:firstvar "update_one_addr: BAD? exp.globs_are_top is set \n";
        { st with cpa = CPA.add x Top st.cpa }
      end else
        (* Check if we need to side-effect this one. We no longer generate
         * side-effects here, but the code still distinguishes these cases. *)
      if (!earlyglobs || ThreadFlag.has_ever_been_multi a) && is_global a x && not is_modular then begin
        if M.tracing then M.tracel "set" ~var:x.vname "update_one_addr: update a global var '%s' ...\n" x.vname;
        let priv_getg = priv_getg gs in
        (* Optimization to avoid evaluating integer values when setting them.
           The case when invariant = true requires the old_value to be sound for the meet.
           Allocated blocks are representend by Blobs with additional information, so they need to be looked-up. *)
        let old_value = if not invariant && Cil.isIntegralType x.vtype && not (a.f (IsAllocVar x)) && offs = `NoOffset then begin
            VD.bot_value ~varAttr:x.vattr lval_type
          end else
            Priv.read_global a priv_getg st x
        in
        let new_value = update_offset old_value in
        M.tracel "hgh" "update_offset %a -> %a\n" VD.pretty old_value VD.pretty new_value;
        let r = Priv.write_global ~invariant a priv_getg (priv_sideg ctx.sideg) st x new_value in
        if M.tracing then M.tracel "set" ~var:x.vname "update_one_addr: updated a global var '%s' \nstate:%a\n\n" x.vname D.pretty r;
        r
      end else begin
        if M.tracing then M.tracel "set" ~var:x.vname "update_one_addr: update a local var '%s' ...\n" x.vname;
        (* Normal update of the local state *)
        let new_value = update_offset (CPA.find x st.cpa) in
        (* what effect does changing this local variable have on arrays -
           we only need to do this here since globals are not allowed in the
           expressions for partitioning *)
        let effect_on_arrays (a: Q.ask) (st: store) =
          let affected_arrays =
            let set = Dep.find_opt x st.deps |? Dep.VarSet.empty () in
            Dep.VarSet.elements set
          in
          let movement_for_expr l' r' currentE' =
            let are_equal = Q.must_be_equal a in
            let t = Cilfacade.typeOf currentE' in
            let ik = Cilfacade.get_ikind t in
            let newE = Basetype.CilExp.replace l' r' currentE' in
            let currentEPlusOne = BinOp (PlusA, currentE', Cil.kinteger ik 1, t) in
            if are_equal newE currentEPlusOne then
              Some 1
            else
              let currentEMinusOne = BinOp (MinusA, currentE', Cil.kinteger ik 1, t) in
              if are_equal newE currentEMinusOne then
                Some (-1)
              else
                None
          in
          let effect_on_array actually_moved arr (st: store):store =
            let v = CPA.find arr st.cpa in
            let nval =
              if actually_moved then
                match lval_raw, rval_raw with
                | Some (Lval(Var l',NoOffset)), Some r' ->
                  begin
                    let moved_by = movement_for_expr l' r' in
                    VD.affect_move (Queries.to_value_domain_ask a) v x moved_by
                  end
                | _  ->
                  VD.affect_move (Queries.to_value_domain_ask a) v x (fun x -> None)
              else
                let patched_ask =
                  (* The usual recursion trick for ctx. *)
                  (* Must change ctx used by ask to also use new st (not ctx.local), otherwise recursive EvalInt queries use outdated state. *)
                  (* Note: query is just called on base, but not any other analyses. Potentially imprecise, but seems to be sufficient for now. *)
                  let rec ctx' asked =
                    { ctx with
                      ask = (fun (type a) (q: a Queries.t) -> query' asked q)
                    ; local = st
                    }
                  and query': type a. Queries.Set.t -> a Queries.t -> a Queries.result = fun asked q ->
                    let anyq = Queries.Any q in
                    if Queries.Set.mem anyq asked then
                      Queries.Result.top q (* query cycle *)
                    else (
                      let asked' = Queries.Set.add anyq asked in
                      query (ctx' asked') q
                    )
                  in
                  Analyses.ask_of_ctx (ctx' Queries.Set.empty)
                in
                let moved_by = fun x -> Some 0 in (* this is ok, the information is not provided if it *)
                (* TODO: why does affect_move need general ask (of any query) instead of eval_exp? *)
                VD.affect_move (Queries.to_value_domain_ask patched_ask) v x moved_by     (* was a set call caused e.g. by a guard *)
            in
            { st with cpa = update_variable arr arr.vtype nval st.cpa }
          in
          (* within invariant, a change to the way arrays are partitioned is not necessary *)
          List.fold_left (fun x y -> effect_on_array (not invariant) y x) st affected_arrays
        in
        if VD.is_bot new_value && invariant && not (CPA.mem x st.cpa) then
          st
        else
          let x_updated = update_variable x t new_value st.cpa in
          let with_dep = add_partitioning_dependencies x new_value {st with cpa = x_updated } in
          effect_on_arrays a with_dep
      end
    in
    let update_one x store =
      match Addr.to_mval x with
      | Some x -> update_one_addr x store
      | None -> store
    in try
      (* We start from the current state and an empty list of global deltas,
       * and we assign to all the the different possible places: *)
      let nst = AD.fold update_one lval st in
      (* if M.tracing then M.tracel "set" ~var:firstvar "new state1 %a\n" CPA.pretty nst; *)
      (* If the address was definite, then we just return it. If the address
       * was ambiguous, we have to join it with the initial state. *)
      let nst = if AD.cardinal lval > 1 then { nst with cpa = CPA.join st.cpa nst.cpa } else nst in
      (* if M.tracing then M.tracel "set" ~var:firstvar "new state2 %a\n" CPA.pretty nst; *)
      nst
    with
    (* If any of the addresses are unknown, we ignore it!?! *)
    | SetDomain.Unsupported x ->
      (* if M.tracing then M.tracel "set" ~var:firstvar "set got an exception '%s'\n" x; *)
      M.info ~category:Unsound "Assignment to unknown address, assuming no write happened."; st

  let set_many ~ctx a (gs:glob_fun) (st: store) lval_value_list: store =
    (* Maybe this can be done with a simple fold *)
    let f (acc: store) ((lval:AD.t),(typ:Cil.typ),(value:value)): store =
      set ~ctx a gs acc lval typ value
    in
    (* And fold over the list starting from the store turned wstore: *)
    List.fold_left f st lval_value_list

  let rem_many a (st: store) (v_list: varinfo list): store =
    let f acc v = CPA.remove v acc in
    let g dep v = Dep.remove v dep in
    { st with cpa = List.fold_left f st.cpa v_list; deps = List.fold_left g st.deps v_list }

  (* Removes all partitionings done according to this variable *)
  let rem_many_partitioning a (st:store) (v_list: varinfo list):store =
    (* Removes the partitioning information from all affected arrays, call before removing locals *)
    let rem_partitioning a (st:store) (x:varinfo):store =
      let affected_arrays =
        let set = Dep.find_opt x st.deps |? Dep.VarSet.empty () in
        Dep.VarSet.elements set
      in
      let effect_on_array arr st =
        let v = CPA.find arr st in
        let nval = VD.affect_move ~replace_with_const:(get_bool ("ana.base.partition-arrays.partition-by-const-on-return")) a v x (fun _ -> None) in (* Having the function for movement return None here is equivalent to forcing the partitioning to be dropped *)
        update_variable arr arr.vtype nval st
      in
      { st with cpa = List.fold_left (fun x y -> effect_on_array y x) st.cpa affected_arrays }
    in
    let f s v = rem_partitioning a s v in
    List.fold_left f st v_list

  (**************************************************************************
    * Auxillary functions
    **************************************************************************)

  let is_some_bot (x:value) =
    match x with
    | Bot -> false (* HACK: bot is here due to typing conflict (we do not cast appropriately) *)
    | _ -> VD.is_bot_value x

  module InvariantEval =
  struct
    module D = D
    module V = V
    module G = G

    let eval_rv = eval_rv
    let eval_rv_address = eval_rv_address
    let eval_lv = eval_lv
    let convert_offset = convert_offset

    let get_var = get_var
    let get a gs st addrs exp = get a gs st addrs exp
    let set a ~ctx gs st lval lval_type ?lval_raw value = set a ~ctx ~invariant:true gs st lval lval_type ?lval_raw value

    let refine_entire_var = true
    let map_oldval oldval _ = oldval
    let eval_rv_lval_refine a gs st exp lval = eval_rv a gs st (Lval lval)

    let id_meet_down ~old ~c = ID.meet old c
    let fd_meet_down ~old ~c = FD.meet old c

    let contra _ = raise Deadcode
  end

  module Invariant = BaseInvariant.Make (InvariantEval)

  let invariant = Invariant.invariant


  let set_savetop ~ctx ?lval_raw ?rval_raw ask (gs:glob_fun) st adr lval_t v : store =
    if M.tracing then M.tracel "set" "savetop %a %a %a\n" AD.pretty adr d_type lval_t VD.pretty v;
    match v with
    | Top -> set ~ctx ask gs st adr lval_t (VD.top_value (AD.type_of adr)) ?lval_raw ?rval_raw
    | v -> set ~ctx ask gs st adr lval_t v ?lval_raw ?rval_raw


  (**************************************************************************
   * Simple defs for the transfer functions
   **************************************************************************)
  let assign ctx (lval:lval) (rval:exp):store  =
    let lval_t = Cilfacade.typeOfLval lval in
    let char_array_hack () =
      let rec split_offset = function
        | Index(Const(CInt(i, _, _)), NoOffset) -> (* ...[i] *)
          Index(zero, NoOffset), Some i (* all i point to StartOf(string) *)
        | NoOffset -> NoOffset, None
        | Index(exp, offs) ->
          let offs', r = split_offset offs in
          Index(exp, offs'), r
        | Field(fi, offs) ->
          let offs', r = split_offset offs in
          Field(fi, offs'), r
      in
      let last_index (lhost, offs) =
        match split_offset offs with
        | offs', Some i -> Some ((lhost, offs'), i)
        | _ -> None
      in
      match last_index lval, stripCasts rval with
      | Some (lv, i), Const(CChr c) when c<>'\000' -> (* "abc" <> "abc\000" in OCaml! *)
        let i = Z.to_int i in
        (* ignore @@ printf "%a[%i] = %c\n" d_lval lv i c; *)
        let s = try Hashtbl.find char_array lv with Not_found -> Bytes.empty in (* current string for lv or empty string *)
        if i >= Bytes.length s then ((* optimized b/c Out_of_memory *)
          let dst = Bytes.make (i+1) '\000' in
          Bytes.blit s 0 dst 0 (Bytes.length s); (* dst[0:len(s)] = s *)
          Bytes.set dst i c; (* set character i to c inplace *)
          Hashtbl.replace char_array lv dst
        ) else (
          Bytes.set s i c; (* set character i to c inplace *)
          Hashtbl.replace char_array lv s
        )
      (*BatHashtbl.modify_def "" lv (fun s -> Bytes.set s i c) char_array*)
      | _ -> ()
    in
    char_array_hack ();
    let rval_val = eval_rv (Analyses.ask_of_ctx ctx) ctx.global ctx.local rval in
    let rval_val = VD.mark_jmpbufs_as_copied rval_val in
    let lval_val = eval_lv (Analyses.ask_of_ctx ctx) ctx.global ctx.local lval in
    (* let sofa = AD.short 80 lval_val^" = "^VD.short 80 rval_val in *)
    (* M.debug ~category:Analyzer @@ sprint ~width:max_int @@ dprintf "%a = %a\n%s" d_plainlval lval d_plainexp rval sofa; *)
    let not_local xs =
      let not_local x =
        match Addr.to_var_may x with
        | Some x -> is_global (Analyses.ask_of_ctx ctx) x
        | None -> x = Addr.UnknownPtr
      in
      AD.is_top xs || AD.exists not_local xs
    in
    (match rval_val, lval_val with
     | Address adrs, lval
       when (not !AnalysisState.global_initialization) && get_bool "kernel" && not_local lval && not (AD.is_top adrs) ->
       let find_fps e xs = match Addr.to_var_must e with
         | Some x -> x :: xs
         | None -> xs
       in
       let vars = AD.fold find_fps adrs [] in (* filter_map from AD to list *)
       let funs = Seq.filter (fun x -> isFunctionType x.vtype)@@ List.to_seq vars in
       Seq.iter (fun x -> ctx.spawn None x []) funs
     | _ -> ()
    );
    match lval with (* this section ensure global variables contain bottom values of the proper type before setting them  *)
    | (Var v, offs) when v.vglob ->
      (* Optimization: In case of simple integral types, we not need to evaluate the old value.
          v is not an allocated block, as v directly appears as a variable in the program;
          so no explicit check is required here (unlike in set) *)
      let current_val = if Cil.isIntegralType v.vtype then begin
          assert (offs = NoOffset);
          VD.Bot
        end else
          eval_rv_keep_bot (Analyses.ask_of_ctx ctx) ctx.global ctx.local (Lval (Var v, NoOffset))
      in
      begin match current_val with
        | Bot -> (* current value is VD Bot *)
          begin match Addr.to_mval (AD.choose lval_val) with
            | Some (x,offs) ->
              let t = v.vtype in
              let iv = VD.bot_value ~varAttr:v.vattr t in (* correct bottom value for top level variable *)
              if M.tracing then M.tracel "set" "init bot value: %a\n" VD.pretty iv;
              let nv = VD.update_offset (Queries.to_value_domain_ask (Analyses.ask_of_ctx ctx)) iv offs rval_val (Some  (Lval lval)) lval t in (* do desired update to value *)
<<<<<<< HEAD
              set_savetop ~ctx (Analyses.ask_of_ctx ctx) ctx.global ctx.local (AD.from_var ~is_modular:(is_modular ctx) v) lval_t nv ~lval_raw:lval ~rval_raw:rval (* set top-level variable to updated value *)
=======
              set_savetop ~ctx (Analyses.ask_of_ctx ctx) ctx.global ctx.local (AD.of_var v) lval_t nv ~lval_raw:lval ~rval_raw:rval (* set top-level variable to updated value *)
>>>>>>> 6389a7f6
            | None ->
              set_savetop ~ctx (Analyses.ask_of_ctx ctx) ctx.global ctx.local lval_val lval_t rval_val ~lval_raw:lval ~rval_raw:rval
          end
        | _ ->
          set_savetop ~ctx (Analyses.ask_of_ctx ctx) ctx.global ctx.local lval_val lval_t rval_val ~lval_raw:lval ~rval_raw:rval
      end
    | _ ->
      set_savetop ~ctx (Analyses.ask_of_ctx ctx) ctx.global ctx.local lval_val lval_t rval_val ~lval_raw:lval ~rval_raw:rval


  let branch ctx (exp:exp) (tv:bool) : store =
    let valu = eval_rv (Analyses.ask_of_ctx ctx) ctx.global ctx.local exp in
    let refine () =
      let res = invariant ctx (Analyses.ask_of_ctx ctx) ctx.global ctx.local exp tv in
      if M.tracing then M.tracec "branch" "EqualSet result for expression %a is %a\n" d_exp exp Queries.ES.pretty (ctx.ask (Queries.EqualSet exp));
      if M.tracing then M.tracec "branch" "CondVars result for expression %a is %a\n" d_exp exp Queries.ES.pretty (ctx.ask (Queries.CondVars exp));
      if M.tracing then M.traceu "branch" "Invariant enforced!\n";
      match ctx.ask (Queries.CondVars exp) with
      | s when Queries.ES.cardinal s = 1 ->
        let e = Queries.ES.choose s in
        invariant ctx (Analyses.ask_of_ctx ctx) ctx.global res e tv
      | _ -> res
    in
    if M.tracing then M.traceli "branch" ~subsys:["invariant"] "Evaluating branch for expression %a with value %a\n" d_exp exp VD.pretty valu;
    (* First we want to see, if we can determine a dead branch: *)
    match valu with
    (* For a boolean value: *)
    | Int value ->
      if M.tracing then M.traceu "branch" "Expression %a evaluated to %a\n" d_exp exp ID.pretty value;
      begin match ID.to_bool value with
        | Some v ->
          (* Eliminate the dead branch and just propagate to the true branch *)
          if v = tv then
            refine ()
          else (
            if M.tracing then M.tracel "branch" "A The branch %B is dead!\n" tv;
            raise Deadcode
          )
        | None ->
          refine () (* like fallback below *)
      end
    (* for some reason refine () can refine these, but not raise Deadcode in struct *)
    | Address ad when tv && AD.is_null ad ->
      raise Deadcode
    | Address ad when not tv && AD.is_not_null ad ->
      raise Deadcode
    | Bot ->
      if M.tracing then M.traceu "branch" "The branch %B is dead!\n" tv;
      raise Deadcode
    (* Otherwise we try to impose an invariant: *)
    | _ ->
      (* Sometimes invariant may be more precise than eval_rv and also raise Deadcode, making the branch dead.
         For example, 50-juliet/08-CWE570_Expression_Always_False__02. *)
      refine ()

  let body ctx f =
    (* First we create a variable-initvalue pair for each variable *)
<<<<<<< HEAD
    let init_var v = (AD.from_var ~is_modular:(is_modular ctx) v, v.vtype, VD.init_value ~varAttr:v.vattr v.vtype) in
=======
    let init_var v = (AD.of_var v, v.vtype, VD.init_value ~varAttr:v.vattr v.vtype) in
>>>>>>> 6389a7f6
    (* Apply it to all the locals and then assign them all *)
    let inits = List.map init_var f.slocals in
    set_many ~ctx (Analyses.ask_of_ctx ctx) ctx.global ctx.local inits

  let return ctx exp fundec: store =
    if Cil.hasAttribute "noreturn" fundec.svar.vattr then
      M.warn ~category:(Behavior (Undefined Other)) "Function declared 'noreturn' could return";
    let st: store = ctx.local in
    match fundec.svar.vname with
    | "__goblint_dummy_init" ->
      if M.tracing then M.trace "init" "dummy init: %a\n" D.pretty st;
      publish_all ctx `Init;
      (* otherfun uses __goblint_dummy_init, where we can properly side effect global initialization *)
      (* TODO: move into sync `Init *)
      Priv.enter_multithreaded (Analyses.ask_of_ctx ctx) (priv_getg ctx.global) (priv_sideg ctx.sideg) st
    | _ ->
      let locals = List.filter (fun v -> not (WeakUpdates.mem v st.weak)) (fundec.sformals @ fundec.slocals) in
      let nst_part = rem_many_partitioning (Queries.to_value_domain_ask (Analyses.ask_of_ctx ctx)) ctx.local locals in
      let nst: store = rem_many (Analyses.ask_of_ctx ctx) nst_part locals in
      match exp with
      | None -> nst
      | Some exp ->
        let t_override = match Cilfacade.fundec_return_type fundec with
          | TVoid _ -> M.warn ~category:M.Category.Program "Returning a value from a void function"; assert false
          | ret -> ret
        in
        let rv = eval_rv (Analyses.ask_of_ctx ctx) ctx.global ctx.local exp in
        let st' = set ~ctx ~t_override (Analyses.ask_of_ctx ctx) ctx.global nst (return_var ()) t_override rv in
        match ThreadId.get_current (Analyses.ask_of_ctx ctx) with
        | `Lifted tid when ThreadReturn.is_current (Analyses.ask_of_ctx ctx) ->
          (* Evaluate exp and cast the resulting value to the void-pointer-type.
              Casting to the right type here avoids precision loss on joins. *)
          let rv = VD.cast ~torg:(Cilfacade.typeOf exp) Cil.voidPtrType rv in
          ctx.sideg (V.thread tid) (G.create_thread rv);
          Priv.thread_return (Analyses.ask_of_ctx ctx) (priv_getg ctx.global) (priv_sideg ctx.sideg) tid st'
        | _ -> st'

  let vdecl ctx (v:varinfo) =
    if not (Cil.isArrayType v.vtype) then
      ctx.local
    else
      let lval = eval_lv (Analyses.ask_of_ctx ctx) ctx.global ctx.local (Var v, NoOffset) in
      let current_value = eval_rv (Analyses.ask_of_ctx ctx) ctx.global ctx.local (Lval (Var v, NoOffset)) in
      let new_value = VD.update_array_lengths (eval_rv (Analyses.ask_of_ctx ctx) ctx.global ctx.local) current_value v.vtype in
      set ~ctx (Analyses.ask_of_ctx ctx) ctx.global ctx.local lval v.vtype new_value

  (**************************************************************************
   * Function calls
   **************************************************************************)

  (** From a list of expressions, collect a list of addresses that they might point to, or contain pointers to. *)
  let collect_funargs ask ?(warn=false) (gs:glob_fun) (st:store) (exps: exp list) =
    let do_exp e =
      let immediately_reachable = reachable_from_value ask gs st (eval_rv ask gs st e) (Cilfacade.typeOf e) (CilType.Exp.show e) in
      reachable_vars ask [immediately_reachable] gs st
    in
    List.concat_map do_exp exps

  let collect_invalidate ~deep ask ?(warn=false) (gs:glob_fun) (st:store) (exps: exp list) =
    if deep then
      collect_funargs ask ~warn gs st exps
    else (
      let mpt e = match eval_rv_address ask gs st e with
        | Address a -> AD.remove NullPtr a
        | _ -> AD.empty ()
      in
      List.map mpt exps
    )

  let invalidate ?(deep=true) ~ctx ask (gs:glob_fun) (st:store) (exps: exp list): store =
    if M.tracing && exps <> [] then M.tracel "invalidate" "Will invalidate expressions [%a]\n" (d_list ", " d_plainexp) exps;
    if exps <> [] then M.info ~category:Imprecise "Invalidating expressions: %a" (d_list ", " d_plainexp) exps;
    (* To invalidate a single address, we create a pair with its corresponding
     * top value. *)
    let invalidate_address st a =
      let t = AD.type_of a in
      let v = get ask gs st a None in (* None here is ok, just causes us to be a bit less precise *)
      let nv =  VD.invalidate_value (Queries.to_value_domain_ask ask) t v in
      (a, t, nv)
    in
    (* We define the function that invalidates all the values that an address
     * expression e may point to *)
    let invalidate_exp exps =
      let args = collect_invalidate ~deep ~warn:true ask gs st exps in
      List.map (invalidate_address st) args
    in
    let invalids = invalidate_exp exps in
    let is_fav_addr x =
      List.exists BaseUtil.is_excluded_from_invalidation (AD.to_var_may x)
    in
    let invalids' = List.filter (fun (x,_,_) -> not (is_fav_addr x)) invalids in
    if M.tracing && exps <> [] then (
      let addrs = List.map (Tuple3.first) invalids' in
      let vs = List.map (Tuple3.third) invalids' in
      M.tracel "invalidate" "Setting addresses [%a] to values [%a]\n" (d_list ", " AD.pretty) addrs (d_list ", " VD.pretty) vs
    );
    set_many ~ctx ask gs st invalids'


  module VS = Set.Make (CilType.Varinfo)
  let typed_pointer_closure (state: CPA.t) (to_create: VS.t) : CPA.t =
    let add_target (x: varinfo) (store: CPA.t) =
      let t = x.vtype in
      let v, targets = VD.top_value_typed_address_targets t in
      if M.tracing then M.tracel "typed_pointer_closure" "Adding %a, type %a -> %a to store\n" CilType.Varinfo.pretty x CilType.Typ.pretty x.vtype VD.pretty v;
      CPA.add x v store, targets
    in
    let workset = ref to_create in
    let st = ref state in
    while not (VS.is_empty !workset) do
      let x = VS.choose !workset in
      workset := VS.remove x !workset;
      if not (CPA.mem x !st) then (
        let state, targets = add_target x !st in
        st := state;
        let targets = VS.of_list targets in
        let not_contained_in_store (y: VS.t) st =
          VS.filter (fun v -> not (CPA.mem v st)) y
        in
        let new_targets = not_contained_in_store targets !st in
        workset := VS.union !workset new_targets;
      )
    done;
    !st

  let global_variables () =
    let globals = (List.filter_map (fun g -> match g with GVar (v,_,_) -> if not (isFunctionType v.vtype) then Some v else None | _ -> None)) (!Cilfacade.current_file).globals in
    globals

  let make_canonical_entry (f: fundec) : D.t =
    let params = f.sformals in

    let params = List.map (fun x -> (x, VD.top_value_typed_address_targets x.vtype)) params in
    let params_targets = List.concat_map (fun (_, (_, ts)) -> ts) params |> VS.of_list in
    let params = List.map (fun (x, (v, _)) -> (x, v)) params in

    let globals = global_variables () in
    (* TODO: All accesses to global x have to go through global_varinfo x *)
    let globals = List.map (fun x -> (ModularUtil.varinfo_to_canonical x, VD.top_value_typed_address_targets x.vtype)) (globals) in
    let globals_targets = List.concat_map (fun (_, (_, ts)) -> ts) globals |> VS.of_list in
    let globals = List.map (fun (x, (v, _)) -> (x, v)) globals in

    let targets = VS.union params_targets globals_targets in
    let cpa = CPA.add_list params (CPA.bot ()) in
    let cpa = CPA.add_list globals cpa in
    let cpa = typed_pointer_closure cpa targets in
    let startstate = startstate () in
    let startstate = { startstate with cpa = cpa } in
    if M.tracing then M.tracel "make_canonical_entry" "Canonical entry state for function %a: %a\n" CilType.Fundec.pretty f D.pretty startstate;
    startstate

  let make_entry ?(thread=false) (ctx:(D.t, G.t, C.t, V.t) Analyses.ctx) fundec args: D.t =
    let st: store = ctx.local in
    (* Evaluate the arguments. *)
    let vals = List.map (eval_rv (Analyses.ask_of_ctx ctx) ctx.global st) args in
    (* generate the entry states *)
    (* If we need the globals, add them *)
    (* TODO: make this is_private PrivParam dependent? PerMutexOplusPriv should keep *)
    let st' =
      if thread then (
        (* TODO: HACK: Simulate enter_multithreaded for first entering thread to publish global inits before analyzing thread.
           Otherwise thread is analyzed with no global inits, reading globals gives bot, which turns into top, which might get published...
           sync `Thread doesn't help us here, it's not specific to entering multithreaded mode.
           EnterMultithreaded events only execute after threadenter and threadspawn. *)
        if not (ThreadFlag.has_ever_been_multi (Analyses.ask_of_ctx ctx)) then
          ignore (Priv.enter_multithreaded (Analyses.ask_of_ctx ctx) (priv_getg ctx.global) (priv_sideg ctx.sideg) st);
        Priv.threadenter (Analyses.ask_of_ctx ctx) st
      ) else
        (* use is_global to account for values that became globals because they were saved into global variables *)
        let globals = CPA.filter (fun k v -> is_global (Analyses.ask_of_ctx ctx) k) st.cpa in
        (* let new_cpa = if !earlyglobs || ThreadFlag.is_multi ctx.ask then CPA.filter (fun k v -> is_private ctx.ask ctx.local k) globals else globals in *)
        let new_cpa = globals in
        {st with cpa = new_cpa}
    in
    (* Assign parameters to arguments *)
    let pa = GobList.combine_short fundec.sformals vals in (* TODO: is it right to ignore missing formals/args? *)
    add_to_array_map fundec pa;
    let new_cpa = CPA.add_list pa st'.cpa in
    (* List of reachable variables *)
    let reachable = List.concat_map AD.to_var_may (reachable_vars (Analyses.ask_of_ctx ctx) (get_ptrs vals) ctx.global st) in
    let reachable = List.filter (fun v -> CPA.mem v st.cpa) reachable in
    let new_cpa = CPA.add_list_fun reachable (fun v -> CPA.find v st.cpa) new_cpa in

    (* Projection to Precision of the Callee *)
    let p = PU.int_precision_from_fundec fundec in
    let new_cpa = project (Queries.to_value_domain_ask (Analyses.ask_of_ctx ctx)) (Some p) new_cpa fundec in

    (* Identify locals of this fundec for which an outer copy (from a call down the callstack) is reachable *)
    let reachable_other_copies = List.filter (fun v -> match Cilfacade.find_scope_fundec v with Some scope -> CilType.Fundec.equal scope fundec | None -> false) reachable in
    (* Add to the set of weakly updated variables *)
    let new_weak = WeakUpdates.join st.weak (WeakUpdates.of_list reachable_other_copies) in
    {st' with cpa = new_cpa; weak = new_weak}

  (* Whether the callee should be analyzed modularly.
     [ask]: ask of caller, [callee]: fundec of callee. *)
  let is_callee_modular ~(ask: Q.ask) ~(callee: fundec) =
    ask.f IsModular || is_modular_fun callee.svar

  let enter ctx lval fn args : (D.t * D.t) list =
    let entry_state = if is_callee_modular ~ask:(Analyses.ask_of_ctx ctx) ~callee:fn  then
        make_canonical_entry fn
      else
        make_entry ctx fn args
    in
    [ctx.local, entry_state]

  let forkfun (ctx:(D.t, G.t, C.t, V.t) Analyses.ctx) (lv: lval option) (f: varinfo) (args: exp list) : (lval option * varinfo * exp list) list * bool =
    let create_thread lval arg v =
      try
        (* try to get function declaration *)
        let fd = Cilfacade.find_varinfo_fundec v in
        let args =
          match arg with
          | Some x -> [x]
          | None -> List.map (fun x -> MyCFG.unknown_exp) fd.sformals
        in
        Some (lval, v, args)
      with Not_found ->
        if LF.use_special f.vname then None (* we handle this function *)
        else if isFunctionType v.vtype then
          (* FromSpec warns about unknown thread creation, so we don't do it here any more *)
          let (_, v_args, _, _) = Cil.splitFunctionTypeVI v in
          let args = match arg with
            | Some x -> [x]
            | None -> List.map (fun x -> MyCFG.unknown_exp) (Cil.argsToList v_args)
          in
          Some (lval, v, args)
        else (
          M.debug ~category:Analyzer "Not creating a thread from %s because its type is %a" v.vname d_type v.vtype;
          None
        )
    in
    let desc = LF.find f in
    match desc.special args, f.vname with
    (* handling thread creations *)
    | ThreadCreate { thread = id; start_routine = start; arg = ptc_arg }, _ -> begin
        (* extra sync so that we do not analyze new threads with bottom global invariant *)
        publish_all ctx `Thread;
        (* Collect the threads. *)
        let start_addr = eval_tv (Analyses.ask_of_ctx ctx) ctx.global ctx.local start in
        let start_funvars = AD.to_var_may start_addr in
        let start_funvars_with_unknown =
          if AD.mem Addr.UnknownPtr start_addr then
            dummyFunDec.svar :: start_funvars
          else
            start_funvars
        in
        List.filter_map (create_thread (Some (Mem id, NoOffset)) (Some ptc_arg)) start_funvars_with_unknown, false
      end
    | _, _ when get_bool "sem.unknown_function.spawn" ->
      (* TODO: Remove sem.unknown_function.spawn check because it is (and should be) really done in LibraryFunctions.
         But here we consider all non-ThreadCrate functions also unknown, so old-style LibraryFunctions access
         definitions using `Write would still spawn because they are not truly unknown functions (missing from LibraryFunctions).
         Need this to not have memmove spawn in SV-COMP. *)
      let shallow_args = LibraryDesc.Accesses.find desc.accs { kind = Spawn; deep = false } args in
      let deep_args = LibraryDesc.Accesses.find desc.accs { kind = Spawn; deep = true } args in
      let shallow_flist = collect_invalidate ~deep:false (Analyses.ask_of_ctx ctx) ctx.global ctx.local shallow_args in
      let deep_flist = collect_invalidate ~deep:true (Analyses.ask_of_ctx ctx) ctx.global ctx.local deep_args in
      let flist = shallow_flist @ deep_flist in
      let addrs = List.concat_map AD.to_var_may flist in
      if addrs <> [] then M.debug ~category:Analyzer "Spawning non-unique functions from unknown function: %a" (d_list ", " CilType.Varinfo.pretty) addrs;
      List.filter_map (create_thread None None) addrs, true
    | _, _ -> [], false

  let assert_fn ctx e refine =
    (* make the state meet the assertion in the rest of the code *)
    if not refine then ctx.local else begin
      let newst = invariant ctx (Analyses.ask_of_ctx ctx) ctx.global ctx.local e true in
      (* if check_assert e newst <> `Lifted true then
          M.warn ~category:Assert ~msg:("Invariant \"" ^ expr ^ "\" does not stick.") (); *)
      newst
    end

  let special_unknown_invalidate ctx ask gs st f args =
    (if CilType.Varinfo.equal f dummyFunDec.svar then M.warn ~category:Imprecise ~tags:[Category Call] "Unknown function ptr called");
    let desc = LF.find f in
    let shallow_addrs = LibraryDesc.Accesses.find desc.accs { kind = Write; deep = false } args in
    let deep_addrs = LibraryDesc.Accesses.find desc.accs { kind = Write; deep = true } args in
    let deep_addrs =
      if List.mem LibraryDesc.InvalidateGlobals desc.attrs then (
        M.info ~category:Imprecise "INVALIDATING ALL GLOBALS!";
        foldGlobals !Cilfacade.current_file (fun acc global ->
            match global with
            | GVar (vi, _, _) when not (is_static vi) ->
              mkAddrOf (Var vi, NoOffset) :: acc
            (* TODO: what about GVarDecl? *)
            | _ -> acc
          ) deep_addrs
      )
      else
        deep_addrs
    in
    (* TODO: what about escaped local variables? *)
    (* invalidate arguments and non-static globals for unknown functions *)
    let st' = invalidate ~deep:false ~ctx (Analyses.ask_of_ctx ctx) gs st shallow_addrs in
    invalidate ~deep:true ~ctx (Analyses.ask_of_ctx ctx) gs st' deep_addrs

  let check_invalid_mem_dealloc ctx special_fn ptr =
    let has_non_heap_var = AD.exists (function
        | Addr (v,_) -> is_not_heap_alloc_var ctx v
        | _ -> false)
    in
    let has_non_zero_offset = AD.exists (function
        | Addr (_,o) -> Offs.cmp_zero_offset o <> `MustZero
        | _ -> false)
    in
    match eval_rv_address (Analyses.ask_of_ctx ctx) ctx.global ctx.local ptr with
    | Address a ->
      if AD.is_top a then (
        AnalysisStateUtil.set_mem_safety_flag InvalidFree;
        M.warn ~category:(Behavior (Undefined InvalidMemoryDeallocation)) ~tags:[CWE 590] "Points-to set for pointer %a in function %s is top. Potentially invalid memory deallocation may occur" d_exp ptr special_fn.vname
      ) else if has_non_heap_var a then (
        AnalysisStateUtil.set_mem_safety_flag InvalidFree;
        M.warn ~category:(Behavior (Undefined InvalidMemoryDeallocation)) ~tags:[CWE 590] "Free of non-dynamically allocated memory in function %s for pointer %a" special_fn.vname d_exp ptr
      ) else if has_non_zero_offset a then (
        AnalysisStateUtil.set_mem_safety_flag InvalidFree;
        M.warn ~category:(Behavior (Undefined InvalidMemoryDeallocation)) ~tags:[CWE 761] "Free of memory not at start of buffer in function %s for pointer %a" special_fn.vname d_exp ptr
      )
    | _ ->
      AnalysisStateUtil.set_mem_safety_flag InvalidFree;
      M.warn ~category:(Behavior (Undefined InvalidMemoryDeallocation)) ~tags:[CWE 590] "Pointer %a in function %s doesn't evaluate to a valid address. Invalid memory deallocation may occur" d_exp ptr special_fn.vname

  let points_to_heap_only ctx ptr =
    match ctx.ask (Queries.MayPointTo ptr) with
    | a when not (Queries.AD.is_top a)->
      Queries.AD.for_all (function
          | Addr (v, _) -> ctx.ask (Queries.IsHeapVar v)
          | _ -> false
        ) a
    | _ -> false

  let get_size_of_ptr_target ctx ptr =
    let intdom_of_int x =
      ID.of_int (Cilfacade.ptrdiff_ikind ()) (Z.of_int x)
    in
    let size_of_type_in_bytes typ =
      let typ_size_in_bytes = (bitsSizeOf typ) / 8 in
      intdom_of_int typ_size_in_bytes
    in
    if points_to_heap_only ctx ptr then
      (* Ask for BlobSize from the base address (the second component being set to true) in order to avoid BlobSize giving us bot *)
      ctx.ask (Queries.BlobSize {exp = ptr; base_address = true})
    else
      match ctx.ask (Queries.MayPointTo ptr) with
      | a when not (Queries.AD.is_top a) ->
        let pts_list = Queries.AD.elements a in
        let pts_elems_to_sizes (addr: Queries.AD.elt) =
          begin match addr with
            | Addr (v, _) ->
              begin match v.vtype with
                | TArray (item_typ, _, _) ->
                  let item_typ_size_in_bytes = size_of_type_in_bytes item_typ in
                  begin match ctx.ask (Queries.EvalLength ptr) with
                    | `Lifted arr_len ->
                      let arr_len_casted = ID.cast_to (Cilfacade.ptrdiff_ikind ()) arr_len in
                      begin
                        try `Lifted (ID.mul item_typ_size_in_bytes arr_len_casted)
                        with IntDomain.ArithmeticOnIntegerBot _ -> `Bot
                      end
                    | `Bot -> `Bot
                    | `Top -> `Top
                  end
                | _ ->
                  let type_size_in_bytes = size_of_type_in_bytes v.vtype in
                  `Lifted type_size_in_bytes
              end
            | _ -> `Top
          end
        in
        (* Map each points-to-set element to its size *)
        let pts_sizes = List.map pts_elems_to_sizes pts_list in
        (* Take the smallest of all sizes that ptr's contents may have *)
        begin match pts_sizes with
          | [] -> `Bot
          | [x] -> x
          | x::xs -> List.fold_left ValueDomainQueries.ID.join x xs
        end
      | _ ->
        (M.warn "Pointer %a has a points-to-set of top. An invalid memory access might occur" d_exp ptr;
         `Top)

  let special ctx (lv:lval option) (f: varinfo) (args: exp list) =
    let invalidate_ret_lv st = match lv with
      | Some lv ->
        if M.tracing then M.tracel "invalidate" "Invalidating lhs %a for function call %s\n" d_plainlval lv f.vname;
        invalidate ~ctx (Analyses.ask_of_ctx ctx) ctx.global st [Cil.mkAddrOrStartOf lv]
      | None -> st
    in
    let addr_type_of_exp exp =
      let lval = mkMem ~addr:(Cil.stripCasts exp) ~off:NoOffset in
      let addr = eval_lv (Analyses.ask_of_ctx ctx) ctx.global ctx.local lval in
      (addr, AD.type_of addr)
    in
    let forks, multiple = forkfun ctx lv f args in
    if M.tracing then if not (List.is_empty forks) then M.tracel "spawn" "Base.special %s: spawning functions %a\n" f.vname (d_list "," CilType.Varinfo.pretty) (List.map BatTuple.Tuple3.second forks);
    List.iter (BatTuple.Tuple3.uncurry (ctx.spawn ~multiple)) forks;
    let st: store = ctx.local in
    let gs = ctx.global in
    let desc = LF.find f in
    let memory_copying dst src n =
      let dest_size = get_size_of_ptr_target ctx dst in
      let n_intdom = Option.map_default (fun exp -> ctx.ask (Queries.EvalInt exp)) `Bot n in
      let dest_size_equal_n =
        match dest_size, n_intdom with
        | `Lifted ds, `Lifted n ->
          let casted_ds = ID.cast_to (Cilfacade.ptrdiff_ikind ()) ds in
          let casted_n = ID.cast_to (Cilfacade.ptrdiff_ikind ()) n in
          let ds_eq_n =
            begin try ID.eq casted_ds casted_n
              with IntDomain.ArithmeticOnIntegerBot _ -> ID.top_of @@ Cilfacade.ptrdiff_ikind ()
            end
          in
          Option.default false (ID.to_bool ds_eq_n)
        | _ -> false
      in
      let dest_a, dest_typ = addr_type_of_exp dst in
      let src_lval = mkMem ~addr:(Cil.stripCasts src) ~off:NoOffset in
      let src_typ = eval_lv (Analyses.ask_of_ctx ctx) gs st src_lval
                    |> AD.type_of in
      (* when src and destination type coincide, take value from the source, otherwise use top *)
      let value = if (typeSig dest_typ = typeSig src_typ) && dest_size_equal_n then
          let src_cast_lval = mkMem ~addr:(Cilfacade.mkCast ~e:src ~newt:(TPtr (dest_typ, []))) ~off:NoOffset in
          eval_rv (Analyses.ask_of_ctx ctx) gs st (Lval src_cast_lval)
        else
          VD.top_value (unrollType dest_typ)
      in
      set ~ctx (Analyses.ask_of_ctx ctx) gs st dest_a dest_typ value in
    (* for string functions *)
    let eval_n = function
      (* if only n characters of a given string are needed, evaluate expression n to an integer option *)
      | Some n ->
        begin match eval_rv (Analyses.ask_of_ctx ctx) gs st n with
          | Int i ->
            begin match ID.to_int i with
              | Some x -> Some (Z.to_int x)
              | _ -> Some (-1)
            end
          | _ -> Some (-1)
        end
      (* do nothing if all characters are needed *)
      | _ -> None
    in
    let string_manipulation s1 s2 lv all op =
      let s1_a, s1_typ = addr_type_of_exp s1 in
      let s2_a, s2_typ = addr_type_of_exp s2 in
      match lv, op with
      | Some lv_val, Some f ->
        (* when whished types coincide, compute result of operation op, otherwise use top *)
        let lv_a = eval_lv (Analyses.ask_of_ctx ctx) gs st lv_val in
        let lv_typ = Cilfacade.typeOfLval lv_val in
        if all && typeSig s1_typ = typeSig s2_typ && typeSig s2_typ = typeSig lv_typ then (* all types need to coincide *)
          lv_a, lv_typ, (f s1_a s2_a)
        else if not all && typeSig s1_typ = typeSig s2_typ then (* only the types of s1 and s2 need to coincide *)
          lv_a, lv_typ, (f s1_a s2_a)
        else
          lv_a, lv_typ, (VD.top_value (unrollType lv_typ))
      | _ ->
        (* check if s1 is potentially a string literal as writing to it would be undefined behavior; then return top *)
        let _ = AD.string_writing_defined s1_a in
        s1_a, s1_typ, VD.top_value (unrollType s1_typ)
    in
    let st = match desc.special args, f.vname with
    | Memset { dest; ch; count; }, _ ->
      (* TODO: check count *)
      let eval_ch = eval_rv (Analyses.ask_of_ctx ctx) gs st ch in
      let dest_a, dest_typ = addr_type_of_exp dest in
      let value =
        match eval_ch with
        | Int i when ID.to_int i = Some Z.zero ->
          VD.zero_init_value dest_typ
        | _ ->
          VD.top_value dest_typ
      in
      set ~ctx (Analyses.ask_of_ctx ctx) gs st dest_a dest_typ value
    | Bzero { dest; count; }, _ ->
      (* TODO: share something with memset special case? *)
      (* TODO: check count *)
      let dest_a, dest_typ = addr_type_of_exp dest in
      let value = VD.zero_init_value dest_typ in
      set ~ctx (Analyses.ask_of_ctx ctx) gs st dest_a dest_typ value
    | Memcpy { dest = dst; src; n; }, _ -> (* TODO: use n *)
      memory_copying dst src (Some n)
    (* strcpy(dest, src); *)
    | Strcpy { dest = dst; src; n = None }, _ ->
      let dest_a, dest_typ = addr_type_of_exp dst in
      (* when dest surely isn't a string literal, try copying src to dest *)
      if AD.string_writing_defined dest_a then
        memory_copying dst src None
      else
        (* else return top (after a warning was issued) *)
        set ~ctx (Analyses.ask_of_ctx ctx) gs st dest_a dest_typ (VD.top_value (unrollType dest_typ))
    (* strncpy(dest, src, n); *)
    | Strcpy { dest = dst; src; n }, _ ->
      begin match eval_n n with
        | Some num ->
          let dest_a, dest_typ, value = string_manipulation dst src None false None in
          set ~ctx (Analyses.ask_of_ctx ctx) gs st dest_a dest_typ value
        | None -> failwith "already handled in case above"
      end
    | Strcat { dest = dst; src; n }, _ ->
      let dest_a, dest_typ, value = string_manipulation dst src None false None in
      set ~ctx (Analyses.ask_of_ctx ctx) gs st dest_a dest_typ value
    | Strlen s, _ ->
      begin match lv with
        | Some lv_val ->
          let dest_a = eval_lv (Analyses.ask_of_ctx ctx) gs st lv_val in
          let dest_typ = Cilfacade.typeOfLval lv_val in
          let lval = mkMem ~addr:(Cil.stripCasts s) ~off:NoOffset in
          let address = eval_lv (Analyses.ask_of_ctx ctx) gs st lval in
          let (value:value) = Int(AD.to_string_length address) in
          set ~ctx (Analyses.ask_of_ctx ctx) gs st dest_a dest_typ value
        | None -> st
      end
    | Strstr { haystack; needle }, _ ->
      begin match lv with
        | Some _ ->
          (* when haystack, needle and dest type coincide, check if needle is a substring of haystack:
             if that is the case, assign the substring of haystack starting at the first occurrence of needle to dest,
             else use top *)
          let dest_a, dest_typ, value = string_manipulation haystack needle lv true (Some (fun h_a n_a -> Address(AD.substring_extraction h_a n_a))) in
          set ~ctx (Analyses.ask_of_ctx ctx) gs st dest_a dest_typ value
        | None -> st
      end
    | Strcmp { s1; s2; n }, _ ->
      begin match lv with
        | Some _ ->
          (* when s1 and s2 type coincide, compare both both strings completely or their first n characters, otherwise use top *)
          let dest_a, dest_typ, value = string_manipulation s1 s2 lv false (Some (fun s1_a s2_a -> Int(AD.string_comparison s1_a s2_a (eval_n n)))) in
          set ~ctx (Analyses.ask_of_ctx ctx) gs st dest_a dest_typ value
        | None -> st
      end
    | Abort, _ -> raise Deadcode
    | ThreadExit { ret_val = exp }, _ ->
      begin match ThreadId.get_current (Analyses.ask_of_ctx ctx) with
        | `Lifted tid ->
          (
            let rv = eval_rv (Analyses.ask_of_ctx ctx) ctx.global ctx.local exp in
            ctx.sideg (V.thread tid) (G.create_thread rv);
            (* TODO: emit thread return event so other analyses are aware? *)
            (* TODO: publish still needed? *)
            publish_all ctx `Return; (* like normal return *)
            match ThreadId.get_current (Analyses.ask_of_ctx ctx) with
            | `Lifted tid when ThreadReturn.is_current (Analyses.ask_of_ctx ctx) ->
              ignore @@ Priv.thread_return (Analyses.ask_of_ctx ctx) (priv_getg ctx.global) (priv_sideg ctx.sideg) tid st
            | _ -> ())
        | _ -> ()
      end;
      raise Deadcode
    | MutexAttrSetType {attr = attr; typ = mtyp}, _ ->
      begin
        let get_type lval =
          let address = eval_lv (Analyses.ask_of_ctx ctx) gs st lval in
          AD.type_of address
        in
        let dst_lval = mkMem ~addr:(Cil.stripCasts attr) ~off:NoOffset in
        let dest_typ = get_type dst_lval in
        let dest_a = eval_lv (Analyses.ask_of_ctx ctx) gs st dst_lval in
        match eval_rv (Analyses.ask_of_ctx ctx) gs st mtyp with
        | Int x ->
          begin
            match ID.to_int x with
            | Some z ->
              if M.tracing then M.tracel "attr" "setting\n";
              set ~ctx (Analyses.ask_of_ctx ctx) gs st dest_a dest_typ (MutexAttr (ValueDomain.MutexAttr.of_int z))
            | None -> set ~ctx (Analyses.ask_of_ctx ctx) gs st dest_a dest_typ (MutexAttr (ValueDomain.MutexAttr.top ()))
          end
        | _ -> set ~ctx (Analyses.ask_of_ctx ctx) gs st dest_a dest_typ (MutexAttr (ValueDomain.MutexAttr.top ()))
      end
    | Identity e, _ ->
      begin match lv with
        | Some x -> assign ctx x e
        | None -> ctx.local
      end
    (**Floating point classification and trigonometric functions defined in c99*)
    | Math { fun_args; }, _ ->
      let apply_unary fk float_fun x =
        let eval_x = eval_rv (Analyses.ask_of_ctx ctx) gs st x in
        begin match eval_x with
          | Float float_x -> float_fun (FD.cast_to fk float_x)
          | _ -> failwith ("non-floating-point argument in call to function "^f.vname)
        end
      in
      let apply_binary fk float_fun x y =
        let eval_x = eval_rv (Analyses.ask_of_ctx ctx) gs st x in
        let eval_y = eval_rv (Analyses.ask_of_ctx ctx) gs st y in
        begin match eval_x, eval_y with
          | Float float_x, Float float_y -> float_fun (FD.cast_to fk float_x) (FD.cast_to fk float_y)
          | _ -> failwith ("non-floating-point argument in call to function "^f.vname)
        end
      in
      let apply_abs ik x =
        let eval_x = eval_rv (Analyses.ask_of_ctx ctx) gs st x in
        begin match eval_x with
          | Int int_x ->
            let xcast = ID.cast_to ik int_x in
            (* the absolute value of the most-negative value is out of range for 2'complement types *)
            (match (ID.minimal xcast), (ID.minimal (ID.top_of ik)) with
             | _, None
             | None, _ -> ID.top_of ik
             | Some mx, Some mm when Z.equal mx mm -> ID.top_of ik
             | _, _ ->
               let x1 = ID.neg (ID.meet (ID.ending ik Z.zero) xcast) in
               let x2 = ID.meet (ID.starting ik Z.zero) xcast in
               ID.join x1 x2
            )
          | _ -> failwith ("non-integer argument in call to function "^f.vname)
        end
      in
      let result:value =
        begin match fun_args with
          | Nan (fk, str) when Cil.isPointerType (Cilfacade.typeOf str) -> Float (FD.nan_of fk)
          | Nan _ -> failwith ("non-pointer argument in call to function "^f.vname)
          | Inf fk -> Float (FD.inf_of fk)
          | Isfinite x -> Int (ID.cast_to IInt (apply_unary FDouble FD.isfinite x))
          | Isinf x -> Int (ID.cast_to IInt (apply_unary FDouble FD.isinf x))
          | Isnan x -> Int (ID.cast_to IInt (apply_unary FDouble FD.isnan x))
          | Isnormal x -> Int (ID.cast_to IInt (apply_unary FDouble FD.isnormal x))
          | Signbit x -> Int (ID.cast_to IInt (apply_unary FDouble FD.signbit x))
          | Ceil (fk,x) -> Float (apply_unary fk FD.ceil x)
          | Floor (fk,x) -> Float (apply_unary fk FD.floor x)
          | Fabs (fk, x) -> Float (apply_unary fk FD.fabs x)
          | Acos (fk, x) -> Float (apply_unary fk FD.acos x)
          | Asin (fk, x) -> Float (apply_unary fk FD.asin x)
          | Atan (fk, x) -> Float (apply_unary fk FD.atan x)
          | Atan2 (fk, y, x) -> Float (apply_binary fk (fun y' x' -> FD.atan (FD.div y' x')) y x)
          | Cos (fk, x) -> Float (apply_unary fk FD.cos x)
          | Sin (fk, x) -> Float (apply_unary fk FD.sin x)
          | Tan (fk, x) -> Float (apply_unary fk FD.tan x)
          | Isgreater (x,y) -> Int(ID.cast_to IInt (apply_binary FDouble FD.gt x y))
          | Isgreaterequal (x,y) -> Int(ID.cast_to IInt (apply_binary FDouble FD.ge x y))
          | Isless (x,y) -> Int(ID.cast_to IInt (apply_binary FDouble FD.lt x y))
          | Islessequal (x,y) -> Int(ID.cast_to IInt (apply_binary FDouble FD.le x y))
          | Islessgreater (x,y) -> Int(ID.logor (ID.cast_to IInt (apply_binary FDouble FD.lt x y)) (ID.cast_to IInt (apply_binary FDouble FD.gt x y)))
          | Isunordered (x,y) -> Int(ID.cast_to IInt (apply_binary FDouble FD.unordered x y))
          | Fmax (fd, x ,y) -> Float (apply_binary fd FD.fmax x y)
          | Fmin (fd, x ,y) -> Float (apply_binary fd FD.fmin x y)
          | Sqrt (fk, x) -> Float (apply_unary fk FD.sqrt x)
          | Abs (ik, x) -> Int (ID.cast_to ik (apply_abs ik x))
        end
      in
      begin match lv with
        | Some lv_val -> set ~ctx (Analyses.ask_of_ctx ctx) gs st (eval_lv (Analyses.ask_of_ctx ctx) ctx.global st lv_val) (Cilfacade.typeOfLval lv_val) result
        | None -> st
      end
    (* handling thread creations *)
    | ThreadCreate _, _ ->
      invalidate_ret_lv ctx.local (* actual results joined via threadspawn *)
    (* handling thread joins... sort of *)
    | ThreadJoin { thread = id; ret_var }, _ ->
      let st' =
        match (eval_rv (Analyses.ask_of_ctx ctx) gs st ret_var) with
        | Int n when GobOption.exists (BI.equal BI.zero) (ID.to_int n) -> st
        | Address ret_a ->
          begin match eval_rv (Analyses.ask_of_ctx ctx) gs st id with
            | Thread a ->
              let v = List.fold VD.join (VD.bot ()) (List.map (fun x -> G.thread (ctx.global (V.thread x))) (ValueDomain.Threads.elements a)) in
              (* TODO: is this type right? *)
              set ~ctx (Analyses.ask_of_ctx ctx) gs st ret_a (Cilfacade.typeOf ret_var) v
            | _      -> invalidate ~ctx (Analyses.ask_of_ctx ctx) gs st [ret_var]
          end
        | _      -> invalidate ~ctx (Analyses.ask_of_ctx ctx) gs st [ret_var]
      in
      let st' = invalidate_ret_lv st' in
      Priv.thread_join (Analyses.ask_of_ctx ctx) (priv_getg ctx.global) id st'
    | Unknown, "__goblint_assume_join" ->
      let id = List.hd args in
      Priv.thread_join ~force:true (Analyses.ask_of_ctx ctx) (priv_getg ctx.global) id st
    | Alloca size, _ -> begin
        match lv with
        | Some lv ->
          let heap_var = AD.of_var (heap_var true ctx) in
          (* ignore @@ printf "alloca will allocate %a bytes\n" ID.pretty (eval_int ctx.ask gs st size); *)
          set_many ~ctx (Analyses.ask_of_ctx ctx) gs st [(heap_var, TVoid [], Blob (VD.bot (), eval_int (Analyses.ask_of_ctx ctx) gs st size, true));
                                                         (eval_lv (Analyses.ask_of_ctx ctx) gs st lv, (Cilfacade.typeOfLval lv), Address heap_var)]
        | _ -> st
      end
    | Malloc size, _ -> begin
        match lv with
        | Some lv ->
          let heap_var =
            if (get_bool "sem.malloc.fail")
<<<<<<< HEAD
            then AD.join (AD.from_var ~is_modular:(is_modular ctx) (heap_var ctx)) AD.null_ptr
            else AD.from_var ~is_modular:(is_modular ctx) (heap_var ctx)
=======
            then AD.join (AD.of_var (heap_var false ctx)) AD.null_ptr
            else AD.of_var (heap_var false ctx)
>>>>>>> 6389a7f6
          in
          (* ignore @@ printf "malloc will allocate %a bytes\n" ID.pretty (eval_int ctx.ask gs st size); *)
          set_many ~ctx (Analyses.ask_of_ctx ctx) gs st [(heap_var, TVoid [], Blob (VD.bot (), eval_int (Analyses.ask_of_ctx ctx) gs st size, true));
                                                         (eval_lv (Analyses.ask_of_ctx ctx) gs st lv, (Cilfacade.typeOfLval lv), Address heap_var)]
        | _ -> st
      end
    | Calloc { count = n; size }, _ ->
      begin match lv with
        | Some lv -> (* array length is set to one, as num*size is done when turning into `Calloc *)
          let heap_var = heap_var false ctx in
          let add_null addr =
            if get_bool "sem.malloc.fail"
            then AD.join addr AD.null_ptr (* calloc can fail and return NULL *)
            else addr in
          let ik = Cilfacade.ptrdiff_ikind () in
<<<<<<< HEAD
          let blobsize = ID.mul (ID.cast_to ik @@ eval_int (Analyses.ask_of_ctx ctx) gs st size) (ID.cast_to ik @@ eval_int (Analyses.ask_of_ctx ctx) gs st n) in
          (* the memory that was allocated by calloc is set to bottom, but we keep track that it originated from calloc, so when bottom is read from memory allocated by calloc it is turned to zero *)
          set_many ~ctx (Analyses.ask_of_ctx ctx) gs st [(add_null (AD.from_var ~is_modular:(is_modular ctx) heap_var), TVoid [], Array (CArrays.make (IdxDom.of_int (Cilfacade.ptrdiff_ikind ()) BI.one) (Blob (VD.bot (), blobsize, false))));
                                                         (eval_lv (Analyses.ask_of_ctx ctx) gs st lv, (Cilfacade.typeOfLval lv), Address (add_null (AD.from_var_offset ~is_modular:(is_modular ctx) (heap_var, `Index (IdxDom.of_int  (Cilfacade.ptrdiff_ikind ()) BI.zero, `NoOffset)))))]
=======
          let sizeval = eval_int (Analyses.ask_of_ctx ctx) gs st size in
          let countval = eval_int (Analyses.ask_of_ctx ctx) gs st n in
          if ID.to_int countval = Some Z.one then (
            set_many ~ctx (Analyses.ask_of_ctx ctx) gs st [
              (add_null (AD.of_var heap_var), TVoid [], Blob (VD.bot (), sizeval, false));
              (eval_lv (Analyses.ask_of_ctx ctx) gs st lv, (Cilfacade.typeOfLval lv), Address (add_null (AD.of_var heap_var)))
            ]
          )
          else (
            let blobsize = ID.mul (ID.cast_to ik @@ sizeval) (ID.cast_to ik @@ countval) in
            (* the memory that was allocated by calloc is set to bottom, but we keep track that it originated from calloc, so when bottom is read from memory allocated by calloc it is turned to zero *)
            set_many ~ctx (Analyses.ask_of_ctx ctx) gs st [
              (add_null (AD.of_var heap_var), TVoid [], Array (CArrays.make (IdxDom.of_int (Cilfacade.ptrdiff_ikind ()) BI.one) (Blob (VD.bot (), blobsize, false))));
              (eval_lv (Analyses.ask_of_ctx ctx) gs st lv, (Cilfacade.typeOfLval lv), Address (add_null (AD.of_mval (heap_var, `Index (IdxDom.of_int (Cilfacade.ptrdiff_ikind ()) BI.zero, `NoOffset)))))
            ]
          )
>>>>>>> 6389a7f6
        | _ -> st
      end
    | Realloc { ptr = p; size }, _ ->
      (* Realloc shouldn't be passed non-dynamically allocated memory *)
      check_invalid_mem_dealloc ctx f p;
      begin match lv with
        | Some lv ->
          let ask = Analyses.ask_of_ctx ctx in
          let p_rv = eval_rv ask gs st p in
          let p_addr =
            match p_rv with
            | Address a -> a
            (* TODO: don't we already have logic for this? *)
            | Int i when ID.to_int i = Some BI.zero -> AD.null_ptr
            | Int i -> AD.top_ptr
            | _ -> AD.top_ptr (* TODO: why does this ever happen? *)
          in
          let p_addr' = AD.remove NullPtr p_addr in (* realloc with NULL is same as malloc, remove to avoid unknown value from NullPtr access *)
          let p_addr_get = get ask gs st p_addr' None in (* implicitly includes join of malloc value (VD.bot) *)
          let size_int = eval_int ask gs st size in
          let heap_val:value = Blob (p_addr_get, size_int, true) in (* copy old contents with new size *)
<<<<<<< HEAD
          let heap_addr = AD.from_var ~is_modular:(is_modular ctx) (heap_var ctx) in
=======
          let heap_addr = AD.of_var (heap_var false ctx) in
>>>>>>> 6389a7f6
          let heap_addr' =
            if get_bool "sem.malloc.fail" then
              AD.join heap_addr AD.null_ptr
            else
              heap_addr
          in
          let lv_addr = eval_lv ask gs st lv in
          set_many ~ctx ask gs st [
            (heap_addr, TVoid [], heap_val);
            (lv_addr, Cilfacade.typeOfLval lv, Address heap_addr');
          ] (* TODO: free (i.e. invalidate) old blob if successful? *)
        | None ->
          st
      end
    | Free ptr, _ ->
      (* Free shouldn't be passed non-dynamically allocated memory *)
      check_invalid_mem_dealloc ctx f ptr;
      st
    | Assert { exp; refine; _ }, _ -> assert_fn ctx exp refine
    | Setjmp { env }, _ ->
      let ask = Analyses.ask_of_ctx ctx in
      let st' = match eval_rv ask gs st env with
        | Address jmp_buf ->
          let value = VD.JmpBuf (ValueDomain.JmpBufs.Bufs.singleton (Target (ctx.prev_node, ctx.control_context ())), false) in
          let r = set ~ctx ask gs st jmp_buf (Cilfacade.typeOf env) value in
          if M.tracing then M.tracel "setjmp" "setting setjmp %a on %a -> %a\n" d_exp env D.pretty st D.pretty r;
          r
        | _ -> failwith "problem?!"
      in
      begin match lv with
        | Some lv ->
          set ~ctx ask gs st' (eval_lv ask ctx.global st lv) (Cilfacade.typeOfLval lv) (Int (ID.of_int IInt BI.zero))
        | None -> st'
      end
    | Longjmp {env; value}, _ ->
      let ask = Analyses.ask_of_ctx ctx in
      let ensure_not_zero (rv:value) = match rv with
        | Int i ->
          begin match ID.to_bool i with
            | Some true -> rv
            | Some false ->
              M.error "Must: Longjmp with a value of 0 is silently changed to 1";
              Int (ID.of_int (ID.ikind i) Z.one)
            | None ->
              M.warn "May: Longjmp with a value of 0 is silently changed to 1";
              let ik = ID.ikind i in
              Int (ID.join (ID.meet i (ID.of_excl_list ik [Z.zero])) (ID.of_int ik Z.one))
          end
        | _ ->
          M.warn ~category:Program "Arguments to longjmp are strange!";
          rv
      in
      let rv = ensure_not_zero @@ eval_rv ask ctx.global ctx.local value in
      let t = Cilfacade.typeOf value in
<<<<<<< HEAD
      set ~ctx ~t_override:t ask ctx.global ctx.local (AD.from_var ~is_modular:(is_modular ctx) !longjmp_return) t rv (* Not raising Deadcode here, deadcode is raised at a higher level! *)
=======
      set ~ctx ~t_override:t ask ctx.global ctx.local (AD.of_var !longjmp_return) t rv (* Not raising Deadcode here, deadcode is raised at a higher level! *)
    | Rand, _ ->
      begin match lv with
        | Some x ->
          let result:value = (Int (ID.starting IInt Z.zero)) in
          set ~ctx (Analyses.ask_of_ctx ctx) gs st (eval_lv (Analyses.ask_of_ctx ctx) ctx.global st x) (Cilfacade.typeOfLval x) result
        | None -> st
      end
>>>>>>> 6389a7f6
    | _, _ ->
      let st =
        special_unknown_invalidate ctx (Analyses.ask_of_ctx ctx) gs st f args
        (*
          *  TODO: invalidate vars reachable via args
          *  publish globals
          *  if single-threaded: *call f*, privatize globals
          *  else: spawn f
          *)
      in
      (* invalidate lhs in case of assign *)
      invalidate_ret_lv st
    in
    if get_bool "sem.noreturn.dead_code" && Cil.hasAttribute "noreturn" f.vattr then raise Deadcode else st

  let combine_st ctx (local_st : store) (fun_st : store) (tainted_lvs : AD.t) : store =
    let ask = (Analyses.ask_of_ctx ctx) in
    AD.fold (fun addr st ->
        match addr with
        | Addr.Addr (v,o) ->
          if CPA.mem v fun_st.cpa then
            let lval = Addr.Mval.to_cil (v,o) in
            let address = eval_lv ask ctx.global st lval in
            let lval_type = Addr.type_of addr in
            if M.tracing then M.trace "taintPC" "updating %a; type: %a\n" Addr.Mval.pretty (v,o) d_type lval_type;
            match (CPA.find_opt v (fun_st.cpa)), lval_type with
            | None, _ -> st
            (* partitioned arrays cannot be copied by individual lvalues, so if tainted just copy the whole callee value for the array variable *)
            | Some (Array a), _ when (CArrays.domain_of_t a) = PartitionedDomain -> {st with cpa = CPA.add v (Array a) st.cpa}
            (* "get" returned "unknown" when applied to a void type, so special case void types. This caused problems with some sv-comps (e.g. regtest 64 11) *)
            | Some voidVal, TVoid _ -> {st with cpa = CPA.add v voidVal st.cpa}
            | _, _ -> begin
                let new_val = get ask ctx.global fun_st address None in
                if M.tracing then M.trace "taintPC" "update val: %a\n\n" VD.pretty new_val;
                let st' = set_savetop ~ctx ask ctx.global st address lval_type new_val in
                let partDep = Dep.find_opt v fun_st.deps in
                match partDep with
                | None -> st'
                (* if a var partitions an array, all cpa-info for arrays it may partition are added from callee to caller *)
                | Some deps -> {st' with cpa = (Dep.VarSet.fold (fun v accCPA -> let val_opt = CPA.find_opt v fun_st.cpa in
                                                                  match val_opt with
                                                                  | None -> accCPA
                                                                  | Some new_val -> CPA.add v new_val accCPA ) deps st'.cpa)}
              end
          else st
        | _ -> st
      ) tainted_lvs local_st

  let combine_env_regular ctx lval fexp f args fc au (f_ask: Queries.ask) =
    let combine_one (st: D.t) (fun_st: D.t) =
      if M.tracing then M.tracel "combine" "%a\n%a\n" CPA.pretty st.cpa CPA.pretty fun_st.cpa;
      (* This function does miscellaneous things, but the main task was to give the
       * handle to the global state to the state return from the function, but now
       * the function tries to add all the context variables back to the callee.
       * Note that, the function return above has to remove all the local
       * variables of the called function from cpa_s. *)
      let add_globals (st: store) (fun_st: store) =
        (* Remove the return value as this is dealt with separately. *)
        let cpa_noreturn = CPA.remove (return_varinfo ()) fun_st.cpa in
        let ask = (Analyses.ask_of_ctx ctx) in
        let tainted = f_ask.f Q.MayBeTainted in
        if M.tracing then M.trace "taintPC" "combine for %s in base: tainted: %a\n" f.svar.vname AD.pretty tainted;
        if M.tracing then M.trace "taintPC" "combine base:\ncaller: %a\ncallee: %a\n" CPA.pretty st.cpa CPA.pretty fun_st.cpa;
        if AD.is_top tainted then
          let cpa_local = CPA.filter (fun x _ -> not (is_global ask x)) st.cpa in
          let cpa' = CPA.fold CPA.add cpa_noreturn cpa_local in (* add cpa_noreturn to cpa_local *)
          if M.tracing then M.trace "taintPC" "combined: %a\n" CPA.pretty cpa';
          { fun_st with cpa = cpa' }
        else
          (* remove variables from caller cpa, that are global and not in the callee cpa *)
          let cpa_caller = CPA.filter (fun x _ -> (not (is_global ask x)) || CPA.mem x fun_st.cpa) st.cpa in
          if M.tracing then M.trace "taintPC" "cpa_caller: %a\n" CPA.pretty cpa_caller;
          (* add variables from callee that are not in caller yet *)
          let cpa_new = CPA.filter (fun x _ -> not (CPA.mem x cpa_caller)) cpa_noreturn in
          if M.tracing then M.trace "taintPC" "cpa_new: %a\n" CPA.pretty cpa_new;
          let cpa_caller' = CPA.fold CPA.add cpa_new cpa_caller in
          if M.tracing then M.trace "taintPC" "cpa_caller': %a\n" CPA.pretty cpa_caller';
          (* remove lvals from the tainted set that correspond to variables for which we just added a new mapping from the callee*)
          let tainted = AD.filter (function
              | Addr.Addr (v,_) -> not (CPA.mem v cpa_new)
              | _ -> false
            ) tainted in
          let st_combined = combine_st ctx {st with cpa = cpa_caller'} fun_st tainted in
          if M.tracing then M.trace "taintPC" "combined: %a\n" CPA.pretty st_combined.cpa;
          { fun_st with cpa = st_combined.cpa }
      in
      let nst = add_globals st fun_st in

      (* Projection to Precision of the Caller *)
      let p = PrecisionUtil.int_precision_from_node () in (* Since f is the fundec of the Callee we have to get the fundec of the current Node instead *)
      let callerFundec = match !MyCFG.current_node with
        | Some n -> Node.find_fundec n
        | None -> failwith "callerfundec not found"
      in
      let cpa' = project (Queries.to_value_domain_ask (Analyses.ask_of_ctx ctx)) (Some p) nst.cpa callerFundec in

      if get_bool "sem.noreturn.dead_code" && Cil.hasAttribute "noreturn" f.svar.vattr then raise Deadcode;

      { nst with cpa = cpa'; weak = st.weak } (* keep weak from caller *)
    in
    combine_one ctx.local au

  module AddrMap = Map.Make (Addr)
  type value_map = VD.t AddrMap.t

  let modular_glob_fun ctx v =
    let ask = Analyses.ask_of_ctx ctx in
    if ask.f IsModular then
      failwith "glob fun should not be called."
    else
      ctx.global v

  let combine_env_modular ctx lval fexp f args fc au (f_ask: Queries.ask) =
    let ask = Analyses.ask_of_ctx ctx in
    let glob_fun = modular_glob_fun ctx in
    let callee_globals = ModularUtil.get_callee_globals f_ask in
    let effective_args = args @ callee_globals in
    let reachable = collect_funargs ask ~warn:false glob_fun ctx.local effective_args in
    let reachable = List.fold AD.join (AD.bot ()) reachable in
    let writes = f_ask.f Q.Written in

    if WrittenDomain.Written.is_top writes then
      failwith "Everything tainted -> should set everything reachable to top!"
    else
      let vars_to_writes : value_map VarMap.t =
        let update_entry (address: address) (value: value) (acc: value_map VarMap.t) =
          let lvals = AD.to_var_offset address in
          let update_var acc (c, offs) =
            let addr = Addr.from_var_offset ~is_modular:(is_modular ctx) (c, offs) in
            let bot = VD.bot_value (Addr.get_type addr) in
            let default_map = AddrMap.singleton (Addr.from_var_offset ~is_modular:(is_modular ctx) (c, offs)) bot in
            let map = VarMap.find_default default_map c acc in

            let old_value = AddrMap.find_default bot addr map in
            let value = VD.join old_value value in

            let map = AddrMap.add addr value map in
            VarMap.add c map acc
          in
          List.fold update_var acc lvals
        in
        WrittenDomain.Written.fold update_entry writes VarMap.empty
      in
      let update_written_addresses (canonical: varinfo) (write: value_map) (state: D.t) =
        let represented = ModularUtil.represented_by ~canonical ~reachable  in
        let update (c_o: Addr.t) (written_value: value) (state: D.t) =
          match Addr.to_var_offset c_o with
          | Some (c, o) ->
            let typ = Addr.get_type c_o in
            let update_one r state =
              let n = AD.singleton (Addr.add_offset r o) in
              let old_value = get (Analyses.ask_of_ctx ctx) glob_fun ctx.local n None in
              let c_value = ModularUtil.ValueDomainExtension.map_back ~reachable written_value  in
              let value = VD.join old_value c_value in
              set (Analyses.ask_of_ctx ctx) ~ctx glob_fun state n typ value
            in
            AD.fold update_one represented state
          | None -> state
        in
        AddrMap.fold update write state
      in
      VarMap.fold update_written_addresses vars_to_writes ctx.local

  let combine_env ctx lval fexp f args fc au (f_ask: Queries.ask) =
    if is_callee_modular ~ask:(Analyses.ask_of_ctx ctx) ~callee:f then
      combine_env_modular ctx lval fexp f args fc au f_ask
    else
      combine_env_regular ctx lval fexp f args fc au f_ask

  let translate_callee_value_back ctx (args: exp list) (value: VD.t): VD.t =
    let glob_fun = modular_glob_fun ctx in
    let ask = Analyses.ask_of_ctx ctx in
    let reachable = collect_funargs ask ~warn:false glob_fun ctx.local args in
    let reachable = List.fold AD.join (AD.bot ()) reachable in
    let value = ModularUtil.ValueDomainExtension.map_back value ~reachable in
    value

  let combine_assign ctx (lval: lval option) fexp (f: fundec) (args: exp list) fc (after: D.t) (f_ask: Q.ask) : D.t =
    let combine_one (st: D.t) (fun_st: D.t) =
      let return_var = return_var () in
      let return_val =
        if CPA.mem (return_varinfo ()) fun_st.cpa
        then get (Analyses.ask_of_ctx ctx) ctx.global fun_st return_var None
        else VD.top ()
      in
      let return_val = if is_callee_modular ~ask:(Analyses.ask_of_ctx ctx) ~callee:f then
          let callee_globals = ModularUtil.get_callee_globals f_ask in
          let effective_args = args @ callee_globals in
          translate_callee_value_back ctx effective_args return_val
        else
          return_val
      in
      (* Projection to Precision of the Caller *)
      let p = PrecisionUtil.int_precision_from_node () in (* Since f is the fundec of the Callee we have to get the fundec of the current Node instead *)
      let callerFundec = match !MyCFG.current_node with
        | Some n -> Node.find_fundec n
        | None -> failwith "callerfundec not found"
      in
      let return_val = project_val (Queries.to_value_domain_ask (Analyses.ask_of_ctx ctx)) (attributes_varinfo (return_varinfo ()) callerFundec) (Some p) return_val (is_privglob (return_varinfo ())) in

      match lval with
      | None      -> st
      | Some lval -> set_savetop ~ctx (Analyses.ask_of_ctx ctx) ctx.global st (eval_lv (Analyses.ask_of_ctx ctx) ctx.global st lval) (Cilfacade.typeOfLval lval) return_val
    in
    combine_one ctx.local after

  let threadenter ctx ~multiple (lval: lval option) (f: varinfo) (args: exp list): D.t list =
    match Cilfacade.find_varinfo_fundec f with
    | fd ->
      [make_entry ~thread:true ctx fd args]
    | exception Not_found ->
      (* Unknown functions *)
      let st = ctx.local in
      let st = special_unknown_invalidate ctx (Analyses.ask_of_ctx ctx) ctx.global st f args in
      [st]

  let threadspawn ctx ~multiple (lval: lval option) (f: varinfo) (args: exp list) fctx: D.t =
    begin match lval with
      | Some lval ->
        begin match ThreadId.get_current (Analyses.ask_of_ctx fctx) with
          | `Lifted tid ->
            (* Cannot set here, because ctx isn't in multithreaded mode and set wouldn't side-effect if lval is global. *)
            ctx.emit (Events.AssignSpawnedThread (lval, tid))
          | _ -> ()
        end
      | None -> ()
    end;
    (* D.join ctx.local @@ *)
    Priv.threadspawn (Analyses.ask_of_ctx ctx) (priv_getg ctx.global) (priv_sideg ctx.sideg) ctx.local

  let unassume (ctx: (D.t, _, _, _) ctx) e uuids =
    (* TODO: structural unassume instead of invariant hack *)
    let e_d =
      let ctx_with_local ~single local =
        (* The usual recursion trick for ctx. *)
        (* Must change ctx used by ask to also use new st (not ctx.local), otherwise recursive EvalInt queries use outdated state. *)
        (* Note: query is just called on base, but not any other analyses. Potentially imprecise, but seems to be sufficient for now. *)
        let rec ctx' ~querycache asked =
          { ctx with
            ask = (fun (type a) (q: a Queries.t) -> query' ~querycache asked q)
          ; local
          }
        and query': type a. querycache:Obj.t Queries.Hashtbl.t -> Queries.Set.t -> a Queries.t -> a Queries.result = fun ~querycache asked q ->
          let anyq = Queries.Any q in
          match Queries.Hashtbl.find_option querycache anyq with
          | Some r -> Obj.obj r
          | None ->
            if Queries.Set.mem anyq asked then
              Queries.Result.top q (* query cycle *)
            else (
              let asked' = Queries.Set.add anyq asked in
              let r: a Queries.result =
                match q with
                | MustBeSingleThreaded _ when single -> true
                | MayEscape _
                | MayBePublic _
                | MayBePublicWithout _
                | MustBeProtectedBy _
                | MustLockset
                | MustBeAtomic
                | MustBeSingleThreaded _
                | MustBeUniqueThread
                | CurrentThreadId
                | MayBeThreadReturn
                | PartAccess _
                | IsHeapVar _
                | IsAllocVar _
                | IsMultiple _
                | CreatedThreads
                | MustJoinedThreads ->
                  (* These queries are safe to ask from outside,
                     where base doesn't have the partial top local state.
                     They are also needed for sensible eval behavior via [inv_exp]
                     such that everything wouldn't be may escaped. *)
                  ctx.ask q
                | _ ->
                  (* Other queries are not safe, because they would
                     query the local value state instead of top.
                     Therefore, these are answered only by base on the
                     partial top local state. *)
                  query (ctx' ~querycache asked') q
              in
              Queries.Hashtbl.replace querycache anyq (Obj.repr r);
              r
            )
        in
        let querycache = Queries.Hashtbl.create 13 in
        ctx' ~querycache Queries.Set.empty
      in
      let f st =
        (* TODO: start with empty vars because unassume may unassume values for pointed variables not in the invariant exp *)
        let local: D.t = {ctx.local with cpa = CPA.bot ()} in
        let octx = ctx_with_local ~single:false (D.join ctx.local st) in (* original ctx with non-top values *)
        (* TODO: deduplicate with invariant *)
        let ctx = ctx_with_local ~single:true local in
        let module UnassumeEval =
        struct
          module D = D
          module V = V
          module G = G

          let oa = Analyses.ask_of_ctx octx
          let ost = octx.local

          (* all evals happen in octx with non-top values *)
          let eval_rv a gs st e = eval_rv oa gs ost e
          let eval_rv_address a gs st e = eval_rv_address oa gs ost e
          let eval_lv a gs st lv = eval_lv oa gs ost lv
          let convert_offset a gs st o = convert_offset oa gs ost o

          (* all updates happen in ctx with top values *)
          let get_var = get_var
          let get a gs st addrs exp = get a gs st addrs exp
          let set a ~ctx gs st lval lval_type ?lval_raw value = set a ~ctx ~invariant:false gs st lval lval_type ?lval_raw value (* TODO: should have invariant false? doesn't work with empty cpa then, because meets *)

          let refine_entire_var = false
          let map_oldval oldval t_lval =
            if VD.is_bot oldval then VD.top_value t_lval else oldval
          let eval_rv_lval_refine a gs st exp lv =
            (* new, use different ctx for eval_lv (for Mem): *)
            eval_rv_base_lval ~eval_lv a gs st exp lv

          (* don't meet with current octx values when propagating inverse operands down *)
          let id_meet_down ~old ~c = c
          let fd_meet_down ~old ~c = c

          let contra st = st
        end
        in
        let module Unassume = BaseInvariant.Make (UnassumeEval) in
        try
          Unassume.invariant ctx (Analyses.ask_of_ctx ctx) ctx.global ctx.local e true
        with Deadcode -> (* contradiction in unassume *)
          D.bot ()
      in
      if M.tracing then M.traceli "unassume" "base unassuming\n";
      let r =
        match get_string "ana.base.invariant.unassume" with
        | "once" ->
          f (D.bot ())
        | "fixpoint" ->
          let module DFP = LocalFixpoint.Make (D) in
          DFP.lfp f
        | _ ->
          assert false
      in
      if M.tracing then M.traceu "unassume" "base unassumed\n";
      r
    in
    M.info ~category:Witness "base unassumed invariant: %a" d_exp e;
    M.debug ~category:Witness "base unassumed state: %a" D.pretty e_d;
    (* Perform actual [set]-s with final unassumed values.
       This invokes [Priv.write_global], which was suppressed above. *)
    let e_d' =
      WideningTokens.with_side_tokens (WideningTokens.TS.of_list uuids) (fun () ->
          CPA.fold (fun x v acc ->
<<<<<<< HEAD
              let addr: AD.t = AD.from_var_offset ~is_modular:(is_modular ctx) (x, `NoOffset) in
=======
              let addr: AD.t = AD.of_mval (x, `NoOffset) in
>>>>>>> 6389a7f6
              set (Analyses.ask_of_ctx ctx) ~ctx ~invariant:false ctx.global acc addr x.vtype v
            ) e_d.cpa ctx.local
        )
    in
    D.join ctx.local e_d'

  let event ctx e octx =
    let st: store = ctx.local in
    match e with
    | Events.Lock (addr, _) when ThreadFlag.has_ever_been_multi (Analyses.ask_of_ctx ctx) -> (* TODO: is this condition sound? *)
      if M.tracing then M.tracel "priv" "LOCK EVENT %a\n" LockDomain.Addr.pretty addr;
      Priv.lock (Analyses.ask_of_ctx ctx) (priv_getg ctx.global) st addr
    | Events.Unlock addr when ThreadFlag.has_ever_been_multi (Analyses.ask_of_ctx ctx) -> (* TODO: is this condition sound? *)
      if addr = UnknownPtr then
        M.info ~category:Unsound "Unknown mutex unlocked, base privatization unsound"; (* TODO: something more sound *)
      WideningTokens.with_local_side_tokens (fun () ->
          Priv.unlock (Analyses.ask_of_ctx ctx) (priv_getg ctx.global) (priv_sideg ctx.sideg) st addr
        )
    | Events.Escape escaped ->
      Priv.escape (Analyses.ask_of_ctx ctx) (priv_getg ctx.global) (priv_sideg ctx.sideg) st escaped
    | Events.EnterMultiThreaded ->
      Priv.enter_multithreaded (Analyses.ask_of_ctx ctx) (priv_getg ctx.global) (priv_sideg ctx.sideg) st
    | Events.AssignSpawnedThread (lval, tid) ->
      (* TODO: is this type right? *)
      set ~ctx (Analyses.ask_of_ctx ctx) ctx.global ctx.local (eval_lv (Analyses.ask_of_ctx ctx) ctx.global ctx.local lval) (Cilfacade.typeOfLval lval) (Thread (ValueDomain.Threads.singleton tid))
    | Events.Assert exp ->
      assert_fn ctx exp true
    | Events.Unassume {exp; uuids} ->
      Timing.wrap "base unassume" (unassume ctx exp) uuids
    | Events.Longjmped {lval} ->
      begin match lval with
        | Some lval ->
          let st' = assign ctx lval (Lval (Cil.var !longjmp_return)) in
          {st' with cpa = CPA.remove !longjmp_return st'.cpa}
        | None -> ctx.local
      end
    | _ ->
      ctx.local

  let modular_support () = Both
end

module type MainSpec = sig
  include MCPSpec
  include BaseDomain.ExpEvaluator
end

let main_module: (module MainSpec) Lazy.t =
  lazy (
    let module Priv = (val BasePriv.get_priv ()) in
    let module Main =
    struct
      (* Only way to locally define a recursive module. *)
      module rec Main:MainSpec with type t = BaseComponents (Priv.D).t = MainFunctor (Priv) (Main)
      include Main
    end
    in
    (module Main)
  )

let get_main (): (module MainSpec) =
  Lazy.force main_module

let after_config () =
  let module Main = (val get_main ()) in
  (* add ~dep:["expRelation"] after modifying test cases accordingly *)
  let dep =
    let base_dependencies = ["mallocWrapper"] in
    let modular_dependencies = if is_any_modular () then ["modular_queries"; "is_modular"; "written"; "used_globals"] else [] in
    base_dependencies @ modular_dependencies
  in
  MCP.register_analysis ~dep (module Main : MCPSpec)

let _ =
  AfterConfig.register after_config<|MERGE_RESOLUTION|>--- conflicted
+++ resolved
@@ -141,10 +141,6 @@
   let project ask p_opt cpa fundec =
     CPA.mapi (fun varinfo value -> project_val ask (attributes_varinfo varinfo fundec) p_opt value (is_privglob varinfo)) cpa
 
-<<<<<<< HEAD
-  let heap_var ctx =
-    let info = match (ctx.ask Q.HeapVar) with
-=======
 
   (**************************************************************************
    * Initializing my variables
@@ -152,14 +148,13 @@
 
   let return_varstore = ref dummyFunDec.svar
   let return_varinfo () = !return_varstore
-  let return_var () = AD.of_var (return_varinfo ())
+  let return_var () = AD.of_var ~is_modular:false (return_varinfo ())
   let return_lval (): lval = (Var (return_varinfo ()), NoOffset)
 
   let longjmp_return = ref dummyFunDec.svar
 
   let heap_var on_stack ctx =
     let info = match (ctx.ask (Q.AllocVar {on_stack})) with
->>>>>>> 6389a7f6
       | `Lifted vinfo -> vinfo
       | _ -> failwith("Ran without a malloc analysis.") in
     info
@@ -256,9 +251,7 @@
     | Lt | Gt | Le | Ge | Eq | Ne -> true
     | _ -> false
 
-  let is_modular ctx =
-    let ask = Analyses.ask_of_ctx ctx in
-    ask.f Q.IsModular
+
 
   (* Evaluate binop for two abstract values: *)
   let evalbinop_base (a: Q.ask) (st: store) (op: binop) (t1:typ) (a1:value) (t2:typ) (a2:value) (t:typ) :value =
@@ -307,14 +300,8 @@
         | Addr.NullPtr when GobOption.exists (BI.equal BI.zero) (ID.to_int n) -> Addr.NullPtr
         | _ -> Addr.UnknownPtr
       in
-<<<<<<< HEAD
-      match Addr.to_var_offset addr with
-      | Some (x, o) ->
-        Addr.from_var_offset ~is_modular:(a.f IsModular) (x, addToOffset n (Some x.vtype) o)
-=======
       match Addr.to_mval addr with
-      | Some (x, o) -> Addr.of_mval (x, addToOffset n (Some x.vtype) o)
->>>>>>> 6389a7f6
+      | Some (x, o) -> Addr.of_mval ~is_modular:(a.f IsModular) (x, addToOffset n (Some x.vtype) o)
       | None -> default addr
     in
     let addToAddrOp p (n:ID.t):value =
@@ -429,16 +416,9 @@
   (* TODO: Use AddressDomain for queries *)
   (* We need the previous function with the varinfo carried along, so we can
    * map it on the address sets. *)
-<<<<<<< HEAD
-  let add_offset_varinfo (a: Q.ask) add ad =
-    match Addr.to_var_offset ad with
-    | Some (x,ofs) ->
-      Addr.from_var_offset ~is_modular:(a.f IsModular) (x, add_offset ofs add)
-=======
-  let add_offset_varinfo add ad =
+  let add_offset_varinfo (ask: Queries.ask) add ad =
     match Addr.to_mval ad with
-    | Some (x,ofs) -> Addr.of_mval (x, Addr.Offs.add_offset ofs add)
->>>>>>> 6389a7f6
+    | Some (x,ofs) -> Addr.of_mval ~is_modular:(ask.f IsModular) (x, Addr.Offs.add_offset ofs add)
     | None -> ad
 
 
@@ -491,13 +471,8 @@
         (* get hold of the variable value, either from local or global state *)
         let var = get_var a gs st x in
         let v = VD.eval_offset (Queries.to_value_domain_ask a) (fun x -> get a gs st x exp) var offs exp (Some (Var x, Offs.to_cil_offset offs)) x.vtype in
-<<<<<<< HEAD
-        if M.tracing then M.tracec "get" "var = %a, %a = %a\n" VD.pretty var AD.pretty (AD.from_var_offset ~is_modular:(a.f IsModular) (x, offs)) VD.pretty v;
-        if full then v else match v with
-=======
-        if M.tracing then M.tracec "get" "var = %a, %a = %a\n" VD.pretty var AD.pretty (AD.of_mval (x, offs)) VD.pretty v;
+        if M.tracing then M.tracec "get" "var = %a, %a = %a\n" VD.pretty var AD.pretty (AD.of_mval ~is_modular:(a.f IsModular) (x, offs)) VD.pretty v;
         if full then var else match v with
->>>>>>> 6389a7f6
           | Blob (c,s,_) -> c
           | x -> x
       in
@@ -673,18 +648,13 @@
         | Top -> (empty, TS.top (), true)
         | Bot -> (empty, TS.bot (), false)
         | Address adrs when AD.is_top adrs -> (empty,TS.bot (), true)
-<<<<<<< HEAD
-        | Address adrs -> (adrs,TS.bot (), AD.has_unknown adrs)
+        | Address adrs -> (adrs,TS.bot (), AD.may_be_unknown adrs)
         | Union n ->
           let join_tr (a1,t1,_) (a2,t2,_) = AD.join a1 a2, TS.join t1 t2, false in
           let f k v =
             join_tr (with_field (reachable_from_value v) k)
           in
           ValueDomain.Unions.fold f n (empty, TS.bot (), false)
-=======
-        | Address adrs -> (adrs,TS.bot (), AD.may_be_unknown adrs)
-        | Union (t,e) -> with_field (reachable_from_value e) t
->>>>>>> 6389a7f6
         | Array a -> reachable_from_value (ValueDomain.CArrays.get (Queries.to_value_domain_ask (Analyses.ask_of_ctx ctx)) a (None, ValueDomain.ArrIdxDomain.top ()))
         | Blob (e,_,_) -> reachable_from_value e
         | Struct s ->
@@ -919,16 +889,7 @@
         * to its first element [&a[0]]. *)
       | StartOf lval ->
         let array_ofs = `Index (IdxDom.of_int (Cilfacade.ptrdiff_ikind ()) BI.zero, `NoOffset) in
-<<<<<<< HEAD
-        let array_start ad =
-          match Addr.to_var_offset ad with
-          | Some (x, offs) ->
-            Addr.from_var_offset ~is_modular:(a.f IsModular) (x, add_offset offs array_ofs)
-          | None -> ad
-        in
-=======
-        let array_start = add_offset_varinfo array_ofs in
->>>>>>> 6389a7f6
+        let array_start = add_offset_varinfo a array_ofs in
         Address (AD.map array_start (eval_lv a gs st lval))
       | CastE (t, Const (CStr (x,e))) -> (* VD.top () *) eval_rv a gs st (Const (CStr (x,e))) (* TODO safe? *)
       | CastE  (t, exp) ->
@@ -1088,25 +1049,13 @@
     (* The simpler case with an explicit variable, e.g. for [x.field] we just
      * create the address { (x,field) } *)
     | Var x, ofs ->
-<<<<<<< HEAD
-      AD.singleton (Addr.from_var_offset ~is_modular:(a.f IsModular) (x, convert_offset a gs st ofs))
-=======
-      AD.singleton (Addr.of_mval (x, convert_offset a gs st ofs))
->>>>>>> 6389a7f6
+      AD.singleton (Addr.of_mval ~is_modular:(a.f IsModular) (x, convert_offset a gs st ofs))
     (* The more complicated case when [exp = & x.field] and we are asked to
      * evaluate [(\*exp).subfield]. We first evaluate [exp] to { (x,field) }
      * and then add the subfield to it: { (x,field.subfield) }. *)
     | Mem n, ofs -> begin
         match (eval_rv a gs st n) with
         | Address adr ->
-<<<<<<< HEAD
-          (if AD.is_null adr
-           then M.error ~category:M.Category.Behavior.Undefined.nullpointer_dereference ~tags:[CWE 476] "Must dereference NULL pointer"
-           else if AD.may_be_null adr
-           then M.warn ~category:M.Category.Behavior.Undefined.nullpointer_dereference ~tags:[CWE 476] "May dereference NULL pointer");
-          AD.map (add_offset_varinfo a (convert_offset a gs st ofs)) adr
-        | Bot -> AD.bot ()
-=======
           (
             if AD.is_null adr then (
               AnalysisStateUtil.set_mem_safety_flag InvalidDeref;
@@ -1125,8 +1074,7 @@
               M.warn "lval %a points to a non-local variable. Invalid pointer dereference may occur" d_lval lval
             )
           );
-          AD.map (add_offset_varinfo (convert_offset a gs st ofs)) adr
->>>>>>> 6389a7f6
+          AD.map (add_offset_varinfo a (convert_offset a gs st ofs)) adr
         | _ ->
           M.debug ~category:Analyzer "Failed evaluating %a to lvalue" d_lval lval;
           AD.unknown_ptr
@@ -1411,7 +1359,7 @@
         | Address a ->
           let reachable = reachable_vars ask [a] ctx.global ctx.local in
           let reachable = List.fold AD.join (AD.bot ()) reachable in
-          `Lifted reachable
+          reachable
         | Top ->
           Queries.Result.top q
         | Bot
@@ -1455,15 +1403,11 @@
           (* ignore @@ printf "EvalStr Unknown: %a -> %s\n" d_plainexp e (VD.short 80 x); *)
           Queries.Result.top q
       end
-<<<<<<< HEAD
     | Q.EvalLval lval ->
       let addrs = eval_lv (Analyses.ask_of_ctx ctx) ctx.global ctx.local lval in
-      `Lifted addrs
-    | Q.IsMultiple v -> WeakUpdates.mem v ctx.local.weak
-=======
+      addrs
     | Q.IsMultiple v -> WeakUpdates.mem v ctx.local.weak ||
                         (hasAttribute "thread" v.vattr && v.vaddrof) (* thread-local variables if they have their address taken, as one could then compare several such variables *)
->>>>>>> 6389a7f6
     | Q.IterSysVars (vq, vf) ->
       let vf' x = vf (Obj.repr (V.priv x)) in
       Priv.iter_sys_vars (priv_getg ctx.global) vq vf'
@@ -1551,11 +1495,7 @@
         else
           new_value
       in
-<<<<<<< HEAD
-      if M.tracing then M.tracel "set" ~var:firstvar "update_one_addr: start with '%a' (type '%a') \nstate:%a\n\n" AD.pretty (AD.from_var_offset ~is_modular (x,offs)) d_type x.vtype D.pretty st;
-=======
-      if M.tracing then M.tracel "set" ~var:firstvar "update_one_addr: start with '%a' (type '%a') \nstate:%a\n\n" AD.pretty (AD.of_mval (x,offs)) d_type x.vtype D.pretty st;
->>>>>>> 6389a7f6
+      if M.tracing then M.tracel "set" ~var:firstvar "update_one_addr: start with '%a' (type '%a') \nstate:%a\n\n" AD.pretty (AD.of_mval ~is_modular (x,offs)) d_type x.vtype D.pretty st;
       if isFunctionType x.vtype then begin
         if M.tracing then M.tracel "set" ~var:firstvar "update_one_addr: returning: '%a' is a function type \n" d_type x.vtype;
         st
@@ -1840,11 +1780,7 @@
               let iv = VD.bot_value ~varAttr:v.vattr t in (* correct bottom value for top level variable *)
               if M.tracing then M.tracel "set" "init bot value: %a\n" VD.pretty iv;
               let nv = VD.update_offset (Queries.to_value_domain_ask (Analyses.ask_of_ctx ctx)) iv offs rval_val (Some  (Lval lval)) lval t in (* do desired update to value *)
-<<<<<<< HEAD
-              set_savetop ~ctx (Analyses.ask_of_ctx ctx) ctx.global ctx.local (AD.from_var ~is_modular:(is_modular ctx) v) lval_t nv ~lval_raw:lval ~rval_raw:rval (* set top-level variable to updated value *)
-=======
-              set_savetop ~ctx (Analyses.ask_of_ctx ctx) ctx.global ctx.local (AD.of_var v) lval_t nv ~lval_raw:lval ~rval_raw:rval (* set top-level variable to updated value *)
->>>>>>> 6389a7f6
+              set_savetop ~ctx (Analyses.ask_of_ctx ctx) ctx.global ctx.local (AD.of_var ~is_modular:(is_modular ctx) v) lval_t nv ~lval_raw:lval ~rval_raw:rval (* set top-level variable to updated value *)
             | None ->
               set_savetop ~ctx (Analyses.ask_of_ctx ctx) ctx.global ctx.local lval_val lval_t rval_val ~lval_raw:lval ~rval_raw:rval
           end
@@ -1902,11 +1838,7 @@
 
   let body ctx f =
     (* First we create a variable-initvalue pair for each variable *)
-<<<<<<< HEAD
-    let init_var v = (AD.from_var ~is_modular:(is_modular ctx) v, v.vtype, VD.init_value ~varAttr:v.vattr v.vtype) in
-=======
-    let init_var v = (AD.of_var v, v.vtype, VD.init_value ~varAttr:v.vattr v.vtype) in
->>>>>>> 6389a7f6
+    let init_var v = (AD.of_var ~is_modular:(is_modular ctx) v, v.vtype, VD.init_value ~varAttr:v.vattr v.vtype) in
     (* Apply it to all the locals and then assign them all *)
     let inits = List.map init_var f.slocals in
     set_many ~ctx (Analyses.ask_of_ctx ctx) ctx.global ctx.local inits
@@ -2577,7 +2509,7 @@
     | Alloca size, _ -> begin
         match lv with
         | Some lv ->
-          let heap_var = AD.of_var (heap_var true ctx) in
+          let heap_var = AD.of_var ~is_modular:(is_modular ctx) (heap_var true ctx) in
           (* ignore @@ printf "alloca will allocate %a bytes\n" ID.pretty (eval_int ctx.ask gs st size); *)
           set_many ~ctx (Analyses.ask_of_ctx ctx) gs st [(heap_var, TVoid [], Blob (VD.bot (), eval_int (Analyses.ask_of_ctx ctx) gs st size, true));
                                                          (eval_lv (Analyses.ask_of_ctx ctx) gs st lv, (Cilfacade.typeOfLval lv), Address heap_var)]
@@ -2588,13 +2520,8 @@
         | Some lv ->
           let heap_var =
             if (get_bool "sem.malloc.fail")
-<<<<<<< HEAD
-            then AD.join (AD.from_var ~is_modular:(is_modular ctx) (heap_var ctx)) AD.null_ptr
-            else AD.from_var ~is_modular:(is_modular ctx) (heap_var ctx)
-=======
-            then AD.join (AD.of_var (heap_var false ctx)) AD.null_ptr
-            else AD.of_var (heap_var false ctx)
->>>>>>> 6389a7f6
+            then AD.join (AD.of_var ~is_modular:(is_modular ctx) (heap_var false ctx)) AD.null_ptr
+            else AD.of_var ~is_modular:(is_modular ctx) (heap_var false ctx)
           in
           (* ignore @@ printf "malloc will allocate %a bytes\n" ID.pretty (eval_int ctx.ask gs st size); *)
           set_many ~ctx (Analyses.ask_of_ctx ctx) gs st [(heap_var, TVoid [], Blob (VD.bot (), eval_int (Analyses.ask_of_ctx ctx) gs st size, true));
@@ -2610,29 +2537,22 @@
             then AD.join addr AD.null_ptr (* calloc can fail and return NULL *)
             else addr in
           let ik = Cilfacade.ptrdiff_ikind () in
-<<<<<<< HEAD
-          let blobsize = ID.mul (ID.cast_to ik @@ eval_int (Analyses.ask_of_ctx ctx) gs st size) (ID.cast_to ik @@ eval_int (Analyses.ask_of_ctx ctx) gs st n) in
-          (* the memory that was allocated by calloc is set to bottom, but we keep track that it originated from calloc, so when bottom is read from memory allocated by calloc it is turned to zero *)
-          set_many ~ctx (Analyses.ask_of_ctx ctx) gs st [(add_null (AD.from_var ~is_modular:(is_modular ctx) heap_var), TVoid [], Array (CArrays.make (IdxDom.of_int (Cilfacade.ptrdiff_ikind ()) BI.one) (Blob (VD.bot (), blobsize, false))));
-                                                         (eval_lv (Analyses.ask_of_ctx ctx) gs st lv, (Cilfacade.typeOfLval lv), Address (add_null (AD.from_var_offset ~is_modular:(is_modular ctx) (heap_var, `Index (IdxDom.of_int  (Cilfacade.ptrdiff_ikind ()) BI.zero, `NoOffset)))))]
-=======
           let sizeval = eval_int (Analyses.ask_of_ctx ctx) gs st size in
           let countval = eval_int (Analyses.ask_of_ctx ctx) gs st n in
           if ID.to_int countval = Some Z.one then (
             set_many ~ctx (Analyses.ask_of_ctx ctx) gs st [
-              (add_null (AD.of_var heap_var), TVoid [], Blob (VD.bot (), sizeval, false));
-              (eval_lv (Analyses.ask_of_ctx ctx) gs st lv, (Cilfacade.typeOfLval lv), Address (add_null (AD.of_var heap_var)))
+              (add_null (AD.of_var ~is_modular:(is_modular ctx) heap_var), TVoid [], Blob (VD.bot (), sizeval, false));
+              (eval_lv (Analyses.ask_of_ctx ctx) gs st lv, (Cilfacade.typeOfLval lv), Address (add_null (AD.of_var ~is_modular:(is_modular ctx) heap_var)))
             ]
           )
           else (
             let blobsize = ID.mul (ID.cast_to ik @@ sizeval) (ID.cast_to ik @@ countval) in
             (* the memory that was allocated by calloc is set to bottom, but we keep track that it originated from calloc, so when bottom is read from memory allocated by calloc it is turned to zero *)
             set_many ~ctx (Analyses.ask_of_ctx ctx) gs st [
-              (add_null (AD.of_var heap_var), TVoid [], Array (CArrays.make (IdxDom.of_int (Cilfacade.ptrdiff_ikind ()) BI.one) (Blob (VD.bot (), blobsize, false))));
-              (eval_lv (Analyses.ask_of_ctx ctx) gs st lv, (Cilfacade.typeOfLval lv), Address (add_null (AD.of_mval (heap_var, `Index (IdxDom.of_int (Cilfacade.ptrdiff_ikind ()) BI.zero, `NoOffset)))))
+              (add_null (AD.of_var ~is_modular:(is_modular ctx) heap_var), TVoid [], Array (CArrays.make (IdxDom.of_int (Cilfacade.ptrdiff_ikind ()) BI.one) (Blob (VD.bot (), blobsize, false))));
+              (eval_lv (Analyses.ask_of_ctx ctx) gs st lv, (Cilfacade.typeOfLval lv), Address (add_null (AD.of_mval ~is_modular:(is_modular ctx) (heap_var, `Index (IdxDom.of_int (Cilfacade.ptrdiff_ikind ()) BI.zero, `NoOffset)))))
             ]
           )
->>>>>>> 6389a7f6
         | _ -> st
       end
     | Realloc { ptr = p; size }, _ ->
@@ -2654,11 +2574,7 @@
           let p_addr_get = get ask gs st p_addr' None in (* implicitly includes join of malloc value (VD.bot) *)
           let size_int = eval_int ask gs st size in
           let heap_val:value = Blob (p_addr_get, size_int, true) in (* copy old contents with new size *)
-<<<<<<< HEAD
-          let heap_addr = AD.from_var ~is_modular:(is_modular ctx) (heap_var ctx) in
-=======
-          let heap_addr = AD.of_var (heap_var false ctx) in
->>>>>>> 6389a7f6
+          let heap_addr = AD.of_var ~is_modular:(is_modular ctx) (heap_var false ctx) in
           let heap_addr' =
             if get_bool "sem.malloc.fail" then
               AD.join heap_addr AD.null_ptr
@@ -2713,10 +2629,7 @@
       in
       let rv = ensure_not_zero @@ eval_rv ask ctx.global ctx.local value in
       let t = Cilfacade.typeOf value in
-<<<<<<< HEAD
-      set ~ctx ~t_override:t ask ctx.global ctx.local (AD.from_var ~is_modular:(is_modular ctx) !longjmp_return) t rv (* Not raising Deadcode here, deadcode is raised at a higher level! *)
-=======
-      set ~ctx ~t_override:t ask ctx.global ctx.local (AD.of_var !longjmp_return) t rv (* Not raising Deadcode here, deadcode is raised at a higher level! *)
+      set ~ctx ~t_override:t ask ctx.global ctx.local (AD.of_var ~is_modular:(is_modular ctx)  !longjmp_return) t rv (* Not raising Deadcode here, deadcode is raised at a higher level! *)
     | Rand, _ ->
       begin match lv with
         | Some x ->
@@ -2724,7 +2637,6 @@
           set ~ctx (Analyses.ask_of_ctx ctx) gs st (eval_lv (Analyses.ask_of_ctx ctx) ctx.global st x) (Cilfacade.typeOfLval x) result
         | None -> st
       end
->>>>>>> 6389a7f6
     | _, _ ->
       let st =
         special_unknown_invalidate ctx (Analyses.ask_of_ctx ctx) gs st f args
@@ -2851,11 +2763,11 @@
     else
       let vars_to_writes : value_map VarMap.t =
         let update_entry (address: address) (value: value) (acc: value_map VarMap.t) =
-          let lvals = AD.to_var_offset address in
+          let lvals = AD.to_mval address in
           let update_var acc (c, offs) =
-            let addr = Addr.from_var_offset ~is_modular:(is_modular ctx) (c, offs) in
-            let bot = VD.bot_value (Addr.get_type addr) in
-            let default_map = AddrMap.singleton (Addr.from_var_offset ~is_modular:(is_modular ctx) (c, offs)) bot in
+            let addr = Addr.of_mval ~is_modular:(is_modular ctx) (c, offs) in
+            let bot = VD.bot_value (Addr.type_of addr) in
+            let default_map = AddrMap.singleton (Addr.of_mval ~is_modular:(is_modular ctx) (c, offs)) bot in
             let map = VarMap.find_default default_map c acc in
 
             let old_value = AddrMap.find_default bot addr map in
@@ -2871,9 +2783,9 @@
       let update_written_addresses (canonical: varinfo) (write: value_map) (state: D.t) =
         let represented = ModularUtil.represented_by ~canonical ~reachable  in
         let update (c_o: Addr.t) (written_value: value) (state: D.t) =
-          match Addr.to_var_offset c_o with
+          match Addr.to_mval c_o with
           | Some (c, o) ->
-            let typ = Addr.get_type c_o in
+            let typ = Addr.type_of c_o in
             let update_one r state =
               let n = AD.singleton (Addr.add_offset r o) in
               let old_value = get (Analyses.ask_of_ctx ctx) glob_fun ctx.local n None in
@@ -3081,11 +2993,7 @@
     let e_d' =
       WideningTokens.with_side_tokens (WideningTokens.TS.of_list uuids) (fun () ->
           CPA.fold (fun x v acc ->
-<<<<<<< HEAD
-              let addr: AD.t = AD.from_var_offset ~is_modular:(is_modular ctx) (x, `NoOffset) in
-=======
-              let addr: AD.t = AD.of_mval (x, `NoOffset) in
->>>>>>> 6389a7f6
+              let addr: AD.t = AD.of_mval ~is_modular:(is_modular ctx) (x, `NoOffset) in
               set (Analyses.ask_of_ctx ctx) ~ctx ~invariant:false ctx.global acc addr x.vtype v
             ) e_d.cpa ctx.local
         )
