--- conflicted
+++ resolved
@@ -1419,10 +1419,6 @@
           else full
         in
         meet_bin (ID.add (ID.mul b c) rem) (ID.div (ID.sub a rem) c)
-<<<<<<< HEAD
-      | Mod    -> meet_bin (ID.add c (ID.mul b (ID.div a b))) (ID.div (ID.sub a c) (ID.div a b))
-      | Eq | Ne ->
-=======
       | Mod    -> (* a % b == c *)
         (* a' = a/b*b + c and derived from it b' = (a-c)/(a/b)
         * The idea is to formulate a' as quotient * divisor + remainder. *)
@@ -1444,7 +1440,6 @@
         in
         meet_bin a'' b'
       | Eq | Ne as op ->
->>>>>>> 9fdae0a7
         let both x = x, x in
         let m = ID.meet a b in
         (match op, ID.to_bool c with
