(** Non-relational value analysis aka {e base analysis} ([base]). *)

open Batteries
open GoblintCil
open Pretty
open Analyses
open GobConfig
open BaseUtil
open ReturnUtil
module A = Analyses
module H = Hashtbl
module Q = Queries

module ID = ValueDomain.ID
module FD = ValueDomain.FD
module IdxDom = ValueDomain.IndexDomain
module AD = ValueDomain.AD
module Addr = ValueDomain.Addr
module Offs = ValueDomain.Offs
module ZeroInit = ValueDomain.ZeroInit
module LF = LibraryFunctions
module CArrays = ValueDomain.CArrays
module PU = PrecisionUtil

module VD     = BaseDomain.VD
module CPA    = BaseDomain.CPA
module Dep    = BaseDomain.PartDeps
module WeakUpdates   = BaseDomain.WeakUpdates
module BaseComponents = BaseDomain.BaseComponents



module MainFunctor (Priv:BasePriv.S) (RVEval:BaseDomain.ExpEvaluator with type t = BaseComponents (Priv.D).t) =
struct
  include Analyses.DefaultSpec

  module Dom    = BaseDomain.DomFunctor (Priv.D) (RVEval)
  type t = Dom.t
  module D      = Dom
  include Analyses.ValueContexts(D)

  (* Two global invariants:
     1. Priv.V -> Priv.G  --  used for Priv
     2. thread -> VD  --  used for thread returns *)

  module V =
  struct
    include Printable.Either (struct include Priv.V let name () = "priv" end) (struct include ThreadIdDomain.Thread let name () = "threadreturn" end)
    let priv x = `Left x
    let thread x = `Right x
    include StdV
  end

  module G =
  struct
    include Lattice.Lift2Conf (struct include Printable.DefaultConf let expand1 = false let expand2 = false end) (Priv.G) (VD)

    let priv = function
      | `Bot -> Priv.G.bot ()
      | `Lifted1 x -> x
      | _ -> failwith "Base.priv"
    let thread = function
      | `Bot -> VD.bot ()
      | `Lifted2 x -> x
      | _ -> failwith "Base.thread"
    let create_priv priv = `Lifted1 priv
    let create_thread thread = `Lifted2 thread
  end

  let priv_getg getg g = G.priv (getg (V.priv g))
  let priv_sideg sideg g d = sideg (V.priv g) (G.create_priv d)

  type extra = (varinfo * Offs.t * bool) list
  type store = D.t
  type value = VD.t
  type address = AD.t
  type glob_fun  = V.t -> G.t
  type glob_diff = (V.t * G.t) list

  let name () = "base"

  let startstate v: store = { cpa = CPA.bot (); deps = Dep.bot (); weak = WeakUpdates.bot (); priv = Priv.startstate ()}
  let exitstate  v: store = { cpa = CPA.bot (); deps = Dep.bot (); weak = WeakUpdates.bot (); priv = Priv.startstate ()}

  (**************************************************************************
   * Helpers
   **************************************************************************)

  let is_privglob v = GobConfig.get_bool "annotation.int.privglobs" && v.vglob

  (*This is a bit of a hack to be able to change array domains if a pointer to an array is given as an argument*)
  (*We have to prevent different domains to be used at the same time for the same array*)
  (*After a function call, the domain has to be the same as before and we can not depend on the pointers staying the same*)
  (*-> we determine the arrays a pointer can point to once at the beginning of a function*)
  (*There surely is a better way, because this means that often the wrong one gets chosen*)
  module VarH = Hashtbl.Make(CilType.Varinfo)
  module VarMap = Map.Make(CilType.Varinfo)
  let array_map = ref (VarH.create 20)

  type marshal = attributes VarMap.t VarH.t

  let array_domain_annotation_enabled = lazy (GobConfig.get_bool "annotation.goblint_array_domain")

  let add_to_array_map fundec arguments =
    if Lazy.force array_domain_annotation_enabled then
      let rec pointedArrayMap = function
        | [] -> VarMap.empty
        | (info,(value:VD.t))::xs ->
          match value with
          | Address t when hasAttribute "goblint_array_domain" info.vattr ->
            let possibleVars = List.to_seq (AD.to_var_may t) in
            Seq.fold_left (fun map arr -> VarMap.add arr (info.vattr) map) (pointedArrayMap xs) @@ Seq.filter (fun info -> isArrayType info.vtype) possibleVars
          | _ -> pointedArrayMap xs
      in
      match VarH.find_option !array_map fundec.svar with
      | Some _ -> () (*We already have something -> do not change it*)
      | None -> VarH.add !array_map fundec.svar (pointedArrayMap arguments)

  let attributes_varinfo info fundec =
    if Lazy.force array_domain_annotation_enabled then
      let map = VarH.find !array_map fundec.svar in
      match VarMap.find_opt info map with
      | Some attr ->  Some (attr, typeAttrs (info.vtype)) (*if the function has a different domain for this array, use it*)
      | None -> Some (info.vattr, typeAttrs (info.vtype))
    else
      None

  let project_val ask array_attr p_opt value is_glob =
    let p = if GobConfig.get_bool "annotation.int.enabled" then (
        if is_glob then
          Some PU.max_int_precision
        else p_opt
      ) else None
    in
    let a = if GobConfig.get_bool "annotation.goblint_array_domain" then array_attr else None in
    VD.project ask p a value

  let project ask p_opt cpa fundec =
    CPA.mapi (fun varinfo value -> project_val ask (attributes_varinfo varinfo fundec) p_opt value (is_privglob varinfo)) cpa


  (**************************************************************************
   * Initializing my variables
   **************************************************************************)

  let heap_var on_stack man =
    let info = match (man.ask (Q.AllocVar {on_stack})) with
      | `Lifted vinfo -> vinfo
      | _ -> failwith("Ran without a malloc analysis.") in
    info

  (* hack for char a[] = {"foo"} or {'f','o','o', '\000'} *)
  let char_array : (lval, bytes) Hashtbl.t = Hashtbl.create 500

  let init marshal =
    begin match marshal with
      | Some marshal -> array_map := marshal
      | None -> ()
    end;
    return_varstore := Cilfacade.create_var @@ makeVarinfo false "RETURN" voidType;
    longjmp_return := Cilfacade.create_var @@ makeVarinfo false "LONGJMP_RETURN" intType;
    Priv.init ()

  let finalize () =
    Priv.finalize ();
    !array_map

  (**************************************************************************
   * Abstract evaluation functions
   **************************************************************************)

  let iDtoIdx x = ID.cast_to (Cilfacade.ptrdiff_ikind ()) x

  let unop_ID = function
    | Neg  -> ID.neg
    | BNot -> ID.lognot
    | LNot -> ID.c_lognot

  let unop_FD = function
    | Neg  -> (fun v -> (Float (FD.neg v):value))
    | LNot -> (fun c -> Int (FD.eq c (FD.of_const (FD.get_fkind c) 0.)))
    | BNot -> failwith "BNot on a value of type float!"


  (* Evaluating Cil's unary operators. *)
  let evalunop op typ: value -> value = function
    | Int v1 -> Int (ID.cast_to (Cilfacade.get_ikind typ) (unop_ID op v1))
    | Float v -> unop_FD op v
    | Address a when op = LNot ->
      if AD.is_null a then
        Int (ID.of_bool (Cilfacade.get_ikind typ) true)
      else if AD.is_not_null a then
        Int (ID.of_bool (Cilfacade.get_ikind typ) false)
      else
        Int (ID.top_of (Cilfacade.get_ikind typ))
    | Bot -> Bot
    | _ -> VD.top ()

  let binop_ID (result_ik: Cil.ikind) = function
    | PlusA -> ID.add
    | MinusA -> ID.sub
    | Mult -> ID.mul
    | Div -> ID.div
    | Mod -> ID.rem
    | Lt -> ID.lt
    | Gt -> ID.gt
    | Le -> ID.le
    | Ge -> ID.ge
    | Eq -> ID.eq
    (* TODO: This causes inconsistent results:
       def_exc and interval definitely in conflict:
         evalint: base eval_rv m -> (Not {0, 1}([-31,31]),[1,1])
         evalint: base eval_rv 1 -> (1,[1,1])
         evalint: base query_evalint m == 1 -> (0,[1,1]) *)
    | Ne -> ID.ne
    | BAnd -> ID.logand
    | BOr -> ID.logor
    | BXor -> ID.logxor
    | Shiftlt -> ID.shift_left
    | Shiftrt -> ID.shift_right
    | LAnd -> ID.c_logand
    | LOr -> ID.c_logor
    | b -> (fun x y -> (ID.top_of result_ik))

  let binop_FD (result_fk: Cil.fkind) = function
    | PlusA -> FD.add
    | MinusA -> FD.sub
    | Mult -> FD.mul
    | Div -> FD.div
    | _ -> (fun _ _ -> FD.top_of result_fk)

  let int_returning_binop_FD = function
    | Lt -> FD.lt
    | Gt -> FD.gt
    | Le -> FD.le
    | Ge -> FD.ge
    | Eq -> FD.eq
    | Ne -> FD.ne
    | _ -> (fun _ _ -> ID.top ())

  let is_int_returning_binop_FD = function
    | Lt | Gt | Le | Ge | Eq | Ne -> true
    | _ -> false

  (* Evaluate binop for two abstract values: *)
  let evalbinop_base ~man (op: binop) (t1:typ) (a1:value) (t2:typ) (a2:value) (t:typ) :value =
    if M.tracing then M.tracel "eval" "evalbinop %a %a %a" d_binop op VD.pretty a1 VD.pretty a2;
    (* We define a conversion function for the easy cases when we can just use
     * the integer domain operations. *)
    let bool_top ik = ID.(join (of_int ik Z.zero) (of_int ik Z.one)) in
    (* An auxiliary function for ptr arithmetic on array values. *)
    let addToAddr n (addr:Addr.t) =
      let exception UnknownPtr in
      (* adds n to the last offset *)
      let rec addToOffset n (t : typ) ((v, off) : Addr.Mval.t) = function
        | `Index (i, `NoOffset) ->
          (* Binary operations on pointer types should not generate warnings in SV-COMP *)
          GobRef.wrap AnalysisState.executing_speculative_computations true @@ fun () ->
          (* If we have arrived at the last Offset and it is an Index, we add our integer to it *)
          `Index(IdxDom.add i (iDtoIdx n), `NoOffset)
        | `Field (f, `NoOffset) ->
          (* If we have arrived at the last Offset and it is a Field,
           * then check if we're subtracting exactly its offsetof.
           * If so, n cancels out f exactly.
           * This is to better handle container_of hacks. *)
          let (f_offset_bits, _) = bitsOffset t (Field (f, NoOffset)) in
          let f_offset = IdxDom.of_int (Cilfacade.ptrdiff_ikind ()) (Z.of_int (f_offset_bits / 8)) in
          begin match IdxDom.(to_bool (eq f_offset (neg (iDtoIdx n)))) with
            | Some true -> `NoOffset
            | _ when isArrayType f.ftype -> `Field (f, `Index (n, `NoOffset))
            | _ when GobOption.exists (Z.equal Z.zero) (ID.to_int n) -> `NoOffset (* adding (or subtracting) 0 to any type of pointer is ok *)
            | _ -> raise UnknownPtr (* adding (or subtracting) anything else than 0 to a pointer that is non-indexable will yield an unknown pointer *)
          end
        | `Index (i, o) ->
          let t' = Cilfacade.typeOffset t NoOffset in (* actual index value doesn't matter for typeOffset *)
          `Index(i, addToOffset n t' (Addr.Mval.add_offset (v, off) o) o)
        | `Field (f, o) -> `Field(f, addToOffset n f.ftype (Addr.Mval.add_offset (v, off) o) o)
        (* The following cases are only reached via the first call, but not recursively (as the previous cases catch those) *)
        | `NoOffset when isArrayType (v.vtype) || is_alloc_var (Analyses.ask_of_ctx ctx) v -> `Index (iDtoIdx n, `NoOffset)
        | `NoOffset when GobOption.exists (Z.equal Z.zero) (ID.to_int n) -> `NoOffset (* adding (or subtracting) 0 to any type of pointer is ok *)
        | `NoOffset -> raise UnknownPtr (* adding (or subtracting) anything else than 0 to a pointer that is non-indexable will yield an unknown pointer *)
      in
      let default = function
        | Addr.NullPtr when GobOption.exists (Z.equal Z.zero) (ID.to_int n) -> Addr.NullPtr
        | _ -> Addr.UnknownPtr
      in
      match Addr.to_mval addr with
      | Some (x, o) -> (
          try Addr.of_mval (x, addToOffset n x.vtype (x,o) o)
          with UnknownPtr -> default addr
        )
      | None -> default addr
    in
    let addToAddrOp p (n:ID.t):value =
      match op with
      (* For array indexing e[i] and pointer addition e + i we have: *)
      | IndexPI | PlusPI ->
        Address (AD.map (addToAddr n) p)
      (* Pointer subtracted by a value (e-i) is very similar *)
      (* Cast n to the (signed) ptrdiff_ikind, then add the its negated value. *)
      | MinusPI ->
        let n = ID.neg (ID.cast_to (Cilfacade.ptrdiff_ikind ()) n) in
        Address (AD.map (addToAddr n) p)
      | Mod -> Int (ID.top_of (Cilfacade.ptrdiff_ikind ())) (* we assume that address is actually casted to int first*)
      | _ -> Address AD.top_ptr
    in
    (* The main function! *)
    match a1,a2 with
    (* For the integer values, we apply the int domain operator *)
    | Int v1, Int v2 ->
      let result_ik = Cilfacade.get_ikind t in
      Int (ID.cast_to result_ik (binop_ID result_ik op v1 v2))
    (* For the float values, we apply the float domain operators *)
    | Float v1, Float v2 when is_int_returning_binop_FD op ->
      let result_ik = Cilfacade.get_ikind t in
      Int (ID.cast_to result_ik (int_returning_binop_FD op v1 v2))
    | Float v1, Float v2 -> Float (binop_FD (Cilfacade.get_fkind t) op v1 v2)
    (* For address +/- value, we try to do some elementary ptr arithmetic *)
    | Address p, Int n
    | Int n, Address p when op=Eq || op=Ne ->
      let ik = Cilfacade.get_ikind t in
      let res =
        if AD.is_null p then
          match ID.equal_to Z.zero n with
          | `Neq ->
            (* n is definitely not 0, p is NULL *)
            ID.of_bool ik (op = Ne)
          | `Eq ->
            (* n is zero, p is NULL*)
            ID.of_bool ik (op = Eq)
          | _ -> bool_top ik
        else if AD.is_not_null p then
          match ID.equal_to Z.zero n with
          | `Eq ->
            (* n is zero, p is not NULL *)
            ID.of_bool ik (op = Ne)
          | _ -> bool_top ik
        else
          bool_top ik
      in
      Int res
    | Address p, Int n  ->
      addToAddrOp p n
    | Address p, Top ->
      (* same as previous, but with Unknown instead of int *)
      (* TODO: why does this even happen in zstd-thread-pool-add? *)
      let n = ID.top_of (Cilfacade.ptrdiff_ikind ()) in (* pretend to have unknown ptrdiff int instead *)
      addToAddrOp p n
    (* If both are pointer values, we can subtract them and well, we don't
     * bother to find the result in most cases, but it's an integer. *)
    | Address p1, Address p2 -> begin
        let ik = Cilfacade.get_ikind t in
        let eq x y =
          if AD.is_definite x && AD.is_definite y then
            let ax = AD.choose x in
            let ay = AD.choose y in
            let handle_address_is_multiple addr = begin match Addr.to_var addr with
              | Some v when man.ask (Q.IsMultiple v) ->
                if M.tracing then M.tracel "addr" "IsMultiple %a" CilType.Varinfo.pretty v;
                None
              | _ ->
                Some true
            end
            in
            match Addr.semantic_equal ax ay with
            | Some true ->
              if M.tracing then M.tracel "addr" "semantic_equal %a %a" AD.pretty x AD.pretty y;
              handle_address_is_multiple ax
            | Some false -> Some false
            | None -> None
          else
            None
        in
        match op with
        (* TODO use ID.of_incl_list [0; 1] for all comparisons *)
        | MinusPP ->
          (* when subtracting pointers to arrays, per 6.5.6 of C-standard if we subtract two pointers to the same array, the difference *)
          (* between them is the difference in subscript *)
          begin
            let rec calculateDiffFromOffset x y:value =
              match x, y with
              | `Field ((xf:Cil.fieldinfo), xo), `Field((yf:Cil.fieldinfo), yo)
                when CilType.Fieldinfo.equal xf yf ->
                calculateDiffFromOffset xo yo
              | `Index (i, `NoOffset), `Index(j, `NoOffset) ->
                begin
                  let diff = ValueDomain.IndexDomain.sub i j in
                  match ValueDomain.IndexDomain.to_int diff with
                  | Some z -> Int(ID.of_int ik z)
                  | _ -> Int (ID.top_of ik)
                end
              | `Index (xi, xo), `Index(yi, yo) when xi = yi -> (* TODO: ID.equal? *)
                calculateDiffFromOffset xo yo
              | _ -> Int (ID.top_of ik)
            in
            if AD.is_definite p1 && AD.is_definite p2 then
              match Addr.to_mval (AD.choose p1), Addr.to_mval (AD.choose p2) with
              | Some (x, xo), Some (y, yo) when CilType.Varinfo.equal x y ->
                calculateDiffFromOffset xo yo
              | _, _ ->
                Int (ID.top_of ik)
            else
              Int (ID.top_of ik)
          end
        | Eq ->
          Int (if AD.is_bot (AD.meet p1 p2) then ID.of_int ik Z.zero else match eq p1 p2 with Some x when x -> ID.of_int ik Z.one | _ -> bool_top ik)
        | Ne ->
          Int (if AD.is_bot (AD.meet p1 p2) then ID.of_int ik Z.one else match eq p1 p2 with Some x when x -> ID.of_int ik Z.zero | _ -> bool_top ik)
        | IndexPI when AD.to_string p2 = ["all_index"] ->
          addToAddrOp p1 (ID.top_of (Cilfacade.ptrdiff_ikind ()))
        | IndexPI | PlusPI ->
          addToAddrOp p1 (AD.to_int p2) (* sometimes index is AD for some reason... *)
        | _ -> VD.top ()
      end
    (* For other values, we just give up! *)
    | Bot, _ -> Bot
    | _, Bot -> Bot
    | _ -> VD.top ()

  (* TODO: Use AddressDomain for queries *)
  (* We need the previous function with the varinfo carried along, so we can
   * map it on the address sets. *)
  let add_offset_varinfo add ad =
    match Addr.to_mval ad with
    | Some (x,ofs) -> Addr.of_mval (x, Addr.Offs.add_offset ofs add)
    | None -> ad


  (**************************************************************************
   * State functions
   **************************************************************************)

  let sync' reason man: D.t =
    let multi =
      match reason with
      | `Init
      | `Thread ->
        true
      | _ ->
        ThreadFlag.has_ever_been_multi (Analyses.ask_of_man man)
    in
    if M.tracing then M.tracel "sync" "sync multi=%B earlyglobs=%B" multi !earlyglobs;
    if !earlyglobs || multi then
      WideningTokenLifter.with_local_side_tokens (fun () ->
          Priv.sync (Analyses.ask_of_man man) (priv_getg man.global) (priv_sideg man.sideg) man.local reason
        )
    else
      man.local

  let sync man reason = sync' (reason :> [`Normal | `Join | `JoinCall of CilType.Fundec.t | `Return | `Init | `Thread]) man

  let publish_all man reason =
    ignore (sync' reason man)

  let get_var ~man (st: store) (x: varinfo): value =
    let ask = Analyses.ask_of_man man in
    if (!earlyglobs || ThreadFlag.has_ever_been_multi ask) && is_global ask x then
      Priv.read_global ask (priv_getg man.global) st x
    else begin
      if M.tracing then M.tracec "get" "Singlethreaded mode.";
      CPA.find x st.cpa
    end

  (** [get st addr] returns the value corresponding to [addr] in [st]
   *  adding proper dependencies.
   *  For the exp argument it is always ok to put None. This means not using precise information about
   *  which part of an array is involved.  *)
  let rec get ~man ?(top=VD.top ()) ?(full=false) (st: store) (addrs:address) (exp:exp option): value =
    let firstvar = if M.tracing then match AD.to_var_may addrs with [] -> "" | x :: _ -> x.vname else "" in
    if M.tracing then M.traceli "get" ~var:firstvar "Address: %a\nState: %a" AD.pretty addrs CPA.pretty st.cpa;
    (* Finding a single varinfo*offset pair *)
    let res =
      let f_addr (x, offs) =
        (* get hold of the variable value, either from local or global state *)
        let var = get_var ~man st x in
        let v = VD.eval_offset (Queries.to_value_domain_ask (Analyses.ask_of_man man)) (fun x -> get ~man st x exp) var offs exp (Some (Var x, Offs.to_cil_offset offs)) x.vtype in
        if M.tracing then M.tracec "get" "var = %a, %a = %a" VD.pretty var AD.pretty (AD.of_mval (x, offs)) VD.pretty v;
        if full then var else match v with
          | Blob (c,s,_) -> c
          | x -> x
      in
      let f = function
        | Addr.Addr (x, o) -> f_addr (x, o)
        | Addr.NullPtr ->
          begin match get_string "sem.null-pointer.dereference" with
            | "assume_none" -> VD.bot ()
            | "assume_top" -> top
            | _ -> assert false
          end
        | Addr.UnknownPtr -> top (* top may be more precise than VD.top, e.g. for address sets, such that known addresses are kept for soundness *)
        | Addr.StrPtr _ -> Int (ID.top_of IChar)
      in
      (* We form the collecting function by joining *)
      let c (x:value) = match x with (* If address type is arithmetic, and our value is an int, we cast to the correct ik *)
        | Int _ ->
          let at = AD.type_of addrs in
          if Cil.isArithmeticType at then
            VD.cast at x
          else
            x
        | _ -> x
      in
      let f x a = VD.join (c @@ f x) a in      (* Finally we join over all the addresses in the set. *)
      AD.fold f addrs (VD.bot ())
    in
    if M.tracing then M.traceu "get" "Result: %a" VD.pretty res;
    res


  (**************************************************************************
   * Auxiliary functions for function calls
   **************************************************************************)

  (* From a list of values, presumably arguments to a function, simply extract
   * the pointer arguments. *)
  let get_ptrs (vals: value list): address list =
    let f (x:value) acc = match x with
      | Address adrs when AD.is_top adrs ->
        M.info ~category:Unsound "Unknown address given as function argument"; acc
      | Address adrs when AD.to_var_may adrs = [] -> acc
      | Address adrs ->
        let typ = AD.type_of adrs in
        if isFunctionType typ then acc else adrs :: acc
      | Top -> M.info ~category:Unsound "Unknown value type given as function argument"; acc
      | _ -> acc
    in
    List.fold_right f vals []

  let rec reachable_from_value ask (value: value) (t: typ) (description: string)  =
    let empty = AD.empty () in
    if M.tracing then M.trace "reachability" "Checking value %a" VD.pretty value;
    match value with
    | Top ->
      if not (VD.is_immediate_type t) then M.info ~category:Unsound "Unknown value in %s could be an escaped pointer address!" description; empty
    | Bot -> (*M.debug ~category:Analyzer "A bottom value when computing reachable addresses!";*) empty
    | Address adrs when AD.is_top adrs ->
      M.info ~category:Unsound "Unknown address in %s has escaped." description; AD.remove Addr.NullPtr adrs (* return known addresses still to be a bit more sane (but still unsound) *)
    (* The main thing is to track where pointers go: *)
    | Address adrs -> AD.remove Addr.NullPtr adrs
    (* Unions are easy, I just ingore the type info. *)
    | Union (f,e) -> reachable_from_value ask e t description
    (* For arrays, we ask to read from an unknown index, this will cause it
     * join all its values. *)
    | Array a -> reachable_from_value ask (ValueDomain.CArrays.get (Queries.to_value_domain_ask ask) a (None, ValueDomain.ArrIdxDomain.top ())) t description
    | Blob (e,_,_) -> reachable_from_value ask e t description
    | Struct s -> ValueDomain.Structs.fold (fun k v acc -> AD.join (reachable_from_value ask v t description) acc) s empty
    | Int _ -> empty
    | Float _ -> empty
    | MutexAttr _ -> empty
    | Thread _ -> empty (* thread IDs are abstract and nothing known can be reached from them *)
    | JmpBuf _ -> empty (* Jump buffers are abstract and nothing known can be reached from them *)
    | Mutex -> empty (* mutexes are abstract and nothing known can be reached from them *)

  (* Get the list of addresses accessable immediately from a given address, thus
   * all pointers within a structure should be considered, but we don't follow
   * pointers. We return a flattend representation, thus simply an address (set). *)
  let reachable_from_address ~man st (adr: address): address =
    if M.tracing then M.tracei "reachability" "Checking for %a" AD.pretty adr;
    let res = reachable_from_value (Analyses.ask_of_man man) (get ~man st adr None) (AD.type_of adr) (AD.show adr) in
    if M.tracing then M.traceu "reachability" "Reachable addresses: %a" AD.pretty res;
    res

  (* The code for getting the variables reachable from the list of parameters.
   * This section is very confusing, because I use the same construct, a set of
   * addresses, as both AD elements abstracting individual (ambiguous) addresses
   * and the workset of visited addresses. *)
  let reachable_vars ~man (st: store) (args: address list): address list =
    if M.tracing then M.traceli "reachability" "Checking reachable arguments from [%a]!" (d_list ", " AD.pretty) args;
    let empty = AD.empty () in
    (* We begin looking at the parameters: *)
    let argset = List.fold_right (AD.join) args empty in
    let workset = ref argset in
    (* And we keep a set of already visited variables *)
    let visited = ref empty in
    while not (AD.is_empty !workset) do
      visited := AD.union !visited !workset;
      (* ok, let's visit all the variables in the workset and collect the new variables *)
      let visit_and_collect var (acc: address): address =
        let var = AD.singleton var in (* Very bad hack! Pathetic really! *)
        AD.union (reachable_from_address ~man st var) acc in
      let collected = AD.fold visit_and_collect !workset empty in
      (* And here we remove the already visited variables *)
      workset := AD.diff collected !visited
    done;
    (* Return the list of elements that have been visited. *)
    if M.tracing then M.traceu "reachability" "All reachable vars: %a" AD.pretty !visited;
    List.map AD.singleton (AD.elements !visited)

  let reachable_vars ~man st args = Timing.wrap "reachability" (reachable_vars ~man st) args

  let drop_non_ptrs (st:CPA.t) : CPA.t =
    if CPA.is_top st then st else
      let rec replace_val = function
        | VD.Address _ as v -> v
        | Blob (v,s,o) ->
          begin match replace_val v with
            | Blob (Top,_,_)
            | Top -> Top
            | t -> Blob (t,s,o)
          end
        | Struct s -> Struct (ValueDomain.Structs.map replace_val s)
        | _ -> Top
      in
      CPA.map replace_val st

  let drop_ints (st:CPA.t) : CPA.t =
    if CPA.is_top st then st else
      let rec replace_val: value -> value = function
        | Int _       -> Top
        | Array n     -> Array (ValueDomain.CArrays.map replace_val n)
        | Struct n    -> Struct (ValueDomain.Structs.map replace_val n)
        | Union (f,v) -> Union (f,replace_val v)
        | Blob (n,s,o)  -> Blob (replace_val n,s,o)
        | Address x -> Address (AD.map ValueDomain.Addr.top_indices x)
        | x -> x
      in
      CPA.map replace_val st

  let drop_interval = CPA.map (function Int x -> Int (ID.no_interval x) | x -> x)

  let drop_intervalSet = CPA.map (function Int x -> Int (ID.no_intervalSet x) | x -> x )

  let context man (fd: fundec) (st: store): store =
    let f keep drop_fn (st: store) = if keep then st else { st with cpa = drop_fn st.cpa} in
    st |>
    (* Here earlyglobs only drops syntactic globals from the context and does not consider e.g. escaped globals. *)
    (* This is equivalent to having escaped globals excluded from earlyglobs for contexts *)
    f (not !earlyglobs) (CPA.filter (fun k v -> (not k.vglob) || is_excluded_from_earlyglobs k))
    %> f (ContextUtil.should_keep ~isAttr:GobContext ~keepOption:"ana.base.context.non-ptr" ~removeAttr:"base.no-non-ptr" ~keepAttr:"base.non-ptr" fd) drop_non_ptrs
    %> f (ContextUtil.should_keep ~isAttr:GobContext ~keepOption:"ana.base.context.int" ~removeAttr:"base.no-int" ~keepAttr:"base.int" fd) drop_ints
    %> f (ContextUtil.should_keep ~isAttr:GobContext ~keepOption:"ana.base.context.interval" ~removeAttr:"base.no-interval" ~keepAttr:"base.interval" fd) drop_interval
    %> f (ContextUtil.should_keep ~isAttr:GobContext ~keepOption:"ana.base.context.interval_set" ~removeAttr:"base.no-interval_set" ~keepAttr:"base.interval_set" fd) drop_intervalSet


  let reachable_top_pointers_types man (ps: AD.t) : Queries.TS.t =
    let module TS = Queries.TS in
    let empty = AD.empty () in
    let reachable_from_address (adr: address) =
      let with_type t = function
        | (ad,ts,true) ->
          begin match unrollType t with
            | TPtr (p,_) ->
              (ad, TS.add (unrollType p) ts, false)
            | _ ->
              (ad, ts, false)
          end
        | x -> x
      in
      let with_field (a,t,b) = function
        | `Top -> (AD.empty (), TS.top (), false)
        | `Bot -> (a,t,false)
        | `Lifted f -> with_type f.ftype (a,t,b)
      in
      let rec reachable_from_value (value: value) =
        match value with
        | Top -> (empty, TS.top (), true)
        | Bot -> (empty, TS.bot (), false)
        | Address adrs when AD.is_top adrs -> (empty,TS.bot (), true)
        | Address adrs -> (adrs,TS.bot (), AD.may_be_unknown adrs)
        | Union (t,e) -> with_field (reachable_from_value e) t
        | Array a -> reachable_from_value (ValueDomain.CArrays.get (Queries.to_value_domain_ask (Analyses.ask_of_man man)) a (None, ValueDomain.ArrIdxDomain.top ()))
        | Blob (e,_,_) -> reachable_from_value e
        | Struct s ->
          let join_tr (a1,t1,_) (a2,t2,_) = AD.join a1 a2, TS.join t1 t2, false in
          let f k v =
            join_tr (with_type k.ftype (reachable_from_value v))
          in
          ValueDomain.Structs.fold f s (empty, TS.bot (), false)
        | Int _ -> (empty, TS.bot (), false)
        | Float _ -> (empty, TS.bot (), false)
        | MutexAttr _ -> (empty, TS.bot (), false)
        | Thread _ -> (empty, TS.bot (), false) (* TODO: is this right? *)
        | JmpBuf _ -> (empty, TS.bot (), false) (* TODO: is this right? *)
        | Mutex -> (empty, TS.bot (), false) (* TODO: is this right? *)
      in
      reachable_from_value (get ~man man.local adr None)
    in
    let visited = ref empty in
    let work = ref ps in
    let collected = ref (TS.empty ()) in
    while not (AD.is_empty !work) do
      let next = ref empty in
      let do_one a =
        let (x,y,_) = reachable_from_address (AD.singleton a) in
        collected := TS.union !collected y;
        next := AD.union !next x
      in
      if not (AD.is_top !work) then
        AD.iter do_one !work;
      visited := AD.union !visited !work;
      work := AD.diff !next !visited
    done;
    !collected

  (* The evaluation function as mutually recursive eval_lv & eval_rv *)
  let rec eval_rv ~(man: _ man) (st: store) (exp:exp): value =
    if M.tracing then M.traceli "evalint" "base eval_rv %a" d_exp exp;
    let r =
      (* we have a special expression that should evaluate to top ... *)
      if exp = MyCFG.unknown_exp then
        VD.top ()
      else
        eval_rv_ask_evalint ~man st exp
    in
    if M.tracing then M.traceu "evalint" "base eval_rv %a -> %a" d_exp exp VD.pretty r;
    r

  (** Evaluate expression using EvalInt query.
      Base itself also answers EvalInt, so recursion goes indirectly through queries.
      This allows every subexpression to also meet more precise value from other analyses.
      Non-integer expression just delegate to next eval_rv function. *)
  and eval_rv_ask_evalint ~man st exp =
    let eval_next () = eval_rv_no_ask_evalint ~man st exp in
    if M.tracing then M.traceli "evalint" "base eval_rv_ask_evalint %a" d_exp exp;
    let r:value =
      match Cilfacade.typeOf exp with
      | typ when Cil.isIntegralType typ && not (Cil.isConstant exp) -> (* don't EvalInt integer constants, base can do them precisely itself *)
        if M.tracing then M.traceli "evalint" "base ask EvalInt %a" d_exp exp;
        let a = man.ask (Q.EvalInt exp) in (* through queries includes eval_next, so no (exponential) branching is necessary *)
        if M.tracing then M.traceu "evalint" "base ask EvalInt %a -> %a" d_exp exp Queries.ID.pretty a;
        begin match a with
          | `Bot -> eval_next () (* Base EvalInt returns bot on incorrect type (e.g. pthread_t); ignore and continue. *)
          (* | x -> Some (Int x) *)
          | `Lifted x -> Int x (* cast should be unnecessary, EvalInt should guarantee right ikind already *)
          | `Top -> Int (ID.top_of (Cilfacade.get_ikind typ)) (* query cycle *)
        end
      | exception Cilfacade.TypeOfError _ (* Bug: typeOffset: Field on a non-compound *)
      | _ -> eval_next ()
    in
    if M.tracing then M.traceu "evalint" "base eval_rv_ask_evalint %a -> %a" d_exp exp VD.pretty r;
    r

  (** Evaluate expression without EvalInt query on outermost expression.
      This is used by base responding to EvalInt to immediately directly avoid EvalInt query cycle, which would return top.
      Recursive [eval_rv] calls on subexpressions still go through [eval_rv_ask_evalint]. *)
  and eval_rv_no_ask_evalint ~man st exp =
    eval_rv_base ~man st exp (* just as alias, so query doesn't weirdly have to call eval_rv_base *)

  and eval_rv_back_up ~man st exp =
    if get_bool "ana.base.eval.deep-query" then
      eval_rv ~man st exp
    else (
      (* duplicate unknown_exp check from eval_rv since we're bypassing it now *)
      if exp = MyCFG.unknown_exp then
        VD.top ()
      else
        eval_rv_base ~man st exp (* bypass all queries *)
    )

  (** Evaluate expression structurally by base.
      This handles constants directly and variables using CPA.
      Subexpressions delegate to [eval_rv], which may use queries on them. *)
  and eval_rv_base ~man (st: store) (exp:exp): value =
    let eval_rv = eval_rv_back_up in
    if M.tracing then M.traceli "evalint" "base eval_rv_base %a" d_exp exp;
    let binop_remove_same_casts ~extra_is_safe ~e1 ~e2 ~t1 ~t2 ~c1 ~c2 =
      let te1 = Cilfacade.typeOf e1 in
      let te2 = Cilfacade.typeOf e2 in
      let both_arith_type = isArithmeticType te1 && isArithmeticType te2 in
      let is_safe = (extra_is_safe || VD.is_statically_safe_cast t1 te1 && VD.is_statically_safe_cast t2 te2) && not both_arith_type in
      if M.tracing then M.tracel "cast" "remove cast on both sides for %a? -> %b" d_exp exp is_safe;
      if is_safe then ( (* we can ignore the casts if the casts can't change the value *)
        let e1 = if isArithmeticType te1 then c1 else e1 in
        let e2 = if isArithmeticType te2 then c2 else e2 in
        (e1, e2)
      )
      else
        (c1, c2)
    in
    let r =
      (* query functions were no help ... now try with values*)
      match constFold true exp with
      (* Integer literals *)
      (* seems like constFold already converts CChr to CInt *)
      | Const (CChr x) -> eval_rv ~man st (Const (charConstToInt x)) (* char becomes int, see Cil doc/ISO C 6.4.4.4.10 *)
      | Const (CInt (num,ikind,str)) ->
        (match str with Some x -> if M.tracing then M.tracel "casto" "CInt (%s, %a, %s)" (Z.to_string num) d_ikind ikind x | None -> ());
        Int (ID.cast_to ikind (IntDomain.of_const (num,ikind,str)))
      | Const (CReal (_,fkind, Some str)) when not (Cilfacade.isComplexFKind fkind) -> Float (FD.of_string fkind str) (* prefer parsing from string due to higher precision *)
      | Const (CReal (num, fkind, None)) when not (Cilfacade.isComplexFKind fkind) && num = 0.0 -> Float (FD.of_const fkind num) (* constant 0 is ok, CIL creates these for zero-initializers; it is safe across float types *)
      | Const (CReal (_, fkind, None)) when not (Cilfacade.isComplexFKind fkind) ->  assert false (* Cil does not create other CReal without string representation *)
      (* String literals *)
      | Const (CStr (x,_)) -> Address (AD.of_string x) (* normal 8-bit strings, type: char* *)
      | Const (CWStr (xs,_) as c) -> (* wide character strings, type: wchar_t* *)
        let x = CilType.Constant.show c in (* escapes, see impl. of d_const in cil.ml *)
        let x = String.sub x 2 (String.length x - 3) in (* remove surrounding quotes: L"foo" -> foo *)
        Address (AD.of_string x) (* Address (AD.str_ptr ()) *)
      | Const _ -> VD.top ()
      (* Variables and address expressions *)
      | Lval lv ->
        eval_rv_base_lval ~eval_lv ~man st exp lv
      (* Binary operators *)
      (* Eq/Ne when both values are equal and casted to the same type *)
      | BinOp ((Eq | Ne) as op, (CastE (t1, e1) as c1), (CastE (t2, e2) as c2), typ) when typeSig t1 = typeSig t2 ->
        let a1 = eval_rv ~man st e1 in
        let a2 = eval_rv ~man st e2 in
        let extra_is_safe =
          match evalbinop_base ~man op t1 a1 t2 a2 typ with
          | Int i -> ID.to_bool i = Some true
          | _
          | exception IntDomain.IncompatibleIKinds _ -> false
        in
        let (e1, e2) = binop_remove_same_casts ~extra_is_safe ~e1 ~e2 ~t1 ~t2 ~c1 ~c2 in
        (* re-evaluate e1 and e2 in evalbinop because might be with cast *)
        evalbinop ~man st op ~e1 ~t1 ~e2 ~t2 typ
      | BinOp (LOr, e1, e2, typ) as exp ->
        let open GobOption.Syntax in
        (* split nested LOr Eqs to equality pairs, if possible *)
        let rec split = function
          (* copied from above to support pointer equalities with implicit casts inserted *)
          | BinOp (Eq, (CastE (t1, e1) as c1), (CastE (t2, e2) as c2), typ) when typeSig t1 = typeSig t2 ->
            Some [binop_remove_same_casts ~extra_is_safe:false ~e1 ~e2 ~t1 ~t2 ~c1 ~c2]
          | BinOp (Eq, arg1, arg2, _) ->
            Some [(arg1, arg2)]
          | BinOp (LOr, arg1, arg2, _) ->
            let+ s1 = split arg1
            and+ s2 = split arg2 in
            s1 @ s2
          | _ ->
            None
        in
        (* find common exp from all equality pairs and list of other sides, if possible *)
        let find_common = function
          | [] -> assert false
          | (e1, e2) :: eqs ->
            let eqs_for_all_mem e = List.for_all (fun (e1, e2) -> CilType.Exp.(equal e1 e || equal e2 e)) eqs in
            let eqs_map_remove e = List.map (fun (e1, e2) -> if CilType.Exp.equal e1 e then e2 else e1) eqs in
            if eqs_for_all_mem e1 then
              Some (e1, e2 :: eqs_map_remove e1)
            else if eqs_for_all_mem e2 then
              Some (e2, e1 :: eqs_map_remove e2)
            else
              None
        in
        let eqs_value: value option =
          let* eqs = split exp in
          let* (e, es) = find_common eqs in
          let v = eval_rv ~man st e in (* value of common exp *)
          let vs = List.map (eval_rv ~man st) es in (* values of other sides *)
          let ik = Cilfacade.get_ikind typ in
          match v with
          | Address a ->
            (* get definite addrs from vs *)
            let rec to_definite_ad: value list -> AD.t = function
              | [] -> AD.empty ()
              | Address a :: vs when AD.is_definite a ->
                AD.union a (to_definite_ad vs)
              | _ :: vs ->
                to_definite_ad vs
            in
            let definite_ad = to_definite_ad vs in
            if AD.leq a definite_ad then (* other sides cover common address *)
              Some (VD.Int (ID.of_bool ik true))
            else (* TODO: detect disjoint cases using may: https://github.com/goblint/analyzer/pull/757#discussion_r898105918 *)
              None
          | Int i ->
            let module BISet = IntDomain.BISet in
            (* get definite ints from vs *)
            let rec to_int_set: value list -> BISet.t = function
              | [] -> BISet.empty ()
              | Int i :: vs ->
                begin match ID.to_int i with
                  | Some i' -> BISet.add i' (to_int_set vs)
                  | None -> to_int_set vs
                end
              | _ :: vs ->
                to_int_set vs
            in
            let* incl_list = ID.to_incl_list i in
            let incl_set = BISet.of_list incl_list in
            let int_set = to_int_set vs in
            if BISet.leq incl_set int_set then (* other sides cover common int *)
              Some (VD.Int (ID.of_bool ik true))
            else (* TODO: detect disjoint cases using may: https://github.com/goblint/analyzer/pull/757#discussion_r898105918 *)
              None
          | _ ->
            None
        in
        begin match eqs_value with
          | Some x -> x
          | None -> evalbinop ~man st LOr ~e1 ~e2 typ (* fallback to general case *)
        end
      | BinOp (op,e1,e2,typ) ->
        evalbinop ~man st op ~e1 ~e2 typ
      (* Unary operators *)
      | UnOp (op,arg1,typ) ->
        let a1 = eval_rv ~man st arg1 in
        evalunop op typ a1
      (* The &-operator: we create the address abstract element *)
      | AddrOf lval -> Address (eval_lv ~man st lval)
      (* CIL's very nice implicit conversion of an array name [a] to a pointer
        * to its first element [&a[0]]. *)
      | StartOf lval ->
        let array_ofs = `Index (IdxDom.of_int (Cilfacade.ptrdiff_ikind ()) Z.zero, `NoOffset) in
        let array_start = add_offset_varinfo array_ofs in
        Address (AD.map array_start (eval_lv ~man st lval))
      | CastE (t, Const (CStr (x,e))) -> (* VD.top () *) eval_rv ~man st (Const (CStr (x,e))) (* TODO safe? *)
      | CastE  (t, exp) ->
        (let v = eval_rv ~man st exp in
         try
           VD.cast ~torg:(Cilfacade.typeOf exp) t v
         with Cilfacade.TypeOfError _  ->
           VD.cast t v)
      | SizeOf _
      | Real _
      | Imag _
      | SizeOfE _
      | SizeOfStr _
      | AlignOf _
      | AlignOfE _
      | Question _
      | AddrOfLabel _ ->
        VD.top ()
    in
    if M.tracing then M.traceu "evalint" "base eval_rv_base %a -> %a" d_exp exp VD.pretty r;
    r

  and eval_rv_base_lval ~eval_lv ~man (st: store) (exp: exp) (lv: lval): value =
    match lv with
    | (Var v, ofs) -> get ~man st (eval_lv ~man st (Var v, ofs)) (Some exp)
    (* | Lval (Mem e, ofs) -> get ~man st (eval_lv ~man (Mem e, ofs)) *)
    | (Mem e, ofs) ->
      (*if M.tracing then M.tracel "cast" "Deref: lval: %a" d_plainlval lv;*)
      let rec contains_vla (t:typ) = match t with
        | TPtr (t, _) -> contains_vla t
        | TArray(t, None, args) -> true
        | TArray(t, Some exp, args) when isConstant exp -> contains_vla t
        | TArray(t, Some exp, args) -> true
        | _ -> false
      in
      let b = Mem e, NoOffset in (* base pointer *)
      let t = Cilfacade.typeOfLval b in (* static type of base *)
      let p = eval_lv ~man st b in (* abstract base addresses *)
      (* pre VLA: *)
      (* let cast_ok = function Addr a -> sizeOf t <= sizeOf (get_type_addr a) | _ -> false in *)
      let cast_ok a =
        let open Addr in
        match a with
        | Addr (x, o) ->
          begin
            let at = Addr.Mval.type_of (x, o) in
            if M.tracing then M.tracel "evalint" "cast_ok %a %a %a" Addr.pretty (Addr (x, o)) CilType.Typ.pretty (Cil.unrollType x.vtype) CilType.Typ.pretty at;
            if at = TVoid [] then (* HACK: cast from alloc variable is always fine *)
              true
            else
              match Cil.getInteger (sizeOf t), Cil.getInteger (sizeOf at) with
              | Some i1, Some i2 -> Z.compare i1 i2 <= 0
              | _ ->
                if contains_vla t || contains_vla (Addr.Mval.type_of (x, o)) then
                  begin
                    (* TODO: Is this ok? *)
                    M.info ~category:Unsound "Casting involving a VLA is assumed to work";
                    true
                  end
                else
                  false
          end
        | NullPtr | UnknownPtr -> true (* TODO: are these sound? *)
        | _ -> false
      in
      (** Lookup value at base address [addr] with given offset [ofs]. *)
      let lookup_with_offs addr =
        let v = (* abstract base value *)
          if cast_ok addr then
            get ~man ~top:(VD.top_value t) st (AD.singleton addr) (Some exp)  (* downcasts are safe *)
          else
            VD.top () (* upcasts not! *)
        in
        let v' = VD.cast t v in (* cast to the expected type (the abstract type might be something other than t since we don't change addresses upon casts!) *)
        if M.tracing then M.tracel "cast" "Ptr-Deref: cast %a to %a = %a!" VD.pretty v d_type t VD.pretty v';
        let v' = VD.eval_offset (Queries.to_value_domain_ask (Analyses.ask_of_man man)) (fun x -> get ~man st x (Some exp)) v' (convert_offset ~man st ofs) (Some exp) None t in (* handle offset *)
        v'
      in
      AD.fold (fun a acc -> VD.join acc (lookup_with_offs a)) p (VD.bot ())

  and evalbinop ~man (st: store) (op: binop) ~(e1:exp) ?(t1:typ option) ~(e2:exp) ?(t2:typ option) (t:typ): value =
    evalbinop_mustbeequal ~man st op ~e1 ?t1 ~e2 ?t2 t

  (** Evaluate BinOp using MustBeEqual query as fallback. *)
  and evalbinop_mustbeequal ~man (st: store) (op: binop) ~(e1:exp) ?(t1:typ option) ~(e2:exp) ?(t2:typ option) (t:typ): value =
    (* Evaluate structurally using base at first. *)
    let a1 = eval_rv ~man st e1 in
    let a2 = eval_rv ~man st e2 in
    let t1 = Option.default_delayed (fun () -> Cilfacade.typeOf e1) t1 in
    let t2 = Option.default_delayed (fun () -> Cilfacade.typeOf e2) t2 in
    let r = evalbinop_base ~man op t1 a1 t2 a2 t in
    if Cil.isIntegralType t then (
      match r with
      | Int i when ID.to_int i <> None -> r (* Avoid fallback, cannot become any more precise. *)
      | _ ->
        (* Fallback to MustBeEqual query, could get extra precision from exprelation/var_eq. *)
        let must_be_equal () =
          let r = Q.must_be_equal (Analyses.ask_of_man man) e1 e2 in
          if M.tracing then M.tracel "query" "MustBeEqual (%a, %a) = %b" d_exp e1 d_exp e2 r;
          r
        in
        match op with
        | MinusA when must_be_equal () ->
          let ik = Cilfacade.get_ikind t in
          Int (ID.of_int ik Z.zero)
        | MinusPI (* TODO: untested *)
        | MinusPP when must_be_equal () ->
          let ik = Cilfacade.ptrdiff_ikind () in
          Int (ID.of_int ik Z.zero)
        (* Eq case is unnecessary: Q.must_be_equal reconstructs BinOp (Eq, _, _, _) and repeats EvalInt query for that, yielding a top from query cycle and never being must equal *)
        | Le
        | Ge when must_be_equal () ->
          let ik = Cilfacade.get_ikind t in
          Int (ID.of_bool ik true)
        | Ne
        | Lt
        | Gt when must_be_equal () ->
          let ik = Cilfacade.get_ikind t in
          Int (ID.of_bool ik false)
        | _ -> r (* Fallback didn't help. *)
    )
    else
      r (* Avoid fallback, above cases are for ints only. *)

  (* A hackish evaluation of expressions that should immediately yield an
   * address, e.g. when calling functions. *)
  and eval_fv ~man st (exp:exp): AD.t =
    match exp with
    | Lval lval -> eval_lv ~man st lval
    | _ -> eval_tv ~man st exp
  (* Used also for thread creation: *)
  and eval_tv ~man st (exp:exp): AD.t =
    match eval_rv ~man st exp with
    | Address x -> x
    | _          -> failwith "Problems evaluating expression to function calls!"
  and eval_int ~man st exp =
    match eval_rv ~man st exp with
    | Int x -> x
    | _ -> ID.top_of (Cilfacade.get_ikind_exp exp)
  (* A function to convert the offset to our abstract representation of
   * offsets, i.e.  evaluate the index expression to the integer domain. *)
  and convert_offset ~man (st: store) (ofs: offset) =
    let eval_rv = eval_rv_back_up in
    match ofs with
    | NoOffset -> `NoOffset
    | Field (fld, ofs) -> `Field (fld, convert_offset ~man st ofs)
    | Index (exp, ofs) when CilType.Exp.equal exp (Lazy.force Offset.Index.Exp.any) -> (* special offset added by convertToQueryLval *)
      `Index (IdxDom.top (), convert_offset ~man st ofs)
    | Index (exp, ofs) ->
      match eval_rv ~man st exp with
      | Int i -> `Index (iDtoIdx i, convert_offset ~man st ofs)
      | Address add -> `Index (AD.to_int add, convert_offset ~man st ofs)
      | Top   -> `Index (IdxDom.top (), convert_offset ~man st ofs)
      | Bot -> `Index (IdxDom.bot (), convert_offset ~man st ofs)
      | _ -> failwith "Index not an integer value"
  (* Evaluation of lvalues to our abstract address domain. *)
  and eval_lv ~man st (lval:lval): AD.t =
    let eval_rv = eval_rv_back_up in
    match lval with
    (* The simpler case with an explicit variable, e.g. for [x.field] we just
     * create the address { (x,field) } *)
    | Var x, ofs ->
      AD.singleton (Addr.of_mval (x, convert_offset ~man st ofs))
    (* The more complicated case when [exp = & x.field] and we are asked to
     * evaluate [(\*exp).subfield]. We first evaluate [exp] to { (x,field) }
     * and then add the subfield to it: { (x,field.subfield) }. *)
    | Mem n, ofs -> begin
        match eval_rv ~man st n with
        | Address adr ->
          (
            if AD.is_null adr then (
              AnalysisStateUtil.set_mem_safety_flag InvalidDeref;
              M.error ~category:M.Category.Behavior.Undefined.nullpointer_dereference ~tags:[CWE 476] "Must dereference NULL pointer"
            )
            else if AD.may_be_null adr then (
              AnalysisStateUtil.set_mem_safety_flag InvalidDeref;
              M.warn ~category:M.Category.Behavior.Undefined.nullpointer_dereference ~tags:[CWE 476] "May dereference NULL pointer"
            );
            (* Warn if any of the addresses contains a non-local and non-global variable *)
            if AD.exists (function
                | AD.Addr.Addr (v, _) -> not (CPA.mem v st.cpa) && not (is_global (Analyses.ask_of_man man) v)
                | _ -> false
              ) adr then (
              AnalysisStateUtil.set_mem_safety_flag InvalidDeref;
              M.warn "lval %a points to a non-local variable. Invalid pointer dereference may occur" d_lval lval
            )
          );
          AD.map (add_offset_varinfo (convert_offset ~man st ofs)) adr
        | _ ->
          M.debug ~category:Analyzer "Failed evaluating %a to lvalue" d_lval lval;
          AD.unknown_ptr
      end

  (* run eval_rv from above and keep a result that is bottom *)
  (* this is needed for global variables *)
  let eval_rv_keep_bot = eval_rv

  (* run eval_rv from above, but change bot to top to be sound for programs with undefined behavior. *)
  (* Previously we only gave sound results for programs without undefined behavior, so yielding bot for accessing an uninitialized array was considered ok. Now only [invariant] can yield bot/Deadcode if the condition is known to be false but evaluating an expression should not be bot. *)
  let eval_rv ~man (st: store) (exp:exp): value =
    try
      let r = eval_rv ~man st exp in
      if M.tracing then M.tracel "eval" "eval_rv %a = %a" d_exp exp VD.pretty r;
      if VD.is_bot r then VD.top_value (Cilfacade.typeOf exp) else r
    with IntDomain.ArithmeticOnIntegerBot _ ->
      ValueDomain.Compound.top_value (Cilfacade.typeOf exp)

  let query_evalint ~man st e =
    if M.tracing then M.traceli "evalint" "base query_evalint %a" d_exp e;
    let r = match eval_rv_no_ask_evalint ~man st e with
      | Int i -> `Lifted i (* cast should be unnecessary, eval_rv should guarantee right ikind already *)
      | Bot   -> Queries.ID.top () (* out-of-scope variables cause bot, but query result should then be unknown *)
      | Top   -> Queries.ID.top () (* some float computations cause top (57-float/01-base), but query result should then be unknown *)
      | v      -> M.debug ~category:Analyzer "Base EvalInt %a query answering bot instead of %a" d_exp e VD.pretty v; Queries.ID.bot ()
      | exception (IntDomain.ArithmeticOnIntegerBot _)  when not !AnalysisState.should_warn -> Queries.ID.bot ()
    in
    if M.tracing then M.traceu "evalint" "base query_evalint %a -> %a" d_exp e Queries.ID.pretty r;
    r

  (* Evaluate an expression containing only locals. This is needed for smart joining the partitioned arrays where man is not accessible. *)
  (* This will yield `Top for expressions containing any access to globals, and does not make use of the query system. *)
  (* Wherever possible, don't use this but the query system or normal eval_rv instead. *)
  let eval_exp st (exp:exp) =
    (* Since man is not available here, we need to make some adjustments *)
    let rec query: type a. Queries.Set.t -> a Queries.t -> a Queries.result = fun asked q ->
      let anyq = Queries.Any q in
      if Queries.Set.mem anyq asked then
        Queries.Result.top q (* query cycle *)
      else (
        match q with
        | EvalInt e -> query_evalint ~man:(man' (Queries.Set.add anyq asked)) st e (* mimic EvalInt query since eval_rv needs it *)
        | _ -> Queries.Result.top q
      )
    and gs = function `Left _ -> `Lifted1 (Priv.G.top ()) | `Right _ -> `Lifted2 (VD.top ()) (* the expression is guaranteed to not contain globals *)
    and man' asked =
      { ask = (fun (type a) (q: a Queries.t) -> query asked q)
      ; emit   = (fun _ -> failwith "Cannot \"emit\" in base eval_exp context.")
      ; node    = MyCFG.dummy_node
      ; prev_node = MyCFG.dummy_node
      ; control_context = (fun () -> man_failwith "Base eval_exp has no context.")
      ; context = (fun () -> man_failwith "Base eval_exp has no context.")
      ; edge    = MyCFG.Skip
      ; local   = st
      ; global  = gs
      ; spawn   = (fun ?(multiple=false) _ -> failwith "Base eval_exp should never spawn threads. What is going on?")
      ; split   = (fun _ -> failwith "Base eval_exp trying to split paths.")
      ; sideg   = (fun g d -> failwith "Base eval_exp trying to side effect.")
      }
    in
    match eval_rv ~man:(man' Queries.Set.empty) st exp with
    | Int x -> ValueDomain.ID.to_int x
    | _ -> None

  let eval_funvar man fval: Queries.AD.t =
    let fp = eval_fv ~man man.local fval in
    if AD.is_top fp then (
      if AD.cardinal fp = 1 then
        M.warn ~category:Imprecise ~tags:[Category Call] "Unknown call to function %a." d_exp fval
      else
        M.warn ~category:Imprecise ~tags:[Category Call] "Function pointer %a may contain unknown functions." d_exp fval
    );
    fp

  (** Evaluate expression as address.
      Avoids expensive Apron EvalInt if the Int result would be useless to us anyway. *)
  let eval_rv_address ~man st e =
    (* no way to do eval_rv with expected type, so filter expression beforehand *)
    match Cilfacade.typeOf e with
    | t when Cil.isArithmeticType t -> (* definitely not address *)
      VD.top_value t
    | exception Cilfacade.TypeOfError _ (* something weird, might be address *)
    | _ ->
      eval_rv ~man st e

  (* interpreter end *)

<<<<<<< HEAD
  let is_not_heap_alloc_var ctx v =
    let is_alloc = ctx.ask (Queries.IsAllocVar v) in
    not is_alloc || (is_alloc && not (ctx.ask (Queries.IsHeapVar v)))
=======
  let is_not_alloc_var man v =
    not (man.ask (Queries.IsAllocVar v))

  let is_not_heap_alloc_var man v =
    let is_alloc = man.ask (Queries.IsAllocVar v) in
    not is_alloc || (is_alloc && not (man.ask (Queries.IsHeapVar v)))

  let query_invariant man context =
    let keep_local = GobConfig.get_bool "ana.base.invariant.local" in
    let keep_global = GobConfig.get_bool "ana.base.invariant.global" in
>>>>>>> ea7ee83a

    let cpa = man.local.BaseDomain.cpa in
    let ask = Analyses.ask_of_man man in

    let module Arg =
    struct
      let context = context
      let scope = Node.find_fundec man.node
      let find v = get_var ~man man.local v
    end
    in
    let module I = ValueDomain.ValueInvariant (Arg) in

    let var_filter v =
      if is_global ask v then
        keep_global
      else
        keep_local
    in

    let var_invariant ?offset v =
      if not (InvariantCil.var_is_heap v) then
        I.key_invariant v ?offset (Arg.find v)
      else
        Invariant.none
    in

    if Lval.Set.is_top context.Invariant.lvals then (
      if !earlyglobs || ThreadFlag.has_ever_been_multi ask then (
        let cpa_invariant =
          if keep_local then (
            CPA.fold (fun k v a ->
                if not (is_global ask k) then
                  Invariant.(a && var_invariant k)
                else
                  a
              ) cpa Invariant.none
          )
          else
            Invariant.none
        in
        let priv_vars =
          if keep_global then
            Priv.invariant_vars ask (priv_getg man.global) man.local
          else
            []
        in
        let priv_invariant =
          List.fold_left (fun acc v ->
              Invariant.(var_invariant v && acc)
            ) Invariant.none priv_vars
        in
        Invariant.(cpa_invariant && priv_invariant)
      )
      else (
        CPA.fold (fun k v a ->
            if var_filter k then
              Invariant.(a && var_invariant k)
            else
              a
          ) cpa Invariant.none
      )
    )
    else (
      Lval.Set.fold (fun k a ->
          let i =
            match k with
            | (Var v, offset) when var_filter v && not (InvariantCil.var_is_heap v) ->
              (try I.key_invariant_lval v ~offset ~lval:k (Arg.find v) with Not_found -> Invariant.none)
            | _ -> Invariant.none
          in
          Invariant.(a && i)
        ) context.lvals Invariant.none
    )

  let query_invariant man context =
    if GobConfig.get_bool "ana.base.invariant.enabled" then
      query_invariant man context
    else
      Invariant.none

  let query_invariant_global man g =
    if GobConfig.get_bool "ana.base.invariant.enabled" && GobConfig.get_bool "ana.base.invariant.global" then (
      (* Currently these global invariants are only sound with earlyglobs enabled for both single- and multi-threaded programs.
         Otherwise, the values of globals in single-threaded mode are not accounted for.
         They are also made sound without earlyglobs using the multithreaded mode ghost variable. *)
      match g with
      | `Left g' -> (* priv *)
        let inv = Priv.invariant_global (Analyses.ask_of_man man) (priv_getg man.global) g' in
        if get_bool "exp.earlyglobs" then
          inv
        else (
          if man.ask (GhostVarAvailable Multithreaded) then (
            let var = WitnessGhost.to_varinfo Multithreaded in
            Invariant.(of_exp (UnOp (LNot, Lval (GoblintCil.var var), GoblintCil.intType)) || inv) [@coverage off] (* bisect_ppx cannot handle redefined (||) *)
          )
          else
            Invariant.none
        )
      | `Right _ -> (* thread return *)
        Invariant.none
    )
    else
      Invariant.none

  (**
      This query returns false if the expression [exp] will definitely not result in an overflow.

     Each subexpression is analyzed to see if an overflow happened.
     For each operator in the expression, we use the query EvalInt to approximate the bounds of each
     operand and we compute if in the worst case there could be an overflow.

      For now we return true if the expression contains a shift left.
  *)
  (* TODO: deduplicate https://github.com/goblint/analyzer/pull/1297#discussion_r1477804502 *)
  let rec exp_may_signed_overflow man exp =
    let res = match Cilfacade.get_ikind_exp exp with
      | exception (Cilfacade.TypeOfError _) (* Cilfacade.typeOf *)
      | exception (Invalid_argument _) -> (* get_ikind *)
        BoolDomain.MayBool.top ()
      | ik ->
        let checkDiv e1 e2 =
          let binop = (GobOption.map2 Z.div )in
          match man.ask (EvalInt e1), man.ask (EvalInt e2) with
          | `Bot, _ -> false
          | _, `Bot -> false
          | `Lifted i1, `Lifted i2 ->
            ( let divisor_contains_zero = (ID.is_bot @@ ID.meet i2 (ID.of_int ik Z.zero))  in
              if divisor_contains_zero then true else
                ( let (min_ik, max_ik) = IntDomain.Size.range ik in
                  let (min_i1, max_i1) = (IntDomain.IntDomTuple.minimal i1, IntDomain.IntDomTuple.maximal i1) in
                  let (min_i2, max_i2) = (IntDomain.IntDomTuple.minimal i2, IntDomain.IntDomTuple.maximal i2) in
                  let (min_i2, max_i2) = (Option.map (fun x -> if (Z.zero=x) then Z.one else x) min_i2,
                                          Option.map (fun x -> if (Z.zero=x) then Z.neg Z.one else x) max_i2) in
                  let possible_combinations = [binop min_i1 min_i2; binop  min_i1 max_i2; binop max_i1 min_i2; binop max_i1 max_i2] in
                  let min_exp = List.min possible_combinations in
                  let max_exp = List.max possible_combinations in
                  match min_exp, max_exp with
                  | Some min, Some max when min >= min_ik && max <= max_ik -> false
                  | _ -> true ))
          | _   -> true in
        let checkBinop e1 e2 binop =
          match man.ask (EvalInt e1), man.ask (EvalInt e2) with
          | `Bot, _ -> false
          | _, `Bot -> false
          | `Lifted i1, `Lifted i2 ->
            ( let (min_ik, max_ik) = IntDomain.Size.range ik in
              let (min_i1, max_i1) = (IntDomain.IntDomTuple.minimal i1, IntDomain.IntDomTuple.maximal i1) in
              let (min_i2, max_i2) = (IntDomain.IntDomTuple.minimal i2, IntDomain.IntDomTuple.maximal i2) in
              let possible_combinations = [binop min_i1 min_i2; binop  min_i1 max_i2; binop max_i1 min_i2; binop max_i1 max_i2] in
              let min_exp = List.min possible_combinations in
              let max_exp = List.max possible_combinations in
              match min_exp, max_exp with
              | Some min, Some max when min >= min_ik && max <= max_ik -> false
              | _ -> true)
          | _   -> true in
        let checkPredicate e pred =
          match man.ask (EvalInt e) with
          | `Bot -> false
          | `Lifted i ->
            (let (min_ik, _) = IntDomain.Size.range ik in
             let (min_i, max_i) = (IntDomain.IntDomTuple.minimal i, IntDomain.IntDomTuple.maximal i) in
             match min_i with
             | Some min when pred min min_ik -> false
             | _ -> true)
          | _   -> true
        in
        match exp with
        | Const _
        | SizeOf _
        | SizeOfStr _
        | AlignOf _
        | AddrOfLabel _ -> false
        | Real e
        | Imag e
        | SizeOfE e
        | AlignOfE e
        | CastE (_, e) -> exp_may_signed_overflow man e
        | UnOp (unop, e, _) ->
          (* check if the current operation causes a signed overflow *)
          begin match unop with
            | Neg -> (* an overflow happens when the lower bound of the interval is less than MIN_INT *)
              Cil.isSigned ik && checkPredicate e (Z.gt)
            (* operations that do not result in overflow in C: *)
            | BNot|LNot -> false
          end
          (* look for overflow in subexpression *)
          || exp_may_signed_overflow man e
        | BinOp (binop, e1, e2, _) ->
          (* check if the current operation causes a signed overflow *)
          (Cil.isSigned ik && begin match binop with
              | PlusA|PlusPI|IndexPI -> checkBinop e1 e2 (GobOption.map2 Z.(+))
              | MinusA|MinusPI|MinusPP -> checkBinop e1 e2 (GobOption.map2 Z.(-))
              | Mult -> checkBinop e1 e2 (GobOption.map2 Z.mul)
              | Div -> checkDiv e1 e2
              | Mod -> (* an overflow happens when the second operand is negative *)
                checkPredicate e2 (fun interval_bound _ -> Z.gt interval_bound Z.zero)
              (* operations that do not result in overflow in C: *)
              | Eq|Shiftrt|BAnd|BOr|BXor|Lt|Gt|Le|Ge|Ne|LAnd|LOr -> false
              (* Shiftlt can cause overflow and also undefined behaviour in case the second operand is non-positive*)
              | Shiftlt -> true end)
          (* look for overflow in subexpression *)
          || exp_may_signed_overflow man e1 || exp_may_signed_overflow man e2
        | Question (e1, e2, e3, _) ->
          (* does not result in overflow in C *)
          exp_may_signed_overflow man e1 || exp_may_signed_overflow man e2 || exp_may_signed_overflow man e3
        | Lval lval
        | AddrOf lval
        | StartOf lval -> lval_may_signed_overflow man lval
    in
    if M.tracing then M.trace "signed_overflow" "base exp_may_signed_overflow %a. Result = %b" d_plainexp exp res; res
  and lval_may_signed_overflow man (lval : lval) =
    let (host, offset) = lval in
    let host_may_signed_overflow = function
      | Var v -> false
      | Mem e -> exp_may_signed_overflow man e
    in
    let rec offset_may_signed_overflow = function
      | NoOffset -> false
      | Index (e, o) -> exp_may_signed_overflow man e || offset_may_signed_overflow o
      | Field (f, o) -> offset_may_signed_overflow o
    in
    host_may_signed_overflow host || offset_may_signed_overflow offset

  let query man (type a) (q: a Q.t): a Q.result =
    match q with
    | Q.EvalFunvar e ->
      eval_funvar man e
    | Q.EvalJumpBuf e ->
      begin match eval_rv_address ~man man.local e with
        | Address jmp_buf ->
          if AD.mem Addr.UnknownPtr jmp_buf then
            M.warn ~category:Imprecise "Jump buffer %a may contain unknown pointers." d_exp e;
          begin match get ~man ~top:(VD.bot ()) man.local jmp_buf None with
            | JmpBuf (x, copied) ->
              if copied then
                M.warn ~category:(Behavior (Undefined Other)) "The jump buffer %a contains values that were copied here instead of being set by setjmp. This is Undefined Behavior." d_exp e;
              x
            | Top
            | Bot ->
              JmpBufDomain.JmpBufSet.top ()
            | y ->
              M.debug ~category:Imprecise "EvalJmpBuf %a is %a, not JmpBuf." CilType.Exp.pretty e VD.pretty y;
              JmpBufDomain.JmpBufSet.top ()
          end
        | _ ->
          M.debug ~category:Imprecise "EvalJmpBuf is not Address";
          JmpBufDomain.JmpBufSet.top ()
      end
    | Q.EvalInt e ->
      query_evalint ~man man.local e
    | Q.EvalMutexAttr e -> begin
        match eval_rv_address ~man man.local e with
        | Address a ->
          let default = `Lifted MutexAttrDomain.MutexKind.NonRec in (* Goblint assumption *)
          begin match get ~man ~top:(MutexAttr default) man.local a None with (* ~top corresponds to default NULL with assume_top *)
            | MutexAttr a -> a
            | Bot -> default (* corresponds to default NULL with assume_none *)
            | _ -> MutexAttrDomain.top ()
          end
        | _ -> MutexAttrDomain.top ()
      end
    | Q.EvalLength e -> begin
        match eval_rv_address ~man man.local e with
        | Address a ->
          let slen = Seq.map String.length (List.to_seq (AD.to_string a)) in
          let lenOf = function
            | TArray (_, l, _) -> (try Some (lenOfArray l) with LenOfArray -> None)
            | _ -> None
          in
          let alen = Seq.filter_map (fun v -> lenOf v.vtype) (List.to_seq (AD.to_var_may a)) in
          let d = Seq.fold_left ID.join (ID.bot_of (Cilfacade.ptrdiff_ikind ())) (Seq.map (ID.of_int (Cilfacade.ptrdiff_ikind ()) %Z.of_int) (Seq.append slen alen)) in
          (* ignore @@ printf "EvalLength %a = %a\n" d_exp e ID.pretty d; *)
          `Lifted d
        | Bot -> Queries.Result.bot q (* TODO: remove *)
        | _ -> Queries.Result.top q
      end
    | Q.EvalValue e ->
      eval_rv ~man man.local e
    | Q.BlobSize {exp = e; base_address = from_base_addr} -> begin
        let p = eval_rv_address ~man man.local e in
        (* ignore @@ printf "BlobSize %a MayPointTo %a\n" d_plainexp e VD.pretty p; *)
        match p with
        | Address a ->
          (* If there's a non-heap var or an offset in the lval set, we answer with bottom *)
          (* If we're asking for the BlobSize from the base address, then don't check for offsets => we want to avoid getting bot *)
          if AD.exists (function
<<<<<<< HEAD
              | Addr (v,o) -> is_not_alloc_var (Analyses.ask_of_ctx ctx) v || (if not from_base_addr then o <> `NoOffset else false)
=======
              | Addr (v,o) -> is_not_alloc_var man v || (if not from_base_addr then o <> `NoOffset else false)
>>>>>>> ea7ee83a
              | _ -> false) a then
            Queries.Result.bot q
          else (
            (* If we need the BlobSize from the base address, then remove any offsets *)
            let a =
              if from_base_addr then AD.map (function
                  | Addr (v, o) -> Addr (v, `NoOffset)
                  | addr -> addr) a
              else
                a
            in
            let r = get ~man ~full:true man.local a None in
            (* ignore @@ printf "BlobSize %a = %a\n" d_plainexp e VD.pretty r; *)
            (match r with
             | Array a ->
               (* unroll into array for Calloc calls *)
               (match ValueDomain.CArrays.get (Queries.to_value_domain_ask (Analyses.ask_of_man man)) a (None, (IdxDom.of_int (Cilfacade.ptrdiff_ikind ()) Z.zero)) with
                | Blob (_,s,_) -> `Lifted s
                | _ -> Queries.Result.top q
               )
             | Blob (_,s,_) -> `Lifted s
             | _ -> Queries.Result.top q)
          )
        | _ -> Queries.Result.top q
      end
    | Q.MayPointTo e -> begin
        match eval_rv_address ~man man.local e with
        | Address a -> a
        | Bot -> Queries.Result.bot q (* TODO: remove *)
        | Int i -> AD.of_int i
        | _ -> Queries.Result.top q
      end
    | Q.EvalThread e -> begin
        let v = eval_rv ~man man.local e in
        (* ignore (Pretty.eprintf "evalthread %a (%a): %a" d_exp e d_plainexp e VD.pretty v); *)
        match v with
        | Thread a -> a
        | Bot -> Queries.Result.bot q (* TODO: remove *)
        | _ -> Queries.Result.top q
      end
    | Q.ReachableFrom e -> begin
        match eval_rv_address ~man man.local e with
        | Top -> Queries.Result.top q
        | Bot -> Queries.Result.bot q (* TODO: remove *)
        | Address a ->
          let a' = AD.remove Addr.UnknownPtr a in (* run reachable_vars without unknown just to be safe: TODO why? *)
          let addrs = reachable_vars ~man man.local [a'] in
          let addrs' = List.fold_left (AD.join) (AD.empty ()) addrs in
          if AD.may_be_unknown a then
            AD.add UnknownPtr addrs' (* add unknown back *)
          else
            addrs'
        | Int i ->
          begin match Cilfacade.typeOf e with
            | t when Cil.isPointerType t -> AD.of_int i (* integer used as pointer *)
            | _
            | exception Cilfacade.TypeOfError _ -> AD.empty () (* avoid unknown pointer result for non-pointer expression *)
          end
        | _ -> AD.empty ()
      end
    | Q.ReachableUkTypes e -> begin
        match eval_rv_address ~man man.local e with
        | Top -> Queries.Result.top q
        | Bot -> Queries.Result.bot q (* TODO: remove *)
        | Address a when AD.is_top a || AD.mem Addr.UnknownPtr a ->
          Q.TS.top ()
        | Address a ->
          reachable_top_pointers_types man a
        | _ -> Q.TS.empty ()
      end
    | Q.EvalStr e -> begin
        match eval_rv_address ~man man.local e with
        (* exactly one string in the set (works for assignments of string constants) *)
        | Address a when List.compare_length_with (AD.to_string a) 1 = 0 -> (* exactly one string *)
          `Lifted (List.hd (AD.to_string a))
        (* check if we have an array of chars that form a string *)
        (* TODO return may-points-to-set of strings *)
        | Address a when List.compare_length_with (AD.to_string a) 1 > 0 -> (* oh oh *)
          M.debug "EvalStr (%a) returned %a" d_exp e AD.pretty a;
          Queries.Result.top q
        | Address a when List.compare_length_with (AD.to_var_may a) 1 = 0 -> (* some other address *)
          (* Cil.varinfo * (AD.Addr.field, AD.Addr.idx) Lval.offs *)
          (* ignore @@ printf "EvalStr Address: %a -> %s (must %i, may %i)\n" d_plainexp e (VD.short 80 (Address a)) (List.length @@ AD.to_var_must a) (List.length @@ AD.to_var_may a); *)
          begin match unrollType (Cilfacade.typeOf e) with
            | TPtr(TInt(IChar, _), _) ->
              let mval = List.hd (AD.to_mval a) in
              let lval = Addr.Mval.to_cil mval in
              (try `Lifted (Bytes.to_string (Hashtbl.find char_array lval))
               with Not_found -> Queries.Result.top q)
            | _ -> (* what about ISChar and IUChar? *)
              (* ignore @@ printf "Type %a\n" d_plaintype t; *)
              Queries.Result.top q
          end
        | x ->
          (* ignore @@ printf "EvalStr Unknown: %a -> %s\n" d_plainexp e (VD.short 80 x); *)
          Queries.Result.top q
      end
    | Q.IsMultiple v -> WeakUpdates.mem v man.local.weak ||
                        (hasAttribute "thread" v.vattr && v.vaddrof) (* thread-local variables if they have their address taken, as one could then compare several such variables *)
    | Q.IterSysVars (vq, vf) ->
      let vf' x = vf (Obj.repr (V.priv x)) in
      Priv.iter_sys_vars (priv_getg man.global) vq vf'
    | Q.Invariant context -> query_invariant man context
    | Q.InvariantGlobal g ->
      let g: V.t = Obj.obj g in
      query_invariant_global man g
    | Q.MaySignedOverflow e -> (let res = exp_may_signed_overflow man e in
                                if M.tracing then M.trace "signed_overflow" "base exp_may_signed_overflow %a. Result = %b" d_plainexp e res; res
                               )
    | _ -> Q.Result.top q

  let update_variable variable typ value cpa =
    if ((get_bool "exp.volatiles_are_top") && (is_always_unknown variable)) then
      CPA.add variable (VD.top_value ~varAttr:variable.vattr typ) cpa
    else
      CPA.add variable value cpa

  (** Add dependencies between a value and the expression it (or any of its contents) are partitioned by *)
  let add_partitioning_dependencies (x:varinfo) (value:VD.t) (st:store):store =
    let add_one_dep (array:varinfo) (var:varinfo) dep =
      let vMap = Dep.find_opt var dep |? Dep.VarSet.empty () in
      let vMapNew = Dep.VarSet.add array vMap in
      Dep.add var vMapNew dep
    in
    match value with
    | Array _
    | Struct _
    | Union _ ->
      begin
        let vars_in_partitioning = VD.affecting_vars value in
        let dep_new = List.fold_left (fun dep var -> add_one_dep x var dep) st.deps vars_in_partitioning in
        { st with deps = dep_new }
      end
    (* Blob cannot contain arrays *)
    | _ ->  st

  (** [set st addr val] returns a state where [addr] is set to [val]
   * it is always ok to put None for lval_raw and rval_raw, this amounts to not using/maintaining
   * precise information about arrays. *)
  let set ~(man: _ man) ?(invariant=false) ?(blob_destructive=false) ?lval_raw ?rval_raw ?t_override (st: store) (lval: AD.t) (lval_type: Cil.typ) (value: value) : store =
    let update_variable x t y z =
      if M.tracing then M.tracel "set" ~var:x.vname "update_variable: start '%s' '%a'\nto\n%a" x.vname VD.pretty y CPA.pretty z;
      let r = update_variable x t y z in (* refers to definition that is outside of set *)
      if M.tracing then M.tracel "set" ~var:x.vname "update_variable: start '%s' '%a'\nto\n%a\nresults in\n%a" x.vname VD.pretty y CPA.pretty z CPA.pretty r;
      r
    in
    let firstvar = if M.tracing then match AD.to_var_may lval with [] -> "" | x :: _ -> x.vname else "" in
    let lval_raw = (Option.map (fun x -> Lval x) lval_raw) in
    if M.tracing then M.tracel "set" ~var:firstvar "lval: %a\nvalue: %a\nstate: %a" AD.pretty lval VD.pretty value CPA.pretty st.cpa;
    (* Updating a single varinfo*offset pair. NB! This function's type does
     * not include the flag. *)
    let update_one_addr (x, offs) (st: store): store =
      let ask = Analyses.ask_of_man man in
      let cil_offset = Offs.to_cil_offset offs in
      let t = match t_override with
        | Some t -> t
        | None ->
          if man.ask (Q.IsAllocVar x) then
            (* the vtype of heap vars will be TVoid, so we need to trust the pointer we got to this to be of the right type *)
            (* i.e. use the static type of the pointer here *)
            lval_type
          else
            try
              Cilfacade.typeOfLval (Var x, cil_offset)
            with Cilfacade.TypeOfError _ ->
              (* If we cannot determine the correct type here, we go with the one of the LVal *)
              (* This will usually lead to a type mismatch in the ValueDomain (and hence supertop) *)
              M.debug ~category:Analyzer "Cilfacade.typeOfLval failed Could not obtain the type of %a" d_lval (Var x, cil_offset);
              lval_type
      in
      let update_offset old_value =
        (* Projection globals to highest Precision *)
        let projected_value = project_val (Queries.to_value_domain_ask ask) None None value (is_global ask x) in
        let new_value = VD.update_offset ~blob_destructive (Queries.to_value_domain_ask ask) old_value offs projected_value lval_raw ((Var x), cil_offset) t in
        if WeakUpdates.mem x st.weak then
          VD.join old_value new_value
        else if invariant then (
          (* without this, invariant for ambiguous pointer might worsen precision for each individual address to their join *)
          try
            VD.meet old_value new_value
          with Lattice.Uncomparable ->
            new_value
        )
        else
          new_value
      in
      if M.tracing then M.tracel "set" ~var:firstvar "update_one_addr: start with '%a' (type '%a') \nstate:%a" AD.pretty (AD.of_mval (x,offs)) d_type x.vtype D.pretty st;
      if isFunctionType x.vtype then begin
        if M.tracing then M.tracel "set" ~var:firstvar "update_one_addr: returning: '%a' is a function type " d_type x.vtype;
        st
      end else
      if get_bool "exp.globs_are_top" then begin
        if M.tracing then M.tracel "set" ~var:firstvar "update_one_addr: BAD? exp.globs_are_top is set ";
        { st with cpa = CPA.add x Top st.cpa }
      end else
        (* Check if we need to side-effect this one. We no longer generate
         * side-effects here, but the code still distinguishes these cases. *)
      if (!earlyglobs || ThreadFlag.has_ever_been_multi ask) && is_global ask x then begin
        if M.tracing then M.tracel "set" ~var:x.vname "update_one_addr: update a global var '%s' ..." x.vname;
        let priv_getg = priv_getg man.global in
        (* Optimization to avoid evaluating integer values when setting them.
           The case when invariant = true requires the old_value to be sound for the meet.
           Allocated blocks are representend by Blobs with additional information, so they need to be looked-up. *)
        let old_value = if not invariant && Cil.isIntegralType x.vtype && not (man.ask (IsAllocVar x)) && offs = `NoOffset then begin
            VD.bot_value ~varAttr:x.vattr lval_type
          end else
            Priv.read_global ask priv_getg st x
        in
        let new_value = update_offset old_value in
        if M.tracing then M.tracel "set" "update_offset %a -> %a" VD.pretty old_value VD.pretty new_value;
        let r = Priv.write_global ~invariant ask priv_getg (priv_sideg man.sideg) st x new_value in
        if M.tracing then M.tracel "set" ~var:x.vname "update_one_addr: updated a global var '%s' \nstate:%a" x.vname D.pretty r;
        r
      end else begin
        if M.tracing then M.tracel "set" ~var:x.vname "update_one_addr: update a local var '%s' ..." x.vname;
        (* Normal update of the local state *)
        let new_value = update_offset (CPA.find x st.cpa) in
        (* what effect does changing this local variable have on arrays -
           we only need to do this here since globals are not allowed in the
           expressions for partitioning *)
        let effect_on_arrays (a: Q.ask) (st: store) =
          let affected_arrays =
            let set = Dep.find_opt x st.deps |? Dep.VarSet.empty () in
            Dep.VarSet.elements set
          in
          let movement_for_expr l' r' currentE' =
            let are_equal = Q.must_be_equal a in
            let t = Cilfacade.typeOf currentE' in
            let ik = Cilfacade.get_ikind t in
            let newE = Basetype.CilExp.replace l' r' currentE' in
            let currentEPlusOne = BinOp (PlusA, currentE', Cil.kinteger ik 1, t) in
            if are_equal newE currentEPlusOne then
              Some 1
            else
              let currentEMinusOne = BinOp (MinusA, currentE', Cil.kinteger ik 1, t) in
              if are_equal newE currentEMinusOne then
                Some (-1)
              else
                None
          in
          let effect_on_array actually_moved arr (st: store):store =
            let v = CPA.find arr st.cpa in
            let nval =
              if actually_moved then
                match lval_raw, rval_raw with
                | Some (Lval(Var l',NoOffset)), Some r' ->
                  begin
                    let moved_by = movement_for_expr l' r' in
                    VD.affect_move (Queries.to_value_domain_ask a) v x moved_by
                  end
                | _  ->
                  VD.affect_move (Queries.to_value_domain_ask a) v x (fun x -> None)
              else
                let patched_ask =
                  (* The usual recursion trick for man. *)
                  (* Must change man used by ask to also use new st (not man.local), otherwise recursive EvalInt queries use outdated state. *)
                  (* Note: query is just called on base, but not any other analyses. Potentially imprecise, but seems to be sufficient for now. *)
                  let rec man' asked =
                    { man with
                      ask = (fun (type a) (q: a Queries.t) -> query' asked q)
                    ; local = st
                    }
                  and query': type a. Queries.Set.t -> a Queries.t -> a Queries.result = fun asked q ->
                    let anyq = Queries.Any q in
                    if Queries.Set.mem anyq asked then
                      Queries.Result.top q (* query cycle *)
                    else (
                      let asked' = Queries.Set.add anyq asked in
                      query (man' asked') q
                    )
                  in
                  Analyses.ask_of_man (man' Queries.Set.empty)
                in
                let moved_by = fun x -> Some 0 in (* this is ok, the information is not provided if it *)
                (* TODO: why does affect_move need general ask (of any query) instead of eval_exp? *)
                VD.affect_move (Queries.to_value_domain_ask patched_ask) v x moved_by     (* was a set call caused e.g. by a guard *)
            in
            { st with cpa = update_variable arr arr.vtype nval st.cpa }
          in
          (* within invariant, a change to the way arrays are partitioned is not necessary *)
          List.fold_left (fun x y -> effect_on_array (not invariant) y x) st affected_arrays
        in
        if VD.is_bot new_value && invariant && not (CPA.mem x st.cpa) then
          st
        else
          let x_updated = update_variable x t new_value st.cpa in
          let with_dep = add_partitioning_dependencies x new_value {st with cpa = x_updated } in
          effect_on_arrays ask with_dep
      end
    in
    let update_one x store =
      match Addr.to_mval x with
      | Some x -> update_one_addr x store
      | None -> store
    in try
      (* We start from the current state and an empty list of global deltas,
       * and we assign to all the the different possible places: *)
      let nst = AD.fold update_one lval st in
      (* if M.tracing then M.tracel "set" ~var:firstvar "new state1 %a" CPA.pretty nst; *)
      (* If the address was definite, then we just return it. If the address
       * was ambiguous, we have to join it with the initial state. *)
      let nst = if AD.cardinal lval > 1 then D.join st nst else nst in
      (* if M.tracing then M.tracel "set" ~var:firstvar "new state2 %a" CPA.pretty nst; *)
      nst
    with
    (* If any of the addresses are unknown, we ignore it!?! *)
    | SetDomain.Unsupported x ->
      (* if M.tracing then M.tracel "set" ~var:firstvar "set got an exception '%s'" x; *)
      M.info ~category:Unsound "Assignment to unknown address, assuming no write happened."; st

  let set_many ~man (st: store) lval_value_list: store =
    (* Maybe this can be done with a simple fold *)
    let f (acc: store) ((lval:AD.t),(typ:Cil.typ),(value:value)): store =
      set ~man acc lval typ value
    in
    (* And fold over the list starting from the store turned wstore: *)
    List.fold_left f st lval_value_list

  let rem_many a (st: store) (v_list: varinfo list): store =
    let f acc v = CPA.remove v acc in
    let g dep v = Dep.remove v dep in
    { st with cpa = List.fold_left f st.cpa v_list; deps = List.fold_left g st.deps v_list }

  (* Removes all partitionings done according to this variable *)
  let rem_many_partitioning a (st:store) (v_list: varinfo list):store =
    (* Removes the partitioning information from all affected arrays, call before removing locals *)
    let rem_partitioning a (st:store) (x:varinfo):store =
      let affected_arrays =
        let set = Dep.find_opt x st.deps |? Dep.VarSet.empty () in
        Dep.VarSet.elements set
      in
      let effect_on_array arr st =
        let v = CPA.find arr st in
        let nval = VD.affect_move ~replace_with_const:(get_bool ("ana.base.partition-arrays.partition-by-const-on-return")) a v x (fun _ -> None) in (* Having the function for movement return None here is equivalent to forcing the partitioning to be dropped *)
        update_variable arr arr.vtype nval st
      in
      { st with cpa = List.fold_left (fun x y -> effect_on_array y x) st.cpa affected_arrays }
    in
    let f s v = rem_partitioning a s v in
    List.fold_left f st v_list

  (**************************************************************************
    * Auxillary functions
    **************************************************************************)

  let is_some_bot (x:value) =
    match x with
    | Bot -> false (* HACK: bot is here due to typing conflict (we do not cast appropriately) *)
    | _ -> VD.is_bot_value x

  module InvariantEval =
  struct
    module D = D
    module V = V
    module G = G

    let unop_ID = unop_ID
    let unop_FD = unop_FD

    let eval_rv = eval_rv
    let eval_rv_address = eval_rv_address
    let eval_lv = eval_lv
    let convert_offset = convert_offset

    let get_var = get_var
    let get ~man st addrs exp = get ~man st addrs exp
    let set ~man st lval lval_type ?lval_raw value = set ~man ~invariant:true st lval lval_type ?lval_raw value

    let refine_entire_var = true
    let map_oldval oldval _ = oldval
    let eval_rv_lval_refine ~man st exp lval = eval_rv ~man st (Lval lval)

    let id_meet_down ~old ~c = ID.meet old c
    let fd_meet_down ~old ~c = FD.meet old c

    let contra _ = raise Deadcode
  end

  module Invariant = BaseInvariant.Make (InvariantEval)

  let invariant = Invariant.invariant


  let set_savetop ~man ?lval_raw ?rval_raw st adr lval_t v : store =
    if M.tracing then M.tracel "set" "savetop %a %a %a" AD.pretty adr d_type lval_t VD.pretty v;
    match v with
    | Top -> set ~man st adr lval_t (VD.top_value (AD.type_of adr)) ?lval_raw ?rval_raw
    | v -> set ~man st adr lval_t v ?lval_raw ?rval_raw


  (**************************************************************************
   * Simple defs for the transfer functions
   **************************************************************************)
  let assign man (lval:lval) (rval:exp):store  =
    let lval_t = Cilfacade.typeOfLval lval in
    let char_array_hack () =
      let rec split_offset = function
        | Index(Const(CInt(i, _, _)), NoOffset) -> (* ...[i] *)
          Index(zero, NoOffset), Some i (* all i point to StartOf(string) *)
        | NoOffset -> NoOffset, None
        | Index(exp, offs) ->
          let offs', r = split_offset offs in
          Index(exp, offs'), r
        | Field(fi, offs) ->
          let offs', r = split_offset offs in
          Field(fi, offs'), r
      in
      let last_index (lhost, offs) =
        match split_offset offs with
        | offs', Some i -> Some ((lhost, offs'), i)
        | _ -> None
      in
      match last_index lval, stripCasts rval with
      | Some (lv, i), Const(CChr c) when c<>'\000' -> (* "abc" <> "abc\000" in OCaml! *)
        let i = Z.to_int i in
        (* ignore @@ printf "%a[%i] = %c\n" d_lval lv i c; *)
        let s = try Hashtbl.find char_array lv with Not_found -> Bytes.empty in (* current string for lv or empty string *)
        if i >= Bytes.length s then ((* optimized b/c Out_of_memory *)
          let dst = Bytes.make (i+1) '\000' in
          Bytes.blit s 0 dst 0 (Bytes.length s); (* dst[0:len(s)] = s *)
          Bytes.set dst i c; (* set character i to c inplace *)
          Hashtbl.replace char_array lv dst
        ) else (
          Bytes.set s i c; (* set character i to c inplace *)
          Hashtbl.replace char_array lv s
        )
      (*BatHashtbl.modify_def "" lv (fun s -> Bytes.set s i c) char_array*)
      | _ -> ()
    in
    char_array_hack ();
    let rval_val = eval_rv ~man man.local rval in
    let rval_val = VD.mark_jmpbufs_as_copied rval_val in
    let lval_val = eval_lv ~man man.local lval in
    (* let sofa = AD.short 80 lval_val^" = "^VD.short 80 rval_val in *)
    (* M.debug ~category:Analyzer @@ sprint ~width:max_int @@ dprintf "%a = %a\n%s" d_plainlval lval d_plainexp rval sofa; *)
    let not_local xs =
      let not_local x =
        match Addr.to_var_may x with
        | Some x -> is_global (Analyses.ask_of_man man) x
        | None -> x = Addr.UnknownPtr
      in
      AD.is_top xs || AD.exists not_local xs
    in
    (match rval_val, lval_val with
     | Address adrs, lval
       when (not !AnalysisState.global_initialization) && get_bool "kernel" && not_local lval && not (AD.is_top adrs) ->
       let find_fps e xs = match Addr.to_var_must e with
         | Some x -> x :: xs
         | None -> xs
       in
       let vars = AD.fold find_fps adrs [] in (* filter_map from AD to list *)
       let funs = Seq.filter (fun x -> isFunctionType x.vtype)@@ List.to_seq vars in
       Seq.iter (fun x -> man.spawn None x []) funs
     | _ -> ()
    );
    match lval with (* this section ensure global variables contain bottom values of the proper type before setting them  *)
    | (Var v, offs) when v.vglob ->
      (* Optimization: In case of simple integral types, we not need to evaluate the old value.
          v is not an allocated block, as v directly appears as a variable in the program;
          so no explicit check is required here (unlike in set) *)
      let current_val = if Cil.isIntegralType v.vtype then begin
          assert (offs = NoOffset);
          VD.Bot
        end else
          eval_rv_keep_bot ~man man.local (Lval (Var v, NoOffset))
      in
      begin match current_val with
        | Bot -> (* current value is VD Bot *)
          begin match AD.to_mval lval_val with
            | [(x,offs)] ->
              let t = v.vtype in
              let iv = VD.bot_value ~varAttr:v.vattr t in (* correct bottom value for top level variable *)
              if M.tracing then M.tracel "set" "init bot value (%a): %a" d_plaintype t VD.pretty iv;
              let nv = VD.update_offset (Queries.to_value_domain_ask (Analyses.ask_of_man man)) iv offs rval_val (Some  (Lval lval)) lval t in (* do desired update to value *)
              set_savetop ~man  man.local (AD.of_var v) lval_t nv ~lval_raw:lval ~rval_raw:rval (* set top-level variable to updated value *)
            | _ ->
              set_savetop ~man man.local lval_val lval_t rval_val ~lval_raw:lval ~rval_raw:rval
          end
        | _ ->
          set_savetop ~man man.local lval_val lval_t rval_val ~lval_raw:lval ~rval_raw:rval
      end
    | _ ->
      set_savetop ~man man.local lval_val lval_t rval_val ~lval_raw:lval ~rval_raw:rval


  let branch man (exp:exp) (tv:bool) : store =
    let valu = eval_rv ~man man.local exp in
    let refine () =
      let res = invariant man man.local exp tv in
      if M.tracing then M.tracec "branch" "EqualSet result for expression %a is %a" d_exp exp Queries.ES.pretty (man.ask (Queries.EqualSet exp));
      if M.tracing then M.tracec "branch" "CondVars result for expression %a is %a" d_exp exp Queries.ES.pretty (man.ask (Queries.CondVars exp));
      if M.tracing then M.traceu "branch" "Invariant enforced!";
      match man.ask (Queries.CondVars exp) with
      | s when Queries.ES.cardinal s = 1 ->
        let e = Queries.ES.choose s in
        invariant man res e tv
      | _ -> res
    in
    if M.tracing then M.traceli "branch" ~subsys:["invariant"] "Evaluating branch for expression %a with value %a" d_exp exp VD.pretty valu;
    (* First we want to see, if we can determine a dead branch: *)
    match valu with
    (* For a boolean value: *)
    | Int value ->
      if M.tracing then M.traceu "branch" "Expression %a evaluated to %a" d_exp exp ID.pretty value;
      begin match ID.to_bool value with
        | Some v ->
          (* Eliminate the dead branch and just propagate to the true branch *)
          if v = tv then
            refine ()
          else (
            if M.tracing then M.tracel "branch" "A The branch %B is dead!" tv;
            raise Deadcode
          )
        | None ->
          refine () (* like fallback below *)
      end
    (* for some reason refine () can refine these, but not raise Deadcode in struct *)
    | Address ad when tv && AD.is_null ad ->
      raise Deadcode
    | Address ad when not tv && AD.is_not_null ad ->
      raise Deadcode
    | Bot ->
      if M.tracing then M.traceu "branch" "The branch %B is dead!" tv;
      raise Deadcode
    (* Otherwise we try to impose an invariant: *)
    | _ ->
      (* Sometimes invariant may be more precise than eval_rv and also raise Deadcode, making the branch dead.
         For example, 50-juliet/08-CWE570_Expression_Always_False__02. *)
      refine ()

  let body man f =
    (* First we create a variable-initvalue pair for each variable *)
    let init_var v = (AD.of_var v, v.vtype, VD.init_value ~varAttr:v.vattr v.vtype) in
    (* Apply it to all the locals and then assign them all *)
    let inits = List.map init_var f.slocals in
    set_many ~man man.local inits

  let return man exp fundec: store =
    if Cil.hasAttribute "noreturn" fundec.svar.vattr then
      M.warn ~category:(Behavior (Undefined Other)) "Function declared 'noreturn' could return";
    let ask = Analyses.ask_of_man man in
    let st: store = man.local in
    match fundec.svar.vname with
    | "__goblint_dummy_init" ->
      if M.tracing then M.trace "init" "dummy init: %a" D.pretty st;
      publish_all man `Init;
      (* otherfun uses __goblint_dummy_init, where we can properly side effect global initialization *)
      (* TODO: move into sync `Init *)
      Priv.enter_multithreaded ask (priv_getg man.global) (priv_sideg man.sideg) st
    | _ ->
      let locals = List.filter (fun v -> not (WeakUpdates.mem v st.weak)) (fundec.sformals @ fundec.slocals) in
      let nst_part = rem_many_partitioning (Queries.to_value_domain_ask ask) man.local locals in
      let nst: store = rem_many ask nst_part locals in
      match exp with
      | None -> nst
      | Some exp ->
        let t_override = match Cilfacade.fundec_return_type fundec with
          | TVoid _ -> M.warn ~category:M.Category.Program "Returning a value from a void function"; assert false
          | ret -> ret
        in
        let rv = eval_rv ~man man.local exp in
        let st' = set ~man ~t_override nst (return_var ()) t_override rv in
        match ThreadId.get_current ask with
        | `Lifted tid when ThreadReturn.is_current ask ->
          (* Evaluate exp and cast the resulting value to the void-pointer-type.
              Casting to the right type here avoids precision loss on joins. *)
          let rv = VD.cast ~torg:(Cilfacade.typeOf exp) Cil.voidPtrType rv in
          man.sideg (V.thread tid) (G.create_thread rv);
          Priv.thread_return ask (priv_getg man.global) (priv_sideg man.sideg) tid st'
        | _ -> st'

  let vdecl man (v:varinfo) =
    if not (Cil.isArrayType v.vtype) then
      man.local
    else
      let lval = eval_lv ~man man.local (Var v, NoOffset) in
      let current_value = eval_rv ~man man.local (Lval (Var v, NoOffset)) in
      let new_value = VD.update_array_lengths (eval_rv ~man man.local) current_value v.vtype in
      set ~man man.local lval v.vtype new_value

  (**************************************************************************
   * Function calls
   **************************************************************************)

  (** From a list of expressions, collect a list of addresses that they might point to, or contain pointers to. *)
  let collect_funargs ~man ?(warn=false) (st:store) (exps: exp list) =
    let ask = Analyses.ask_of_man man in
    let do_exp e =
      let immediately_reachable = reachable_from_value ask (eval_rv ~man st e) (Cilfacade.typeOf e) (CilType.Exp.show e) in
      reachable_vars ~man st [immediately_reachable]
    in
    List.concat_map do_exp exps

  let collect_invalidate ~deep ~man ?(warn=false) (st:store) (exps: exp list) =
    if deep then
      collect_funargs ~man ~warn st exps
    else (
      let mpt e = match eval_rv_address ~man st e with
        | Address a -> AD.remove NullPtr a
        | _ -> AD.empty ()
      in
      List.map mpt exps
    )

  let invalidate ~(must: bool) ?(deep=true) ~man (st:store) (exps: exp list): store =
    if M.tracing && exps <> [] then M.tracel "invalidate" "Will invalidate expressions [%a]" (d_list ", " d_plainexp) exps;
    if exps <> [] then M.info ~category:Imprecise "Invalidating expressions: %a" (d_list ", " d_exp) exps;
    (* To invalidate a single address, we create a pair with its corresponding
     * top value. *)
    let invalidate_address st a =
      let t = try AD.type_of a with Not_found -> voidType in (* TODO: why is this called with empty a to begin with? *)
      let v = get ~man st a None in (* None here is ok, just causes us to be a bit less precise *)
      let nv =  VD.invalidate_value (Queries.to_value_domain_ask (Analyses.ask_of_man man)) t v in
      (a, t, nv)
    in
    (* We define the function that invalidates all the values that an address
     * expression e may point to *)
    let invalidate_exp exps =
      let args = collect_invalidate ~deep ~man ~warn:true st exps in
      List.map (invalidate_address st) args
    in
    let invalids = invalidate_exp exps in
    let is_fav_addr x =
      List.exists BaseUtil.is_excluded_from_invalidation (AD.to_var_may x)
    in
    let invalids' = List.filter (fun (x,_,_) -> not (is_fav_addr x)) invalids in
    if M.tracing && exps <> [] then (
      let addrs = List.map (Tuple3.first) invalids' in
      let vs = List.map (Tuple3.third) invalids' in
      M.tracel "invalidate" "Setting addresses [%a] to values [%a]" (d_list ", " AD.pretty) addrs (d_list ", " VD.pretty) vs
    );
    (* copied from set_many *)
    let f (acc: store) ((lval:AD.t),(typ:Cil.typ),(value:value)): store =
      let acc' = set ~man acc lval typ value in
      if must then
        acc'
      else
        D.join acc acc'
    in
    List.fold_left f st invalids'


  let make_entry ?(thread=false) (man:(D.t, G.t, C.t, V.t) Analyses.man) fundec args: D.t =
    let ask = Analyses.ask_of_man man in
    let st: store = man.local in
    (* Evaluate the arguments. *)
    let vals = List.map (eval_rv ~man st) args in
    (* generate the entry states *)
    (* If we need the globals, add them *)
    (* TODO: make this is_private PrivParam dependent? PerMutexOplusPriv should keep *)
    let st' =
      if thread then (
        (* TODO: HACK: Simulate enter_multithreaded for first entering thread to publish global inits before analyzing thread.
           Otherwise thread is analyzed with no global inits, reading globals gives bot, which turns into top, which might get published...
           sync `Thread doesn't help us here, it's not specific to entering multithreaded mode.
           EnterMultithreaded events only execute after threadenter and threadspawn. *)
        if not (ThreadFlag.has_ever_been_multi ask) then
          ignore (Priv.enter_multithreaded ask (priv_getg man.global) (priv_sideg man.sideg) st);
        Priv.threadenter ask st
      ) else
        (* use is_global to account for values that became globals because they were saved into global variables *)
        let globals = CPA.filter (fun k v -> is_global ask k) st.cpa in
        (* let new_cpa = if !earlyglobs || ThreadFlag.is_multi man.ask then CPA.filter (fun k v -> is_private man.ask man.local k) globals else globals in *)
        let new_cpa = globals in
        {st with cpa = new_cpa}
    in
    (* Assign parameters to arguments *)
    let pa = GobList.combine_short fundec.sformals vals in (* TODO: is it right to ignore missing formals/args? *)
    add_to_array_map fundec pa;
    let new_cpa = CPA.add_list pa st'.cpa in
    (* List of reachable variables *)
    let reachable = List.concat_map AD.to_var_may (reachable_vars ~man st (get_ptrs vals)) in
    let reachable = List.filter (fun v -> CPA.mem v st.cpa) reachable in
    let new_cpa = CPA.add_list_fun reachable (fun v -> CPA.find v st.cpa) new_cpa in

    (* Projection to Precision of the Callee *)
    let p = PU.int_precision_from_fundec fundec in
    let new_cpa = project (Queries.to_value_domain_ask ask) (Some p) new_cpa fundec in

    (* Identify locals of this fundec for which an outer copy (from a call down the callstack) is reachable *)
    let reachable_other_copies = List.filter (fun v -> match Cilfacade.find_scope_fundec v with Some scope -> CilType.Fundec.equal scope fundec | None -> false) reachable in
    (* Add to the set of weakly updated variables *)
    let new_weak = WeakUpdates.join st.weak (WeakUpdates.of_list reachable_other_copies) in
    {st' with cpa = new_cpa; weak = new_weak}

  let enter man lval fn args : (D.t * D.t) list =
    [man.local, make_entry man fn args]



  let forkfun (man:(D.t, G.t, C.t, V.t) Analyses.man) (lv: lval option) (f: varinfo) (args: exp list) : (lval option * varinfo * exp list * bool) list =
    let create_thread ~multiple lval arg v =
      try
        (* try to get function declaration *)
        let fd = Cilfacade.find_varinfo_fundec v in
        let args =
          match arg with
          | Some x -> [x]
          | None -> List.map (fun x -> MyCFG.unknown_exp) fd.sformals
        in
        Some (lval, v, args, multiple)
      with Not_found ->
        if LF.use_special f.vname then None (* we handle this function *)
        else if isFunctionType v.vtype then
          (* FromSpec warns about unknown thread creation, so we don't do it here any more *)
          let (_, v_args, _, _) = Cil.splitFunctionTypeVI v in
          let args = match arg with
            | Some x -> [x]
            | None -> List.map (fun x -> MyCFG.unknown_exp) (Cil.argsToList v_args)
          in
          Some (lval, v, args, multiple)
        else (
          M.debug ~category:Analyzer "Not creating a thread from %s because its type is %a" v.vname d_type v.vtype;
          None
        )
    in
    let desc = LF.find f in
    match desc.special args, f.vname with
    (* handling thread creations *)
    | ThreadCreate { thread = id; start_routine = start; arg = ptc_arg; multiple }, _ -> begin
        (* extra sync so that we do not analyze new threads with bottom global invariant *)
        publish_all man `Thread;
        (* Collect the threads. *)
        let start_addr = eval_tv ~man man.local start in
        let start_funvars = AD.to_var_may start_addr in
        let start_funvars_with_unknown =
          if AD.mem Addr.UnknownPtr start_addr then
            dummyFunDec.svar :: start_funvars
          else
            start_funvars
        in
        List.filter_map (create_thread ~multiple (Some (Mem id, NoOffset)) (Some ptc_arg)) start_funvars_with_unknown
      end
    | _, _ ->
      let shallow_args = LibraryDesc.Accesses.find desc.accs { kind = Spawn; deep = false } args in
      let deep_args = LibraryDesc.Accesses.find desc.accs { kind = Spawn; deep = true } args in
      let shallow_flist = collect_invalidate ~deep:false ~man man.local shallow_args in
      let deep_flist = collect_invalidate ~deep:true ~man man.local deep_args in
      let flist = shallow_flist @ deep_flist in
      let addrs = List.concat_map AD.to_var_may flist in
      if addrs <> [] then M.debug ~category:Analyzer "Spawning non-unique functions from unknown function: %a" (d_list ", " CilType.Varinfo.pretty) addrs;
      List.filter_map (create_thread ~multiple:true None None) addrs

  let assert_fn man e refine =
    (* make the state meet the assertion in the rest of the code *)
    if not refine then man.local else begin
      let newst = invariant man man.local e true in
      (* if check_assert e newst <> `Lifted true then
          M.warn ~category:Assert ~msg:("Invariant \"" ^ expr ^ "\" does not stick.") (); *)
      newst
    end

  let special_unknown_invalidate man f args =
    (if CilType.Varinfo.equal f dummyFunDec.svar then M.warn ~category:Imprecise ~tags:[Category Call] "Unknown function ptr called");
    let desc = LF.find f in
    let shallow_addrs = LibraryDesc.Accesses.find desc.accs { kind = Write; deep = false } args in
    let deep_addrs = LibraryDesc.Accesses.find desc.accs { kind = Write; deep = true } args in
    let deep_addrs =
      if List.mem LibraryDesc.InvalidateGlobals desc.attrs then (
        M.info ~category:Imprecise "INVALIDATING ALL GLOBALS!";
        foldGlobals !Cilfacade.current_file (fun acc global ->
            match global with
            | GVar (vi, _, _) when not (is_static vi) ->
              mkAddrOf (Var vi, NoOffset) :: acc
            (* TODO: what about GVarDecl? *)
            | _ -> acc
          ) deep_addrs
      )
      else
        deep_addrs
    in
    (* TODO: what about escaped local variables? *)
    (* invalidate arguments and non-static globals for unknown functions *)
    let st' = invalidate ~must:false ~deep:false ~man man.local shallow_addrs in
    invalidate ~must:false ~deep:true ~man st' deep_addrs

  let check_invalid_mem_dealloc man special_fn ptr =
    let has_non_heap_var = AD.exists (function
        | Addr (v,_) -> is_not_heap_alloc_var man v
        | _ -> false)
    in
    let has_non_zero_offset = AD.exists (function
        | Addr (_,o) -> Offs.cmp_zero_offset o <> `MustZero
        | _ -> false)
    in
    match eval_rv_address ~man man.local ptr with
    | Address a ->
      if AD.is_top a then (
        AnalysisStateUtil.set_mem_safety_flag InvalidFree;
        M.warn ~category:(Behavior (Undefined InvalidMemoryDeallocation)) ~tags:[CWE 590] "Points-to set for pointer %a in function %s is top. Potentially invalid memory deallocation may occur" d_exp ptr special_fn.vname
      ) else if has_non_heap_var a then (
        AnalysisStateUtil.set_mem_safety_flag InvalidFree;
        M.warn ~category:(Behavior (Undefined InvalidMemoryDeallocation)) ~tags:[CWE 590] "Free of non-dynamically allocated memory in function %s for pointer %a" special_fn.vname d_exp ptr
      ) else if has_non_zero_offset a then (
        AnalysisStateUtil.set_mem_safety_flag InvalidFree;
        M.warn ~category:(Behavior (Undefined InvalidMemoryDeallocation)) ~tags:[CWE 761] "Free of memory not at start of buffer in function %s for pointer %a" special_fn.vname d_exp ptr
      )
    | _ ->
      AnalysisStateUtil.set_mem_safety_flag InvalidFree;
      M.warn ~category:(Behavior (Undefined InvalidMemoryDeallocation)) ~tags:[CWE 590] "Pointer %a in function %s doesn't evaluate to a valid address. Invalid memory deallocation may occur" d_exp ptr special_fn.vname

  let points_to_heap_only man ptr =
    match man.ask (Queries.MayPointTo ptr) with
    | a when not (Queries.AD.is_top a)->
      Queries.AD.for_all (function
          | Addr (v, _) -> man.ask (Queries.IsHeapVar v)
          | _ -> false
        ) a
    | _ -> false

  let get_size_of_ptr_target man ptr =
    let intdom_of_int x =
      ID.of_int (Cilfacade.ptrdiff_ikind ()) (Z.of_int x)
    in
    let size_of_type_in_bytes typ =
      let typ_size_in_bytes = (bitsSizeOf typ) / 8 in
      intdom_of_int typ_size_in_bytes
    in
    if points_to_heap_only man ptr then
      (* Ask for BlobSize from the base address (the second component being set to true) in order to avoid BlobSize giving us bot *)
      man.ask (Queries.BlobSize {exp = ptr; base_address = true})
    else
      match man.ask (Queries.MayPointTo ptr) with
      | a when not (Queries.AD.is_top a) ->
        let pts_list = Queries.AD.elements a in
        let pts_elems_to_sizes (addr: Queries.AD.elt) =
          begin match addr with
            | Addr (v, _) ->
              begin match v.vtype with
                | TArray (item_typ, _, _) ->
                  let item_typ_size_in_bytes = size_of_type_in_bytes item_typ in
                  begin match man.ask (Queries.EvalLength ptr) with
                    | `Lifted arr_len ->
                      let arr_len_casted = ID.cast_to (Cilfacade.ptrdiff_ikind ()) arr_len in
                      begin
                        try `Lifted (ID.mul item_typ_size_in_bytes arr_len_casted)
                        with IntDomain.ArithmeticOnIntegerBot _ -> `Bot
                      end
                    | `Bot -> `Bot
                    | `Top -> `Top
                  end
                | _ ->
                  let type_size_in_bytes = size_of_type_in_bytes v.vtype in
                  `Lifted type_size_in_bytes
              end
            | _ -> `Top
          end
        in
        (* Map each points-to-set element to its size *)
        let pts_sizes = List.map pts_elems_to_sizes pts_list in
        (* Take the smallest of all sizes that ptr's contents may have *)
        begin match pts_sizes with
          | [] -> `Bot
          | [x] -> x
          | x::xs -> List.fold_left ValueDomainQueries.ID.join x xs
        end
      | _ ->
        (M.warn "Pointer %a has a points-to-set of top. An invalid memory access might occur" d_exp ptr;
         `Top)

  let special man (lv:lval option) (f: varinfo) (args: exp list) =
    let invalidate_ret_lv st = match lv with
      | Some lv ->
        if M.tracing then M.tracel "invalidate" "Invalidating lhs %a for function call %s" d_plainlval lv f.vname;
        invalidate ~must:true ~deep:false ~man st [Cil.mkAddrOrStartOf lv]
      | None -> st
    in
    let addr_type_of_exp exp =
      let lval = mkMem ~addr:(Cil.stripCasts exp) ~off:NoOffset in
      let addr = eval_lv ~man man.local lval in
      (addr, AD.type_of addr)
    in
    let forks = forkfun man lv f args in
    if M.tracing then if not (List.is_empty forks) then M.tracel "spawn" "Base.special %s: spawning functions %a" f.vname (d_list "," CilType.Varinfo.pretty) (List.map BatTuple.Tuple4.second forks);
    List.iter (fun (lval, f, args, multiple) -> man.spawn ~multiple lval f args) forks;
    let st: store = man.local in
    let desc = LF.find f in
    let memory_copying dst src n =
      let dest_size = get_size_of_ptr_target man dst in
      let n_intdom = Option.map_default (fun exp -> man.ask (Queries.EvalInt exp)) `Bot n in
      let dest_size_equal_n =
        match dest_size, n_intdom with
        | `Lifted ds, `Lifted n ->
          let casted_ds = ID.cast_to (Cilfacade.ptrdiff_ikind ()) ds in
          let casted_n = ID.cast_to (Cilfacade.ptrdiff_ikind ()) n in
          let ds_eq_n =
            begin try ID.eq casted_ds casted_n
              with IntDomain.ArithmeticOnIntegerBot _ -> ID.top_of @@ Cilfacade.ptrdiff_ikind ()
            end
          in
          Option.default false (ID.to_bool ds_eq_n)
        | _ -> false
      in
      let dest_a, dest_typ = addr_type_of_exp dst in
      let src_lval = mkMem ~addr:(Cil.stripCasts src) ~off:NoOffset in
      let src_typ = eval_lv ~man man.local src_lval
                    |> AD.type_of in
      (* when src and destination type coincide, take value from the source, otherwise use top *)
      let value = if (typeSig dest_typ = typeSig src_typ) && dest_size_equal_n then
          let src_cast_lval = mkMem ~addr:(Cilfacade.mkCast ~e:src ~newt:(TPtr (dest_typ, []))) ~off:NoOffset in
          eval_rv ~man st (Lval src_cast_lval)
        else
          VD.top_value (unrollType dest_typ)
      in
      set ~man st dest_a dest_typ value in
    (* for string functions *)
    let eval_n = function
      (* if only n characters of a given string are needed, evaluate expression n to an integer option *)
      | Some n ->
        begin match eval_rv ~man st n with
          | Int i ->
            begin match ID.to_int i with
              | Some x -> Some (Z.to_int x)
              | _ -> Some (-1)
            end
          | _ -> Some (-1)
        end
      (* do nothing if all characters are needed *)
      | _ -> None
    in
    let address_from_value (v:value) = match v with
      | Address a ->
        (* TODO: is it fine to just drop the last index unconditionally? https://github.com/goblint/analyzer/pull/1076#discussion_r1408975611 *)
        let rec lo = function
          | `Index (i, `NoOffset) -> `NoOffset
          | `NoOffset -> `NoOffset
          | `Field (f, o) -> `Field (f, lo o)
          | `Index (i, o) -> `Index (i, lo o) in
        let rmLastOffset = function
          | Addr.Addr (v, o) -> Addr.Addr (v, lo o)
          | other -> other in
        AD.map rmLastOffset a
      | _ -> raise (Failure "String function: not an address")
    in
    let string_manipulation s1 s2 lv all op_addr op_array =
      let s1_v = eval_rv ~man st s1 in
      let s1_a = address_from_value s1_v in
      let s1_typ = AD.type_of s1_a in
      let s2_v = eval_rv ~man st s2 in
      let s2_a = address_from_value s2_v in
      let s2_typ = AD.type_of s2_a in
      (* compute value in string literals domain if s1 and s2 are both string literals *)
      (* TODO: is this reliable? there could be a char* which isn't StrPtr *)
      if CilType.Typ.equal s1_typ charPtrType && CilType.Typ.equal s2_typ charPtrType then
        begin match lv, op_addr with
          | Some lv_val, Some f ->
            (* when whished types coincide, compute result of operation op_addr, otherwise use top *)
            let lv_a = eval_lv ~man st lv_val in
            let lv_typ = Cilfacade.typeOfLval lv_val in
            if all && typeSig s1_typ = typeSig s2_typ && typeSig s2_typ = typeSig lv_typ then (* all types need to coincide *)
              set ~man st lv_a lv_typ (f s1_a s2_a)
            else if not all && typeSig s1_typ = typeSig s2_typ then (* only the types of s1 and s2 need to coincide *)
              set ~man st lv_a lv_typ (f s1_a s2_a)
            else
              set ~man st lv_a lv_typ (VD.top_value (unrollType lv_typ))
          | _ ->
            (* check if s1 is potentially a string literal as writing to it would be undefined behavior; then return top *)
            let _ = AD.string_writing_defined s1_a in
            set ~man st s1_a s1_typ (VD.top_value (unrollType s1_typ))
        end
        (* else compute value in array domain *)
      else
        let lv_a, lv_typ = match lv with
          | Some lv_val -> eval_lv ~man st lv_val, Cilfacade.typeOfLval lv_val
          | None -> s1_a, s1_typ in
        begin match (get ~man st s1_a None), get ~man st s2_a None with
          | Array array_s1, Array array_s2 -> set ~man ~blob_destructive:true st lv_a lv_typ (op_array array_s1 array_s2)
          | Array array_s1, _ when CilType.Typ.equal s2_typ charPtrType ->
            let s2_null_bytes = List.map CArrays.to_null_byte_domain (AD.to_string s2_a) in
            let array_s2 = List.fold_left CArrays.join (CArrays.bot ()) s2_null_bytes in
            set ~man ~blob_destructive:true st lv_a lv_typ (op_array array_s1 array_s2)
          | Bot, Array array_s2 ->
            (* If we have bot inside here, we assume the blob is used as a char array and create one inside *)
            let ptrdiff_ik = Cilfacade.ptrdiff_ikind () in
            let size = man.ask (Q.BlobSize {exp = s1; base_address = false}) in
            let s_id =
              try ValueDomainQueries.ID.unlift (ID.cast_to ptrdiff_ik) size
              with Failure _ -> ID.top_of ptrdiff_ik in
            let empty_array = CArrays.make s_id (Int (ID.top_of IChar)) in
            set ~man st lv_a lv_typ (op_array empty_array array_s2)
          | Bot , _ when CilType.Typ.equal s2_typ charPtrType ->
            (* If we have bot inside here, we assume the blob is used as a char array and create one inside *)
            let ptrdiff_ik = Cilfacade.ptrdiff_ikind () in
            let size = man.ask (Q.BlobSize {exp = s1; base_address = false}) in
            let s_id =
              try ValueDomainQueries.ID.unlift (ID.cast_to ptrdiff_ik) size
              with Failure _ -> ID.top_of ptrdiff_ik in
            let empty_array = CArrays.make s_id (Int (ID.top_of IChar)) in
            let s2_null_bytes = List.map CArrays.to_null_byte_domain (AD.to_string s2_a) in
            let array_s2 = List.fold_left CArrays.join (CArrays.bot ()) s2_null_bytes in
            set ~man st lv_a lv_typ (op_array empty_array array_s2)
          | _, Array array_s2 when CilType.Typ.equal s1_typ charPtrType ->
            (* if s1 is string literal, str(n)cpy and str(n)cat are undefined *)
            if op_addr = None then
              (* triggers warning, function only evaluated for side-effects *)
              let _ = AD.string_writing_defined s1_a in
              set ~man st s1_a s1_typ (VD.top_value (unrollType s1_typ))
            else
              let s1_null_bytes = List.map CArrays.to_null_byte_domain (AD.to_string s1_a) in
              let array_s1 = List.fold_left CArrays.join (CArrays.bot ()) s1_null_bytes in
              set ~man st lv_a lv_typ (op_array array_s1 array_s2)
          | _ ->
            set ~man st lv_a lv_typ (VD.top_value (unrollType lv_typ))
        end
    in
    let st = match desc.special args, f.vname with
    | Memset { dest; ch; count; }, _ ->
      (* TODO: check count *)
      let eval_ch = eval_rv ~man st ch in
      let dest_a, dest_typ = addr_type_of_exp dest in
      let value =
        match eval_ch with
        | Int i when ID.to_int i = Some Z.zero ->
          VD.zero_init_value dest_typ
        | _ ->
          VD.top_value dest_typ
      in
      set ~man st dest_a dest_typ value
    | Bzero { dest; count; }, _ ->
      (* TODO: share something with memset special case? *)
      (* TODO: check count *)
      let dest_a, dest_typ = addr_type_of_exp dest in
      let value = VD.zero_init_value dest_typ in
      set ~man st dest_a dest_typ value
    | Memcpy { dest = dst; src; n; }, _ -> (* TODO: use n *)
      memory_copying dst src (Some n)
    | Strcpy { dest = dst; src; n }, _ -> string_manipulation dst src None false None (fun ar1 ar2 -> Array (CArrays.string_copy ar1 ar2 (eval_n n)))
    | Strcat { dest = dst; src; n }, _ -> string_manipulation dst src None false None (fun ar1 ar2 -> Array (CArrays.string_concat ar1 ar2 (eval_n n)))
    | Strlen s, _ ->
      begin match lv with
        | Some lv_val ->
          let dest_a = eval_lv ~man st lv_val in
          let dest_typ = Cilfacade.typeOfLval lv_val in
          let v = eval_rv ~man st s in
          let a = address_from_value v in
          let value:value =
            (* if s string literal, compute strlen in string literals domain *)
            (* TODO: is this reliable? there could be a char* which isn't StrPtr *)
            if CilType.Typ.equal (AD.type_of a) charPtrType then
              Int (AD.to_string_length a)
              (* else compute strlen in array domain *)
            else
              begin match get ~man st a None with
                | Array array_s -> Int (CArrays.to_string_length array_s)
                | _ -> VD.top_value (unrollType dest_typ)
              end in
          set ~man st dest_a dest_typ value
        | None -> st
      end
    | Strstr { haystack; needle }, _ ->
      begin match lv with
        | Some lv_val ->
          (* check if needle is a substring of haystack in string literals domain if haystack and needle are string literals,
             else check in null bytes domain if both haystack and needle are / can be transformed to an array domain representation;
             if needle is substring, assign the substring of haystack starting at the first occurrence of needle to dest,
             if it surely isn't, assign a null_ptr *)
          string_manipulation haystack needle lv true (Some (fun h_a n_a -> Address (AD.substring_extraction h_a n_a)))
            (fun h_ar n_ar -> match CArrays.substring_extraction h_ar n_ar with
               | CArrays.IsNotSubstr -> Address (AD.null_ptr)
               | CArrays.IsSubstrAtIndex0 -> Address (eval_lv ~man st (mkMem ~addr:(Cil.stripCasts haystack) ~off:NoOffset))
               | CArrays.IsMaybeSubstr -> Address (AD.join (eval_lv ~man st
                                                              (mkMem ~addr:(Cil.stripCasts haystack) ~off:(Index (Lazy.force Offset.Index.Exp.any, NoOffset)))) (AD.null_ptr)))
        | None -> st
      end
    | Strcmp { s1; s2; n }, _ ->
      begin match lv with
        | Some _ ->
          (* when s1 and s2 are string literals, compare both completely or their first n characters in the string literals domain;
             else compare them in the null bytes array domain if they are / can be transformed to an array domain representation *)
          string_manipulation s1 s2 lv false (Some (fun s1_a s2_a -> Int (AD.string_comparison s1_a s2_a (eval_n n))))
            (fun s1_ar s2_ar -> Int (CArrays.string_comparison s1_ar s2_ar (eval_n n)))
        | None -> st
      end
    | Abort, _ -> raise Deadcode
    | ThreadExit { ret_val = exp }, _ ->
      begin match ThreadId.get_current (Analyses.ask_of_man man) with
        | `Lifted tid ->
          (
            let rv = eval_rv ~man man.local exp in
            man.sideg (V.thread tid) (G.create_thread rv);
            (* TODO: emit thread return event so other analyses are aware? *)
            (* TODO: publish still needed? *)
            publish_all man `Return; (* like normal return *)
            let ask = Analyses.ask_of_man man in
            match ThreadId.get_current ask with
            | `Lifted tid when ThreadReturn.is_current ask ->
              ignore @@ Priv.thread_return ask (priv_getg man.global) (priv_sideg man.sideg) tid st
            | _ -> ())
        | _ -> ()
      end;
      raise Deadcode
    | MutexAttrSetType {attr = attr; typ = mtyp}, _ ->
      begin
        let get_type lval =
          let address = eval_lv ~man st lval in
          AD.type_of address
        in
        let dst_lval = mkMem ~addr:(Cil.stripCasts attr) ~off:NoOffset in
        let dest_typ = get_type dst_lval in
        let dest_a = eval_lv ~man st dst_lval in
        match eval_rv ~man st mtyp with
        | Int x ->
          begin
            match ID.to_int x with
            | Some z ->
              if M.tracing then M.tracel "attr" "setting";
              set ~man st dest_a dest_typ (MutexAttr (ValueDomain.MutexAttr.of_int z))
            | None -> set ~man st dest_a dest_typ (MutexAttr (ValueDomain.MutexAttr.top ()))
          end
        | _ -> set ~man st dest_a dest_typ (MutexAttr (ValueDomain.MutexAttr.top ()))
      end
    | Identity e, _ ->
      begin match lv with
        | Some x -> assign man x e
        | None -> man.local
      end
    (**Floating point classification and trigonometric functions defined in c99*)
    | Math { fun_args; }, _ ->
      let apply_unary fk float_fun x =
        let eval_x = eval_rv ~man st x in
        begin match eval_x with
          | Float float_x -> float_fun (FD.cast_to fk float_x)
          | _ -> failwith ("non-floating-point argument in call to function "^f.vname)
        end
      in
      let apply_binary fk float_fun x y =
        let eval_x = eval_rv ~man st x in
        let eval_y = eval_rv ~man st y in
        begin match eval_x, eval_y with
          | Float float_x, Float float_y -> float_fun (FD.cast_to fk float_x) (FD.cast_to fk float_y)
          | _ -> failwith ("non-floating-point argument in call to function "^f.vname)
        end
      in
      let apply_abs ik x =
        let eval_x = eval_rv ~man st x in
        begin match eval_x with
          | Int int_x ->
            let xcast = ID.cast_to ik int_x in
            (* the absolute value of the most-negative value is out of range for 2'complement types *)
            (match (ID.minimal xcast), (ID.minimal (ID.top_of ik)) with
             | _, None
             | None, _ -> ID.top_of ik
             | Some mx, Some mm when Z.equal mx mm -> ID.top_of ik
             | _, _ ->
               let x1 = ID.neg (ID.meet (ID.ending ik Z.zero) xcast) in
               let x2 = ID.meet (ID.starting ik Z.zero) xcast in
               ID.join x1 x2
            )
          | _ -> failwith ("non-integer argument in call to function "^f.vname)
        end
      in
      let result:value =
        begin match fun_args with
          | Nan (fk, str) when Cil.isPointerType (Cilfacade.typeOf str) -> Float (FD.nan_of fk)
          | Nan _ -> failwith ("non-pointer argument in call to function "^f.vname)
          | Inf fk -> Float (FD.inf_of fk)
          | Isfinite x -> Int (ID.cast_to IInt (apply_unary FDouble FD.isfinite x))
          | Isinf x -> Int (ID.cast_to IInt (apply_unary FDouble FD.isinf x))
          | Isnan x -> Int (ID.cast_to IInt (apply_unary FDouble FD.isnan x))
          | Isnormal x -> Int (ID.cast_to IInt (apply_unary FDouble FD.isnormal x))
          | Signbit x -> Int (ID.cast_to IInt (apply_unary FDouble FD.signbit x))
          | Ceil (fk,x) -> Float (apply_unary fk FD.ceil x)
          | Floor (fk,x) -> Float (apply_unary fk FD.floor x)
          | Fabs (fk, x) -> Float (apply_unary fk FD.fabs x)
          | Acos (fk, x) -> Float (apply_unary fk FD.acos x)
          | Asin (fk, x) -> Float (apply_unary fk FD.asin x)
          | Atan (fk, x) -> Float (apply_unary fk FD.atan x)
          | Atan2 (fk, y, x) -> Float (apply_binary fk (fun y' x' -> FD.atan (FD.div y' x')) y x)
          | Cos (fk, x) -> Float (apply_unary fk FD.cos x)
          | Sin (fk, x) -> Float (apply_unary fk FD.sin x)
          | Tan (fk, x) -> Float (apply_unary fk FD.tan x)
          | Isgreater (x,y) -> Int(ID.cast_to IInt (apply_binary FDouble FD.gt x y))
          | Isgreaterequal (x,y) -> Int(ID.cast_to IInt (apply_binary FDouble FD.ge x y))
          | Isless (x,y) -> Int(ID.cast_to IInt (apply_binary FDouble FD.lt x y))
          | Islessequal (x,y) -> Int(ID.cast_to IInt (apply_binary FDouble FD.le x y))
          | Islessgreater (x,y) -> Int(ID.c_logor (ID.cast_to IInt (apply_binary FDouble FD.lt x y)) (ID.cast_to IInt (apply_binary FDouble FD.gt x y)))
          | Isunordered (x,y) -> Int(ID.cast_to IInt (apply_binary FDouble FD.unordered x y))
          | Fmax (fd, x ,y) -> Float (apply_binary fd FD.fmax x y)
          | Fmin (fd, x ,y) -> Float (apply_binary fd FD.fmin x y)
          | Sqrt (fk, x) -> Float (apply_unary fk FD.sqrt x)
          | Abs (ik, x) -> Int (ID.cast_to ik (apply_abs ik x))
        end
      in
      begin match lv with
        | Some lv_val -> set ~man st (eval_lv ~man st lv_val) (Cilfacade.typeOfLval lv_val) result
        | None -> st
      end
    (* handling thread creations *)
    | ThreadCreate _, _ ->
      invalidate_ret_lv man.local (* actual results joined via threadspawn *)
    (* handling thread joins... sort of *)
    | ThreadJoin { thread = id; ret_var }, _ ->
      let st' =
        (* TODO: should invalidate shallowly? https://github.com/goblint/analyzer/pull/1224#discussion_r1405826773 *)
        match eval_rv ~man st ret_var with
        | Int n when GobOption.exists (Z.equal Z.zero) (ID.to_int n) -> st
        | Address ret_a ->
          begin match eval_rv ~man st id with
            | Thread a when ValueDomain.Threads.is_top a -> invalidate ~must:true ~man st [ret_var]
            | Thread a ->
              let v = List.fold VD.join (VD.bot ()) (List.map (fun x -> G.thread (man.global (V.thread x))) (ValueDomain.Threads.elements a)) in
              (* TODO: is this type right? *)
              set ~man st ret_a (Cilfacade.typeOf ret_var) v
            | _      -> invalidate ~must:true ~man st [ret_var]
          end
        | _      -> invalidate ~must:true ~man st [ret_var]
      in
      let st' = invalidate_ret_lv st' in
      Priv.thread_join (Analyses.ask_of_man man) (priv_getg man.global) id st'
    | Unknown, "__goblint_assume_join" ->
      let id = List.hd args in
      Priv.thread_join ~force:true (Analyses.ask_of_man man) (priv_getg man.global) id st
    | ThreadSelf, _ ->
      begin match lv, ThreadId.get_current (Analyses.ask_of_man man) with
        | Some lv, `Lifted tid ->
          set ~man st (eval_lv ~man st lv) (Cilfacade.typeOfLval lv) (Thread (ValueDomain.Threads.singleton tid))
        | Some lv, _ ->
          invalidate_ret_lv st
        | None, _ ->
          st
      end
    | Alloca size, _ -> begin
        match lv with
        | Some lv ->
          let heap_var = AD.of_var (heap_var true man) in
          (* ignore @@ printf "alloca will allocate %a bytes\n" ID.pretty (eval_int ~man size); *)
          set_many ~man st [(heap_var, TVoid [], Blob (VD.bot (), eval_int ~man st size, ZeroInit.malloc));
                            (eval_lv ~man st lv, (Cilfacade.typeOfLval lv), Address heap_var)]
        | _ -> st
      end
    | Malloc size, _ -> begin
        match lv with
        | Some lv ->
          let heap_var =
            if (get_bool "sem.malloc.fail")
            then AD.join (AD.of_var (heap_var false man)) AD.null_ptr
            else AD.of_var (heap_var false man)
          in
          (* ignore @@ printf "malloc will allocate %a bytes\n" ID.pretty (eval_int ~man size); *)
          set_many ~man st [(heap_var, TVoid [], Blob (VD.bot (), eval_int ~man st size, ZeroInit.malloc));
                            (eval_lv ~man st lv, (Cilfacade.typeOfLval lv), Address heap_var)]
        | _ -> st
      end
    | Calloc { count = n; size }, _ ->
      begin match lv with
        | Some lv -> (* array length is set to one, as num*size is done when turning into `Calloc *)
          let heap_var = heap_var false man in
          let add_null addr =
            if get_bool "sem.malloc.fail"
            then AD.join addr AD.null_ptr (* calloc can fail and return NULL *)
            else addr in
          let ik = Cilfacade.ptrdiff_ikind () in
          let sizeval = eval_int ~man st size in
          let countval = eval_int ~man st n in
          if ID.to_int countval = Some Z.one then (
            set_many ~man st [
              (add_null (AD.of_var heap_var), TVoid [], Blob (VD.bot (), sizeval, ZeroInit.calloc));
              (eval_lv ~man st lv, (Cilfacade.typeOfLval lv), Address (add_null (AD.of_var heap_var)))
            ]
          )
          else (
            let blobsize = ID.mul (ID.cast_to ik @@ sizeval) (ID.cast_to ik @@ countval) in
            (* the memory that was allocated by calloc is set to bottom, but we keep track that it originated from calloc, so when bottom is read from memory allocated by calloc it is turned to zero *)
            set_many ~man st [
              (add_null (AD.of_var heap_var), TVoid [], Array (CArrays.make (IdxDom.of_int (Cilfacade.ptrdiff_ikind ()) Z.one) (Blob (VD.bot (), blobsize, ZeroInit.calloc))));
              (eval_lv ~man st lv, (Cilfacade.typeOfLval lv), Address (add_null (AD.of_mval (heap_var, `Index (IdxDom.of_int (Cilfacade.ptrdiff_ikind ()) Z.zero, `NoOffset)))))
            ]
          )
        | _ -> st
      end
    | Realloc { ptr = p; size }, _ ->
      (* Realloc shouldn't be passed non-dynamically allocated memory *)
      check_invalid_mem_dealloc man f p;
      begin match lv with
        | Some lv ->
          let p_rv = eval_rv ~man st p in
          let p_addr =
            match p_rv with
            | Address a -> a
            (* TODO: don't we already have logic for this? *)
            | Int i when ID.to_int i = Some Z.zero -> AD.null_ptr
            | Int i -> AD.top_ptr
            | _ -> AD.top_ptr (* TODO: why does this ever happen? *)
          in
          let p_addr' = AD.remove NullPtr p_addr in (* realloc with NULL is same as malloc, remove to avoid unknown value from NullPtr access *)
          let p_addr_get = get ~man st p_addr' None in (* implicitly includes join of malloc value (VD.bot) *)
          let size_int = eval_int ~man st size in
          let heap_val:value = Blob (p_addr_get, size_int, ZeroInit.malloc) in (* copy old contents with new size *)
          let heap_addr = AD.of_var (heap_var false man) in
          let heap_addr' =
            if get_bool "sem.malloc.fail" then
              AD.join heap_addr AD.null_ptr
            else
              heap_addr
          in
          let lv_addr = eval_lv ~man st lv in
          set_many ~man st [
            (heap_addr, TVoid [], heap_val);
            (lv_addr, Cilfacade.typeOfLval lv, Address heap_addr');
          ] (* TODO: free (i.e. invalidate) old blob if successful? *)
        | None ->
          st
      end
    | Free ptr, _ ->
      (* Free shouldn't be passed non-dynamically allocated memory *)
      check_invalid_mem_dealloc man f ptr;
      st
    | Assert { exp; refine; _ }, _ -> assert_fn man exp refine
    | Setjmp { env }, _ ->
      let st' = match eval_rv ~man st env with
        | Address jmp_buf ->
          let value = VD.JmpBuf (ValueDomain.JmpBufs.Bufs.singleton (Target (man.prev_node, man.control_context ())), false) in
          let r = set ~man st jmp_buf (Cilfacade.typeOf env) value in
          if M.tracing then M.tracel "setjmp" "setting setjmp %a on %a -> %a" d_exp env D.pretty st D.pretty r;
          r
        | _ -> failwith "problem?!"
      in
      begin match lv with
        | Some lv ->
          set ~man st' (eval_lv ~man st lv) (Cilfacade.typeOfLval lv) (Int (ID.of_int IInt Z.zero))
        | None -> st'
      end
    | Longjmp {env; value}, _ ->
      let ensure_not_zero (rv:value) = match rv with
        | Int i ->
          begin match ID.to_bool i with
            | Some true -> rv
            | Some false ->
              M.error "Must: Longjmp with a value of 0 is silently changed to 1";
              Int (ID.of_int (ID.ikind i) Z.one)
            | None ->
              M.warn "May: Longjmp with a value of 0 is silently changed to 1";
              let ik = ID.ikind i in
              Int (ID.join (ID.meet i (ID.of_excl_list ik [Z.zero])) (ID.of_int ik Z.one))
          end
        | _ ->
          M.warn ~category:Program "Arguments to longjmp are strange!";
          rv
      in
      let rv = ensure_not_zero @@ eval_rv ~man man.local value in
      let t = Cilfacade.typeOf value in
      set ~man ~t_override:t man.local (AD.of_var !longjmp_return) t rv (* Not raising Deadcode here, deadcode is raised at a higher level! *)
    | Rand, _ ->
      begin match lv with
        | Some x ->
          let result:value = (Int (ID.starting IInt Z.zero)) in
          set ~man st (eval_lv ~man st x) (Cilfacade.typeOfLval x) result
        | None -> st
      end
    | _, _ ->
      let st =
        special_unknown_invalidate man f args
        (*
          *  TODO: invalidate vars reachable via args
          *  publish globals
          *  if single-threaded: *call f*, privatize globals
          *  else: spawn f
          *)
      in
      (* invalidate lhs in case of assign *)
      invalidate_ret_lv st
    in
    if get_bool "sem.noreturn.dead_code" && Cil.hasAttribute "noreturn" f.vattr then raise Deadcode else st

  let combine_st man (local_st : store) (fun_st : store) (tainted_lvs : AD.t) : store =
    AD.fold (fun addr (st: store) ->
        match addr with
        | Addr.Addr (v,o) when CPA.mem v fun_st.cpa ->
          begin
            let lval_type = Addr.type_of addr in
            if M.tracing then M.trace "taintPC" "updating %a; type: %a" Addr.Mval.pretty (v,o) d_type lval_type;
            match CPA.find_opt v (fun_st.cpa) with
            | None -> st
            (* partitioned arrays cannot be copied by individual lvalues, so if tainted just copy the whole callee value for the array variable *)
            | Some (Array a) when CArrays.domain_of_t a = PartitionedDomain -> {st with cpa = CPA.add v (Array a) st.cpa}
            (* "get" returned "unknown" when applied to a void type, so special case void types. This caused problems with some sv-comps (e.g. regtest 64 11) *)
            | Some voidVal when Addr.type_of addr = voidType -> {st with cpa = CPA.add v voidVal st.cpa}
            | _ ->
              begin
                let address = AD.singleton addr in
                let new_val = get ~man fun_st address None in
                if M.tracing then M.trace "taintPC" "update val: %a" VD.pretty new_val;
                let st' = set_savetop ~man st address lval_type new_val in
                match Dep.find_opt v fun_st.deps with
                | None -> st'
                (* if a var partitions an array, all cpa-info for arrays it may partition are added from callee to caller *)
                | Some deps -> {st' with cpa = (Dep.VarSet.fold (fun v accCPA -> let val_opt = CPA.find_opt v fun_st.cpa in
                                                                  match val_opt with
                                                                  | None -> accCPA
                                                                  | Some new_val -> CPA.add v new_val accCPA ) deps st'.cpa)}
              end
          end
        | _ -> st
      ) tainted_lvs local_st

  let combine_env man lval fexp f args fc au (f_ask: Queries.ask) =
    let combine_one (st: D.t) (fun_st: D.t) =
      if M.tracing then M.tracel "combine" "%a\n%a" CPA.pretty st.cpa CPA.pretty fun_st.cpa;
      (* This function does miscellaneous things, but the main task was to give the
       * handle to the global state to the state return from the function, but now
       * the function tries to add all the context variables back to the callee.
       * Note that, the function return above has to remove all the local
       * variables of the called function from cpa_s. *)
      let add_globals (st: store) (fun_st: store) =
        (* Remove the return value as this is dealt with separately. *)
        let cpa_noreturn = CPA.remove (return_varinfo ()) fun_st.cpa in
        let ask = Analyses.ask_of_man man in
        let tainted = f_ask.f Q.MayBeTainted in
        if M.tracing then M.trace "taintPC" "combine for %s in base: tainted: %a" f.svar.vname AD.pretty tainted;
        if M.tracing then M.trace "taintPC" "combine base:\ncaller: %a\ncallee: %a" CPA.pretty st.cpa CPA.pretty fun_st.cpa;
        if AD.is_top tainted then
          let cpa_local = CPA.filter (fun x _ -> not (is_global ask x)) st.cpa in
          let cpa' = CPA.fold CPA.add cpa_noreturn cpa_local in (* add cpa_noreturn to cpa_local *)
          if M.tracing then M.trace "taintPC" "combined: %a" CPA.pretty cpa';
          { fun_st with cpa = cpa' }
        else
          (* remove variables from caller cpa, that are global and not in the callee cpa *)
          let cpa_caller = CPA.filter (fun x _ -> (not (is_global ask x)) || CPA.mem x fun_st.cpa) st.cpa in
          if M.tracing then M.trace "taintPC" "cpa_caller: %a" CPA.pretty cpa_caller;
          (* add variables from callee that are not in caller yet *)
          let cpa_new = CPA.filter (fun x _ -> not (CPA.mem x cpa_caller)) cpa_noreturn in
          if M.tracing then M.trace "taintPC" "cpa_new: %a" CPA.pretty cpa_new;
          let cpa_caller' = CPA.fold CPA.add cpa_new cpa_caller in
          if M.tracing then M.trace "taintPC" "cpa_caller': %a" CPA.pretty cpa_caller';
          (* remove lvals from the tainted set that correspond to variables for which we just added a new mapping from the callee*)
          let tainted = AD.filter (function
              | Addr.Addr (v,_) -> not (CPA.mem v cpa_new)
              | _ -> false
            ) tainted in
          let st_combined = combine_st man {st with cpa = cpa_caller'} fun_st tainted in
          if M.tracing then M.trace "taintPC" "combined: %a" CPA.pretty st_combined.cpa;
          { fun_st with cpa = st_combined.cpa }
      in
      let nst = add_globals st fun_st in

      (* Projection to Precision of the Caller *)
      let p = PrecisionUtil.int_precision_from_node () in (* Since f is the fundec of the Callee we have to get the fundec of the current Node instead *)
      let callerFundec = match !MyCFG.current_node with
        | Some n -> Node.find_fundec n
        | None -> failwith "callerfundec not found"
      in
      let cpa' = project (Queries.to_value_domain_ask (Analyses.ask_of_man man)) (Some p) nst.cpa callerFundec in

      if get_bool "sem.noreturn.dead_code" && Cil.hasAttribute "noreturn" f.svar.vattr then raise Deadcode;

      { nst with cpa = cpa'; weak = st.weak } (* keep weak from caller *)
    in
    combine_one man.local au

  let combine_assign man (lval: lval option) fexp (f: fundec) (args: exp list) fc (after: D.t) (f_ask: Q.ask) : D.t =
    let combine_one (st: D.t) (fun_st: D.t) =
      let return_var = return_var () in
      let return_val =
        if CPA.mem (return_varinfo ()) fun_st.cpa
        then get ~man fun_st return_var None
        else VD.top ()
      in

      (* Projection to Precision of the Caller *)
      let p = PrecisionUtil.int_precision_from_node () in (* Since f is the fundec of the Callee we have to get the fundec of the current Node instead *)
      let callerFundec = match !MyCFG.current_node with
        | Some n -> Node.find_fundec n
        | None -> failwith "callerfundec not found"
      in
      let return_val = project_val (Queries.to_value_domain_ask (Analyses.ask_of_man man)) (attributes_varinfo (return_varinfo ()) callerFundec) (Some p) return_val (is_privglob (return_varinfo ())) in

      match lval with
      | None      -> st
      | Some lval -> set_savetop ~man st (eval_lv ~man st lval) (Cilfacade.typeOfLval lval) return_val
    in
    combine_one man.local after

  let threadenter man ~multiple (lval: lval option) (f: varinfo) (args: exp list): D.t list =
    match Cilfacade.find_varinfo_fundec f with
    | fd ->
      [make_entry ~thread:true man fd args]
    | exception Not_found ->
      (* Unknown functions *)
      let st = special_unknown_invalidate man f args in
      [st]

  let threadspawn man ~multiple (lval: lval option) (f: varinfo) (args: exp list) fman: D.t =
    begin match lval with
      | Some lval ->
        begin match ThreadId.get_current (Analyses.ask_of_man fman) with
          | `Lifted tid ->
            (* Cannot set here, because man isn't in multithreaded mode and set wouldn't side-effect if lval is global. *)
            man.emit (Events.AssignSpawnedThread (lval, tid))
          | _ -> ()
        end
      | None -> ()
    end;
    (* D.join man.local @@ *)
    Priv.threadspawn (Analyses.ask_of_man man) (priv_getg man.global) (priv_sideg man.sideg) man.local

  let unassume (man: (D.t, _, _, _) man) e uuids =
    (* TODO: structural unassume instead of invariant hack *)
    let e_d =
      let man_with_local ~single local =
        (* The usual recursion trick for man. *)
        (* Must change man used by ask to also use new st (not man.local), otherwise recursive EvalInt queries use outdated state. *)
        (* Note: query is just called on base, but not any other analyses. Potentially imprecise, but seems to be sufficient for now. *)
        let rec man' ~querycache asked =
          { man with
            ask = (fun (type a) (q: a Queries.t) -> query' ~querycache asked q)
          ; local
          }
        and query': type a. querycache:Obj.t Queries.Hashtbl.t -> Queries.Set.t -> a Queries.t -> a Queries.result = fun ~querycache asked q ->
          let anyq = Queries.Any q in
          match Queries.Hashtbl.find_option querycache anyq with
          | Some r -> Obj.obj r
          | None ->
            if Queries.Set.mem anyq asked then
              Queries.Result.top q (* query cycle *)
            else (
              let asked' = Queries.Set.add anyq asked in
              let r: a Queries.result =
                match q with
                | MustBeSingleThreaded _ when single -> true
                | MayEscape _
                | MayBePublic _
                | MayBePublicWithout _
                | MustBeProtectedBy _
                | MustLockset
                | MustBeAtomic
                | MustBeSingleThreaded _
                | MustBeUniqueThread
                | CurrentThreadId
                | MayBeThreadReturn
                | PartAccess _
                | IsHeapVar _
                | IsAllocVar _
                | IsMultiple _
                | CreatedThreads
                | MustJoinedThreads ->
                  (* These queries are safe to ask from outside,
                     where base doesn't have the partial top local state.
                     They are also needed for sensible eval behavior via [inv_exp]
                     such that everything wouldn't be may escaped. *)
                  man.ask q
                | _ ->
                  (* Other queries are not safe, because they would
                     query the local value state instead of top.
                     Therefore, these are answered only by base on the
                     partial top local state. *)
                  query (man' ~querycache asked') q
              in
              Queries.Hashtbl.replace querycache anyq (Obj.repr r);
              r
            )
        in
        let querycache = Queries.Hashtbl.create 13 in
        man' ~querycache Queries.Set.empty
      in
      let f st =
        (* TODO: start with empty vars because unassume may unassume values for pointed variables not in the invariant exp *)
        let local: D.t = {man.local with cpa = CPA.bot ()} in
        let oman = man_with_local ~single:false (D.join man.local st) in (* original man with non-top values *)
        (* TODO: deduplicate with invariant *)
        let man = man_with_local ~single:true local in
        let module UnassumeEval =
        struct
          module D = D
          module V = V
          module G = G

          let ost = oman.local

          let unop_ID = unop_ID
          let unop_FD = unop_FD

          (* all evals happen in oman with non-top values *)
          let eval_rv ~man st e = eval_rv ~man:oman ost e
          let eval_rv_address ~man st e = eval_rv_address ~man:oman ost e
          let eval_lv ~man st lv = eval_lv ~man:oman ost lv
          let convert_offset ~man st o = convert_offset ~man:oman ost o

          (* all updates happen in man with top values *)
          let get_var = get_var
          let get ~man st addrs exp = get ~man st addrs exp
          let set ~man st lval lval_type ?lval_raw value = set ~man ~invariant:false st lval lval_type ?lval_raw value (* TODO: should have invariant false? doesn't work with empty cpa then, because meets *)

          let refine_entire_var = false
          let map_oldval oldval t_lval =
            if VD.is_bot oldval then VD.top_value t_lval else oldval
          let eval_rv_lval_refine ~man st exp lv =
            (* new, use different man for eval_lv (for Mem): *)
            eval_rv_base_lval ~eval_lv ~man st exp lv

          (* don't meet with current oman values when propagating inverse operands down *)
          let id_meet_down ~old ~c = c
          let fd_meet_down ~old ~c = c

          let contra st = st
        end
        in
        let module Unassume = BaseInvariant.Make (UnassumeEval) in
        try
          Unassume.invariant man man.local e true
        with Deadcode -> (* contradiction in unassume *)
          D.bot ()
      in
      if M.tracing then M.traceli "unassume" "base unassuming";
      let r =
        match get_string "ana.base.invariant.unassume" with
        | "once" ->
          f (D.bot ())
        | "fixpoint" ->
          let module DFP = Goblint_solver.LocalFixpoint.Make (D) in
          DFP.lfp f
        | _ ->
          assert false
      in
      if M.tracing then M.traceu "unassume" "base unassumed";
      r
    in
    M.info ~category:Witness "base unassumed invariant: %a" d_exp e;
    M.debug ~category:Witness "base unassumed state: %a" D.pretty e_d;
    (* Perform actual [set]-s with final unassumed values.
       This invokes [Priv.write_global], which was suppressed above. *)
    let e_d' =
      WideningTokenLifter.with_side_tokens (WideningTokenLifter.TS.of_list uuids) (fun () ->
          CPA.fold (fun x v acc ->
              let addr: AD.t = AD.of_mval (x, `NoOffset) in
              set ~man ~invariant:false acc addr x.vtype v
            ) e_d.cpa man.local
        )
    in
    D.join man.local e_d'

  let event man e oman =
    let ask = Analyses.ask_of_man man in
    let st: store = man.local in
    match e with
    | Events.Lock (addr, _) when ThreadFlag.has_ever_been_multi ask -> (* TODO: is this condition sound? *)
      if M.tracing then M.tracel "priv" "LOCK EVENT %a" LockDomain.Addr.pretty addr;
      CommonPriv.lift_lock ask (fun st m ->
          Priv.lock ask (priv_getg man.global) st m
        ) st addr
    | Events.Unlock addr when ThreadFlag.has_ever_been_multi ask -> (* TODO: is this condition sound? *)
      WideningTokenLifter.with_local_side_tokens (fun () ->
          CommonPriv.lift_unlock ask (fun st m ->
              Priv.unlock ask (priv_getg man.global) (priv_sideg man.sideg) st m
            ) st addr
        )
    | Events.Escape escaped ->
      Priv.escape ask (priv_getg man.global) (priv_sideg man.sideg) st escaped
    | Events.EnterMultiThreaded ->
      Priv.enter_multithreaded ask (priv_getg man.global) (priv_sideg man.sideg) st
    | Events.AssignSpawnedThread (lval, tid) ->
      (* TODO: is this type right? *)
      set ~man man.local (eval_lv ~man man.local lval) (Cilfacade.typeOfLval lval) (Thread (ValueDomain.Threads.singleton tid))
    | Events.Assert exp ->
      assert_fn man exp true
    | Events.Unassume {exp; tokens} ->
      Timing.wrap "base unassume" (unassume man exp) tokens
    | Events.Longjmped {lval} ->
      begin match lval with
        | Some lval ->
          let st' = assign man lval (Lval (Cil.var !longjmp_return)) in
          {st' with cpa = CPA.remove !longjmp_return st'.cpa}
        | None -> man.local
      end
    | _ ->
      man.local
end

module type MainSpec = sig
  include MCPSpec
  include BaseDomain.ExpEvaluator
end

let main_module: (module MainSpec) Lazy.t =
  lazy (
    let module Priv = (val BasePriv.get_priv ()) in
    let module Main =
    struct
      (* Only way to locally define a recursive module. *)
      module rec Main:MainSpec with type t = BaseComponents (Priv.D).t = MainFunctor (Priv) (Main)
      include Main
    end
    in
    (module Main)
  )

let get_main (): (module MainSpec) =
  Lazy.force main_module

let after_config () =
  let module Main = (val get_main ()) in
  (* add ~dep:["expRelation"] after modifying test cases accordingly *)
  MCP.register_analysis ~dep:["mallocWrapper"] (module Main : MCPSpec)

let _ =
  AfterConfig.register after_config<|MERGE_RESOLUTION|>--- conflicted
+++ resolved
@@ -276,7 +276,7 @@
           `Index(i, addToOffset n t' (Addr.Mval.add_offset (v, off) o) o)
         | `Field (f, o) -> `Field(f, addToOffset n f.ftype (Addr.Mval.add_offset (v, off) o) o)
         (* The following cases are only reached via the first call, but not recursively (as the previous cases catch those) *)
-        | `NoOffset when isArrayType (v.vtype) || is_alloc_var (Analyses.ask_of_ctx ctx) v -> `Index (iDtoIdx n, `NoOffset)
+        | `NoOffset when isArrayType (v.vtype) || is_alloc_var (Analyses.ask_of_man man) v -> `Index (iDtoIdx n, `NoOffset)
         | `NoOffset when GobOption.exists (Z.equal Z.zero) (ID.to_int n) -> `NoOffset (* adding (or subtracting) 0 to any type of pointer is ok *)
         | `NoOffset -> raise UnknownPtr (* adding (or subtracting) anything else than 0 to a pointer that is non-indexable will yield an unknown pointer *)
       in
@@ -1169,14 +1169,6 @@
 
   (* interpreter end *)
 
-<<<<<<< HEAD
-  let is_not_heap_alloc_var ctx v =
-    let is_alloc = ctx.ask (Queries.IsAllocVar v) in
-    not is_alloc || (is_alloc && not (ctx.ask (Queries.IsHeapVar v)))
-=======
-  let is_not_alloc_var man v =
-    not (man.ask (Queries.IsAllocVar v))
-
   let is_not_heap_alloc_var man v =
     let is_alloc = man.ask (Queries.IsAllocVar v) in
     not is_alloc || (is_alloc && not (man.ask (Queries.IsHeapVar v)))
@@ -1184,7 +1176,6 @@
   let query_invariant man context =
     let keep_local = GobConfig.get_bool "ana.base.invariant.local" in
     let keep_global = GobConfig.get_bool "ana.base.invariant.global" in
->>>>>>> ea7ee83a
 
     let cpa = man.local.BaseDomain.cpa in
     let ask = Analyses.ask_of_man man in
@@ -1472,11 +1463,7 @@
           (* If there's a non-heap var or an offset in the lval set, we answer with bottom *)
           (* If we're asking for the BlobSize from the base address, then don't check for offsets => we want to avoid getting bot *)
           if AD.exists (function
-<<<<<<< HEAD
-              | Addr (v,o) -> is_not_alloc_var (Analyses.ask_of_ctx ctx) v || (if not from_base_addr then o <> `NoOffset else false)
-=======
-              | Addr (v,o) -> is_not_alloc_var man v || (if not from_base_addr then o <> `NoOffset else false)
->>>>>>> ea7ee83a
+              | Addr (v,o) -> is_not_alloc_var (Analyses.ask_of_man man) v || (if not from_base_addr then o <> `NoOffset else false)
               | _ -> false) a then
             Queries.Result.bot q
           else (
