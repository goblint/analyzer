(** Non-relational value analysis aka {e base analysis} ([base]). *)

open Batteries
open GoblintCil
open Pretty
open Analyses
open GobConfig
open BaseUtil
open ReturnUtil
module A = Analyses
module H = Hashtbl
module Q = Queries

module ID = ValueDomain.ID
module FD = ValueDomain.FD
module IdxDom = ValueDomain.IndexDomain
module AD = ValueDomain.AD
module Addr = ValueDomain.Addr
module Offs = ValueDomain.Offs
module LF = LibraryFunctions
module CArrays = ValueDomain.CArrays
module PU = PrecisionUtil

module VD     = BaseDomain.VD
module CPA    = BaseDomain.CPA
module Dep    = BaseDomain.PartDeps
module WeakUpdates   = BaseDomain.WeakUpdates
module BaseComponents = BaseDomain.BaseComponents



module MainFunctor (Priv:BasePriv.S) (RVEval:BaseDomain.ExpEvaluator with type t = BaseComponents (Priv.D).t) =
struct
  include Analyses.DefaultSpec

  exception Top

  module Dom    = BaseDomain.DomFunctor (Priv.D) (RVEval)
  type t = Dom.t
  module D      = Dom
  module C      = Dom

  (* Two global invariants:
     1. Priv.V -> Priv.G  --  used for Priv
     2. thread -> VD  --  used for thread returns *)

  module V =
  struct
    include Printable.Either (struct include Priv.V let name () = "priv" end) (struct include ThreadIdDomain.Thread let name () = "threadreturn" end)
    let priv x = `Left x
    let thread x = `Right x
    include StdV
  end

  module G =
  struct
    include Lattice.Lift2Conf (struct include Printable.DefaultConf let expand1 = false let expand2 = false end) (Priv.G) (VD)

    let priv = function
      | `Bot -> Priv.G.bot ()
      | `Lifted1 x -> x
      | _ -> failwith "Base.priv"
    let thread = function
      | `Bot -> VD.bot ()
      | `Lifted2 x -> x
      | _ -> failwith "Base.thread"
    let create_priv priv = `Lifted1 priv
    let create_thread thread = `Lifted2 thread
  end

  let priv_getg getg g = G.priv (getg (V.priv g))
  let priv_sideg sideg g d = sideg (V.priv g) (G.create_priv d)

  type extra = (varinfo * Offs.t * bool) list
  type store = D.t
  type value = VD.t
  type address = AD.t
  type glob_fun  = V.t -> G.t
  type glob_diff = (V.t * G.t) list

  let name () = "base"
  let startstate v: store = { cpa = CPA.bot (); deps = Dep.bot (); weak = WeakUpdates.bot (); priv = Priv.startstate ()}
  let exitstate  v: store = { cpa = CPA.bot (); deps = Dep.bot (); weak = WeakUpdates.bot (); priv = Priv.startstate ()}

  (**************************************************************************
   * Helpers
   **************************************************************************)

  let is_privglob v = GobConfig.get_bool "annotation.int.privglobs" && v.vglob

  (*This is a bit of a hack to be able to change array domains if a pointer to an array is given as an argument*)
  (*We have to prevent different domains to be used at the same time for the same array*)
  (*After a function call, the domain has to be the same as before and we can not depend on the pointers staying the same*)
  (*-> we determine the arrays a pointer can point to once at the beginning of a function*)
  (*There surely is a better way, because this means that often the wrong one gets chosen*)
  module VarH = Hashtbl.Make(CilType.Varinfo)
  module VarMap = Map.Make(CilType.Varinfo)
  let array_map = ref (VarH.create 20)

  type marshal = attributes VarMap.t VarH.t

  let array_domain_annotation_enabled = lazy (GobConfig.get_bool "annotation.goblint_array_domain")

  let add_to_array_map fundec arguments =
    if Lazy.force array_domain_annotation_enabled then
      let rec pointedArrayMap = function
        | [] -> VarMap.empty
        | (info,(value:VD.t))::xs ->
          match value with
          | Address t when hasAttribute "goblint_array_domain" info.vattr ->
            let possibleVars = List.to_seq (AD.to_var_may t) in
            Seq.fold_left (fun map arr -> VarMap.add arr (info.vattr) map) (pointedArrayMap xs) @@ Seq.filter (fun info -> isArrayType info.vtype) possibleVars
          | _ -> pointedArrayMap xs
      in
      match VarH.find_option !array_map fundec.svar with
      | Some _ -> () (*We already have something -> do not change it*)
      | None -> VarH.add !array_map fundec.svar (pointedArrayMap arguments)

  let attributes_varinfo info fundec =
    if Lazy.force array_domain_annotation_enabled then
      let map = VarH.find !array_map fundec.svar in
      match VarMap.find_opt info map with
      | Some attr ->  Some (attr, typeAttrs (info.vtype)) (*if the function has a different domain for this array, use it*)
      | None -> Some (info.vattr, typeAttrs (info.vtype))
    else
      None

  let project_val ask array_attr p_opt value is_glob =
    let p = if GobConfig.get_bool "annotation.int.enabled" then (
        if is_glob then
          Some PU.max_int_precision
        else p_opt
      ) else None
    in
    let a = if GobConfig.get_bool "annotation.goblint_array_domain" then array_attr else None in
    VD.project ask p a value

  let project ask p_opt cpa fundec =
    CPA.mapi (fun varinfo value -> project_val ask (attributes_varinfo varinfo fundec) p_opt value (is_privglob varinfo)) cpa


  (**************************************************************************
   * Initializing my variables
   **************************************************************************)

  let heap_var on_stack ctx =
    let info = match (ctx.ask (Q.AllocVar {on_stack})) with
      | `Lifted vinfo -> vinfo
      | _ -> failwith("Ran without a malloc analysis.") in
    info

  (* hack for char a[] = {"foo"} or {'f','o','o', '\000'} *)
  let char_array : (lval, bytes) Hashtbl.t = Hashtbl.create 500

  let init marshal =
    begin match marshal with
      | Some marshal -> array_map := marshal
      | None -> ()
    end;
    return_varstore := Cilfacade.create_var @@ makeVarinfo false "RETURN" voidType;
    longjmp_return := Cilfacade.create_var @@ makeVarinfo false "LONGJMP_RETURN" intType;
    Priv.init ()

  let finalize () =
    Priv.finalize ();
    !array_map

  (**************************************************************************
   * Abstract evaluation functions
   **************************************************************************)

  let iDtoIdx = ID.cast_to (Cilfacade.ptrdiff_ikind ())

  let unop_ID = function
    | Neg  -> ID.neg
    | BNot -> ID.lognot
    | LNot -> ID.c_lognot

  let unop_FD = function
    | Neg  -> (fun v -> (Float (FD.neg v):value))
    | LNot -> (fun c -> Int (FD.eq c (FD.of_const (FD.get_fkind c) 0.)))
    | BNot -> failwith "BNot on a value of type float!"


  (* Evaluating Cil's unary operators. *)
  let evalunop op typ: value -> value = function
    | Int v1 -> Int (ID.cast_to (Cilfacade.get_ikind typ) (unop_ID op v1))
    | Float v -> unop_FD op v
    | Address a when op = LNot ->
      if AD.is_null a then
        Int (ID.of_bool (Cilfacade.get_ikind typ) true)
      else if AD.is_not_null a then
        Int (ID.of_bool (Cilfacade.get_ikind typ) false)
      else
        Int (ID.top_of (Cilfacade.get_ikind typ))
    | Bot -> Bot
    | _ -> VD.top ()

  let binop_ID (result_ik: Cil.ikind) = function
    | PlusA -> ID.add
    | MinusA -> ID.sub
    | Mult -> ID.mul
    | Div -> ID.div
    | Mod -> ID.rem
    | Lt -> ID.lt
    | Gt -> ID.gt
    | Le -> ID.le
    | Ge -> ID.ge
    | Eq -> ID.eq
    (* TODO: This causes inconsistent results:
       def_exc and interval definitely in conflict:
         evalint: base eval_rv m -> (Not {0, 1}([-31,31]),[1,1])
         evalint: base eval_rv 1 -> (1,[1,1])
         evalint: base query_evalint m == 1 -> (0,[1,1]) *)
    | Ne -> ID.ne
    | BAnd -> ID.logand
    | BOr -> ID.logor
    | BXor -> ID.logxor
    | Shiftlt -> ID.shift_left
    | Shiftrt -> ID.shift_right
    | LAnd -> ID.c_logand
    | LOr -> ID.c_logor
    | b -> (fun x y -> (ID.top_of result_ik))

  let binop_FD (result_fk: Cil.fkind) = function
    | PlusA -> FD.add
    | MinusA -> FD.sub
    | Mult -> FD.mul
    | Div -> FD.div
    | _ -> (fun _ _ -> FD.top_of result_fk)

  let int_returning_binop_FD = function
    | Lt -> FD.lt
    | Gt -> FD.gt
    | Le -> FD.le
    | Ge -> FD.ge
    | Eq -> FD.eq
    | Ne -> FD.ne
    | _ -> (fun _ _ -> ID.top ())

  let is_int_returning_binop_FD = function
    | Lt | Gt | Le | Ge | Eq | Ne -> true
    | _ -> false

  (* Evaluate binop for two abstract values: *)
  let evalbinop_base ~ctx (op: binop) (t1:typ) (a1:value) (t2:typ) (a2:value) (t:typ) :value =
    if M.tracing then M.tracel "eval" "evalbinop %a %a %a" d_binop op VD.pretty a1 VD.pretty a2;
    (* We define a conversion function for the easy cases when we can just use
     * the integer domain operations. *)
    let bool_top ik = ID.(join (of_int ik Z.zero) (of_int ik Z.one)) in
    (* An auxiliary function for ptr arithmetic on array values. *)
    let addToAddr n (addr:Addr.t) =
      let typeOffsetOpt o t =
        try
          Some (Cilfacade.typeOffset t o)
        with Cilfacade.TypeOfError _ ->
          None
      in
      (* adds n to the last offset *)
      let rec addToOffset n (t:typ option) = function
        | `Index (i, `NoOffset) ->
          (* If we have arrived at the last Offset and it is an Index, we add our integer to it *)
          `Index(IdxDom.add i (iDtoIdx n), `NoOffset)
        | `Field (f, `NoOffset) ->
          (* If we have arrived at the last Offset and it is a Field,
           * then check if we're subtracting exactly its offsetof.
           * If so, n cancels out f exactly.
           * This is to better handle container_of hacks. *)
          let n_offset = iDtoIdx n in
          begin match t with
            | Some t ->
              let (f_offset_bits, _) = bitsOffset t (Field (f, NoOffset)) in
              let f_offset = IdxDom.of_int (Cilfacade.ptrdiff_ikind ()) (Z.of_int (f_offset_bits / 8)) in
              begin match IdxDom.(to_bool (eq f_offset (neg n_offset))) with
                | Some true -> `NoOffset
                | _ -> `Field (f, `Index (n_offset, `NoOffset))
              end
            | None -> `Field (f, `Index (n_offset, `NoOffset))
          end
        | `Index (i, o) ->
          let t' = BatOption.bind t (typeOffsetOpt (Index (integer 0, NoOffset))) in (* actual index value doesn't matter for typeOffset *)
          `Index(i, addToOffset n t' o)
        | `Field (f, o) ->
          let t' = BatOption.bind t (typeOffsetOpt (Field (f, NoOffset))) in
          `Field(f, addToOffset n t' o)
        | `NoOffset -> `Index(iDtoIdx n, `NoOffset)
      in
      let default = function
        | Addr.NullPtr when GobOption.exists (Z.equal Z.zero) (ID.to_int n) -> Addr.NullPtr
        | _ -> Addr.UnknownPtr
      in
      match Addr.to_mval addr with
      | Some (x, o) -> Addr.of_mval (x, addToOffset n (Some x.vtype) o)
      | None -> default addr
    in
    let addToAddrOp p (n:ID.t):value =
      match op with
      (* For array indexing e[i] and pointer addition e + i we have: *)
      | IndexPI | PlusPI ->
        Address (AD.map (addToAddr n) p)
      (* Pointer subtracted by a value (e-i) is very similar *)
      (* Cast n to the (signed) ptrdiff_ikind, then add the its negated value. *)
      | MinusPI ->
        let n = ID.neg (ID.cast_to (Cilfacade.ptrdiff_ikind ()) n) in
        Address (AD.map (addToAddr n) p)
      | Mod -> Int (ID.top_of (Cilfacade.ptrdiff_ikind ())) (* we assume that address is actually casted to int first*)
      | _ -> Address AD.top_ptr
    in
    (* The main function! *)
    match a1,a2 with
    (* For the integer values, we apply the int domain operator *)
    | Int v1, Int v2 ->
      let result_ik = Cilfacade.get_ikind t in
      Int (ID.cast_to result_ik (binop_ID result_ik op v1 v2))
    (* For the float values, we apply the float domain operators *)
    | Float v1, Float v2 when is_int_returning_binop_FD op ->
      let result_ik = Cilfacade.get_ikind t in
      Int (ID.cast_to result_ik (int_returning_binop_FD op v1 v2))
    | Float v1, Float v2 -> Float (binop_FD (Cilfacade.get_fkind t) op v1 v2)
    (* For address +/- value, we try to do some elementary ptr arithmetic *)
    | Address p, Int n
    | Int n, Address p when op=Eq || op=Ne ->
      let ik = Cilfacade.get_ikind t in
      let res =
        if AD.is_null p then
          match ID.equal_to Z.zero n with
          | `Neq ->
            (* n is definitely not 0, p is NULL *)
            ID.of_bool ik (op = Ne)
          | `Eq ->
            (* n is zero, p is NULL*)
            ID.of_bool ik (op = Eq)
          | _ -> bool_top ik
        else if AD.is_not_null p then
          match ID.equal_to Z.zero n with
          | `Eq ->
            (* n is zero, p is not NULL *)
            ID.of_bool ik (op = Ne)
          | _ -> bool_top ik
        else
          bool_top ik
      in
      Int res
    | Address p, Int n  ->
      addToAddrOp p n
    | Address p, Top ->
      (* same as previous, but with Unknown instead of int *)
      (* TODO: why does this even happen in zstd-thread-pool-add? *)
      let n = ID.top_of (Cilfacade.ptrdiff_ikind ()) in (* pretend to have unknown ptrdiff int instead *)
      addToAddrOp p n
    (* If both are pointer values, we can subtract them and well, we don't
     * bother to find the result in most cases, but it's an integer. *)
    | Address p1, Address p2 -> begin
        let ik = Cilfacade.get_ikind t in
        let eq x y =
          if AD.is_definite x && AD.is_definite y then
            let ax = AD.choose x in
            let ay = AD.choose y in
            let handle_address_is_multiple addr = begin match Addr.to_var addr with
              | Some v when ctx.ask (Q.IsMultiple v) ->
                if M.tracing then M.tracel "addr" "IsMultiple %a" CilType.Varinfo.pretty v;
                None
              | _ ->
                Some true
            end
            in
            match Addr.semantic_equal ax ay with
            | Some true ->
              if M.tracing then M.tracel "addr" "semantic_equal %a %a" AD.pretty x AD.pretty y;
              handle_address_is_multiple ax
            | Some false -> Some false
            | None -> None
          else
            None
        in
        match op with
        (* TODO use ID.of_incl_list [0; 1] for all comparisons *)
        | MinusPP ->
          (* when subtracting pointers to arrays, per 6.5.6 of C-standard if we subtract two pointers to the same array, the difference *)
          (* between them is the difference in subscript *)
          begin
            let rec calculateDiffFromOffset x y:value =
              match x, y with
              | `Field ((xf:Cil.fieldinfo), xo), `Field((yf:Cil.fieldinfo), yo)
                when CilType.Fieldinfo.equal xf yf ->
                calculateDiffFromOffset xo yo
              | `Index (i, `NoOffset), `Index(j, `NoOffset) ->
                begin
                  let diff = ValueDomain.IndexDomain.sub i j in
                  match ValueDomain.IndexDomain.to_int diff with
                  | Some z -> Int(ID.of_int ik z)
                  | _ -> Int (ID.top_of ik)
                end
              | `Index (xi, xo), `Index(yi, yo) when xi = yi -> (* TODO: ID.equal? *)
                calculateDiffFromOffset xo yo
              | _ -> Int (ID.top_of ik)
            in
            if AD.is_definite p1 && AD.is_definite p2 then
              match Addr.to_mval (AD.choose p1), Addr.to_mval (AD.choose p2) with
              | Some (x, xo), Some (y, yo) when CilType.Varinfo.equal x y ->
                calculateDiffFromOffset xo yo
              | _, _ ->
                Int (ID.top_of ik)
            else
              Int (ID.top_of ik)
          end
        | Eq ->
          Int (if AD.is_bot (AD.meet p1 p2) then ID.of_int ik Z.zero else match eq p1 p2 with Some x when x -> ID.of_int ik Z.one | _ -> bool_top ik)
        | Ne ->
          Int (if AD.is_bot (AD.meet p1 p2) then ID.of_int ik Z.one else match eq p1 p2 with Some x when x -> ID.of_int ik Z.zero | _ -> bool_top ik)
        | IndexPI when AD.to_string p2 = ["all_index"] ->
          addToAddrOp p1 (ID.top_of (Cilfacade.ptrdiff_ikind ()))
        | IndexPI | PlusPI ->
          addToAddrOp p1 (AD.to_int p2) (* sometimes index is AD for some reason... *)
        | _ -> VD.top ()
      end
    (* For other values, we just give up! *)
    | Bot, _ -> Bot
    | _, Bot -> Bot
    | _ -> VD.top ()

  (* TODO: Use AddressDomain for queries *)
  (* We need the previous function with the varinfo carried along, so we can
   * map it on the address sets. *)
  let add_offset_varinfo add ad =
    match Addr.to_mval ad with
    | Some (x,ofs) -> Addr.of_mval (x, Addr.Offs.add_offset ofs add)
    | None -> ad


  (**************************************************************************
   * State functions
   **************************************************************************)

  let sync' reason ctx: D.t =
    let multi =
      match reason with
      | `Init
      | `Thread ->
        true
      | _ ->
        ThreadFlag.has_ever_been_multi (Analyses.ask_of_ctx ctx)
    in
    if M.tracing then M.tracel "sync" "sync multi=%B earlyglobs=%B" multi !earlyglobs;
    if !earlyglobs || multi then
      WideningTokens.with_local_side_tokens (fun () ->
          Priv.sync (Analyses.ask_of_ctx ctx) (priv_getg ctx.global) (priv_sideg ctx.sideg) ctx.local reason
        )
    else
      ctx.local

  let sync ctx reason = sync' (reason :> [`Normal | `Join | `Return | `Init | `Thread]) ctx

  let publish_all ctx reason =
    ignore (sync' reason ctx)

  let get_var ~ctx (st: store) (x: varinfo): value =
    let ask = Analyses.ask_of_ctx ctx in
    if (!earlyglobs || ThreadFlag.has_ever_been_multi ask) && is_global ask x then
      Priv.read_global ask (priv_getg ctx.global) st x
    else begin
      if M.tracing then M.tracec "get" "Singlethreaded mode.";
      CPA.find x st.cpa
    end

  (** [get st addr] returns the value corresponding to [addr] in [st]
   *  adding proper dependencies.
   *  For the exp argument it is always ok to put None. This means not using precise information about
   *  which part of an array is involved.  *)
  let rec get ~ctx ?(top=VD.top ()) ?(full=false) (st: store) (addrs:address) (exp:exp option): value =
    let at = AD.type_of addrs in
    let firstvar = if M.tracing then match AD.to_var_may addrs with [] -> "" | x :: _ -> x.vname else "" in
    if M.tracing then M.traceli "get" ~var:firstvar "Address: %a\nState: %a" AD.pretty addrs CPA.pretty st.cpa;
    (* Finding a single varinfo*offset pair *)
    let res =
      let f_addr (x, offs) =
        (* get hold of the variable value, either from local or global state *)
        let var = get_var ~ctx st x in
        let v = VD.eval_offset (Queries.to_value_domain_ask (Analyses.ask_of_ctx ctx)) (fun x -> get ~ctx st x exp) var offs exp (Some (Var x, Offs.to_cil_offset offs)) x.vtype in
        if M.tracing then M.tracec "get" "var = %a, %a = %a" VD.pretty var AD.pretty (AD.of_mval (x, offs)) VD.pretty v;
        if full then var else match v with
          | Blob (c,s,_) -> c
          | x -> x
      in
      let f = function
        | Addr.Addr (x, o) -> f_addr (x, o)
        | Addr.NullPtr ->
          begin match get_string "sem.null-pointer.dereference" with
            | "assume_none" -> VD.bot ()
            | "assume_top" -> top
            | _ -> assert false
          end
        | Addr.UnknownPtr -> top (* top may be more precise than VD.top, e.g. for address sets, such that known addresses are kept for soundness *)
        | Addr.StrPtr _ -> Int (ID.top_of IChar)
      in
      (* We form the collecting function by joining *)
      let c (x:value) = match x with (* If address type is arithmetic, and our value is an int, we cast to the correct ik *)
        | Int _ when Cil.isArithmeticType at -> VD.cast at x
        | _ -> x
      in
      let f x a = VD.join (c @@ f x) a in      (* Finally we join over all the addresses in the set. *)
      AD.fold f addrs (VD.bot ())
    in
    if M.tracing then M.traceu "get" "Result: %a" VD.pretty res;
    res


  (**************************************************************************
   * Auxiliary functions for function calls
   **************************************************************************)

  (* From a list of values, presumably arguments to a function, simply extract
   * the pointer arguments. *)
  let get_ptrs (vals: value list): address list =
    let f (x:value) acc = match x with
      | Address adrs when AD.is_top adrs ->
        M.info ~category:Unsound "Unknown address given as function argument"; acc
      | Address adrs when AD.to_var_may adrs = [] -> acc
      | Address adrs ->
        let typ = AD.type_of adrs in
        if isFunctionType typ then acc else adrs :: acc
      | Top -> M.info ~category:Unsound "Unknown value type given as function argument"; acc
      | _ -> acc
    in
    List.fold_right f vals []

  let rec reachable_from_value ask (value: value) (t: typ) (description: string)  =
    let empty = AD.empty () in
    if M.tracing then M.trace "reachability" "Checking value %a" VD.pretty value;
    match value with
    | Top ->
      if not (VD.is_immediate_type t) then M.info ~category:Unsound "Unknown value in %s could be an escaped pointer address!" description; empty
    | Bot -> (*M.debug ~category:Analyzer "A bottom value when computing reachable addresses!";*) empty
    | Address adrs when AD.is_top adrs ->
      M.info ~category:Unsound "Unknown address in %s has escaped." description; AD.remove Addr.NullPtr adrs (* return known addresses still to be a bit more sane (but still unsound) *)
    (* The main thing is to track where pointers go: *)
    | Address adrs -> AD.remove Addr.NullPtr adrs
    (* Unions are easy, I just ingore the type info. *)
    | Union (f,e) -> reachable_from_value ask e t description
    (* For arrays, we ask to read from an unknown index, this will cause it
     * join all its values. *)
    | Array a -> reachable_from_value ask (ValueDomain.CArrays.get (Queries.to_value_domain_ask ask) a (None, ValueDomain.ArrIdxDomain.top ())) t description
    | Blob (e,_,_) -> reachable_from_value ask e t description
    | Struct s -> ValueDomain.Structs.fold (fun k v acc -> AD.join (reachable_from_value ask v t description) acc) s empty
    | Int _ -> empty
    | Float _ -> empty
    | MutexAttr _ -> empty
    | Thread _ -> empty (* thread IDs are abstract and nothing known can be reached from them *)
    | JmpBuf _ -> empty (* Jump buffers are abstract and nothing known can be reached from them *)
    | Mutex -> empty (* mutexes are abstract and nothing known can be reached from them *)

  (* Get the list of addresses accessable immediately from a given address, thus
   * all pointers within a structure should be considered, but we don't follow
   * pointers. We return a flattend representation, thus simply an address (set). *)
  let reachable_from_address ~ctx st (adr: address): address =
    if M.tracing then M.tracei "reachability" "Checking for %a" AD.pretty adr;
    let res = reachable_from_value (Analyses.ask_of_ctx ctx) (get ~ctx st adr None) (AD.type_of adr) (AD.show adr) in
    if M.tracing then M.traceu "reachability" "Reachable addresses: %a" AD.pretty res;
    res

  (* The code for getting the variables reachable from the list of parameters.
   * This section is very confusing, because I use the same construct, a set of
   * addresses, as both AD elements abstracting individual (ambiguous) addresses
   * and the workset of visited addresses. *)
  let reachable_vars ~ctx (st: store) (args: address list): address list =
    if M.tracing then M.traceli "reachability" "Checking reachable arguments from [%a]!" (d_list ", " AD.pretty) args;
    let empty = AD.empty () in
    (* We begin looking at the parameters: *)
    let argset = List.fold_right (AD.join) args empty in
    let workset = ref argset in
    (* And we keep a set of already visited variables *)
    let visited = ref empty in
    while not (AD.is_empty !workset) do
      visited := AD.union !visited !workset;
      (* ok, let's visit all the variables in the workset and collect the new variables *)
      let visit_and_collect var (acc: address): address =
        let var = AD.singleton var in (* Very bad hack! Pathetic really! *)
        AD.union (reachable_from_address ~ctx st var) acc in
      let collected = AD.fold visit_and_collect !workset empty in
      (* And here we remove the already visited variables *)
      workset := AD.diff collected !visited
    done;
    (* Return the list of elements that have been visited. *)
    if M.tracing then M.traceu "reachability" "All reachable vars: %a" AD.pretty !visited;
    List.map AD.singleton (AD.elements !visited)

  let reachable_vars ~ctx st args = Timing.wrap "reachability" (reachable_vars ~ctx st) args

  let drop_non_ptrs (st:CPA.t) : CPA.t =
    if CPA.is_top st then st else
      let rec replace_val = function
        | VD.Address _ as v -> v
        | Blob (v,s,o) ->
          begin match replace_val v with
            | Blob (Top,_,_)
            | Top -> Top
            | t -> Blob (t,s,o)
          end
        | Struct s -> Struct (ValueDomain.Structs.map replace_val s)
        | _ -> Top
      in
      CPA.map replace_val st

  let drop_ints (st:CPA.t) : CPA.t =
    if CPA.is_top st then st else
      let rec replace_val: value -> value = function
        | Int _       -> Top
        | Array n     -> Array (ValueDomain.CArrays.map replace_val n)
        | Struct n    -> Struct (ValueDomain.Structs.map replace_val n)
        | Union (f,v) -> Union (f,replace_val v)
        | Blob (n,s,o)  -> Blob (replace_val n,s,o)
        | Address x -> Address (AD.map ValueDomain.Addr.top_indices x)
        | x -> x
      in
      CPA.map replace_val st

  let drop_interval = CPA.map (function Int x -> Int (ID.no_interval x) | x -> x)

  let drop_intervalSet = CPA.map (function Int x -> Int (ID.no_intervalSet x) | x -> x )

  let context (fd: fundec) (st: store): store =
    let f keep drop_fn (st: store) = if keep then st else { st with cpa = drop_fn st.cpa} in
    st |>
    (* Here earlyglobs only drops syntactic globals from the context and does not consider e.g. escaped globals. *)
    (* This is equivalent to having escaped globals excluded from earlyglobs for contexts *)
    f (not !earlyglobs) (CPA.filter (fun k v -> (not k.vglob) || is_excluded_from_earlyglobs k))
    %> f (ContextUtil.should_keep ~isAttr:GobContext ~keepOption:"ana.base.context.non-ptr" ~removeAttr:"base.no-non-ptr" ~keepAttr:"base.non-ptr" fd) drop_non_ptrs
    %> f (ContextUtil.should_keep ~isAttr:GobContext ~keepOption:"ana.base.context.int" ~removeAttr:"base.no-int" ~keepAttr:"base.int" fd) drop_ints
    %> f (ContextUtil.should_keep ~isAttr:GobContext ~keepOption:"ana.base.context.interval" ~removeAttr:"base.no-interval" ~keepAttr:"base.interval" fd) drop_interval
    %> f (ContextUtil.should_keep ~isAttr:GobContext ~keepOption:"ana.base.context.interval_set" ~removeAttr:"base.no-interval_set" ~keepAttr:"base.interval_set" fd) drop_intervalSet


  let reachable_top_pointers_types ctx (ps: AD.t) : Queries.TS.t =
    let module TS = Queries.TS in
    let empty = AD.empty () in
    let reachable_from_address (adr: address) =
      let with_type t = function
        | (ad,ts,true) ->
          begin match unrollType t with
            | TPtr (p,_) ->
              (ad, TS.add (unrollType p) ts, false)
            | _ ->
              (ad, ts, false)
          end
        | x -> x
      in
      let with_field (a,t,b) = function
        | `Top -> (AD.empty (), TS.top (), false)
        | `Bot -> (a,t,false)
        | `Lifted f -> with_type f.ftype (a,t,b)
      in
      let rec reachable_from_value (value: value) =
        match value with
        | Top -> (empty, TS.top (), true)
        | Bot -> (empty, TS.bot (), false)
        | Address adrs when AD.is_top adrs -> (empty,TS.bot (), true)
        | Address adrs -> (adrs,TS.bot (), AD.may_be_unknown adrs)
        | Union (t,e) -> with_field (reachable_from_value e) t
        | Array a -> reachable_from_value (ValueDomain.CArrays.get (Queries.to_value_domain_ask (Analyses.ask_of_ctx ctx)) a (None, ValueDomain.ArrIdxDomain.top ()))
        | Blob (e,_,_) -> reachable_from_value e
        | Struct s ->
          let join_tr (a1,t1,_) (a2,t2,_) = AD.join a1 a2, TS.join t1 t2, false in
          let f k v =
            join_tr (with_type k.ftype (reachable_from_value v))
          in
          ValueDomain.Structs.fold f s (empty, TS.bot (), false)
        | Int _ -> (empty, TS.bot (), false)
        | Float _ -> (empty, TS.bot (), false)
        | MutexAttr _ -> (empty, TS.bot (), false)
        | Thread _ -> (empty, TS.bot (), false) (* TODO: is this right? *)
        | JmpBuf _ -> (empty, TS.bot (), false) (* TODO: is this right? *)
        | Mutex -> (empty, TS.bot (), false) (* TODO: is this right? *)
      in
      reachable_from_value (get ~ctx ctx.local adr None)
    in
    let visited = ref empty in
    let work = ref ps in
    let collected = ref (TS.empty ()) in
    while not (AD.is_empty !work) do
      let next = ref empty in
      let do_one a =
        let (x,y,_) = reachable_from_address (AD.singleton a) in
        collected := TS.union !collected y;
        next := AD.union !next x
      in
      if not (AD.is_top !work) then
        AD.iter do_one !work;
      visited := AD.union !visited !work;
      work := AD.diff !next !visited
    done;
    !collected

  (* The evaluation function as mutually recursive eval_lv & eval_rv *)
  let rec eval_rv ~(ctx: _ ctx) (st: store) (exp:exp): value =
    if M.tracing then M.traceli "evalint" "base eval_rv %a" d_exp exp;
    let r =
      (* we have a special expression that should evaluate to top ... *)
      if exp = MyCFG.unknown_exp then
        VD.top ()
      else
        eval_rv_ask_evalint ~ctx st exp
    in
    if M.tracing then M.traceu "evalint" "base eval_rv %a -> %a" d_exp exp VD.pretty r;
    r

  (** Evaluate expression using EvalInt query.
      Base itself also answers EvalInt, so recursion goes indirectly through queries.
      This allows every subexpression to also meet more precise value from other analyses.
      Non-integer expression just delegate to next eval_rv function. *)
  and eval_rv_ask_evalint ~ctx st exp =
    let eval_next () = eval_rv_no_ask_evalint ~ctx st exp in
    if M.tracing then M.traceli "evalint" "base eval_rv_ask_evalint %a" d_exp exp;
    let r:value =
      match Cilfacade.typeOf exp with
      | typ when Cil.isIntegralType typ && not (Cil.isConstant exp) -> (* don't EvalInt integer constants, base can do them precisely itself *)
        if M.tracing then M.traceli "evalint" "base ask EvalInt %a" d_exp exp;
        let a = ctx.ask (Q.EvalInt exp) in (* through queries includes eval_next, so no (exponential) branching is necessary *)
        if M.tracing then M.traceu "evalint" "base ask EvalInt %a -> %a" d_exp exp Queries.ID.pretty a;
        begin match a with
          | `Bot -> eval_next () (* Base EvalInt returns bot on incorrect type (e.g. pthread_t); ignore and continue. *)
          (* | x -> Some (Int x) *)
          | `Lifted x -> Int x (* cast should be unnecessary, EvalInt should guarantee right ikind already *)
          | `Top -> Int (ID.top_of (Cilfacade.get_ikind typ)) (* query cycle *)
        end
      | exception Cilfacade.TypeOfError _ (* Bug: typeOffset: Field on a non-compound *)
      | _ -> eval_next ()
    in
    if M.tracing then M.traceu "evalint" "base eval_rv_ask_evalint %a -> %a" d_exp exp VD.pretty r;
    r

  (** Evaluate expression without EvalInt query on outermost expression.
      This is used by base responding to EvalInt to immediately directly avoid EvalInt query cycle, which would return top.
      Recursive [eval_rv] calls on subexpressions still go through [eval_rv_ask_evalint]. *)
  and eval_rv_no_ask_evalint ~ctx st exp =
    eval_rv_base ~ctx st exp (* just as alias, so query doesn't weirdly have to call eval_rv_base *)

  and eval_rv_back_up ~ctx st exp =
    if get_bool "ana.base.eval.deep-query" then
      eval_rv ~ctx st exp
    else (
      (* duplicate unknown_exp check from eval_rv since we're bypassing it now *)
      if exp = MyCFG.unknown_exp then
        VD.top ()
      else
        eval_rv_base ~ctx st exp (* bypass all queries *)
    )

  (** Evaluate expression structurally by base.
      This handles constants directly and variables using CPA.
      Subexpressions delegate to [eval_rv], which may use queries on them. *)
  and eval_rv_base ~ctx (st: store) (exp:exp): value =
    let eval_rv = eval_rv_back_up in
    if M.tracing then M.traceli "evalint" "base eval_rv_base %a" d_exp exp;
    let binop_remove_same_casts ~extra_is_safe ~e1 ~e2 ~t1 ~t2 ~c1 ~c2 =
      let te1 = Cilfacade.typeOf e1 in
      let te2 = Cilfacade.typeOf e2 in
      let both_arith_type = isArithmeticType te1 && isArithmeticType te2 in
      let is_safe = (extra_is_safe || VD.is_safe_cast t1 te1 && VD.is_safe_cast t2 te2) && not both_arith_type in
      if M.tracing then M.tracel "cast" "remove cast on both sides for %a? -> %b" d_exp exp is_safe;
      if is_safe then ( (* we can ignore the casts if the casts can't change the value *)
        let e1 = if isArithmeticType te1 then c1 else e1 in
        let e2 = if isArithmeticType te2 then c2 else e2 in
        (e1, e2)
      )
      else
        (c1, c2)
    in
    let r =
      (* query functions were no help ... now try with values*)
      match constFold true exp with
      (* Integer literals *)
      (* seems like constFold already converts CChr to CInt *)
      | Const (CChr x) -> eval_rv ~ctx st (Const (charConstToInt x)) (* char becomes int, see Cil doc/ISO C 6.4.4.4.10 *)
      | Const (CInt (num,ikind,str)) ->
        (match str with Some x -> if M.tracing then M.tracel "casto" "CInt (%s, %a, %s)" (Z.to_string num) d_ikind ikind x | None -> ());
        Int (ID.cast_to ikind (IntDomain.of_const (num,ikind,str)))
      | Const (CReal (_,fkind, Some str)) when not (Cilfacade.isComplexFKind fkind) -> Float (FD.of_string fkind str) (* prefer parsing from string due to higher precision *)
      | Const (CReal (num, fkind, None)) when not (Cilfacade.isComplexFKind fkind) && num = 0.0 -> Float (FD.of_const fkind num) (* constant 0 is ok, CIL creates these for zero-initializers; it is safe across float types *)
      | Const (CReal (_, fkind, None)) when not (Cilfacade.isComplexFKind fkind) ->  assert false (* Cil does not create other CReal without string representation *)
      (* String literals *)
      | Const (CStr (x,_)) -> Address (AD.of_string x) (* normal 8-bit strings, type: char* *)
      | Const (CWStr (xs,_) as c) -> (* wide character strings, type: wchar_t* *)
        let x = CilType.Constant.show c in (* escapes, see impl. of d_const in cil.ml *)
        let x = String.sub x 2 (String.length x - 3) in (* remove surrounding quotes: L"foo" -> foo *)
        Address (AD.of_string x) (* Address (AD.str_ptr ()) *)
      | Const _ -> VD.top ()
      (* Variables and address expressions *)
      | Lval lv ->
        eval_rv_base_lval ~eval_lv ~ctx st exp lv
      (* Binary operators *)
      (* Eq/Ne when both values are equal and casted to the same type *)
      | BinOp ((Eq | Ne) as op, (CastE (t1, e1) as c1), (CastE (t2, e2) as c2), typ) when typeSig t1 = typeSig t2 ->
        let a1 = eval_rv ~ctx st e1 in
        let a2 = eval_rv ~ctx st e2 in
        let extra_is_safe =
          match evalbinop_base ~ctx op t1 a1 t2 a2 typ with
          | Int i -> ID.to_bool i = Some true
          | _
          | exception IntDomain.IncompatibleIKinds _ -> false
        in
        let (e1, e2) = binop_remove_same_casts ~extra_is_safe ~e1 ~e2 ~t1 ~t2 ~c1 ~c2 in
        (* re-evaluate e1 and e2 in evalbinop because might be with cast *)
        evalbinop ~ctx st op ~e1 ~t1 ~e2 ~t2 typ
      | BinOp (LOr, e1, e2, typ) as exp ->
        let open GobOption.Syntax in
        (* split nested LOr Eqs to equality pairs, if possible *)
        let rec split = function
          (* copied from above to support pointer equalities with implicit casts inserted *)
          | BinOp (Eq, (CastE (t1, e1) as c1), (CastE (t2, e2) as c2), typ) when typeSig t1 = typeSig t2 ->
            Some [binop_remove_same_casts ~extra_is_safe:false ~e1 ~e2 ~t1 ~t2 ~c1 ~c2]
          | BinOp (Eq, arg1, arg2, _) ->
            Some [(arg1, arg2)]
          | BinOp (LOr, arg1, arg2, _) ->
            let+ s1 = split arg1
            and+ s2 = split arg2 in
            s1 @ s2
          | _ ->
            None
        in
        (* find common exp from all equality pairs and list of other sides, if possible *)
        let find_common = function
          | [] -> assert false
          | (e1, e2) :: eqs ->
            let eqs_for_all_mem e = List.for_all (fun (e1, e2) -> CilType.Exp.(equal e1 e || equal e2 e)) eqs in
            let eqs_map_remove e = List.map (fun (e1, e2) -> if CilType.Exp.equal e1 e then e2 else e1) eqs in
            if eqs_for_all_mem e1 then
              Some (e1, e2 :: eqs_map_remove e1)
            else if eqs_for_all_mem e2 then
              Some (e2, e1 :: eqs_map_remove e2)
            else
              None
        in
        let eqs_value: value option =
          let* eqs = split exp in
          let* (e, es) = find_common eqs in
          let v = eval_rv ~ctx st e in (* value of common exp *)
          let vs = List.map (eval_rv ~ctx st) es in (* values of other sides *)
          let ik = Cilfacade.get_ikind typ in
          match v with
          | Address a ->
            (* get definite addrs from vs *)
            let rec to_definite_ad: value list -> AD.t = function
              | [] -> AD.empty ()
              | Address a :: vs when AD.is_definite a ->
                AD.union a (to_definite_ad vs)
              | _ :: vs ->
                to_definite_ad vs
            in
            let definite_ad = to_definite_ad vs in
            if AD.leq a definite_ad then (* other sides cover common address *)
              Some (VD.Int (ID.of_bool ik true))
            else (* TODO: detect disjoint cases using may: https://github.com/goblint/analyzer/pull/757#discussion_r898105918 *)
              None
          | Int i ->
            let module BISet = IntDomain.BISet in
            (* get definite ints from vs *)
            let rec to_int_set: value list -> BISet.t = function
              | [] -> BISet.empty ()
              | Int i :: vs ->
                begin match ID.to_int i with
                  | Some i' -> BISet.add i' (to_int_set vs)
                  | None -> to_int_set vs
                end
              | _ :: vs ->
                to_int_set vs
            in
            let* incl_list = ID.to_incl_list i in
            let incl_set = BISet.of_list incl_list in
            let int_set = to_int_set vs in
            if BISet.leq incl_set int_set then (* other sides cover common int *)
              Some (VD.Int (ID.of_bool ik true))
            else (* TODO: detect disjoint cases using may: https://github.com/goblint/analyzer/pull/757#discussion_r898105918 *)
              None
          | _ ->
            None
        in
        begin match eqs_value with
          | Some x -> x
          | None -> evalbinop ~ctx st LOr ~e1 ~e2 typ (* fallback to general case *)
        end
      | BinOp (op,e1,e2,typ) ->
        evalbinop ~ctx st op ~e1 ~e2 typ
      (* Unary operators *)
      | UnOp (op,arg1,typ) ->
        let a1 = eval_rv ~ctx st arg1 in
        evalunop op typ a1
      (* The &-operator: we create the address abstract element *)
      | AddrOf lval -> Address (eval_lv ~ctx st lval)
      (* CIL's very nice implicit conversion of an array name [a] to a pointer
        * to its first element [&a[0]]. *)
      | StartOf lval ->
        let array_ofs = `Index (IdxDom.of_int (Cilfacade.ptrdiff_ikind ()) Z.zero, `NoOffset) in
        let array_start = add_offset_varinfo array_ofs in
        Address (AD.map array_start (eval_lv ~ctx st lval))
      | CastE (t, Const (CStr (x,e))) -> (* VD.top () *) eval_rv ~ctx st (Const (CStr (x,e))) (* TODO safe? *)
      | CastE  (t, exp) ->
        (let v = eval_rv ~ctx st exp in
         try
           VD.cast ~torg:(Cilfacade.typeOf exp) t v
         with Cilfacade.TypeOfError _  ->
           VD.cast t v)
      | SizeOf _
      | Real _
      | Imag _
      | SizeOfE _
      | SizeOfStr _
      | AlignOf _
      | AlignOfE _
      | Question _
      | AddrOfLabel _ ->
        VD.top ()
    in
    if M.tracing then M.traceu "evalint" "base eval_rv_base %a -> %a" d_exp exp VD.pretty r;
    r

  and eval_rv_base_lval ~eval_lv ~ctx (st: store) (exp: exp) (lv: lval): value =
    match lv with
    | (Var v, ofs) -> get ~ctx st (eval_lv ~ctx st (Var v, ofs)) (Some exp)
    (* | Lval (Mem e, ofs) -> get ~ctx st (eval_lv ~ctx (Mem e, ofs)) *)
    | (Mem e, ofs) ->
      (*if M.tracing then M.tracel "cast" "Deref: lval: %a" d_plainlval lv;*)
      let rec contains_vla (t:typ) = match t with
        | TPtr (t, _) -> contains_vla t
        | TArray(t, None, args) -> true
        | TArray(t, Some exp, args) when isConstant exp -> contains_vla t
        | TArray(t, Some exp, args) -> true
        | _ -> false
      in
      let b = Mem e, NoOffset in (* base pointer *)
      let t = Cilfacade.typeOfLval b in (* static type of base *)
      let p = eval_lv ~ctx st b in (* abstract base addresses *)
      (* pre VLA: *)
      (* let cast_ok = function Addr a -> sizeOf t <= sizeOf (get_type_addr a) | _ -> false in *)
      let cast_ok a =
        let open Addr in
        match a with
        | Addr (x, o) ->
          begin
            let at = Addr.Mval.type_of (x, o) in
            if M.tracing then M.tracel "evalint" "cast_ok %a %a %a" Addr.pretty (Addr (x, o)) CilType.Typ.pretty (Cil.unrollType x.vtype) CilType.Typ.pretty at;
            if at = TVoid [] then (* HACK: cast from alloc variable is always fine *)
              true
            else
              match Cil.getInteger (sizeOf t), Cil.getInteger (sizeOf at) with
              | Some i1, Some i2 -> Z.compare i1 i2 <= 0
              | _ ->
                if contains_vla t || contains_vla (Addr.Mval.type_of (x, o)) then
                  begin
                    (* TODO: Is this ok? *)
                    M.info ~category:Unsound "Casting involving a VLA is assumed to work";
                    true
                  end
                else
                  false
          end
        | NullPtr | UnknownPtr -> true (* TODO: are these sound? *)
        | _ -> false
      in
      (** Lookup value at base address [addr] with given offset [ofs]. *)
      let lookup_with_offs addr =
        let v = (* abstract base value *)
          if cast_ok addr then
            get ~ctx ~top:(VD.top_value t) st (AD.singleton addr) (Some exp)  (* downcasts are safe *)
          else
            VD.top () (* upcasts not! *)
        in
        let v' = VD.cast t v in (* cast to the expected type (the abstract type might be something other than t since we don't change addresses upon casts!) *)
        if M.tracing then M.tracel "cast" "Ptr-Deref: cast %a to %a = %a!" VD.pretty v d_type t VD.pretty v';
        let v' = VD.eval_offset (Queries.to_value_domain_ask (Analyses.ask_of_ctx ctx)) (fun x -> get ~ctx st x (Some exp)) v' (convert_offset ~ctx st ofs) (Some exp) None t in (* handle offset *)
        v'
      in
      AD.fold (fun a acc -> VD.join acc (lookup_with_offs a)) p (VD.bot ())

  and evalbinop ~ctx (st: store) (op: binop) ~(e1:exp) ?(t1:typ option) ~(e2:exp) ?(t2:typ option) (t:typ): value =
    evalbinop_mustbeequal ~ctx st op ~e1 ?t1 ~e2 ?t2 t

  (** Evaluate BinOp using MustBeEqual query as fallback. *)
  and evalbinop_mustbeequal ~ctx (st: store) (op: binop) ~(e1:exp) ?(t1:typ option) ~(e2:exp) ?(t2:typ option) (t:typ): value =
    (* Evaluate structurally using base at first. *)
    let a1 = eval_rv ~ctx st e1 in
    let a2 = eval_rv ~ctx st e2 in
    let t1 = Option.default_delayed (fun () -> Cilfacade.typeOf e1) t1 in
    let t2 = Option.default_delayed (fun () -> Cilfacade.typeOf e2) t2 in
    let r = evalbinop_base ~ctx op t1 a1 t2 a2 t in
    if Cil.isIntegralType t then (
      match r with
      | Int i when ID.to_int i <> None -> r (* Avoid fallback, cannot become any more precise. *)
      | _ ->
        (* Fallback to MustBeEqual query, could get extra precision from exprelation/var_eq. *)
        let must_be_equal () =
          let r = Q.must_be_equal (Analyses.ask_of_ctx ctx) e1 e2 in
          if M.tracing then M.tracel "query" "MustBeEqual (%a, %a) = %b" d_exp e1 d_exp e2 r;
          r
        in
        match op with
        | MinusA when must_be_equal () ->
          let ik = Cilfacade.get_ikind t in
          Int (ID.of_int ik Z.zero)
        | MinusPI (* TODO: untested *)
        | MinusPP when must_be_equal () ->
          let ik = Cilfacade.ptrdiff_ikind () in
          Int (ID.of_int ik Z.zero)
        (* Eq case is unnecessary: Q.must_be_equal reconstructs BinOp (Eq, _, _, _) and repeats EvalInt query for that, yielding a top from query cycle and never being must equal *)
        | Le
        | Ge when must_be_equal () ->
          let ik = Cilfacade.get_ikind t in
          Int (ID.of_bool ik true)
        | Ne
        | Lt
        | Gt when must_be_equal () ->
          let ik = Cilfacade.get_ikind t in
          Int (ID.of_bool ik false)
        | _ -> r (* Fallback didn't help. *)
    )
    else
      r (* Avoid fallback, above cases are for ints only. *)

  (* A hackish evaluation of expressions that should immediately yield an
   * address, e.g. when calling functions. *)
  and eval_fv ~ctx st (exp:exp): AD.t =
    match exp with
    | Lval lval -> eval_lv ~ctx st lval
    | _ -> eval_tv ~ctx st exp
  (* Used also for thread creation: *)
  and eval_tv ~ctx st (exp:exp): AD.t =
    match eval_rv ~ctx st exp with
    | Address x -> x
    | _          -> failwith "Problems evaluating expression to function calls!"
  and eval_int ~ctx st exp =
    match eval_rv ~ctx st exp with
    | Int x -> x
    | _ -> ID.top_of (Cilfacade.get_ikind_exp exp)
  (* A function to convert the offset to our abstract representation of
   * offsets, i.e.  evaluate the index expression to the integer domain. *)
  and convert_offset ~ctx (st: store) (ofs: offset) =
    let eval_rv = eval_rv_back_up in
    match ofs with
    | NoOffset -> `NoOffset
    | Field (fld, ofs) -> `Field (fld, convert_offset ~ctx st ofs)
    | Index (exp, ofs) when CilType.Exp.equal exp (Lazy.force Offset.Index.Exp.any) -> (* special offset added by convertToQueryLval *)
      `Index (IdxDom.top (), convert_offset ~ctx st ofs)
    | Index (exp, ofs) ->
      match eval_rv ~ctx st exp with
      | Int i -> `Index (iDtoIdx i, convert_offset ~ctx st ofs)
      | Address add -> `Index (AD.to_int add, convert_offset ~ctx st ofs)
      | Top   -> `Index (IdxDom.top (), convert_offset ~ctx st ofs)
      | Bot -> `Index (IdxDom.bot (), convert_offset ~ctx st ofs)
      | _ -> failwith "Index not an integer value"
  (* Evaluation of lvalues to our abstract address domain. *)
  and eval_lv ~ctx st (lval:lval): AD.t =
    let eval_rv = eval_rv_back_up in
    match lval with
    (* The simpler case with an explicit variable, e.g. for [x.field] we just
     * create the address { (x,field) } *)
    | Var x, ofs ->
      AD.singleton (Addr.of_mval (x, convert_offset ~ctx st ofs))
    (* The more complicated case when [exp = & x.field] and we are asked to
     * evaluate [(\*exp).subfield]. We first evaluate [exp] to { (x,field) }
     * and then add the subfield to it: { (x,field.subfield) }. *)
    | Mem n, ofs -> begin
        match eval_rv ~ctx st n with
        | Address adr ->
          (
            if AD.is_null adr then (
              AnalysisStateUtil.set_mem_safety_flag InvalidDeref;
              M.error ~category:M.Category.Behavior.Undefined.nullpointer_dereference ~tags:[CWE 476] "Must dereference NULL pointer"
            )
            else if AD.may_be_null adr then (
              AnalysisStateUtil.set_mem_safety_flag InvalidDeref;
              M.warn ~category:M.Category.Behavior.Undefined.nullpointer_dereference ~tags:[CWE 476] "May dereference NULL pointer"
            );
            (* Warn if any of the addresses contains a non-local and non-global variable *)
            if AD.exists (function
                | AD.Addr.Addr (v, _) -> not (CPA.mem v st.cpa) && not (is_global (Analyses.ask_of_ctx ctx) v)
                | _ -> false
              ) adr then (
              AnalysisStateUtil.set_mem_safety_flag InvalidDeref;
              M.warn "lval %a points to a non-local variable. Invalid pointer dereference may occur" d_lval lval
            )
          );
          AD.map (add_offset_varinfo (convert_offset ~ctx st ofs)) adr
        | _ ->
          M.debug ~category:Analyzer "Failed evaluating %a to lvalue" d_lval lval;
          AD.unknown_ptr
      end

  (* run eval_rv from above and keep a result that is bottom *)
  (* this is needed for global variables *)
  let eval_rv_keep_bot = eval_rv

  (* run eval_rv from above, but change bot to top to be sound for programs with undefined behavior. *)
  (* Previously we only gave sound results for programs without undefined behavior, so yielding bot for accessing an uninitialized array was considered ok. Now only [invariant] can yield bot/Deadcode if the condition is known to be false but evaluating an expression should not be bot. *)
  let eval_rv ~ctx (st: store) (exp:exp): value =
    try
      let r = eval_rv ~ctx st exp in
      if M.tracing then M.tracel "eval" "eval_rv %a = %a" d_exp exp VD.pretty r;
      if VD.is_bot r then VD.top_value (Cilfacade.typeOf exp) else r
    with IntDomain.ArithmeticOnIntegerBot _ ->
      ValueDomain.Compound.top_value (Cilfacade.typeOf exp)

  let query_evalint ~ctx st e =
    if M.tracing then M.traceli "evalint" "base query_evalint %a" d_exp e;
    let r = match eval_rv_no_ask_evalint ~ctx st e with
      | Int i -> `Lifted i (* cast should be unnecessary, eval_rv should guarantee right ikind already *)
      | Bot   -> Queries.ID.top () (* out-of-scope variables cause bot, but query result should then be unknown *)
      | Top   -> Queries.ID.top () (* some float computations cause top (57-float/01-base), but query result should then be unknown *)
      | v      -> M.debug ~category:Analyzer "Base EvalInt %a query answering bot instead of %a" d_exp e VD.pretty v; Queries.ID.bot ()
      | exception (IntDomain.ArithmeticOnIntegerBot _)  when not !AnalysisState.should_warn -> Queries.ID.bot ()
    in
    if M.tracing then M.traceu "evalint" "base query_evalint %a -> %a" d_exp e Queries.ID.pretty r;
    r

  (* Evaluate an expression containing only locals. This is needed for smart joining the partitioned arrays where ctx is not accessible. *)
  (* This will yield `Top for expressions containing any access to globals, and does not make use of the query system. *)
  (* Wherever possible, don't use this but the query system or normal eval_rv instead. *)
  let eval_exp st (exp:exp) =
    (* Since ctx is not available here, we need to make some adjustments *)
    let rec query: type a. Queries.Set.t -> a Queries.t -> a Queries.result = fun asked q ->
      let anyq = Queries.Any q in
      if Queries.Set.mem anyq asked then
        Queries.Result.top q (* query cycle *)
      else (
        match q with
        | EvalInt e -> query_evalint ~ctx:(ctx' (Queries.Set.add anyq asked)) st e (* mimic EvalInt query since eval_rv needs it *)
        | _ -> Queries.Result.top q
      )
    and gs = function `Left _ -> `Lifted1 (Priv.G.top ()) | `Right _ -> `Lifted2 (VD.top ()) (* the expression is guaranteed to not contain globals *)
    and ctx' asked =
      { ask = (fun (type a) (q: a Queries.t) -> query asked q)
      ; emit   = (fun _ -> failwith "Cannot \"emit\" in base eval_exp context.")
      ; node    = MyCFG.dummy_node
      ; prev_node = MyCFG.dummy_node
      ; control_context = (fun () -> ctx_failwith "Base eval_exp has no context.")
      ; context = (fun () -> ctx_failwith "Base eval_exp has no context.")
      ; edge    = MyCFG.Skip
      ; local   = st
      ; global  = gs
      ; spawn   = (fun ?(multiple=false) _ -> failwith "Base eval_exp should never spawn threads. What is going on?")
      ; split   = (fun _ -> failwith "Base eval_exp trying to split paths.")
      ; sideg   = (fun g d -> failwith "Base eval_exp trying to side effect.")
      }
    in
    match eval_rv ~ctx:(ctx' Queries.Set.empty) st exp with
    | Int x -> ValueDomain.ID.to_int x
    | _ -> None

  let eval_funvar ctx fval: Queries.AD.t =
    let fp = eval_fv ~ctx ctx.local fval in
    if AD.is_top fp then (
      if AD.cardinal fp = 1 then
        M.warn ~category:Imprecise ~tags:[Category Call] "Unknown call to function %a." d_exp fval
      else
        M.warn ~category:Imprecise ~tags:[Category Call] "Function pointer %a may contain unknown functions." d_exp fval
    );
    fp

  (** Evaluate expression as address.
      Avoids expensive Apron EvalInt if the Int result would be useless to us anyway. *)
  let eval_rv_address ~ctx st e =
    (* no way to do eval_rv with expected type, so filter expression beforehand *)
    match Cilfacade.typeOf e with
    | t when Cil.isArithmeticType t -> (* definitely not address *)
      VD.top_value t
    | exception Cilfacade.TypeOfError _ (* something weird, might be address *)
    | _ ->
      eval_rv ~ctx st e

  (* interpreter end *)

  let is_not_alloc_var ctx v =
    not (ctx.ask (Queries.IsAllocVar v))

  let is_not_heap_alloc_var ctx v =
    let is_alloc = ctx.ask (Queries.IsAllocVar v) in
    not is_alloc || (is_alloc && not (ctx.ask (Queries.IsHeapVar v)))

  let query_invariant ctx context =
    let cpa = ctx.local.BaseDomain.cpa in
    let ask = Analyses.ask_of_ctx ctx in

    let module Arg =
    struct
      let context = context
      let scope = Node.find_fundec ctx.node
      let find v = get_var ~ctx ctx.local v
    end
    in
    let module I = ValueDomain.ValueInvariant (Arg) in

    let var_invariant ?offset v =
      if not (InvariantCil.var_is_heap v) then
        I.key_invariant v ?offset (Arg.find v)
      else
        Invariant.none
    in

    if Lval.Set.is_top context.Invariant.lvals then (
      if !earlyglobs || ThreadFlag.has_ever_been_multi ask then (
        let cpa_invariant =
          CPA.fold (fun k v a ->
              if not (is_global ask k) then
                Invariant.(a && var_invariant k)
              else
                a
            ) cpa Invariant.none
        in
        let priv_vars = Priv.invariant_vars ask (priv_getg ctx.global) ctx.local in
        let priv_invariant =
          List.fold_left (fun acc v ->
              Invariant.(var_invariant v && acc)
            ) Invariant.none priv_vars
        in
        Invariant.(cpa_invariant && priv_invariant)
      )
      else (
        CPA.fold (fun k v a ->
            Invariant.(a && var_invariant k)
          ) cpa Invariant.none
      )
    )
    else (
      Lval.Set.fold (fun k a ->
          let i =
            match k with
            | (Var v, offset) when not (InvariantCil.var_is_heap v) ->
              (try I.key_invariant_lval v ~offset ~lval:k (Arg.find v) with Not_found -> Invariant.none)
            | _ -> Invariant.none
          in
          Invariant.(a && i)
        ) context.lvals Invariant.none
    )

  let query_invariant ctx context =
    if GobConfig.get_bool "ana.base.invariant.enabled" then
      query_invariant ctx context
    else
      Invariant.none

  let query_invariant_global ctx g =
    if GobConfig.get_bool "ana.base.invariant.enabled" then (
      (* Currently these global invariants are only sound with earlyglobs enabled for both single- and multi-threaded programs.
         Otherwise, the values of globals in single-threaded mode are not accounted for. *)
      (* TODO: account for single-threaded values without earlyglobs. *)
      match g with
      | `Left g' -> (* priv *)
<<<<<<< HEAD
        let inv = Priv.invariant_global (Analyses.ask_of_ctx ctx) (priv_getg ctx.global) g' in
        if get_bool "exp.earlyglobs" then
          inv
        else (
          let var = WitnessGhost.to_varinfo Multithreaded in
          Invariant.(of_exp (UnOp (LNot, Lval (GoblintCil.var var), GoblintCil.intType)) || inv) [@coverage off] (* bisect_ppx cannot handle redefined (||) *)
        )
=======
        Priv.invariant_global (Analyses.ask_of_ctx ctx) (priv_getg ctx.global) g'
>>>>>>> 29581484
      | `Right _ -> (* thread return *)
        Invariant.none
    )
    else
      Invariant.none

  (**
      This query returns false if the expression [exp] will definitely not result in an overflow.

     Each subexpression is analyzed to see if an overflow happened.
     For each operator in the expression, we use the query EvalInt to approximate the bounds of each
     operand and we compute if in the worst case there could be an overflow.

      For now we return true if the expression contains a shift left.
  *)
  (* TODO: deduplicate https://github.com/goblint/analyzer/pull/1297#discussion_r1477804502 *)
  let rec exp_may_signed_overflow ctx exp =
    let res = match Cilfacade.get_ikind_exp exp with
      | exception _ -> BoolDomain.MayBool.top ()
      | ik ->
        let checkBinop e1 e2 binop =
          match ctx.ask (EvalInt e1), ctx.ask (EvalInt e2) with
          | `Bot, _ -> false
          | _, `Bot -> false
          | `Lifted i1, `Lifted i2 ->
            ( let (min_ik, max_ik) = IntDomain.Size.range ik in
              let (min_i1, max_i1) = (IntDomain.IntDomTuple.minimal i1, IntDomain.IntDomTuple.maximal i1) in
              let (min_i2, max_i2) = (IntDomain.IntDomTuple.minimal i2, IntDomain.IntDomTuple.maximal i2) in
              let possible_combinations = [binop min_i1 min_i2; binop  min_i1 max_i2; binop max_i1 min_i2; binop max_i1 max_i2] in
              let min_exp = List.min possible_combinations in
              let max_exp = List.max possible_combinations in
              match min_exp, max_exp with
              | Some min, Some max when min >= min_ik && max <= max_ik -> false
              | _ -> true)
          | _   -> true in
        let checkPredicate e pred =
          match ctx.ask (EvalInt e) with
          | `Bot -> false
          | `Lifted i ->
            (let (min_ik, _) = IntDomain.Size.range ik in
             let (min_i, max_i) = (IntDomain.IntDomTuple.minimal i, IntDomain.IntDomTuple.maximal i) in
             match min_i with
             | Some min when pred min min_ik -> false
             | _ -> true)
          | _   -> true
        in
        match exp with
        | Const _
        | SizeOf _
        | SizeOfStr _
        | AlignOf _
        | AddrOfLabel _ -> false
        | Real e
        | Imag e
        | SizeOfE e
        | AlignOfE e
        | CastE (_, e) -> exp_may_signed_overflow ctx e
        | UnOp (unop, e, _) ->
          (* check if the current operation causes a signed overflow *)
          begin match unop with
            | Neg -> (* an overflow happens when the lower bound of the interval is less than MIN_INT *)
              Cil.isSigned ik && checkPredicate e (Z.gt)
            (* operations that do not result in overflow in C: *)
            | BNot|LNot -> false
          end
          (* look for overflow in subexpression *)
          || exp_may_signed_overflow ctx e
        | BinOp (binop, e1, e2, _) ->
          (* check if the current operation causes a signed overflow *)
          (Cil.isSigned ik && begin match binop with
              | PlusA|PlusPI|IndexPI -> checkBinop e1 e2 (GobOption.map2 Z.(+))
              | MinusA|MinusPI|MinusPP -> checkBinop e1 e2 (GobOption.map2 Z.(-))
              | Mult -> checkBinop e1 e2 (GobOption.map2 Z.mul)
              | Div -> checkBinop e1 e2 (GobOption.map2 Z.div)
              | Mod -> (* an overflow happens when the second operand is negative *)
                checkPredicate e2 (fun interval_bound _ -> Z.gt interval_bound Z.zero)
              (* operations that do not result in overflow in C: *)
              | Eq|Shiftrt|BAnd|BOr|BXor|Lt|Gt|Le|Ge|Ne|LAnd|LOr -> false
              (* Shiftlt can cause overflow and also undefined behaviour in case the second operand is non-positive*)
              | Shiftlt -> true end)
          (* look for overflow in subexpression *)
          || exp_may_signed_overflow ctx e1 || exp_may_signed_overflow ctx e2
        | Question (e1, e2, e3, _) ->
          (* does not result in overflow in C *)
          exp_may_signed_overflow ctx e1 || exp_may_signed_overflow ctx e2 || exp_may_signed_overflow ctx e3
        | Lval lval
        | AddrOf lval
        | StartOf lval -> lval_may_signed_overflow ctx lval
    in
    if M.tracing then M.trace "signed_overflow" "base exp_may_signed_overflow %a. Result = %b" d_plainexp exp res; res
  and lval_may_signed_overflow ctx (lval : lval) =
    let (host, offset) = lval in
    let host_may_signed_overflow = function
      | Var v -> false
      | Mem e -> exp_may_signed_overflow ctx e
    in
    let rec offset_may_signed_overflow = function
      | NoOffset -> false
      | Index (e, o) -> exp_may_signed_overflow ctx e || offset_may_signed_overflow o
      | Field (f, o) -> offset_may_signed_overflow o
    in
    host_may_signed_overflow host || offset_may_signed_overflow offset

  let query ctx (type a) (q: a Q.t): a Q.result =
    match q with
    | Q.EvalFunvar e ->
      eval_funvar ctx e
    | Q.EvalJumpBuf e ->
      begin match eval_rv_address ~ctx ctx.local e with
        | Address jmp_buf ->
          if AD.mem Addr.UnknownPtr jmp_buf then
            M.warn ~category:Imprecise "Jump buffer %a may contain unknown pointers." d_exp e;
          begin match get ~ctx ~top:(VD.bot ()) ctx.local jmp_buf None with
            | JmpBuf (x, copied) ->
              if copied then
                M.warn ~category:(Behavior (Undefined Other)) "The jump buffer %a contains values that were copied here instead of being set by setjmp. This is Undefined Behavior." d_exp e;
              x
            | Top
            | Bot ->
              JmpBufDomain.JmpBufSet.top ()
            | y ->
              M.debug ~category:Imprecise "EvalJmpBuf %a is %a, not JmpBuf." CilType.Exp.pretty e VD.pretty y;
              JmpBufDomain.JmpBufSet.top ()
          end
        | _ ->
          M.debug ~category:Imprecise "EvalJmpBuf is not Address";
          JmpBufDomain.JmpBufSet.top ()
      end
    | Q.EvalInt e ->
      query_evalint ~ctx ctx.local e
    | Q.EvalMutexAttr e -> begin
        let e:exp = Lval (Cil.mkMem ~addr:e ~off:NoOffset) in
        match eval_rv ~ctx ctx.local e with
        | MutexAttr a -> a
        | v -> MutexAttrDomain.top ()
      end
    | Q.EvalLength e -> begin
        match eval_rv_address ~ctx ctx.local e with
        | Address a ->
          let slen = Seq.map String.length (List.to_seq (AD.to_string a)) in
          let lenOf = function
            | TArray (_, l, _) -> (try Some (lenOfArray l) with LenOfArray -> None)
            | _ -> None
          in
          let alen = Seq.filter_map (fun v -> lenOf v.vtype) (List.to_seq (AD.to_var_may a)) in
          let d = Seq.fold_left ID.join (ID.bot_of (Cilfacade.ptrdiff_ikind ())) (Seq.map (ID.of_int (Cilfacade.ptrdiff_ikind ()) %Z.of_int) (Seq.append slen alen)) in
          (* ignore @@ printf "EvalLength %a = %a\n" d_exp e ID.pretty d; *)
          `Lifted d
        | Bot -> Queries.Result.bot q (* TODO: remove *)
        | _ -> Queries.Result.top q
      end
    | Q.EvalValue e ->
      eval_rv ~ctx ctx.local e
    | Q.BlobSize {exp = e; base_address = from_base_addr} -> begin
        let p = eval_rv_address ~ctx ctx.local e in
        (* ignore @@ printf "BlobSize %a MayPointTo %a\n" d_plainexp e VD.pretty p; *)
        match p with
        | Address a ->
          (* If there's a non-heap var or an offset in the lval set, we answer with bottom *)
          (* If we're asking for the BlobSize from the base address, then don't check for offsets => we want to avoid getting bot *)
          if AD.exists (function
              | Addr (v,o) -> is_not_alloc_var ctx v || (if not from_base_addr then o <> `NoOffset else false)
              | _ -> false) a then
            Queries.Result.bot q
          else (
            (* If we need the BlobSize from the base address, then remove any offsets *)
            let a =
              if from_base_addr then AD.map (function
                  | Addr (v, o) -> Addr (v, `NoOffset)
                  | addr -> addr) a
              else
                a
            in
            let r = get ~ctx ~full:true ctx.local a None in
            (* ignore @@ printf "BlobSize %a = %a\n" d_plainexp e VD.pretty r; *)
            (match r with
             | Array a ->
               (* unroll into array for Calloc calls *)
               (match ValueDomain.CArrays.get (Queries.to_value_domain_ask (Analyses.ask_of_ctx ctx)) a (None, (IdxDom.of_int (Cilfacade.ptrdiff_ikind ()) Z.zero)) with
                | Blob (_,s,_) -> `Lifted s
                | _ -> Queries.Result.top q
               )
             | Blob (_,s,_) -> `Lifted s
             | _ -> Queries.Result.top q)
          )
        | _ -> Queries.Result.top q
      end
    | Q.MayPointTo e -> begin
        match eval_rv_address ~ctx ctx.local e with
        | Address a -> a
        | Bot -> Queries.Result.bot q (* TODO: remove *)
        | Int i -> AD.of_int i
        | _ -> Queries.Result.top q
      end
    | Q.EvalThread e -> begin
        let v = eval_rv ~ctx ctx.local e in
        (* ignore (Pretty.eprintf "evalthread %a (%a): %a" d_exp e d_plainexp e VD.pretty v); *)
        match v with
        | Thread a -> a
        | Bot -> Queries.Result.bot q (* TODO: remove *)
        | _ -> Queries.Result.top q
      end
    | Q.ReachableFrom e -> begin
        match eval_rv_address ~ctx ctx.local e with
        | Top -> Queries.Result.top q
        | Bot -> Queries.Result.bot q (* TODO: remove *)
        | Address a ->
          let a' = AD.remove Addr.UnknownPtr a in (* run reachable_vars without unknown just to be safe: TODO why? *)
          let addrs = reachable_vars ~ctx ctx.local [a'] in
          let addrs' = List.fold_left (AD.join) (AD.empty ()) addrs in
          if AD.may_be_unknown a then
            AD.add UnknownPtr addrs' (* add unknown back *)
          else
            addrs'
        | Int i ->
          begin match Cilfacade.typeOf e with
            | t when Cil.isPointerType t -> AD.of_int i (* integer used as pointer *)
            | _
            | exception Cilfacade.TypeOfError _ -> AD.empty () (* avoid unknown pointer result for non-pointer expression *)
          end
        | _ -> AD.empty ()
      end
    | Q.ReachableUkTypes e -> begin
        match eval_rv_address ~ctx ctx.local e with
        | Top -> Queries.Result.top q
        | Bot -> Queries.Result.bot q (* TODO: remove *)
        | Address a when AD.is_top a || AD.mem Addr.UnknownPtr a ->
          Q.TS.top ()
        | Address a ->
          reachable_top_pointers_types ctx a
        | _ -> Q.TS.empty ()
      end
    | Q.EvalStr e -> begin
        match eval_rv_address ~ctx ctx.local e with
        (* exactly one string in the set (works for assignments of string constants) *)
        | Address a when List.compare_length_with (AD.to_string a) 1 = 0 -> (* exactly one string *)
          `Lifted (List.hd (AD.to_string a))
        (* check if we have an array of chars that form a string *)
        (* TODO return may-points-to-set of strings *)
        | Address a when List.compare_length_with (AD.to_string a) 1 > 0 -> (* oh oh *)
          M.debug "EvalStr (%a) returned %a" d_exp e AD.pretty a;
          Queries.Result.top q
        | Address a when List.compare_length_with (AD.to_var_may a) 1 = 0 -> (* some other address *)
          (* Cil.varinfo * (AD.Addr.field, AD.Addr.idx) Lval.offs *)
          (* ignore @@ printf "EvalStr Address: %a -> %s (must %i, may %i)\n" d_plainexp e (VD.short 80 (Address a)) (List.length @@ AD.to_var_must a) (List.length @@ AD.to_var_may a); *)
          begin match unrollType (Cilfacade.typeOf e) with
            | TPtr(TInt(IChar, _), _) ->
              let mval = List.hd (AD.to_mval a) in
              let lval = Addr.Mval.to_cil mval in
              (try `Lifted (Bytes.to_string (Hashtbl.find char_array lval))
               with Not_found -> Queries.Result.top q)
            | _ -> (* what about ISChar and IUChar? *)
              (* ignore @@ printf "Type %a\n" d_plaintype t; *)
              Queries.Result.top q
          end
        | x ->
          (* ignore @@ printf "EvalStr Unknown: %a -> %s\n" d_plainexp e (VD.short 80 x); *)
          Queries.Result.top q
      end
    | Q.IsMultiple v -> WeakUpdates.mem v ctx.local.weak ||
                        (hasAttribute "thread" v.vattr && v.vaddrof) (* thread-local variables if they have their address taken, as one could then compare several such variables *)
    | Q.IterSysVars (vq, vf) ->
      let vf' x = vf (Obj.repr (V.priv x)) in
      Priv.iter_sys_vars (priv_getg ctx.global) vq vf'
    | Q.Invariant context -> query_invariant ctx context
    | Q.InvariantGlobal g ->
      let g: V.t = Obj.obj g in
      query_invariant_global ctx g
    | Q.MaySignedOverflow e -> (let res = exp_may_signed_overflow ctx e in
                                if M.tracing then M.trace "signed_overflow" "base exp_may_signed_overflow %a. Result = %b" d_plainexp e res; res
                               )
    | _ -> Q.Result.top q

  let update_variable variable typ value cpa =
    if ((get_bool "exp.volatiles_are_top") && (is_always_unknown variable)) then
      CPA.add variable (VD.top_value ~varAttr:variable.vattr typ) cpa
    else
      CPA.add variable value cpa

  (** Add dependencies between a value and the expression it (or any of its contents) are partitioned by *)
  let add_partitioning_dependencies (x:varinfo) (value:VD.t) (st:store):store =
    let add_one_dep (array:varinfo) (var:varinfo) dep =
      let vMap = Dep.find_opt var dep |? Dep.VarSet.empty () in
      let vMapNew = Dep.VarSet.add array vMap in
      Dep.add var vMapNew dep
    in
    match value with
    | Array _
    | Struct _
    | Union _ ->
      begin
        let vars_in_partitioning = VD.affecting_vars value in
        let dep_new = List.fold_left (fun dep var -> add_one_dep x var dep) st.deps vars_in_partitioning in
        { st with deps = dep_new }
      end
    (* Blob cannot contain arrays *)
    | _ ->  st

  (** [set st addr val] returns a state where [addr] is set to [val]
   * it is always ok to put None for lval_raw and rval_raw, this amounts to not using/maintaining
   * precise information about arrays. *)
  let set ~(ctx: _ ctx) ?(invariant=false) ?(blob_destructive=false) ?lval_raw ?rval_raw ?t_override (st: store) (lval: AD.t) (lval_type: Cil.typ) (value: value) : store =
    let update_variable x t y z =
      if M.tracing then M.tracel "set" ~var:x.vname "update_variable: start '%s' '%a'\nto\n%a" x.vname VD.pretty y CPA.pretty z;
      let r = update_variable x t y z in (* refers to defintion that is outside of set *)
      if M.tracing then M.tracel "set" ~var:x.vname "update_variable: start '%s' '%a'\nto\n%a\nresults in\n%a" x.vname VD.pretty y CPA.pretty z CPA.pretty r;
      r
    in
    let firstvar = if M.tracing then match AD.to_var_may lval with [] -> "" | x :: _ -> x.vname else "" in
    let lval_raw = (Option.map (fun x -> Lval x) lval_raw) in
    if M.tracing then M.tracel "set" ~var:firstvar "lval: %a\nvalue: %a\nstate: %a" AD.pretty lval VD.pretty value CPA.pretty st.cpa;
    (* Updating a single varinfo*offset pair. NB! This function's type does
     * not include the flag. *)
    let update_one_addr (x, offs) (st: store): store =
      let ask = Analyses.ask_of_ctx ctx in
      let cil_offset = Offs.to_cil_offset offs in
      let t = match t_override with
        | Some t -> t
        | None ->
          if ctx.ask (Q.IsAllocVar x) then
            (* the vtype of heap vars will be TVoid, so we need to trust the pointer we got to this to be of the right type *)
            (* i.e. use the static type of the pointer here *)
            lval_type
          else
            try
              Cilfacade.typeOfLval (Var x, cil_offset)
            with Cilfacade.TypeOfError _ ->
              (* If we cannot determine the correct type here, we go with the one of the LVal *)
              (* This will usually lead to a type mismatch in the ValueDomain (and hence supertop) *)
              M.debug ~category:Analyzer "Cilfacade.typeOfLval failed Could not obtain the type of %a" d_lval (Var x, cil_offset);
              lval_type
      in
      let update_offset old_value =
        (* Projection globals to highest Precision *)
        let projected_value = project_val (Queries.to_value_domain_ask ask) None None value (is_global ask x) in
        let new_value = VD.update_offset ~blob_destructive (Queries.to_value_domain_ask ask) old_value offs projected_value lval_raw ((Var x), cil_offset) t in
        if WeakUpdates.mem x st.weak then
          VD.join old_value new_value
        else if invariant then (
          (* without this, invariant for ambiguous pointer might worsen precision for each individual address to their join *)
          try
            VD.meet old_value new_value
          with Lattice.Uncomparable ->
            new_value
        )
        else
          new_value
      in
      if M.tracing then M.tracel "set" ~var:firstvar "update_one_addr: start with '%a' (type '%a') \nstate:%a" AD.pretty (AD.of_mval (x,offs)) d_type x.vtype D.pretty st;
      if isFunctionType x.vtype then begin
        if M.tracing then M.tracel "set" ~var:firstvar "update_one_addr: returning: '%a' is a function type " d_type x.vtype;
        st
      end else
      if get_bool "exp.globs_are_top" then begin
        if M.tracing then M.tracel "set" ~var:firstvar "update_one_addr: BAD? exp.globs_are_top is set ";
        { st with cpa = CPA.add x Top st.cpa }
      end else
        (* Check if we need to side-effect this one. We no longer generate
         * side-effects here, but the code still distinguishes these cases. *)
      if (!earlyglobs || ThreadFlag.has_ever_been_multi ask) && is_global ask x then begin
        if M.tracing then M.tracel "set" ~var:x.vname "update_one_addr: update a global var '%s' ..." x.vname;
        let priv_getg = priv_getg ctx.global in
        (* Optimization to avoid evaluating integer values when setting them.
           The case when invariant = true requires the old_value to be sound for the meet.
           Allocated blocks are representend by Blobs with additional information, so they need to be looked-up. *)
        let old_value = if not invariant && Cil.isIntegralType x.vtype && not (ctx.ask (IsAllocVar x)) && offs = `NoOffset then begin
            VD.bot_value ~varAttr:x.vattr lval_type
          end else
            Priv.read_global ask priv_getg st x
        in
        let new_value = update_offset old_value in
        if M.tracing then M.tracel "set" "update_offset %a -> %a" VD.pretty old_value VD.pretty new_value;
        let r = Priv.write_global ~invariant ask priv_getg (priv_sideg ctx.sideg) st x new_value in
        if M.tracing then M.tracel "set" ~var:x.vname "update_one_addr: updated a global var '%s' \nstate:%a" x.vname D.pretty r;
        r
      end else begin
        if M.tracing then M.tracel "set" ~var:x.vname "update_one_addr: update a local var '%s' ..." x.vname;
        (* Normal update of the local state *)
        let new_value = update_offset (CPA.find x st.cpa) in
        (* what effect does changing this local variable have on arrays -
           we only need to do this here since globals are not allowed in the
           expressions for partitioning *)
        let effect_on_arrays (a: Q.ask) (st: store) =
          let affected_arrays =
            let set = Dep.find_opt x st.deps |? Dep.VarSet.empty () in
            Dep.VarSet.elements set
          in
          let movement_for_expr l' r' currentE' =
            let are_equal = Q.must_be_equal a in
            let t = Cilfacade.typeOf currentE' in
            let ik = Cilfacade.get_ikind t in
            let newE = Basetype.CilExp.replace l' r' currentE' in
            let currentEPlusOne = BinOp (PlusA, currentE', Cil.kinteger ik 1, t) in
            if are_equal newE currentEPlusOne then
              Some 1
            else
              let currentEMinusOne = BinOp (MinusA, currentE', Cil.kinteger ik 1, t) in
              if are_equal newE currentEMinusOne then
                Some (-1)
              else
                None
          in
          let effect_on_array actually_moved arr (st: store):store =
            let v = CPA.find arr st.cpa in
            let nval =
              if actually_moved then
                match lval_raw, rval_raw with
                | Some (Lval(Var l',NoOffset)), Some r' ->
                  begin
                    let moved_by = movement_for_expr l' r' in
                    VD.affect_move (Queries.to_value_domain_ask a) v x moved_by
                  end
                | _  ->
                  VD.affect_move (Queries.to_value_domain_ask a) v x (fun x -> None)
              else
                let patched_ask =
                  (* The usual recursion trick for ctx. *)
                  (* Must change ctx used by ask to also use new st (not ctx.local), otherwise recursive EvalInt queries use outdated state. *)
                  (* Note: query is just called on base, but not any other analyses. Potentially imprecise, but seems to be sufficient for now. *)
                  let rec ctx' asked =
                    { ctx with
                      ask = (fun (type a) (q: a Queries.t) -> query' asked q)
                    ; local = st
                    }
                  and query': type a. Queries.Set.t -> a Queries.t -> a Queries.result = fun asked q ->
                    let anyq = Queries.Any q in
                    if Queries.Set.mem anyq asked then
                      Queries.Result.top q (* query cycle *)
                    else (
                      let asked' = Queries.Set.add anyq asked in
                      query (ctx' asked') q
                    )
                  in
                  Analyses.ask_of_ctx (ctx' Queries.Set.empty)
                in
                let moved_by = fun x -> Some 0 in (* this is ok, the information is not provided if it *)
                (* TODO: why does affect_move need general ask (of any query) instead of eval_exp? *)
                VD.affect_move (Queries.to_value_domain_ask patched_ask) v x moved_by     (* was a set call caused e.g. by a guard *)
            in
            { st with cpa = update_variable arr arr.vtype nval st.cpa }
          in
          (* within invariant, a change to the way arrays are partitioned is not necessary *)
          List.fold_left (fun x y -> effect_on_array (not invariant) y x) st affected_arrays
        in
        if VD.is_bot new_value && invariant && not (CPA.mem x st.cpa) then
          st
        else
          let x_updated = update_variable x t new_value st.cpa in
          let with_dep = add_partitioning_dependencies x new_value {st with cpa = x_updated } in
          effect_on_arrays ask with_dep
      end
    in
    let update_one x store =
      match Addr.to_mval x with
      | Some x -> update_one_addr x store
      | None -> store
    in try
      (* We start from the current state and an empty list of global deltas,
       * and we assign to all the the different possible places: *)
      let nst = AD.fold update_one lval st in
      (* if M.tracing then M.tracel "set" ~var:firstvar "new state1 %a" CPA.pretty nst; *)
      (* If the address was definite, then we just return it. If the address
       * was ambiguous, we have to join it with the initial state. *)
      let nst = if AD.cardinal lval > 1 then { nst with cpa = CPA.join st.cpa nst.cpa } else nst in
      (* if M.tracing then M.tracel "set" ~var:firstvar "new state2 %a" CPA.pretty nst; *)
      nst
    with
    (* If any of the addresses are unknown, we ignore it!?! *)
    | SetDomain.Unsupported x ->
      (* if M.tracing then M.tracel "set" ~var:firstvar "set got an exception '%s'" x; *)
      M.info ~category:Unsound "Assignment to unknown address, assuming no write happened."; st

  let set_many ~ctx (st: store) lval_value_list: store =
    (* Maybe this can be done with a simple fold *)
    let f (acc: store) ((lval:AD.t),(typ:Cil.typ),(value:value)): store =
      set ~ctx acc lval typ value
    in
    (* And fold over the list starting from the store turned wstore: *)
    List.fold_left f st lval_value_list

  let rem_many a (st: store) (v_list: varinfo list): store =
    let f acc v = CPA.remove v acc in
    let g dep v = Dep.remove v dep in
    { st with cpa = List.fold_left f st.cpa v_list; deps = List.fold_left g st.deps v_list }

  (* Removes all partitionings done according to this variable *)
  let rem_many_partitioning a (st:store) (v_list: varinfo list):store =
    (* Removes the partitioning information from all affected arrays, call before removing locals *)
    let rem_partitioning a (st:store) (x:varinfo):store =
      let affected_arrays =
        let set = Dep.find_opt x st.deps |? Dep.VarSet.empty () in
        Dep.VarSet.elements set
      in
      let effect_on_array arr st =
        let v = CPA.find arr st in
        let nval = VD.affect_move ~replace_with_const:(get_bool ("ana.base.partition-arrays.partition-by-const-on-return")) a v x (fun _ -> None) in (* Having the function for movement return None here is equivalent to forcing the partitioning to be dropped *)
        update_variable arr arr.vtype nval st
      in
      { st with cpa = List.fold_left (fun x y -> effect_on_array y x) st.cpa affected_arrays }
    in
    let f s v = rem_partitioning a s v in
    List.fold_left f st v_list

  (**************************************************************************
    * Auxillary functions
    **************************************************************************)

  let is_some_bot (x:value) =
    match x with
    | Bot -> false (* HACK: bot is here due to typing conflict (we do not cast appropriately) *)
    | _ -> VD.is_bot_value x

  module InvariantEval =
  struct
    module D = D
    module V = V
    module G = G

    let unop_ID = unop_ID
    let unop_FD = unop_FD

    let eval_rv = eval_rv
    let eval_rv_address = eval_rv_address
    let eval_lv = eval_lv
    let convert_offset = convert_offset

    let get_var = get_var
    let get ~ctx st addrs exp = get ~ctx st addrs exp
    let set ~ctx st lval lval_type ?lval_raw value = set ~ctx ~invariant:true st lval lval_type ?lval_raw value

    let refine_entire_var = true
    let map_oldval oldval _ = oldval
    let eval_rv_lval_refine ~ctx st exp lval = eval_rv ~ctx st (Lval lval)

    let id_meet_down ~old ~c = ID.meet old c
    let fd_meet_down ~old ~c = FD.meet old c

    let contra _ = raise Deadcode
  end

  module Invariant = BaseInvariant.Make (InvariantEval)

  let invariant = Invariant.invariant


  let set_savetop ~ctx ?lval_raw ?rval_raw st adr lval_t v : store =
    if M.tracing then M.tracel "set" "savetop %a %a %a" AD.pretty adr d_type lval_t VD.pretty v;
    match v with
    | Top -> set ~ctx st adr lval_t (VD.top_value (AD.type_of adr)) ?lval_raw ?rval_raw
    | v -> set ~ctx st adr lval_t v ?lval_raw ?rval_raw


  (**************************************************************************
   * Simple defs for the transfer functions
   **************************************************************************)
  let assign ctx (lval:lval) (rval:exp):store  =
    let lval_t = Cilfacade.typeOfLval lval in
    let char_array_hack () =
      let rec split_offset = function
        | Index(Const(CInt(i, _, _)), NoOffset) -> (* ...[i] *)
          Index(zero, NoOffset), Some i (* all i point to StartOf(string) *)
        | NoOffset -> NoOffset, None
        | Index(exp, offs) ->
          let offs', r = split_offset offs in
          Index(exp, offs'), r
        | Field(fi, offs) ->
          let offs', r = split_offset offs in
          Field(fi, offs'), r
      in
      let last_index (lhost, offs) =
        match split_offset offs with
        | offs', Some i -> Some ((lhost, offs'), i)
        | _ -> None
      in
      match last_index lval, stripCasts rval with
      | Some (lv, i), Const(CChr c) when c<>'\000' -> (* "abc" <> "abc\000" in OCaml! *)
        let i = Z.to_int i in
        (* ignore @@ printf "%a[%i] = %c\n" d_lval lv i c; *)
        let s = try Hashtbl.find char_array lv with Not_found -> Bytes.empty in (* current string for lv or empty string *)
        if i >= Bytes.length s then ((* optimized b/c Out_of_memory *)
          let dst = Bytes.make (i+1) '\000' in
          Bytes.blit s 0 dst 0 (Bytes.length s); (* dst[0:len(s)] = s *)
          Bytes.set dst i c; (* set character i to c inplace *)
          Hashtbl.replace char_array lv dst
        ) else (
          Bytes.set s i c; (* set character i to c inplace *)
          Hashtbl.replace char_array lv s
        )
      (*BatHashtbl.modify_def "" lv (fun s -> Bytes.set s i c) char_array*)
      | _ -> ()
    in
    char_array_hack ();
    let rval_val = eval_rv ~ctx ctx.local rval in
    let rval_val = VD.mark_jmpbufs_as_copied rval_val in
    let lval_val = eval_lv ~ctx ctx.local lval in
    (* let sofa = AD.short 80 lval_val^" = "^VD.short 80 rval_val in *)
    (* M.debug ~category:Analyzer @@ sprint ~width:max_int @@ dprintf "%a = %a\n%s" d_plainlval lval d_plainexp rval sofa; *)
    let not_local xs =
      let not_local x =
        match Addr.to_var_may x with
        | Some x -> is_global (Analyses.ask_of_ctx ctx) x
        | None -> x = Addr.UnknownPtr
      in
      AD.is_top xs || AD.exists not_local xs
    in
    (match rval_val, lval_val with
     | Address adrs, lval
       when (not !AnalysisState.global_initialization) && get_bool "kernel" && not_local lval && not (AD.is_top adrs) ->
       let find_fps e xs = match Addr.to_var_must e with
         | Some x -> x :: xs
         | None -> xs
       in
       let vars = AD.fold find_fps adrs [] in (* filter_map from AD to list *)
       let funs = Seq.filter (fun x -> isFunctionType x.vtype)@@ List.to_seq vars in
       Seq.iter (fun x -> ctx.spawn None x []) funs
     | _ -> ()
    );
    match lval with (* this section ensure global variables contain bottom values of the proper type before setting them  *)
    | (Var v, offs) when v.vglob ->
      (* Optimization: In case of simple integral types, we not need to evaluate the old value.
          v is not an allocated block, as v directly appears as a variable in the program;
          so no explicit check is required here (unlike in set) *)
      let current_val = if Cil.isIntegralType v.vtype then begin
          assert (offs = NoOffset);
          VD.Bot
        end else
          eval_rv_keep_bot ~ctx ctx.local (Lval (Var v, NoOffset))
      in
      begin match current_val with
        | Bot -> (* current value is VD Bot *)
          begin match Addr.to_mval (AD.choose lval_val) with
            | Some (x,offs) ->
              let t = v.vtype in
              let iv = VD.bot_value ~varAttr:v.vattr t in (* correct bottom value for top level variable *)
              if M.tracing then M.tracel "set" "init bot value: %a" VD.pretty iv;
              let nv = VD.update_offset (Queries.to_value_domain_ask (Analyses.ask_of_ctx ctx)) iv offs rval_val (Some  (Lval lval)) lval t in (* do desired update to value *)
              set_savetop ~ctx  ctx.local (AD.of_var v) lval_t nv ~lval_raw:lval ~rval_raw:rval (* set top-level variable to updated value *)
            | None ->
              set_savetop ~ctx ctx.local lval_val lval_t rval_val ~lval_raw:lval ~rval_raw:rval
          end
        | _ ->
          set_savetop ~ctx ctx.local lval_val lval_t rval_val ~lval_raw:lval ~rval_raw:rval
      end
    | _ ->
      set_savetop ~ctx ctx.local lval_val lval_t rval_val ~lval_raw:lval ~rval_raw:rval


  let branch ctx (exp:exp) (tv:bool) : store =
    let valu = eval_rv ~ctx ctx.local exp in
    let refine () =
      let res = invariant ctx ctx.local exp tv in
      if M.tracing then M.tracec "branch" "EqualSet result for expression %a is %a" d_exp exp Queries.ES.pretty (ctx.ask (Queries.EqualSet exp));
      if M.tracing then M.tracec "branch" "CondVars result for expression %a is %a" d_exp exp Queries.ES.pretty (ctx.ask (Queries.CondVars exp));
      if M.tracing then M.traceu "branch" "Invariant enforced!";
      match ctx.ask (Queries.CondVars exp) with
      | s when Queries.ES.cardinal s = 1 ->
        let e = Queries.ES.choose s in
        invariant ctx res e tv
      | _ -> res
    in
    if M.tracing then M.traceli "branch" ~subsys:["invariant"] "Evaluating branch for expression %a with value %a" d_exp exp VD.pretty valu;
    (* First we want to see, if we can determine a dead branch: *)
    match valu with
    (* For a boolean value: *)
    | Int value ->
      if M.tracing then M.traceu "branch" "Expression %a evaluated to %a" d_exp exp ID.pretty value;
      begin match ID.to_bool value with
        | Some v ->
          (* Eliminate the dead branch and just propagate to the true branch *)
          if v = tv then
            refine ()
          else (
            if M.tracing then M.tracel "branch" "A The branch %B is dead!" tv;
            raise Deadcode
          )
        | None ->
          refine () (* like fallback below *)
      end
    (* for some reason refine () can refine these, but not raise Deadcode in struct *)
    | Address ad when tv && AD.is_null ad ->
      raise Deadcode
    | Address ad when not tv && AD.is_not_null ad ->
      raise Deadcode
    | Bot ->
      if M.tracing then M.traceu "branch" "The branch %B is dead!" tv;
      raise Deadcode
    (* Otherwise we try to impose an invariant: *)
    | _ ->
      (* Sometimes invariant may be more precise than eval_rv and also raise Deadcode, making the branch dead.
         For example, 50-juliet/08-CWE570_Expression_Always_False__02. *)
      refine ()

  let body ctx f =
    (* First we create a variable-initvalue pair for each variable *)
    let init_var v = (AD.of_var v, v.vtype, VD.init_value ~varAttr:v.vattr v.vtype) in
    (* Apply it to all the locals and then assign them all *)
    let inits = List.map init_var f.slocals in
    set_many ~ctx ctx.local inits

  let return ctx exp fundec: store =
    if Cil.hasAttribute "noreturn" fundec.svar.vattr then
      M.warn ~category:(Behavior (Undefined Other)) "Function declared 'noreturn' could return";
    let ask = Analyses.ask_of_ctx ctx in
    let st: store = ctx.local in
    match fundec.svar.vname with
    | "__goblint_dummy_init" ->
      if M.tracing then M.trace "init" "dummy init: %a" D.pretty st;
      publish_all ctx `Init;
      (* otherfun uses __goblint_dummy_init, where we can properly side effect global initialization *)
      (* TODO: move into sync `Init *)
      Priv.enter_multithreaded ask (priv_getg ctx.global) (priv_sideg ctx.sideg) st
    | _ ->
      let locals = List.filter (fun v -> not (WeakUpdates.mem v st.weak)) (fundec.sformals @ fundec.slocals) in
      let nst_part = rem_many_partitioning (Queries.to_value_domain_ask ask) ctx.local locals in
      let nst: store = rem_many ask nst_part locals in
      match exp with
      | None -> nst
      | Some exp ->
        let t_override = match Cilfacade.fundec_return_type fundec with
          | TVoid _ -> M.warn ~category:M.Category.Program "Returning a value from a void function"; assert false
          | ret -> ret
        in
        let rv = eval_rv ~ctx ctx.local exp in
        let st' = set ~ctx ~t_override nst (return_var ()) t_override rv in
        match ThreadId.get_current ask with
        | `Lifted tid when ThreadReturn.is_current ask ->
          (* Evaluate exp and cast the resulting value to the void-pointer-type.
              Casting to the right type here avoids precision loss on joins. *)
          let rv = VD.cast ~torg:(Cilfacade.typeOf exp) Cil.voidPtrType rv in
          ctx.sideg (V.thread tid) (G.create_thread rv);
          Priv.thread_return ask (priv_getg ctx.global) (priv_sideg ctx.sideg) tid st'
        | _ -> st'

  let vdecl ctx (v:varinfo) =
    if not (Cil.isArrayType v.vtype) then
      ctx.local
    else
      let lval = eval_lv ~ctx ctx.local (Var v, NoOffset) in
      let current_value = eval_rv ~ctx ctx.local (Lval (Var v, NoOffset)) in
      let new_value = VD.update_array_lengths (eval_rv ~ctx ctx.local) current_value v.vtype in
      set ~ctx ctx.local lval v.vtype new_value

  (**************************************************************************
   * Function calls
   **************************************************************************)

  (** From a list of expressions, collect a list of addresses that they might point to, or contain pointers to. *)
  let collect_funargs ~ctx ?(warn=false) (st:store) (exps: exp list) =
    let ask = Analyses.ask_of_ctx ctx in
    let do_exp e =
      let immediately_reachable = reachable_from_value ask (eval_rv ~ctx st e) (Cilfacade.typeOf e) (CilType.Exp.show e) in
      reachable_vars ~ctx st [immediately_reachable]
    in
    List.concat_map do_exp exps

  let collect_invalidate ~deep ~ctx ?(warn=false) (st:store) (exps: exp list) =
    if deep then
      collect_funargs ~ctx ~warn st exps
    else (
      let mpt e = match eval_rv_address ~ctx st e with
        | Address a -> AD.remove NullPtr a
        | _ -> AD.empty ()
      in
      List.map mpt exps
    )

  let invalidate ?(deep=true) ~ctx (st:store) (exps: exp list): store =
    if M.tracing && exps <> [] then M.tracel "invalidate" "Will invalidate expressions [%a]" (d_list ", " d_plainexp) exps;
    if exps <> [] then M.info ~category:Imprecise "Invalidating expressions: %a" (d_list ", " d_exp) exps;
    (* To invalidate a single address, we create a pair with its corresponding
     * top value. *)
    let invalidate_address st a =
      let t = AD.type_of a in
      let v = get ~ctx st a None in (* None here is ok, just causes us to be a bit less precise *)
      let nv =  VD.invalidate_value (Queries.to_value_domain_ask (Analyses.ask_of_ctx ctx)) t v in
      (a, t, nv)
    in
    (* We define the function that invalidates all the values that an address
     * expression e may point to *)
    let invalidate_exp exps =
      let args = collect_invalidate ~deep ~ctx ~warn:true st exps in
      List.map (invalidate_address st) args
    in
    let invalids = invalidate_exp exps in
    let is_fav_addr x =
      List.exists BaseUtil.is_excluded_from_invalidation (AD.to_var_may x)
    in
    let invalids' = List.filter (fun (x,_,_) -> not (is_fav_addr x)) invalids in
    if M.tracing && exps <> [] then (
      let addrs = List.map (Tuple3.first) invalids' in
      let vs = List.map (Tuple3.third) invalids' in
      M.tracel "invalidate" "Setting addresses [%a] to values [%a]" (d_list ", " AD.pretty) addrs (d_list ", " VD.pretty) vs
    );
    set_many ~ctx st invalids'


  let make_entry ?(thread=false) (ctx:(D.t, G.t, C.t, V.t) Analyses.ctx) fundec args: D.t =
    let ask = Analyses.ask_of_ctx ctx in
    let st: store = ctx.local in
    (* Evaluate the arguments. *)
    let vals = List.map (eval_rv ~ctx st) args in
    (* generate the entry states *)
    (* If we need the globals, add them *)
    (* TODO: make this is_private PrivParam dependent? PerMutexOplusPriv should keep *)
    let st' =
      if thread then (
        (* TODO: HACK: Simulate enter_multithreaded for first entering thread to publish global inits before analyzing thread.
           Otherwise thread is analyzed with no global inits, reading globals gives bot, which turns into top, which might get published...
           sync `Thread doesn't help us here, it's not specific to entering multithreaded mode.
           EnterMultithreaded events only execute after threadenter and threadspawn. *)
        if not (ThreadFlag.has_ever_been_multi ask) then
          ignore (Priv.enter_multithreaded ask (priv_getg ctx.global) (priv_sideg ctx.sideg) st);
        Priv.threadenter ask st
      ) else
        (* use is_global to account for values that became globals because they were saved into global variables *)
        let globals = CPA.filter (fun k v -> is_global ask k) st.cpa in
        (* let new_cpa = if !earlyglobs || ThreadFlag.is_multi ctx.ask then CPA.filter (fun k v -> is_private ctx.ask ctx.local k) globals else globals in *)
        let new_cpa = globals in
        {st with cpa = new_cpa}
    in
    (* Assign parameters to arguments *)
    let pa = GobList.combine_short fundec.sformals vals in (* TODO: is it right to ignore missing formals/args? *)
    add_to_array_map fundec pa;
    let new_cpa = CPA.add_list pa st'.cpa in
    (* List of reachable variables *)
    let reachable = List.concat_map AD.to_var_may (reachable_vars ~ctx st (get_ptrs vals)) in
    let reachable = List.filter (fun v -> CPA.mem v st.cpa) reachable in
    let new_cpa = CPA.add_list_fun reachable (fun v -> CPA.find v st.cpa) new_cpa in

    (* Projection to Precision of the Callee *)
    let p = PU.int_precision_from_fundec fundec in
    let new_cpa = project (Queries.to_value_domain_ask ask) (Some p) new_cpa fundec in

    (* Identify locals of this fundec for which an outer copy (from a call down the callstack) is reachable *)
    let reachable_other_copies = List.filter (fun v -> match Cilfacade.find_scope_fundec v with Some scope -> CilType.Fundec.equal scope fundec | None -> false) reachable in
    (* Add to the set of weakly updated variables *)
    let new_weak = WeakUpdates.join st.weak (WeakUpdates.of_list reachable_other_copies) in
    {st' with cpa = new_cpa; weak = new_weak}

  let enter ctx lval fn args : (D.t * D.t) list =
    [ctx.local, make_entry ctx fn args]



  let forkfun (ctx:(D.t, G.t, C.t, V.t) Analyses.ctx) (lv: lval option) (f: varinfo) (args: exp list) : (lval option * varinfo * exp list * bool) list =
    let create_thread ~multiple lval arg v =
      try
        (* try to get function declaration *)
        let fd = Cilfacade.find_varinfo_fundec v in
        let args =
          match arg with
          | Some x -> [x]
          | None -> List.map (fun x -> MyCFG.unknown_exp) fd.sformals
        in
        Some (lval, v, args, multiple)
      with Not_found ->
        if LF.use_special f.vname then None (* we handle this function *)
        else if isFunctionType v.vtype then
          (* FromSpec warns about unknown thread creation, so we don't do it here any more *)
          let (_, v_args, _, _) = Cil.splitFunctionTypeVI v in
          let args = match arg with
            | Some x -> [x]
            | None -> List.map (fun x -> MyCFG.unknown_exp) (Cil.argsToList v_args)
          in
          Some (lval, v, args, multiple)
        else (
          M.debug ~category:Analyzer "Not creating a thread from %s because its type is %a" v.vname d_type v.vtype;
          None
        )
    in
    let desc = LF.find f in
    match desc.special args, f.vname with
    (* handling thread creations *)
    | ThreadCreate { thread = id; start_routine = start; arg = ptc_arg; multiple }, _ -> begin
        (* extra sync so that we do not analyze new threads with bottom global invariant *)
        publish_all ctx `Thread;
        (* Collect the threads. *)
        let start_addr = eval_tv ~ctx ctx.local start in
        let start_funvars = AD.to_var_may start_addr in
        let start_funvars_with_unknown =
          if AD.mem Addr.UnknownPtr start_addr then
            dummyFunDec.svar :: start_funvars
          else
            start_funvars
        in
        List.filter_map (create_thread ~multiple (Some (Mem id, NoOffset)) (Some ptc_arg)) start_funvars_with_unknown
      end
    | _, _ when get_bool "sem.unknown_function.spawn" ->
      (* TODO: Remove sem.unknown_function.spawn check because it is (and should be) really done in LibraryFunctions.
         But here we consider all non-ThreadCrate functions also unknown, so old-style LibraryFunctions access
         definitions using `Write would still spawn because they are not truly unknown functions (missing from LibraryFunctions).
         Need this to not have memmove spawn in SV-COMP. *)
      let shallow_args = LibraryDesc.Accesses.find desc.accs { kind = Spawn; deep = false } args in
      let deep_args = LibraryDesc.Accesses.find desc.accs { kind = Spawn; deep = true } args in
      let shallow_flist = collect_invalidate ~deep:false ~ctx ctx.local shallow_args in
      let deep_flist = collect_invalidate ~deep:true ~ctx ctx.local deep_args in
      let flist = shallow_flist @ deep_flist in
      let addrs = List.concat_map AD.to_var_may flist in
      if addrs <> [] then M.debug ~category:Analyzer "Spawning non-unique functions from unknown function: %a" (d_list ", " CilType.Varinfo.pretty) addrs;
      List.filter_map (create_thread ~multiple:true None None) addrs
    | _, _ -> []

  let assert_fn ctx e refine =
    (* make the state meet the assertion in the rest of the code *)
    if not refine then ctx.local else begin
      let newst = invariant ctx ctx.local e true in
      (* if check_assert e newst <> `Lifted true then
          M.warn ~category:Assert ~msg:("Invariant \"" ^ expr ^ "\" does not stick.") (); *)
      newst
    end

  let special_unknown_invalidate ctx f args =
    (if CilType.Varinfo.equal f dummyFunDec.svar then M.warn ~category:Imprecise ~tags:[Category Call] "Unknown function ptr called");
    let desc = LF.find f in
    let shallow_addrs = LibraryDesc.Accesses.find desc.accs { kind = Write; deep = false } args in
    let deep_addrs = LibraryDesc.Accesses.find desc.accs { kind = Write; deep = true } args in
    let deep_addrs =
      if List.mem LibraryDesc.InvalidateGlobals desc.attrs then (
        M.info ~category:Imprecise "INVALIDATING ALL GLOBALS!";
        foldGlobals !Cilfacade.current_file (fun acc global ->
            match global with
            | GVar (vi, _, _) when not (is_static vi) ->
              mkAddrOf (Var vi, NoOffset) :: acc
            (* TODO: what about GVarDecl? *)
            | _ -> acc
          ) deep_addrs
      )
      else
        deep_addrs
    in
    (* TODO: what about escaped local variables? *)
    (* invalidate arguments and non-static globals for unknown functions *)
    let st' = invalidate ~deep:false ~ctx ctx.local shallow_addrs in
    invalidate ~deep:true ~ctx st' deep_addrs

  let check_invalid_mem_dealloc ctx special_fn ptr =
    let has_non_heap_var = AD.exists (function
        | Addr (v,_) -> is_not_heap_alloc_var ctx v
        | _ -> false)
    in
    let has_non_zero_offset = AD.exists (function
        | Addr (_,o) -> Offs.cmp_zero_offset o <> `MustZero
        | _ -> false)
    in
    match eval_rv_address ~ctx ctx.local ptr with
    | Address a ->
      if AD.is_top a then (
        AnalysisStateUtil.set_mem_safety_flag InvalidFree;
        M.warn ~category:(Behavior (Undefined InvalidMemoryDeallocation)) ~tags:[CWE 590] "Points-to set for pointer %a in function %s is top. Potentially invalid memory deallocation may occur" d_exp ptr special_fn.vname
      ) else if has_non_heap_var a then (
        AnalysisStateUtil.set_mem_safety_flag InvalidFree;
        M.warn ~category:(Behavior (Undefined InvalidMemoryDeallocation)) ~tags:[CWE 590] "Free of non-dynamically allocated memory in function %s for pointer %a" special_fn.vname d_exp ptr
      ) else if has_non_zero_offset a then (
        AnalysisStateUtil.set_mem_safety_flag InvalidFree;
        M.warn ~category:(Behavior (Undefined InvalidMemoryDeallocation)) ~tags:[CWE 761] "Free of memory not at start of buffer in function %s for pointer %a" special_fn.vname d_exp ptr
      )
    | _ ->
      AnalysisStateUtil.set_mem_safety_flag InvalidFree;
      M.warn ~category:(Behavior (Undefined InvalidMemoryDeallocation)) ~tags:[CWE 590] "Pointer %a in function %s doesn't evaluate to a valid address. Invalid memory deallocation may occur" d_exp ptr special_fn.vname

  let points_to_heap_only ctx ptr =
    match ctx.ask (Queries.MayPointTo ptr) with
    | a when not (Queries.AD.is_top a)->
      Queries.AD.for_all (function
          | Addr (v, _) -> ctx.ask (Queries.IsHeapVar v)
          | _ -> false
        ) a
    | _ -> false

  let get_size_of_ptr_target ctx ptr =
    let intdom_of_int x =
      ID.of_int (Cilfacade.ptrdiff_ikind ()) (Z.of_int x)
    in
    let size_of_type_in_bytes typ =
      let typ_size_in_bytes = (bitsSizeOf typ) / 8 in
      intdom_of_int typ_size_in_bytes
    in
    if points_to_heap_only ctx ptr then
      (* Ask for BlobSize from the base address (the second component being set to true) in order to avoid BlobSize giving us bot *)
      ctx.ask (Queries.BlobSize {exp = ptr; base_address = true})
    else
      match ctx.ask (Queries.MayPointTo ptr) with
      | a when not (Queries.AD.is_top a) ->
        let pts_list = Queries.AD.elements a in
        let pts_elems_to_sizes (addr: Queries.AD.elt) =
          begin match addr with
            | Addr (v, _) ->
              begin match v.vtype with
                | TArray (item_typ, _, _) ->
                  let item_typ_size_in_bytes = size_of_type_in_bytes item_typ in
                  begin match ctx.ask (Queries.EvalLength ptr) with
                    | `Lifted arr_len ->
                      let arr_len_casted = ID.cast_to (Cilfacade.ptrdiff_ikind ()) arr_len in
                      begin
                        try `Lifted (ID.mul item_typ_size_in_bytes arr_len_casted)
                        with IntDomain.ArithmeticOnIntegerBot _ -> `Bot
                      end
                    | `Bot -> `Bot
                    | `Top -> `Top
                  end
                | _ ->
                  let type_size_in_bytes = size_of_type_in_bytes v.vtype in
                  `Lifted type_size_in_bytes
              end
            | _ -> `Top
          end
        in
        (* Map each points-to-set element to its size *)
        let pts_sizes = List.map pts_elems_to_sizes pts_list in
        (* Take the smallest of all sizes that ptr's contents may have *)
        begin match pts_sizes with
          | [] -> `Bot
          | [x] -> x
          | x::xs -> List.fold_left ValueDomainQueries.ID.join x xs
        end
      | _ ->
        (M.warn "Pointer %a has a points-to-set of top. An invalid memory access might occur" d_exp ptr;
         `Top)

  let special ctx (lv:lval option) (f: varinfo) (args: exp list) =
    let invalidate_ret_lv st = match lv with
      | Some lv ->
        if M.tracing then M.tracel "invalidate" "Invalidating lhs %a for function call %s" d_plainlval lv f.vname;
        invalidate ~deep:false ~ctx st [Cil.mkAddrOrStartOf lv]
      | None -> st
    in
    let addr_type_of_exp exp =
      let lval = mkMem ~addr:(Cil.stripCasts exp) ~off:NoOffset in
      let addr = eval_lv ~ctx ctx.local lval in
      (addr, AD.type_of addr)
    in
    let forks = forkfun ctx lv f args in
    if M.tracing then if not (List.is_empty forks) then M.tracel "spawn" "Base.special %s: spawning functions %a" f.vname (d_list "," CilType.Varinfo.pretty) (List.map BatTuple.Tuple4.second forks);
    List.iter (fun (lval, f, args, multiple) -> ctx.spawn ~multiple lval f args) forks;
    let st: store = ctx.local in
    let desc = LF.find f in
    let memory_copying dst src n =
      let dest_size = get_size_of_ptr_target ctx dst in
      let n_intdom = Option.map_default (fun exp -> ctx.ask (Queries.EvalInt exp)) `Bot n in
      let dest_size_equal_n =
        match dest_size, n_intdom with
        | `Lifted ds, `Lifted n ->
          let casted_ds = ID.cast_to (Cilfacade.ptrdiff_ikind ()) ds in
          let casted_n = ID.cast_to (Cilfacade.ptrdiff_ikind ()) n in
          let ds_eq_n =
            begin try ID.eq casted_ds casted_n
              with IntDomain.ArithmeticOnIntegerBot _ -> ID.top_of @@ Cilfacade.ptrdiff_ikind ()
            end
          in
          Option.default false (ID.to_bool ds_eq_n)
        | _ -> false
      in
      let dest_a, dest_typ = addr_type_of_exp dst in
      let src_lval = mkMem ~addr:(Cil.stripCasts src) ~off:NoOffset in
      let src_typ = eval_lv ~ctx ctx.local src_lval
                    |> AD.type_of in
      (* when src and destination type coincide, take value from the source, otherwise use top *)
      let value = if (typeSig dest_typ = typeSig src_typ) && dest_size_equal_n then
          let src_cast_lval = mkMem ~addr:(Cilfacade.mkCast ~e:src ~newt:(TPtr (dest_typ, []))) ~off:NoOffset in
          eval_rv ~ctx st (Lval src_cast_lval)
        else
          VD.top_value (unrollType dest_typ)
      in
      set ~ctx st dest_a dest_typ value in
    (* for string functions *)
    let eval_n = function
      (* if only n characters of a given string are needed, evaluate expression n to an integer option *)
      | Some n ->
        begin match eval_rv ~ctx st n with
          | Int i ->
            begin match ID.to_int i with
              | Some x -> Some (Z.to_int x)
              | _ -> Some (-1)
            end
          | _ -> Some (-1)
        end
      (* do nothing if all characters are needed *)
      | _ -> None
    in
    let address_from_value (v:value) = match v with
      | Address a ->
        (* TODO: is it fine to just drop the last index unconditionally? https://github.com/goblint/analyzer/pull/1076#discussion_r1408975611 *)
        let rec lo = function
          | `Index (i, `NoOffset) -> `NoOffset
          | `NoOffset -> `NoOffset
          | `Field (f, o) -> `Field (f, lo o)
          | `Index (i, o) -> `Index (i, lo o) in
        let rmLastOffset = function
          | Addr.Addr (v, o) -> Addr.Addr (v, lo o)
          | other -> other in
        AD.map rmLastOffset a
      | _ -> raise (Failure "String function: not an address")
    in
    let string_manipulation s1 s2 lv all op_addr op_array =
      let s1_v = eval_rv ~ctx st s1 in
      let s1_a = address_from_value s1_v in
      let s1_typ = AD.type_of s1_a in
      let s2_v = eval_rv ~ctx st s2 in
      let s2_a = address_from_value s2_v in
      let s2_typ = AD.type_of s2_a in
      (* compute value in string literals domain if s1 and s2 are both string literals *)
      (* TODO: is this reliable? there could be a char* which isn't StrPtr *)
      if CilType.Typ.equal s1_typ charPtrType && CilType.Typ.equal s2_typ charPtrType then
        begin match lv, op_addr with
          | Some lv_val, Some f ->
            (* when whished types coincide, compute result of operation op_addr, otherwise use top *)
            let lv_a = eval_lv ~ctx st lv_val in
            let lv_typ = Cilfacade.typeOfLval lv_val in
            if all && typeSig s1_typ = typeSig s2_typ && typeSig s2_typ = typeSig lv_typ then (* all types need to coincide *)
              set ~ctx st lv_a lv_typ (f s1_a s2_a)
            else if not all && typeSig s1_typ = typeSig s2_typ then (* only the types of s1 and s2 need to coincide *)
              set ~ctx st lv_a lv_typ (f s1_a s2_a)
            else
              set ~ctx st lv_a lv_typ (VD.top_value (unrollType lv_typ))
          | _ ->
            (* check if s1 is potentially a string literal as writing to it would be undefined behavior; then return top *)
            let _ = AD.string_writing_defined s1_a in
            set ~ctx st s1_a s1_typ (VD.top_value (unrollType s1_typ))
        end
        (* else compute value in array domain *)
      else
        let lv_a, lv_typ = match lv with
          | Some lv_val -> eval_lv ~ctx st lv_val, Cilfacade.typeOfLval lv_val
          | None -> s1_a, s1_typ in
        begin match (get ~ctx st s1_a None), get ~ctx st s2_a None with
          | Array array_s1, Array array_s2 -> set ~ctx ~blob_destructive:true st lv_a lv_typ (op_array array_s1 array_s2)
          | Array array_s1, _ when CilType.Typ.equal s2_typ charPtrType ->
            let s2_null_bytes = List.map CArrays.to_null_byte_domain (AD.to_string s2_a) in
            let array_s2 = List.fold_left CArrays.join (CArrays.bot ()) s2_null_bytes in
            set ~ctx ~blob_destructive:true st lv_a lv_typ (op_array array_s1 array_s2)
          | Bot, Array array_s2 ->
            (* If we have bot inside here, we assume the blob is used as a char array and create one inside *)
            let ptrdiff_ik = Cilfacade.ptrdiff_ikind () in
            let size = ctx.ask (Q.BlobSize {exp = s1; base_address = false}) in
            let s_id =
              try ValueDomainQueries.ID.unlift (ID.cast_to ptrdiff_ik) size
              with Failure _ -> ID.top_of ptrdiff_ik in
            let empty_array = CArrays.make s_id (Int (ID.top_of IChar)) in
            set ~ctx st lv_a lv_typ (op_array empty_array array_s2)
          | Bot , _ when CilType.Typ.equal s2_typ charPtrType ->
            (* If we have bot inside here, we assume the blob is used as a char array and create one inside *)
            let ptrdiff_ik = Cilfacade.ptrdiff_ikind () in
            let size = ctx.ask (Q.BlobSize {exp = s1; base_address = false}) in
            let s_id =
              try ValueDomainQueries.ID.unlift (ID.cast_to ptrdiff_ik) size
              with Failure _ -> ID.top_of ptrdiff_ik in
            let empty_array = CArrays.make s_id (Int (ID.top_of IChar)) in
            let s2_null_bytes = List.map CArrays.to_null_byte_domain (AD.to_string s2_a) in
            let array_s2 = List.fold_left CArrays.join (CArrays.bot ()) s2_null_bytes in
            set ~ctx st lv_a lv_typ (op_array empty_array array_s2)
          | _, Array array_s2 when CilType.Typ.equal s1_typ charPtrType ->
            (* if s1 is string literal, str(n)cpy and str(n)cat are undefined *)
            if op_addr = None then
              (* triggers warning, function only evaluated for side-effects *)
              let _ = AD.string_writing_defined s1_a in
              set ~ctx st s1_a s1_typ (VD.top_value (unrollType s1_typ))
            else
              let s1_null_bytes = List.map CArrays.to_null_byte_domain (AD.to_string s1_a) in
              let array_s1 = List.fold_left CArrays.join (CArrays.bot ()) s1_null_bytes in
              set ~ctx st lv_a lv_typ (op_array array_s1 array_s2)
          | _ ->
            set ~ctx st lv_a lv_typ (VD.top_value (unrollType lv_typ))
        end
    in
    let st = match desc.special args, f.vname with
    | Memset { dest; ch; count; }, _ ->
      (* TODO: check count *)
      let eval_ch = eval_rv ~ctx st ch in
      let dest_a, dest_typ = addr_type_of_exp dest in
      let value =
        match eval_ch with
        | Int i when ID.to_int i = Some Z.zero ->
          VD.zero_init_value dest_typ
        | _ ->
          VD.top_value dest_typ
      in
      set ~ctx st dest_a dest_typ value
    | Bzero { dest; count; }, _ ->
      (* TODO: share something with memset special case? *)
      (* TODO: check count *)
      let dest_a, dest_typ = addr_type_of_exp dest in
      let value = VD.zero_init_value dest_typ in
      set ~ctx st dest_a dest_typ value
    | Memcpy { dest = dst; src; n; }, _ -> (* TODO: use n *)
      memory_copying dst src (Some n)
    | Strcpy { dest = dst; src; n }, _ -> string_manipulation dst src None false None (fun ar1 ar2 -> Array (CArrays.string_copy ar1 ar2 (eval_n n)))
    | Strcat { dest = dst; src; n }, _ -> string_manipulation dst src None false None (fun ar1 ar2 -> Array (CArrays.string_concat ar1 ar2 (eval_n n)))
    | Strlen s, _ ->
      begin match lv with
        | Some lv_val ->
          let dest_a = eval_lv ~ctx st lv_val in
          let dest_typ = Cilfacade.typeOfLval lv_val in
          let v = eval_rv ~ctx st s in
          let a = address_from_value v in
          let value:value =
            (* if s string literal, compute strlen in string literals domain *)
            (* TODO: is this reliable? there could be a char* which isn't StrPtr *)
            if CilType.Typ.equal (AD.type_of a) charPtrType then
              Int (AD.to_string_length a)
              (* else compute strlen in array domain *)
            else
              begin match get ~ctx st a None with
                | Array array_s -> Int (CArrays.to_string_length array_s)
                | _ -> VD.top_value (unrollType dest_typ)
              end in
          set ~ctx st dest_a dest_typ value
        | None -> st
      end
    | Strstr { haystack; needle }, _ ->
      begin match lv with
        | Some lv_val ->
          (* check if needle is a substring of haystack in string literals domain if haystack and needle are string literals,
             else check in null bytes domain if both haystack and needle are / can be transformed to an array domain representation;
             if needle is substring, assign the substring of haystack starting at the first occurrence of needle to dest,
             if it surely isn't, assign a null_ptr *)
          string_manipulation haystack needle lv true (Some (fun h_a n_a -> Address (AD.substring_extraction h_a n_a)))
            (fun h_ar n_ar -> match CArrays.substring_extraction h_ar n_ar with
               | CArrays.IsNotSubstr -> Address (AD.null_ptr)
               | CArrays.IsSubstrAtIndex0 -> Address (eval_lv ~ctx st (mkMem ~addr:(Cil.stripCasts haystack) ~off:NoOffset))
               | CArrays.IsMaybeSubstr -> Address (AD.join (eval_lv ~ctx st
                                                              (mkMem ~addr:(Cil.stripCasts haystack) ~off:(Index (Lazy.force Offset.Index.Exp.any, NoOffset)))) (AD.null_ptr)))
        | None -> st
      end
    | Strcmp { s1; s2; n }, _ ->
      begin match lv with
        | Some _ ->
          (* when s1 and s2 are string literals, compare both completely or their first n characters in the string literals domain;
             else compare them in the null bytes array domain if they are / can be transformed to an array domain representation *)
          string_manipulation s1 s2 lv false (Some (fun s1_a s2_a -> Int (AD.string_comparison s1_a s2_a (eval_n n))))
            (fun s1_ar s2_ar -> Int (CArrays.string_comparison s1_ar s2_ar (eval_n n)))
        | None -> st
      end
    | Abort, _ -> raise Deadcode
    | ThreadExit { ret_val = exp }, _ ->
      begin match ThreadId.get_current (Analyses.ask_of_ctx ctx) with
        | `Lifted tid ->
          (
            let rv = eval_rv ~ctx ctx.local exp in
            ctx.sideg (V.thread tid) (G.create_thread rv);
            (* TODO: emit thread return event so other analyses are aware? *)
            (* TODO: publish still needed? *)
            publish_all ctx `Return; (* like normal return *)
            let ask = Analyses.ask_of_ctx ctx in
            match ThreadId.get_current ask with
            | `Lifted tid when ThreadReturn.is_current ask ->
              ignore @@ Priv.thread_return ask (priv_getg ctx.global) (priv_sideg ctx.sideg) tid st
            | _ -> ())
        | _ -> ()
      end;
      raise Deadcode
    | MutexAttrSetType {attr = attr; typ = mtyp}, _ ->
      begin
        let get_type lval =
          let address = eval_lv ~ctx st lval in
          AD.type_of address
        in
        let dst_lval = mkMem ~addr:(Cil.stripCasts attr) ~off:NoOffset in
        let dest_typ = get_type dst_lval in
        let dest_a = eval_lv ~ctx st dst_lval in
        match eval_rv ~ctx st mtyp with
        | Int x ->
          begin
            match ID.to_int x with
            | Some z ->
              if M.tracing then M.tracel "attr" "setting";
              set ~ctx st dest_a dest_typ (MutexAttr (ValueDomain.MutexAttr.of_int z))
            | None -> set ~ctx st dest_a dest_typ (MutexAttr (ValueDomain.MutexAttr.top ()))
          end
        | _ -> set ~ctx st dest_a dest_typ (MutexAttr (ValueDomain.MutexAttr.top ()))
      end
    | Identity e, _ ->
      begin match lv with
        | Some x -> assign ctx x e
        | None -> ctx.local
      end
    (**Floating point classification and trigonometric functions defined in c99*)
    | Math { fun_args; }, _ ->
      let apply_unary fk float_fun x =
        let eval_x = eval_rv ~ctx st x in
        begin match eval_x with
          | Float float_x -> float_fun (FD.cast_to fk float_x)
          | _ -> failwith ("non-floating-point argument in call to function "^f.vname)
        end
      in
      let apply_binary fk float_fun x y =
        let eval_x = eval_rv ~ctx st x in
        let eval_y = eval_rv ~ctx st y in
        begin match eval_x, eval_y with
          | Float float_x, Float float_y -> float_fun (FD.cast_to fk float_x) (FD.cast_to fk float_y)
          | _ -> failwith ("non-floating-point argument in call to function "^f.vname)
        end
      in
      let apply_abs ik x =
        let eval_x = eval_rv ~ctx st x in
        begin match eval_x with
          | Int int_x ->
            let xcast = ID.cast_to ik int_x in
            (* the absolute value of the most-negative value is out of range for 2'complement types *)
            (match (ID.minimal xcast), (ID.minimal (ID.top_of ik)) with
             | _, None
             | None, _ -> ID.top_of ik
             | Some mx, Some mm when Z.equal mx mm -> ID.top_of ik
             | _, _ ->
               let x1 = ID.neg (ID.meet (ID.ending ik Z.zero) xcast) in
               let x2 = ID.meet (ID.starting ik Z.zero) xcast in
               ID.join x1 x2
            )
          | _ -> failwith ("non-integer argument in call to function "^f.vname)
        end
      in
      let result:value =
        begin match fun_args with
          | Nan (fk, str) when Cil.isPointerType (Cilfacade.typeOf str) -> Float (FD.nan_of fk)
          | Nan _ -> failwith ("non-pointer argument in call to function "^f.vname)
          | Inf fk -> Float (FD.inf_of fk)
          | Isfinite x -> Int (ID.cast_to IInt (apply_unary FDouble FD.isfinite x))
          | Isinf x -> Int (ID.cast_to IInt (apply_unary FDouble FD.isinf x))
          | Isnan x -> Int (ID.cast_to IInt (apply_unary FDouble FD.isnan x))
          | Isnormal x -> Int (ID.cast_to IInt (apply_unary FDouble FD.isnormal x))
          | Signbit x -> Int (ID.cast_to IInt (apply_unary FDouble FD.signbit x))
          | Ceil (fk,x) -> Float (apply_unary fk FD.ceil x)
          | Floor (fk,x) -> Float (apply_unary fk FD.floor x)
          | Fabs (fk, x) -> Float (apply_unary fk FD.fabs x)
          | Acos (fk, x) -> Float (apply_unary fk FD.acos x)
          | Asin (fk, x) -> Float (apply_unary fk FD.asin x)
          | Atan (fk, x) -> Float (apply_unary fk FD.atan x)
          | Atan2 (fk, y, x) -> Float (apply_binary fk (fun y' x' -> FD.atan (FD.div y' x')) y x)
          | Cos (fk, x) -> Float (apply_unary fk FD.cos x)
          | Sin (fk, x) -> Float (apply_unary fk FD.sin x)
          | Tan (fk, x) -> Float (apply_unary fk FD.tan x)
          | Isgreater (x,y) -> Int(ID.cast_to IInt (apply_binary FDouble FD.gt x y))
          | Isgreaterequal (x,y) -> Int(ID.cast_to IInt (apply_binary FDouble FD.ge x y))
          | Isless (x,y) -> Int(ID.cast_to IInt (apply_binary FDouble FD.lt x y))
          | Islessequal (x,y) -> Int(ID.cast_to IInt (apply_binary FDouble FD.le x y))
          | Islessgreater (x,y) -> Int(ID.c_logor (ID.cast_to IInt (apply_binary FDouble FD.lt x y)) (ID.cast_to IInt (apply_binary FDouble FD.gt x y)))
          | Isunordered (x,y) -> Int(ID.cast_to IInt (apply_binary FDouble FD.unordered x y))
          | Fmax (fd, x ,y) -> Float (apply_binary fd FD.fmax x y)
          | Fmin (fd, x ,y) -> Float (apply_binary fd FD.fmin x y)
          | Sqrt (fk, x) -> Float (apply_unary fk FD.sqrt x)
          | Abs (ik, x) -> Int (ID.cast_to ik (apply_abs ik x))
        end
      in
      begin match lv with
        | Some lv_val -> set ~ctx st (eval_lv ~ctx st lv_val) (Cilfacade.typeOfLval lv_val) result
        | None -> st
      end
    (* handling thread creations *)
    | ThreadCreate _, _ ->
      invalidate_ret_lv ctx.local (* actual results joined via threadspawn *)
    (* handling thread joins... sort of *)
    | ThreadJoin { thread = id; ret_var }, _ ->
      let st' =
        (* TODO: should invalidate shallowly? https://github.com/goblint/analyzer/pull/1224#discussion_r1405826773 *)
        match eval_rv ~ctx st ret_var with
        | Int n when GobOption.exists (Z.equal Z.zero) (ID.to_int n) -> st
        | Address ret_a ->
          begin match eval_rv ~ctx st id with
            | Thread a when ValueDomain.Threads.is_top a -> invalidate ~ctx st [ret_var]
            | Thread a ->
              let v = List.fold VD.join (VD.bot ()) (List.map (fun x -> G.thread (ctx.global (V.thread x))) (ValueDomain.Threads.elements a)) in
              (* TODO: is this type right? *)
              set ~ctx st ret_a (Cilfacade.typeOf ret_var) v
            | _      -> invalidate ~ctx st [ret_var]
          end
        | _      -> invalidate ~ctx st [ret_var]
      in
      let st' = invalidate_ret_lv st' in
      Priv.thread_join (Analyses.ask_of_ctx ctx) (priv_getg ctx.global) id st'
    | Unknown, "__goblint_assume_join" ->
      let id = List.hd args in
      Priv.thread_join ~force:true (Analyses.ask_of_ctx ctx) (priv_getg ctx.global) id st
    | Alloca size, _ -> begin
        match lv with
        | Some lv ->
          let heap_var = AD.of_var (heap_var true ctx) in
          (* ignore @@ printf "alloca will allocate %a bytes\n" ID.pretty (eval_int ~ctx size); *)
          set_many ~ctx st [(heap_var, TVoid [], Blob (VD.bot (), eval_int ~ctx st size, true));
                            (eval_lv ~ctx st lv, (Cilfacade.typeOfLval lv), Address heap_var)]
        | _ -> st
      end
    | Malloc size, _ -> begin
        match lv with
        | Some lv ->
          let heap_var =
            if (get_bool "sem.malloc.fail")
            then AD.join (AD.of_var (heap_var false ctx)) AD.null_ptr
            else AD.of_var (heap_var false ctx)
          in
          (* ignore @@ printf "malloc will allocate %a bytes\n" ID.pretty (eval_int ~ctx size); *)
          set_many ~ctx st [(heap_var, TVoid [], Blob (VD.bot (), eval_int ~ctx st size, true));
                            (eval_lv ~ctx st lv, (Cilfacade.typeOfLval lv), Address heap_var)]
        | _ -> st
      end
    | Calloc { count = n; size }, _ ->
      begin match lv with
        | Some lv -> (* array length is set to one, as num*size is done when turning into `Calloc *)
          let heap_var = heap_var false ctx in
          let add_null addr =
            if get_bool "sem.malloc.fail"
            then AD.join addr AD.null_ptr (* calloc can fail and return NULL *)
            else addr in
          let ik = Cilfacade.ptrdiff_ikind () in
          let sizeval = eval_int ~ctx st size in
          let countval = eval_int ~ctx st n in
          if ID.to_int countval = Some Z.one then (
            set_many ~ctx st [
              (add_null (AD.of_var heap_var), TVoid [], Blob (VD.bot (), sizeval, false));
              (eval_lv ~ctx st lv, (Cilfacade.typeOfLval lv), Address (add_null (AD.of_var heap_var)))
            ]
          )
          else (
            let blobsize = ID.mul (ID.cast_to ik @@ sizeval) (ID.cast_to ik @@ countval) in
            (* the memory that was allocated by calloc is set to bottom, but we keep track that it originated from calloc, so when bottom is read from memory allocated by calloc it is turned to zero *)
            set_many ~ctx st [
              (add_null (AD.of_var heap_var), TVoid [], Array (CArrays.make (IdxDom.of_int (Cilfacade.ptrdiff_ikind ()) Z.one) (Blob (VD.bot (), blobsize, false))));
              (eval_lv ~ctx st lv, (Cilfacade.typeOfLval lv), Address (add_null (AD.of_mval (heap_var, `Index (IdxDom.of_int (Cilfacade.ptrdiff_ikind ()) Z.zero, `NoOffset)))))
            ]
          )
        | _ -> st
      end
    | Realloc { ptr = p; size }, _ ->
      (* Realloc shouldn't be passed non-dynamically allocated memory *)
      check_invalid_mem_dealloc ctx f p;
      begin match lv with
        | Some lv ->
          let p_rv = eval_rv ~ctx st p in
          let p_addr =
            match p_rv with
            | Address a -> a
            (* TODO: don't we already have logic for this? *)
            | Int i when ID.to_int i = Some Z.zero -> AD.null_ptr
            | Int i -> AD.top_ptr
            | _ -> AD.top_ptr (* TODO: why does this ever happen? *)
          in
          let p_addr' = AD.remove NullPtr p_addr in (* realloc with NULL is same as malloc, remove to avoid unknown value from NullPtr access *)
          let p_addr_get = get ~ctx st p_addr' None in (* implicitly includes join of malloc value (VD.bot) *)
          let size_int = eval_int ~ctx st size in
          let heap_val:value = Blob (p_addr_get, size_int, true) in (* copy old contents with new size *)
          let heap_addr = AD.of_var (heap_var false ctx) in
          let heap_addr' =
            if get_bool "sem.malloc.fail" then
              AD.join heap_addr AD.null_ptr
            else
              heap_addr
          in
          let lv_addr = eval_lv ~ctx st lv in
          set_many ~ctx st [
            (heap_addr, TVoid [], heap_val);
            (lv_addr, Cilfacade.typeOfLval lv, Address heap_addr');
          ] (* TODO: free (i.e. invalidate) old blob if successful? *)
        | None ->
          st
      end
    | Free ptr, _ ->
      (* Free shouldn't be passed non-dynamically allocated memory *)
      check_invalid_mem_dealloc ctx f ptr;
      st
    | Assert { exp; refine; _ }, _ -> assert_fn ctx exp refine
    | Setjmp { env }, _ ->
      let st' = match eval_rv ~ctx st env with
        | Address jmp_buf ->
          let value = VD.JmpBuf (ValueDomain.JmpBufs.Bufs.singleton (Target (ctx.prev_node, ctx.control_context ())), false) in
          let r = set ~ctx st jmp_buf (Cilfacade.typeOf env) value in
          if M.tracing then M.tracel "setjmp" "setting setjmp %a on %a -> %a" d_exp env D.pretty st D.pretty r;
          r
        | _ -> failwith "problem?!"
      in
      begin match lv with
        | Some lv ->
          set ~ctx st' (eval_lv ~ctx st lv) (Cilfacade.typeOfLval lv) (Int (ID.of_int IInt Z.zero))
        | None -> st'
      end
    | Longjmp {env; value}, _ ->
      let ensure_not_zero (rv:value) = match rv with
        | Int i ->
          begin match ID.to_bool i with
            | Some true -> rv
            | Some false ->
              M.error "Must: Longjmp with a value of 0 is silently changed to 1";
              Int (ID.of_int (ID.ikind i) Z.one)
            | None ->
              M.warn "May: Longjmp with a value of 0 is silently changed to 1";
              let ik = ID.ikind i in
              Int (ID.join (ID.meet i (ID.of_excl_list ik [Z.zero])) (ID.of_int ik Z.one))
          end
        | _ ->
          M.warn ~category:Program "Arguments to longjmp are strange!";
          rv
      in
      let rv = ensure_not_zero @@ eval_rv ~ctx ctx.local value in
      let t = Cilfacade.typeOf value in
      set ~ctx ~t_override:t ctx.local (AD.of_var !longjmp_return) t rv (* Not raising Deadcode here, deadcode is raised at a higher level! *)
    | Rand, _ ->
      begin match lv with
        | Some x ->
          let result:value = (Int (ID.starting IInt Z.zero)) in
          set ~ctx st (eval_lv ~ctx st x) (Cilfacade.typeOfLval x) result
        | None -> st
      end
    | _, _ ->
      let st =
        special_unknown_invalidate ctx f args
        (*
          *  TODO: invalidate vars reachable via args
          *  publish globals
          *  if single-threaded: *call f*, privatize globals
          *  else: spawn f
          *)
      in
      (* invalidate lhs in case of assign *)
      invalidate_ret_lv st
    in
    if get_bool "sem.noreturn.dead_code" && Cil.hasAttribute "noreturn" f.vattr then raise Deadcode else st

  let combine_st ctx (local_st : store) (fun_st : store) (tainted_lvs : AD.t) : store =
    AD.fold (fun addr (st: store) ->
        match addr with
        | Addr.Addr (v,o) when CPA.mem v fun_st.cpa ->
          begin
            let lval_type = Addr.type_of addr in
            if M.tracing then M.trace "taintPC" "updating %a; type: %a" Addr.Mval.pretty (v,o) d_type lval_type;
            match CPA.find_opt v (fun_st.cpa) with
            | None -> st
            (* partitioned arrays cannot be copied by individual lvalues, so if tainted just copy the whole callee value for the array variable *)
            | Some (Array a) when CArrays.domain_of_t a = PartitionedDomain -> {st with cpa = CPA.add v (Array a) st.cpa}
            (* "get" returned "unknown" when applied to a void type, so special case void types. This caused problems with some sv-comps (e.g. regtest 64 11) *)
            | Some voidVal when Addr.type_of addr = voidType -> {st with cpa = CPA.add v voidVal st.cpa}
            | _ ->
              begin
                let address = AD.singleton addr in
                let new_val = get ~ctx fun_st address None in
                if M.tracing then M.trace "taintPC" "update val: %a" VD.pretty new_val;
                let st' = set_savetop ~ctx st address lval_type new_val in
                match Dep.find_opt v fun_st.deps with
                | None -> st'
                (* if a var partitions an array, all cpa-info for arrays it may partition are added from callee to caller *)
                | Some deps -> {st' with cpa = (Dep.VarSet.fold (fun v accCPA -> let val_opt = CPA.find_opt v fun_st.cpa in
                                                                  match val_opt with
                                                                  | None -> accCPA
                                                                  | Some new_val -> CPA.add v new_val accCPA ) deps st'.cpa)}
              end
          end
        | _ -> st
      ) tainted_lvs local_st

  let combine_env ctx lval fexp f args fc au (f_ask: Queries.ask) =
    let combine_one (st: D.t) (fun_st: D.t) =
      if M.tracing then M.tracel "combine" "%a\n%a" CPA.pretty st.cpa CPA.pretty fun_st.cpa;
      (* This function does miscellaneous things, but the main task was to give the
       * handle to the global state to the state return from the function, but now
       * the function tries to add all the context variables back to the callee.
       * Note that, the function return above has to remove all the local
       * variables of the called function from cpa_s. *)
      let add_globals (st: store) (fun_st: store) =
        (* Remove the return value as this is dealt with separately. *)
        let cpa_noreturn = CPA.remove (return_varinfo ()) fun_st.cpa in
        let ask = Analyses.ask_of_ctx ctx in
        let tainted = f_ask.f Q.MayBeTainted in
        if M.tracing then M.trace "taintPC" "combine for %s in base: tainted: %a" f.svar.vname AD.pretty tainted;
        if M.tracing then M.trace "taintPC" "combine base:\ncaller: %a\ncallee: %a" CPA.pretty st.cpa CPA.pretty fun_st.cpa;
        if AD.is_top tainted then
          let cpa_local = CPA.filter (fun x _ -> not (is_global ask x)) st.cpa in
          let cpa' = CPA.fold CPA.add cpa_noreturn cpa_local in (* add cpa_noreturn to cpa_local *)
          if M.tracing then M.trace "taintPC" "combined: %a" CPA.pretty cpa';
          { fun_st with cpa = cpa' }
        else
          (* remove variables from caller cpa, that are global and not in the callee cpa *)
          let cpa_caller = CPA.filter (fun x _ -> (not (is_global ask x)) || CPA.mem x fun_st.cpa) st.cpa in
          if M.tracing then M.trace "taintPC" "cpa_caller: %a" CPA.pretty cpa_caller;
          (* add variables from callee that are not in caller yet *)
          let cpa_new = CPA.filter (fun x _ -> not (CPA.mem x cpa_caller)) cpa_noreturn in
          if M.tracing then M.trace "taintPC" "cpa_new: %a" CPA.pretty cpa_new;
          let cpa_caller' = CPA.fold CPA.add cpa_new cpa_caller in
          if M.tracing then M.trace "taintPC" "cpa_caller': %a" CPA.pretty cpa_caller';
          (* remove lvals from the tainted set that correspond to variables for which we just added a new mapping from the callee*)
          let tainted = AD.filter (function
              | Addr.Addr (v,_) -> not (CPA.mem v cpa_new)
              | _ -> false
            ) tainted in
          let st_combined = combine_st ctx {st with cpa = cpa_caller'} fun_st tainted in
          if M.tracing then M.trace "taintPC" "combined: %a" CPA.pretty st_combined.cpa;
          { fun_st with cpa = st_combined.cpa }
      in
      let nst = add_globals st fun_st in

      (* Projection to Precision of the Caller *)
      let p = PrecisionUtil.int_precision_from_node () in (* Since f is the fundec of the Callee we have to get the fundec of the current Node instead *)
      let callerFundec = match !MyCFG.current_node with
        | Some n -> Node.find_fundec n
        | None -> failwith "callerfundec not found"
      in
      let cpa' = project (Queries.to_value_domain_ask (Analyses.ask_of_ctx ctx)) (Some p) nst.cpa callerFundec in

      if get_bool "sem.noreturn.dead_code" && Cil.hasAttribute "noreturn" f.svar.vattr then raise Deadcode;

      { nst with cpa = cpa'; weak = st.weak } (* keep weak from caller *)
    in
    combine_one ctx.local au

  let combine_assign ctx (lval: lval option) fexp (f: fundec) (args: exp list) fc (after: D.t) (f_ask: Q.ask) : D.t =
    let combine_one (st: D.t) (fun_st: D.t) =
      let return_var = return_var () in
      let return_val =
        if CPA.mem (return_varinfo ()) fun_st.cpa
        then get ~ctx fun_st return_var None
        else VD.top ()
      in

      (* Projection to Precision of the Caller *)
      let p = PrecisionUtil.int_precision_from_node () in (* Since f is the fundec of the Callee we have to get the fundec of the current Node instead *)
      let callerFundec = match !MyCFG.current_node with
        | Some n -> Node.find_fundec n
        | None -> failwith "callerfundec not found"
      in
      let return_val = project_val (Queries.to_value_domain_ask (Analyses.ask_of_ctx ctx)) (attributes_varinfo (return_varinfo ()) callerFundec) (Some p) return_val (is_privglob (return_varinfo ())) in

      match lval with
      | None      -> st
      | Some lval -> set_savetop ~ctx st (eval_lv ~ctx st lval) (Cilfacade.typeOfLval lval) return_val
    in
    combine_one ctx.local after

  let threadenter ctx ~multiple (lval: lval option) (f: varinfo) (args: exp list): D.t list =
    match Cilfacade.find_varinfo_fundec f with
    | fd ->
      [make_entry ~thread:true ctx fd args]
    | exception Not_found ->
      (* Unknown functions *)
      let st = special_unknown_invalidate ctx f args in
      [st]

  let threadspawn ctx ~multiple (lval: lval option) (f: varinfo) (args: exp list) fctx: D.t =
    begin match lval with
      | Some lval ->
        begin match ThreadId.get_current (Analyses.ask_of_ctx fctx) with
          | `Lifted tid ->
            (* Cannot set here, because ctx isn't in multithreaded mode and set wouldn't side-effect if lval is global. *)
            ctx.emit (Events.AssignSpawnedThread (lval, tid))
          | _ -> ()
        end
      | None -> ()
    end;
    (* D.join ctx.local @@ *)
    Priv.threadspawn (Analyses.ask_of_ctx ctx) (priv_getg ctx.global) (priv_sideg ctx.sideg) ctx.local

  let unassume (ctx: (D.t, _, _, _) ctx) e uuids =
    (* TODO: structural unassume instead of invariant hack *)
    let e_d =
      let ctx_with_local ~single local =
        (* The usual recursion trick for ctx. *)
        (* Must change ctx used by ask to also use new st (not ctx.local), otherwise recursive EvalInt queries use outdated state. *)
        (* Note: query is just called on base, but not any other analyses. Potentially imprecise, but seems to be sufficient for now. *)
        let rec ctx' ~querycache asked =
          { ctx with
            ask = (fun (type a) (q: a Queries.t) -> query' ~querycache asked q)
          ; local
          }
        and query': type a. querycache:Obj.t Queries.Hashtbl.t -> Queries.Set.t -> a Queries.t -> a Queries.result = fun ~querycache asked q ->
          let anyq = Queries.Any q in
          match Queries.Hashtbl.find_option querycache anyq with
          | Some r -> Obj.obj r
          | None ->
            if Queries.Set.mem anyq asked then
              Queries.Result.top q (* query cycle *)
            else (
              let asked' = Queries.Set.add anyq asked in
              let r: a Queries.result =
                match q with
                | MustBeSingleThreaded _ when single -> true
                | MayEscape _
                | MayBePublic _
                | MayBePublicWithout _
                | MustBeProtectedBy _
                | MustLockset
                | MustBeAtomic
                | MustBeSingleThreaded _
                | MustBeUniqueThread
                | CurrentThreadId
                | MayBeThreadReturn
                | PartAccess _
                | IsHeapVar _
                | IsAllocVar _
                | IsMultiple _
                | CreatedThreads
                | MustJoinedThreads ->
                  (* These queries are safe to ask from outside,
                     where base doesn't have the partial top local state.
                     They are also needed for sensible eval behavior via [inv_exp]
                     such that everything wouldn't be may escaped. *)
                  ctx.ask q
                | _ ->
                  (* Other queries are not safe, because they would
                     query the local value state instead of top.
                     Therefore, these are answered only by base on the
                     partial top local state. *)
                  query (ctx' ~querycache asked') q
              in
              Queries.Hashtbl.replace querycache anyq (Obj.repr r);
              r
            )
        in
        let querycache = Queries.Hashtbl.create 13 in
        ctx' ~querycache Queries.Set.empty
      in
      let f st =
        (* TODO: start with empty vars because unassume may unassume values for pointed variables not in the invariant exp *)
        let local: D.t = {ctx.local with cpa = CPA.bot ()} in
        let octx = ctx_with_local ~single:false (D.join ctx.local st) in (* original ctx with non-top values *)
        (* TODO: deduplicate with invariant *)
        let ctx = ctx_with_local ~single:true local in
        let module UnassumeEval =
        struct
          module D = D
          module V = V
          module G = G

          let ost = octx.local

          let unop_ID = unop_ID
          let unop_FD = unop_FD

          (* all evals happen in octx with non-top values *)
          let eval_rv ~ctx st e = eval_rv ~ctx:octx ost e
          let eval_rv_address ~ctx st e = eval_rv_address ~ctx:octx ost e
          let eval_lv ~ctx st lv = eval_lv ~ctx:octx ost lv
          let convert_offset ~ctx st o = convert_offset ~ctx:octx ost o

          (* all updates happen in ctx with top values *)
          let get_var = get_var
          let get ~ctx st addrs exp = get ~ctx st addrs exp
          let set ~ctx st lval lval_type ?lval_raw value = set ~ctx ~invariant:false st lval lval_type ?lval_raw value (* TODO: should have invariant false? doesn't work with empty cpa then, because meets *)

          let refine_entire_var = false
          let map_oldval oldval t_lval =
            if VD.is_bot oldval then VD.top_value t_lval else oldval
          let eval_rv_lval_refine ~ctx st exp lv =
            (* new, use different ctx for eval_lv (for Mem): *)
            eval_rv_base_lval ~eval_lv ~ctx st exp lv

          (* don't meet with current octx values when propagating inverse operands down *)
          let id_meet_down ~old ~c = c
          let fd_meet_down ~old ~c = c

          let contra st = st
        end
        in
        let module Unassume = BaseInvariant.Make (UnassumeEval) in
        try
          Unassume.invariant ctx ctx.local e true
        with Deadcode -> (* contradiction in unassume *)
          D.bot ()
      in
      if M.tracing then M.traceli "unassume" "base unassuming";
      let r =
        match get_string "ana.base.invariant.unassume" with
        | "once" ->
          f (D.bot ())
        | "fixpoint" ->
          let module DFP = Goblint_solver.LocalFixpoint.Make (D) in
          DFP.lfp f
        | _ ->
          assert false
      in
      if M.tracing then M.traceu "unassume" "base unassumed";
      r
    in
    M.info ~category:Witness "base unassumed invariant: %a" d_exp e;
    M.debug ~category:Witness "base unassumed state: %a" D.pretty e_d;
    (* Perform actual [set]-s with final unassumed values.
       This invokes [Priv.write_global], which was suppressed above. *)
    let e_d' =
      WideningTokens.with_side_tokens (WideningTokens.TS.of_list uuids) (fun () ->
          CPA.fold (fun x v acc ->
              let addr: AD.t = AD.of_mval (x, `NoOffset) in
              set ~ctx ~invariant:false acc addr x.vtype v
            ) e_d.cpa ctx.local
        )
    in
    D.join ctx.local e_d'

  let event ctx e octx =
    let ask = Analyses.ask_of_ctx ctx in
    let st: store = ctx.local in
    match e with
    | Events.Lock (addr, _) when ThreadFlag.has_ever_been_multi ask -> (* TODO: is this condition sound? *)
      if M.tracing then M.tracel "priv" "LOCK EVENT %a" LockDomain.Addr.pretty addr;
      Priv.lock ask (priv_getg ctx.global) st addr
    | Events.Unlock addr when ThreadFlag.has_ever_been_multi ask -> (* TODO: is this condition sound? *)
      if addr = UnknownPtr then
        M.info ~category:Unsound "Unknown mutex unlocked, base privatization unsound"; (* TODO: something more sound *)
      WideningTokens.with_local_side_tokens (fun () ->
          Priv.unlock ask (priv_getg ctx.global) (priv_sideg ctx.sideg) st addr
        )
    | Events.Escape escaped ->
      Priv.escape ask (priv_getg ctx.global) (priv_sideg ctx.sideg) st escaped
    | Events.EnterMultiThreaded ->
      Priv.enter_multithreaded ask (priv_getg ctx.global) (priv_sideg ctx.sideg) st
    | Events.AssignSpawnedThread (lval, tid) ->
      (* TODO: is this type right? *)
      set ~ctx ctx.local (eval_lv ~ctx ctx.local lval) (Cilfacade.typeOfLval lval) (Thread (ValueDomain.Threads.singleton tid))
    | Events.Assert exp ->
      assert_fn ctx exp true
    | Events.Unassume {exp; uuids} ->
      Timing.wrap "base unassume" (unassume ctx exp) uuids
    | Events.Longjmped {lval} ->
      begin match lval with
        | Some lval ->
          let st' = assign ctx lval (Lval (Cil.var !longjmp_return)) in
          {st' with cpa = CPA.remove !longjmp_return st'.cpa}
        | None -> ctx.local
      end
    | _ ->
      ctx.local
end

module type MainSpec = sig
  include MCPSpec
  include BaseDomain.ExpEvaluator
end

let main_module: (module MainSpec) Lazy.t =
  lazy (
    let module Priv = (val BasePriv.get_priv ()) in
    let module Main =
    struct
      (* Only way to locally define a recursive module. *)
      module rec Main:MainSpec with type t = BaseComponents (Priv.D).t = MainFunctor (Priv) (Main)
      include Main
    end
    in
    (module Main)
  )

let get_main (): (module MainSpec) =
  Lazy.force main_module

let after_config () =
  let module Main = (val get_main ()) in
  (* add ~dep:["expRelation"] after modifying test cases accordingly *)
  MCP.register_analysis ~dep:["mallocWrapper"] (module Main : MCPSpec)

let _ =
  AfterConfig.register after_config<|MERGE_RESOLUTION|>--- conflicted
+++ resolved
@@ -1243,7 +1243,6 @@
       (* TODO: account for single-threaded values without earlyglobs. *)
       match g with
       | `Left g' -> (* priv *)
-<<<<<<< HEAD
         let inv = Priv.invariant_global (Analyses.ask_of_ctx ctx) (priv_getg ctx.global) g' in
         if get_bool "exp.earlyglobs" then
           inv
@@ -1251,9 +1250,6 @@
           let var = WitnessGhost.to_varinfo Multithreaded in
           Invariant.(of_exp (UnOp (LNot, Lval (GoblintCil.var var), GoblintCil.intType)) || inv) [@coverage off] (* bisect_ppx cannot handle redefined (||) *)
         )
-=======
-        Priv.invariant_global (Analyses.ask_of_ctx ctx) (priv_getg ctx.global) g'
->>>>>>> 29581484
       | `Right _ -> (* thread return *)
         Invariant.none
     )
