--- conflicted
+++ resolved
@@ -162,12 +162,7 @@
     | _ -> (fun x y -> (ID.top_of ik))
 
   (* Evaluate binop for two abstract values: *)
-<<<<<<< HEAD
-  let evalbinop (op: binop) (t1:typ) (a1:value) (t2:typ) (a2:value): value =
-    if M.tracing then M.tracel "eval" "evalbinop %a %a %a\n" d_binop op VD.pretty a1 VD.pretty a2;
-=======
   let evalbinop (op: binop) (t1:typ) (a1:value) (t2:typ) (a2:value) (t:typ): value =
->>>>>>> 3f0c4af6
     (* We define a conversion function for the easy cases when we can just use
      * the integer domain operations. *)
     let bool_top ik = ID.(join (ID.cast_to ik @@ of_int 0L) (ID.cast_to ik @@ of_int 1L)) in
@@ -383,11 +378,7 @@
         match Addr.to_var_offset x with
         | [x] -> f_addr x                    (* normal reference *)
         | _ when x = Addr.NullPtr -> VD.bot () (* null pointer *)
-<<<<<<< HEAD
-        | _ -> `Int (ID.cast_to IChar (ID.top ()))       (* string pointer *)
-=======
         | _ -> `Int (ID.top_of IChar)       (* string pointer *)
->>>>>>> 3f0c4af6
       in
       (* We form the collecting function by joining *)
       let c x = match x with (* If address type is arithmetic, and our value is an int, we cast to the correct ik *)
@@ -697,15 +688,9 @@
           let a1 = eval_rv a gs st e1 in
           let a2 = eval_rv a gs st e2 in
           let both_arith_type = isArithmeticType (typeOf e1) && isArithmeticType (typeOf e2) in
-<<<<<<< HEAD
-          let is_safe = VD.equal a1 a2 || VD.is_safe_cast t1 (typeOf e1) && VD.is_safe_cast t2 (typeOf e2) && not both_arith_type in
-          M.tracel "cast" "remove cast on both sides for %a? -> %b\n" d_exp exp is_safe;
-          if is_safe then (* we can ignore the casts if the values are equal anyway, or if the casts can't change the value *)
-=======
           let is_safe = VD.equal a1 a2 || VD.is_safe_cast t1 (typeOf e1) && VD.is_safe_cast t2 (typeOf e2) in
           M.tracel "cast" "remove cast on both sides for %a -> %b\n" d_exp exp is_safe;
           if is_safe && not both_arith_type then (* we can ignore the casts if the values are equal anyway, or if the casts can't change the value *)
->>>>>>> 3f0c4af6
             eval_rv a gs st (BinOp (op, e1, e2, t))
           else
             let a1 = eval_rv a gs st c1 in
@@ -867,10 +852,7 @@
   let eval_rv (a: Q.ask) (gs:glob_fun) (st: store) (exp:exp): value =
     try
       let r = eval_rv a gs st exp in
-<<<<<<< HEAD
       if M.tracing then M.tracel "eval" "eval_rv %a = %a\n" d_exp exp VD.pretty r;
-=======
->>>>>>> 3f0c4af6
       if VD.is_bot r then top_value a gs st (typeOf exp) else r
     with IntDomain.ArithmeticOnIntegerBot _ ->
       top_value a gs st (typeOf exp)
@@ -1309,11 +1291,7 @@
           | `Int n -> begin
             let ikind = Cilfacade.get_ikind (typeOf (Lval lval)) in
             let n = ID.cast_to ikind n in
-<<<<<<< HEAD
-            let range_from x = if tv then ID.ending ~ikind (Int64.sub x 1L) else ID.starting ~ikind x in
-=======
             let range_from x = if tv then ID.ending ~ikind:ikind (Int64.sub x 1L) else ID.starting ~ikind:ikind x in
->>>>>>> 3f0c4af6
             let limit_from = if tv then ID.maximal else ID.minimal in
             match limit_from n with
             | Some n ->
@@ -1328,11 +1306,7 @@
           | `Int n -> begin
             let ikind = Cilfacade.get_ikind (typeOf (Lval lval)) in
             let n = ID.cast_to ikind n in
-<<<<<<< HEAD
-            let range_from x = if tv then ID.ending ~ikind x else ID.starting ~ikind (Int64.add x 1L) in
-=======
-            let range_from x = if tv then ID.ending ~ikind:ikind x else ID.starting ~ikind:ikind (Int64.add x 1L) in
->>>>>>> 3f0c4af6
+            let range_from x = if tv then ID.ending ~ikind x else ID.starting ~ikind:ikind (Int64.add x 1L) in
             let limit_from = if tv then ID.maximal else ID.minimal in
               match limit_from n with
               | Some n ->
@@ -1352,12 +1326,8 @@
     let null_val typ =
       match Cil.unrollType typ with
       | TPtr _                    -> `Address AD.null_ptr
-<<<<<<< HEAD
-      | TEnum({ekind=_;_},_)
-=======
       | TEnum({ekind=ikind;_},_)
       | TInt(ikind, _)            -> `Int (ID.cast_to ikind @@ ID.of_int 0L)
->>>>>>> 3f0c4af6
       | _                         -> `Int (ID.of_int 0L)
     in
     let rec derived_invariant exp tv =
@@ -1369,18 +1339,6 @@
       | BinOp(op, CastE (t1, c1), CastE (t2, c2), t) when (op = Eq || op = Ne) && typeSig t1 = typeSig t2 && VD.is_safe_cast t1 (typeOf c1) && VD.is_safe_cast t2 (typeOf c2)
         -> derived_invariant (BinOp (op, c1, c2, t)) tv
       | BinOp(op, CastE (TInt (ik, _) as t1, Lval x), rval, typ) ->
-<<<<<<< HEAD
-        (match eval_rv a gs st (Lval x) with
-        | `Int v ->
-          (* This is tricky: It it is not sufficient to check that ID.cast_to_ik v = v
-           * If there is one domain that knows this to be true and the other does not, we
-           * should still impose the invariant. E.g. i -> ([1,5]; Not {0}[byte]) *)
-          if VD.is_safe_cast t1 (Cil.typeOf (Lval x)) then
-            derived_invariant (BinOp (op, Lval x, rval, typ)) tv
-          else
-            None
-        | _ -> None)
-=======
           (match eval_rv a gs st (Lval x) with
          | `Int v ->
           (* This is tricky: It it is not sufficient to check that ID.cast_to_ik v = v   *)
@@ -1391,7 +1349,6 @@
            else
              None
          | _ -> None)
->>>>>>> 3f0c4af6
       | BinOp(op, rval, CastE (TInt (_, _) as ti, Lval x), typ) ->
         derived_invariant (BinOp (switchedOp op, CastE(ti, Lval x), rval, typ)) tv
       (* Cases like if (x) are treated like if (x != 0) *)
@@ -1444,10 +1401,9 @@
       if M.tracing then M.tracel "inv" "Can't handle %a.\n%s\n" d_plainexp exp reason;
       Tuple3.first (invariant ctx a gs st exp tv)
     in
-<<<<<<< HEAD
     (* inverse values for binary operation a `op` b == c *)
     (* ikind is the type of a for limiting ranges of the operands a, b. The only binops which can have different types for a, b are Shiftlt, Shiftrt (not handled below; don't use ikind to limit b there). *)
-    let inv_bin_int (a, b) ikind c =
+    let inv_bin_int (a, b) ik c op =
       let warn_and_top_on_zero x =
         if ID.to_int x = Some 0L then
           (M.warn "Must Undefined Behavior: Second argument of div or mod is 0, continuing with top";
@@ -1456,10 +1412,6 @@
           x
       in
       let meet_bin a' b'  = ID.meet a a', ID.meet b b' in
-=======
-    let inv_bin_int (a, b) c ik op =
-      let meet_bin a' b' = ID.meet a a', ID.meet b b' in
->>>>>>> 3f0c4af6
       let meet_com oi    = meet_bin (oi c b) (oi c a) in (* commutative *)
       let meet_non oi oo = meet_bin (oi c b) (oo a c) in (* non-commutative *)
       match op with
@@ -1511,22 +1463,11 @@
         | Ne, Some false -> both m (* def. equal: if they compare equal, both values must be from the meet *)
         | Eq, Some false
         | Ne, Some true -> (* def. unequal *)
-<<<<<<< HEAD
-          (* Both values can not be in the meet together, but it's not sound to exclude the meet from both.
-           * e.g. a=[0,1], b=[1,2], meet a b = [1,1], but (a != b) does not imply a=[0,0], b=[2,2] since others are possible: a=[1,1], b=[2,2]
-           * Only if a is a definite value, we can exclude it from b: *)
-          let excl a b = match ID.to_int a with Some x -> ID.of_excl_list ikind [x] | None -> b in
-          let a' = excl b a in
-          let b' = excl a b in
-          if M.tracing then M.tracel "inv" "inv_bin_int: unequal: %a and %a; ikind: %a; a': %a, b': %a\n" ID.pretty a ID.pretty b d_ikind ikind ID.pretty a' ID.pretty b';
-          meet_bin a' b'
-=======
           (* Both values can not be in the meet together, but it's not sound to exclude the meet from both. *)
           (* e.g. a=[0,1], b=[1,2], meet a b = [1,1], but (a != b) does not imply a=[0,0], b=[2,2] since others are possible: a=[1,1], b=[2,2] *)
           (* Only if a is a definite value, we can exclude it from b: *)
           let excl a b = match ID.to_int a with Some x -> ID.of_excl_list ik [x] | None -> b in
           meet_bin (excl b a) (excl a b)
->>>>>>> 3f0c4af6
         | _, _ -> a, b
         )
       | Lt | Le | Ge | Gt ->
@@ -1535,15 +1476,6 @@
           (* if M.tracing then M.tracel "inv" "Op: %s, l1: %Ld, u1: %Ld, l2: %Ld, u2: %Ld\n" (show_binop op) l1 u1 l2 u2; *)
           (match op, ID.to_bool c with
           | Le, Some true
-<<<<<<< HEAD
-          | Gt, Some false -> meet_bin (ID.ending ~ikind u2) (ID.starting ~ikind l1)
-          | Ge, Some true
-          | Lt, Some false -> meet_bin (ID.starting ~ikind l2) (ID.ending ~ikind u1)
-          | Lt, Some true
-          | Ge, Some false -> meet_bin (ID.ending ~ikind (Int64.pred u2)) (ID.starting ~ikind (Int64.succ l1))
-          | Gt, Some true
-          | Le, Some false -> meet_bin (ID.starting ~ikind (Int64.succ l2)) (ID.ending ~ikind (Int64.pred u1))
-=======
           | Gt, Some false -> meet_bin (ID.ending ~ikind:ik u2) (ID.starting ~ikind:ik l1)
           | Ge, Some true
           | Lt, Some false -> meet_bin (ID.starting ~ikind:ik l2) (ID.ending ~ikind:ik u1)
@@ -1551,7 +1483,6 @@
           | Ge, Some false -> meet_bin (ID.ending ~ikind:ik (Int64.pred u2)) (ID.starting ~ikind:ik (Int64.succ l1))
           | Gt, Some true
           | Le, Some false -> meet_bin (ID.starting ~ikind:ik (Int64.succ l2)) (ID.ending ~ikind:ik (Int64.pred u1))
->>>>>>> 3f0c4af6
           | _, _ -> a, b)
         | _ -> a, b)
       | _ ->
@@ -1571,23 +1502,15 @@
         if M.tracing then M.tracel "inv" "binop %a with %a %s %a == %a\n" d_exp e VD.pretty (eval e1) (show_binop op) VD.pretty (eval e2) ID.pretty c;
         (match eval e1, eval e2 with
         | `Int a, `Int b ->
-<<<<<<< HEAD
-          let ikind = Cilfacade.get_ikind @@ typeOf e1 in (* both operands have the same type (except for Shiftlt, Shiftrt)! *)
-          let a', b' = inv_bin_int (a, b) ikind c op in
-          if M.tracing then M.tracel "inv" "binop: %a, a': %a, b': %a\n" d_exp e ID.pretty a' ID.pretty b';
-          let m1 = inv_exp a' e1 in
-          let m2 = inv_exp b' e2 in
-=======
           (* the ikind of comparisons is always TInt(IInt,[]) in CIL *)
           let ik = match op with
             | Cil.Eq|Cil.Ne|Cil.Lt|Cil.Le|Cil.Ge|Cil.Gt -> (Cilfacade.get_ikind (Cil.typeOf e1))
             (* | Lor and land? *)
             | _ -> Cilfacade.get_ikind (Cil.typeOf exp)
           in
-          let a', b' = inv_bin_int (a, b) (ID.cast_to ik c) ik op in
+          let a', b' = inv_bin_int (a, b) ik (ID.cast_to ik c) op in
           let m1 = inv_exp (ID.cast_to (Cilfacade.get_ikind (Cil.typeOf e1)) a') e1 in
           let m2 = inv_exp (ID.cast_to (Cilfacade.get_ikind (Cil.typeOf e2)) b') e2 in
->>>>>>> 3f0c4af6
           CPA.meet m1 m2
         (* | `Address a, `Address b -> ... *)
         | a1, a2 -> fallback ("binop: got abstract values that are not `Int: " ^ sprint VD.pretty a1 ^ " and " ^ sprint VD.pretty a2))
@@ -1609,7 +1532,6 @@
       | Const _ -> Tuple3.first st (* nothing to do *)
       | CastE ((TInt (ik, _)) as t, e) -> (* Can only meet the t part of an Lval in e with c (unless we meet with all overflow possibilities)! Since there is no good way to do this, we only continue if e has no values outside of t. *)
         (match eval e with
-<<<<<<< HEAD
         | `Int i ->
           if ID.leq i (ID.cast_to ik i) then
              match Cil.typeOf e with
@@ -1617,12 +1539,6 @@
                 let c' = ID.cast_to ik_e c in
                 if M.tracing then M.tracel "inv" "cast: %a from %a to %a: i = %a; cast c = %a to %a = %a\n" d_exp e d_ikind ik_e d_ikind ik ID.pretty i ID.pretty c d_ikind ik_e ID.pretty c';
                 inv_exp c' e
-=======
-        | `Int a ->
-          if ID.leq a (ID.cast_to ik a) then
-             match Cil.typeOf e with
-              | TInt(ik_e, _) -> inv_exp (ID.cast_to ik_e c) e
->>>>>>> 3f0c4af6
               | x -> fallback ("CastE: e did evaluate to `Int, but the type did not match" ^ sprint d_type t)
           else
             fallback ("CastE: " ^ sprint d_plainexp e ^ " evaluates to " ^ sprint ID.pretty i ^ " which is bigger than the type it is cast to which is " ^ sprint d_type t)
@@ -2151,14 +2067,10 @@
     | `ThreadCreate (f,x) -> cpa, Flag.make_main fl, dep
     (* handling thread joins... sort of *)
     | `ThreadJoin (id,ret_var) ->
-<<<<<<< HEAD
-      begin match (eval_rv ctx.ask gs st ret_var) with
-        | `Int n when ID.to_int n = Some 0L -> cpa,fl,dep
-=======
+
       begin
         match (eval_rv ctx.ask gs st ret_var) with
         | `Int n when ID.to_int n = (Some Int64.zero) -> cpa,fl,dep
->>>>>>> 3f0c4af6
         | _      -> invalidate ctx.ask gs st [ret_var]
       end
     | `Malloc size -> begin
