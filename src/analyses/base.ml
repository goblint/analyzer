--- conflicted
+++ resolved
@@ -6,13 +6,8 @@
 open Analyses
 open GobConfig
 open BaseUtil
-<<<<<<< HEAD
+open ReturnUtil
 open ModularUtil0
-open Base0
-
-=======
-open ReturnUtil
->>>>>>> 6e79c1f5
 module A = Analyses
 module H = Hashtbl
 module Q = Queries
@@ -154,11 +149,6 @@
    * Initializing my variables
    **************************************************************************)
 
-<<<<<<< HEAD
-  include Base0
-
-=======
->>>>>>> 6e79c1f5
   let heap_var on_stack ctx =
     let info = match (ctx.ask (Q.AllocVar {on_stack})) with
       | `Lifted vinfo -> vinfo
@@ -1486,14 +1476,9 @@
       let update_offset old_value =
         (* Projection globals to highest Precision *)
         let projected_value = project_val (Queries.to_value_domain_ask a) None None value (is_global a x) in
-<<<<<<< HEAD
-        let new_value = VD.update_offset (Queries.to_value_domain_ask a) old_value offs projected_value lval_raw ((Var x), cil_offset) t in
+        let new_value = VD.update_offset ~blob_destructive (Queries.to_value_domain_ask a) old_value offs projected_value lval_raw ((Var x), cil_offset) t in
         let weak_update = if is_modular then is_global a x else WeakUpdates.mem x st.weak in
         if weak_update then
-=======
-        let new_value = VD.update_offset ~blob_destructive (Queries.to_value_domain_ask a) old_value offs projected_value lval_raw ((Var x), cil_offset) t in
-        if WeakUpdates.mem x st.weak then
->>>>>>> 6e79c1f5
           VD.join old_value new_value
         else if invariant then (
           (* without this, invariant for ambiguous pointer might worsen precision for each individual address to their join *)
@@ -2830,7 +2815,7 @@
   let combine_env_modular ctx lval fexp f args fc au (f_ask: Queries.ask) =
     let ask = Analyses.ask_of_ctx ctx in
     let glob_fun = modular_glob_fun ctx in
-    let callee_globals = ModularUtil.get_callee_globals f_ask in
+    let callee_globals = UsedGlobals.get_callee_globals f_ask in
     let effective_args = args @ callee_globals in
     let reachable = collect_funargs ask ~warn:false glob_fun ctx.local effective_args in
     let reachable = List.fold AD.join (AD.bot ()) reachable in
@@ -2910,7 +2895,7 @@
         else VD.top ()
       in
       let return_val = if is_callee_modular ~ask:(Analyses.ask_of_ctx ctx) ~callee:f then
-          let callee_globals = ModularUtil.get_callee_globals f_ask in
+          let callee_globals = UsedGlobals.get_callee_globals f_ask in
           let effective_args = args @ callee_globals in
           translate_callee_value_back ctx effective_args return_val
         else
