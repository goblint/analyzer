(** Value analysis.  *)

open Batteries
open GoblintCil
open Pretty
open Analyses
open GobConfig
open BaseUtil
open ModularUtil0
open Base0

module A = Analyses
module H = Hashtbl
module Q = Queries

module ID = ValueDomain.ID
module FD = ValueDomain.FD
module IdxDom = ValueDomain.IndexDomain
module AD = ValueDomain.AD
module Addr = ValueDomain.Addr
module Offs = ValueDomain.Offs
module LF = LibraryFunctions
module CArrays = ValueDomain.CArrays
module BI = IntOps.BigIntOps
module PU = PrecisionUtil

module VD     = BaseDomain.VD
module CPA    = BaseDomain.CPA
module Dep    = BaseDomain.PartDeps
module WeakUpdates   = BaseDomain.WeakUpdates
module BaseComponents = BaseDomain.BaseComponents



module MainFunctor (Priv:BasePriv.S) (RVEval:BaseDomain.ExpEvaluator with type t = BaseComponents (Priv.D).t) =
struct
  include Analyses.DefaultSpec

  exception Top

  module Dom    = BaseDomain.DomFunctor (Priv.D) (RVEval)
  type t = Dom.t
  module D      = Dom
  module C      = Dom

  (* Two global invariants:
     1. Priv.V -> Priv.G  --  used for Priv
     2. thread -> VD  --  used for thread returns *)

  module V =
  struct
    include Printable.Either (struct include Priv.V let name () = "priv" end) (struct include ThreadIdDomain.Thread let name () = "threadreturn" end)
    let priv x = `Left x
    let thread x = `Right x
    include StdV
  end

  module G =
  struct
    include Lattice.Lift2 (Priv.G) (VD) (Printable.DefaultNames)

    let priv = function
      | `Bot -> Priv.G.bot ()
      | `Lifted1 x -> x
      | _ -> failwith "Base.priv"
    let thread = function
      | `Bot -> VD.bot ()
      | `Lifted2 x -> x
      | _ -> failwith "Base.thread"
    let create_priv priv = `Lifted1 priv
    let create_thread thread = `Lifted2 thread
  end

  let priv_getg getg g = G.priv (getg (V.priv g))
  let priv_sideg sideg g d = sideg (V.priv g) (G.create_priv d)

  type extra = (varinfo * Offs.t * bool) list
  type store = D.t
  type value = VD.t
  type address = AD.t
  type glob_fun  = V.t -> G.t
  type glob_diff = (V.t * G.t) list

  let name () = "base"
  let startstate v: store = { cpa = CPA.bot (); deps = Dep.bot (); weak = WeakUpdates.bot (); priv = Priv.startstate ()}
  let exitstate  v: store = { cpa = CPA.bot (); deps = Dep.bot (); weak = WeakUpdates.bot (); priv = Priv.startstate ()}

  (**************************************************************************
   * Helpers
   **************************************************************************)

  let is_privglob v = GobConfig.get_bool "annotation.int.privglobs" && v.vglob

  (*This is a bit of a hack to be able to change array domains if a pointer to an array is given as an argument*)
  (*We have to prevent different domains to be used at the same time for the same array*)
  (*After a function call, the domain has to be the same as before and we can not depend on the pointers staying the same*)
  (*-> we determine the arrays a pointer can point to once at the beginning of a function*)
  (*There surely is a better way, because this means that often the wrong one gets chosen*)
  module VarH = Hashtbl.Make(CilType.Varinfo)
  module VarMap = Map.Make(CilType.Varinfo)
  let array_map = ref (VarH.create 20)

  type marshal = attributes VarMap.t VarH.t

  let array_domain_annotation_enabled = lazy (GobConfig.get_bool "annotation.goblint_array_domain")

  let add_to_array_map fundec arguments =
    if Lazy.force array_domain_annotation_enabled then
      let rec pointedArrayMap = function
        | [] -> VarMap.empty
        | (info,value)::xs ->
          match value with
          | `Address t when hasAttribute "goblint_array_domain" info.vattr ->
            let possibleVars = List.to_seq (PreValueDomain.AD.to_var_may t) in
            Seq.fold_left (fun map arr -> VarMap.add arr (info.vattr) map) (pointedArrayMap xs) @@ Seq.filter (fun info -> isArrayType info.vtype) possibleVars
          | _ -> pointedArrayMap xs
      in
      match VarH.find_option !array_map fundec.svar with
      | Some _ -> () (*We already have something -> do not change it*)
      | None -> VarH.add !array_map fundec.svar (pointedArrayMap arguments)

  let attributes_varinfo info fundec =
    if Lazy.force array_domain_annotation_enabled then
      let map = VarH.find !array_map fundec.svar in
      match VarMap.find_opt info map with
      | Some attr ->  Some (attr, typeAttrs (info.vtype)) (*if the function has a different domain for this array, use it*)
      | None -> Some (info.vattr, typeAttrs (info.vtype))
    else
      None

  let project_val ask array_attr p_opt value is_glob =
    let p = if GobConfig.get_bool "annotation.int.enabled" then (
        if is_glob then
          Some PU.max_int_precision
        else p_opt
      ) else None
    in
    let a = if GobConfig.get_bool "annotation.goblint_array_domain" then array_attr else None in
    VD.project ask p a value

  let project ask p_opt cpa fundec =
    CPA.mapi (fun varinfo value -> project_val ask (attributes_varinfo varinfo fundec) p_opt value (is_privglob varinfo)) cpa

  let heap_var ctx =
    let info = match (ctx.ask Q.HeapVar) with
      | `Lifted vinfo -> vinfo
      | _ -> failwith("Ran without a malloc analysis.") in
    info

  (* hack for char a[] = {"foo"} or {'f','o','o', '\000'} *)
  let char_array : (lval, bytes) Hashtbl.t = Hashtbl.create 500

  let init marshal =
    begin match marshal with
      | Some marshal -> array_map := marshal
      | None -> ()
    end;
    return_varstore := Cilfacade.create_var @@ makeVarinfo false "RETURN" voidType;
    longjmp_return := Cilfacade.create_var @@ makeVarinfo false "LONGJMP_RETURN" intType;
    Priv.init ()

  let finalize () =
    Priv.finalize ();
    !array_map

  (**************************************************************************
   * Abstract evaluation functions
   **************************************************************************)

  let iDtoIdx = ID.cast_to (Cilfacade.ptrdiff_ikind ())

  let unop_ID = function
    | Neg  -> ID.neg
    | BNot -> ID.bitnot
    | LNot -> ID.lognot

  let unop_FD = function
    | Neg  -> FD.neg
    (* other unary operators are not implemented on float values *)
    | _ -> (fun c -> FD.top_of (FD.get_fkind c))

  (* Evaluating Cil's unary operators. *)
  let evalunop op typ = function
    | `Int v1 -> `Int (ID.cast_to (Cilfacade.get_ikind typ) (unop_ID op v1))
    | `Float v -> `Float (unop_FD op v)
    | `Address a when op = LNot ->
      if AD.is_null a then
        `Int (ID.of_bool (Cilfacade.get_ikind typ) true)
      else if AD.is_not_null a then
        `Int (ID.of_bool (Cilfacade.get_ikind typ) false)
      else
        `Int (ID.top_of (Cilfacade.get_ikind typ))
    | `Bot -> `Bot
    | _ -> VD.top ()

  let binop_ID (result_ik: Cil.ikind) = function
    | PlusA -> ID.add
    | MinusA -> ID.sub
    | Mult -> ID.mul
    | Div -> ID.div
    | Mod -> ID.rem
    | Lt -> ID.lt
    | Gt -> ID.gt
    | Le -> ID.le
    | Ge -> ID.ge
    | Eq -> ID.eq
    (* TODO: This causes inconsistent results:
       def_exc and interval definitely in conflict:
         evalint: base eval_rv m -> (Not {0, 1}([-31,31]),[1,1])
         evalint: base eval_rv 1 -> (1,[1,1])
         evalint: base query_evalint m == 1 -> (0,[1,1]) *)
    | Ne -> ID.ne
    | BAnd -> ID.bitand
    | BOr -> ID.bitor
    | BXor -> ID.bitxor
    | Shiftlt -> ID.shift_left
    | Shiftrt -> ID.shift_right
    | LAnd -> ID.logand
    | LOr -> ID.logor
    | b -> (fun x y -> (ID.top_of result_ik))

  let binop_FD (result_fk: Cil.fkind) = function
    | PlusA -> FD.add
    | MinusA -> FD.sub
    | Mult -> FD.mul
    | Div -> FD.div
    | _ -> (fun _ _ -> FD.top_of result_fk)

  let int_returning_binop_FD = function
    | Lt -> FD.lt
    | Gt -> FD.gt
    | Le -> FD.le
    | Ge -> FD.ge
    | Eq -> FD.eq
    | Ne -> FD.ne
    | _ -> (fun _ _ -> ID.top ())

  let is_int_returning_binop_FD = function
    | Lt | Gt | Le | Ge | Eq | Ne -> true
    | _ -> false

  let is_modular ctx =
    let ask = Analyses.ask_of_ctx ctx in
    ask.f Q.IsModular

  (* Evaluate binop for two abstract values: *)
  let evalbinop_base (a: Q.ask) (st: store) (op: binop) (t1:typ) (a1:value) (t2:typ) (a2:value) (t:typ) :value =
    if M.tracing then M.tracel "eval" "evalbinop %a %a %a\n" d_binop op VD.pretty a1 VD.pretty a2;
    (* We define a conversion function for the easy cases when we can just use
     * the integer domain operations. *)
    let bool_top ik = ID.(join (of_int ik BI.zero) (of_int ik BI.one)) in
    (* An auxiliary function for ptr arithmetic on array values. *)
    let addToAddr n (addr:Addr.t) =
      let typeOffsetOpt o t =
        try
          Some (Cilfacade.typeOffset t o)
        with Cilfacade.TypeOfError _ ->
          None
      in
      (* adds n to the last offset *)
      let rec addToOffset n (t:typ option) = function
        | `Index (i, `NoOffset) ->
          (* If we have arrived at the last Offset and it is an Index, we add our integer to it *)
          `Index(IdxDom.add i (iDtoIdx n), `NoOffset)
        | `Field (f, `NoOffset) ->
          (* If we have arrived at the last Offset and it is a Field,
           * then check if we're subtracting exactly its offsetof.
           * If so, n cancels out f exactly.
           * This is to better handle container_of hacks. *)
          let n_offset = iDtoIdx n in
          begin match t with
            | Some t ->
              let (f_offset_bits, _) = bitsOffset t (Field (f, NoOffset)) in
              let f_offset = IdxDom.of_int (Cilfacade.ptrdiff_ikind ()) (BI.of_int (f_offset_bits / 8)) in
              begin match IdxDom.(to_bool (eq f_offset (neg n_offset))) with
                | Some true -> `NoOffset
                | _ -> `Field (f, `Index (n_offset, `NoOffset))
              end
            | None -> `Field (f, `Index (n_offset, `NoOffset))
          end
        | `Index (i, o) ->
          let t' = BatOption.bind t (typeOffsetOpt (Index (integer 0, NoOffset))) in (* actual index value doesn't matter for typeOffset *)
          `Index(i, addToOffset n t' o)
        | `Field (f, o) ->
          let t' = BatOption.bind t (typeOffsetOpt (Field (f, NoOffset))) in
          `Field(f, addToOffset n t' o)
        | `NoOffset -> `Index(iDtoIdx n, `NoOffset)
      in
      let default = function
        | Addr.NullPtr when GobOption.exists (BI.equal BI.zero) (ID.to_int n) -> Addr.NullPtr
        | _ -> Addr.UnknownPtr
      in
      match Addr.to_var_offset addr with
      | Some (x, o) ->
        Addr.from_var_offset ~is_modular:(a.f IsModular) (x, addToOffset n (Some x.vtype) o)
      | None -> default addr
    in
    let addToAddrOp p n =
      match op with
      (* For array indexing e[i] and pointer addition e + i we have: *)
      | IndexPI | PlusPI ->
        `Address (AD.map (addToAddr n) p)
      (* Pointer subtracted by a value (e-i) is very similar *)
      (* Cast n to the (signed) ptrdiff_ikind, then add the its negated value. *)
      | MinusPI ->
        let n = ID.neg (ID.cast_to (Cilfacade.ptrdiff_ikind ()) n) in
        `Address (AD.map (addToAddr n) p)
      | Mod -> `Int (ID.top_of (Cilfacade.ptrdiff_ikind ())) (* we assume that address is actually casted to int first*)
      | _ -> `Address AD.top_ptr
    in
    (* The main function! *)
    match a1,a2 with
    (* For the integer values, we apply the int domain operator *)
    | `Int v1, `Int v2 ->
      let result_ik = Cilfacade.get_ikind t in
      `Int (ID.cast_to result_ik (binop_ID result_ik op v1 v2))
    (* For the float values, we apply the float domain operators *)
    | `Float v1, `Float v2 when is_int_returning_binop_FD op ->
      let result_ik = Cilfacade.get_ikind t in
      `Int (ID.cast_to result_ik (int_returning_binop_FD op v1 v2))
    | `Float v1, `Float v2 -> `Float (binop_FD (Cilfacade.get_fkind t) op v1 v2)
    (* For address +/- value, we try to do some elementary ptr arithmetic *)
    | `Address p, `Int n
    | `Int n, `Address p when op=Eq || op=Ne ->
      let ik = Cilfacade.get_ikind t in
      `Int (match ID.to_bool n, AD.to_bool p with
          | Some a, Some b -> ID.of_bool ik (op=Eq && a=b || op=Ne && a<>b)
          | _ -> bool_top ik)
    | `Address p, `Int n  ->
      addToAddrOp p n
    | `Address p, `Top ->
      (* same as previous, but with Unknown instead of int *)
      (* TODO: why does this even happen in zstd-thread-pool-add? *)
      let n = ID.top_of (Cilfacade.ptrdiff_ikind ()) in (* pretend to have unknown ptrdiff int instead *)
      addToAddrOp p n
    (* If both are pointer values, we can subtract them and well, we don't
     * bother to find the result in most cases, but it's an integer. *)
    | `Address p1, `Address p2 -> begin
        let ik = Cilfacade.get_ikind t in
        let eq x y =
          if AD.is_definite x && AD.is_definite y then
            let ax = AD.choose x in
            let ay = AD.choose y in
            let handle_address_is_multiple addr = begin match AD.Addr.to_var addr with
              | Some v when a.f (Q.IsMultiple v) ->
                if M.tracing then M.tracel "addr" "IsMultiple %a\n" CilType.Varinfo.pretty v;
                None
              | _ ->
                Some true
            end
            in
            match AD.Addr.semantic_equal ax ay with
            | Some true ->
              if M.tracing then M.tracel "addr" "semantic_equal %a %a\n" AD.pretty x AD.pretty y;
              handle_address_is_multiple ax
            | Some false -> Some false
            | None -> None
          else
            None
        in
        match op with
        (* TODO use ID.of_incl_list [0; 1] for all comparisons *)
        | MinusPP ->
          (* when subtracting pointers to arrays, per 6.5.6 of C-standard if we subtract two pointers to the same array, the difference *)
          (* between them is the difference in subscript *)
          begin
            let rec calculateDiffFromOffset x y =
              match x, y with
              | `Field ((xf:Cil.fieldinfo), xo), `Field((yf:Cil.fieldinfo), yo)
                when CilType.Fieldinfo.equal xf yf ->
                calculateDiffFromOffset xo yo
              | `Index (i, `NoOffset), `Index(j, `NoOffset) ->
                begin
                  let diff = ValueDomain.IndexDomain.sub i j in
                  match ValueDomain.IndexDomain.to_int diff with
                  | Some z -> `Int(ID.of_int ik z)
                  | _ -> `Int (ID.top_of ik)
                end
              | `Index (xi, xo), `Index(yi, yo) when xi = yi -> (* TODO: ID.equal? *)
                calculateDiffFromOffset xo yo
              | _ -> `Int (ID.top_of ik)
            in
            if AD.is_definite p1 && AD.is_definite p2 then
              match Addr.to_var_offset (AD.choose p1), Addr.to_var_offset (AD.choose p2) with
              | Some (x, xo), Some (y, yo) when CilType.Varinfo.equal x y ->
                calculateDiffFromOffset xo yo
              | _, _ ->
                `Int (ID.top_of ik)
            else
              `Int (ID.top_of ik)
          end
        | Eq ->
          `Int (if AD.is_bot (AD.meet p1 p2) then ID.of_int ik BI.zero else match eq p1 p2 with Some x when x -> ID.of_int ik BI.one | _ -> bool_top ik)
        | Ne ->
          `Int (if AD.is_bot (AD.meet p1 p2) then ID.of_int ik BI.one else match eq p1 p2 with Some x when x -> ID.of_int ik BI.zero | _ -> bool_top ik)
        | _ -> VD.top ()
      end
    (* For other values, we just give up! *)
    | `Bot, _ -> `Bot
    | _, `Bot -> `Bot
    | _ -> VD.top ()

  (* Auxiliary function to append an additional offset to a given offset. *)
  let rec add_offset ofs add =
    match ofs with
    | `NoOffset -> add
    | `Field (fld, `NoOffset) -> `Field (fld, add)
    | `Field (fld, ofs) -> `Field (fld, add_offset ofs add)
    | `Index (exp, `NoOffset) -> `Index (exp, add)
    | `Index (exp, ofs) -> `Index (exp, add_offset ofs add)

  (* We need the previous function with the varinfo carried along, so we can
   * map it on the address sets. *)
  let add_offset_varinfo (a: Q.ask) add ad =
    match Addr.to_var_offset ad with
    | Some (x,ofs) ->
      Addr.from_var_offset ~is_modular:(a.f IsModular) (x, add_offset ofs add)
    | None -> ad


  (**************************************************************************
   * State functions
   **************************************************************************)

  let sync' reason ctx: D.t =
    let multi =
      match reason with
      | `Init
      | `Thread ->
        true
      | _ ->
        ThreadFlag.has_ever_been_multi (Analyses.ask_of_ctx ctx)
    in
<<<<<<< HEAD
    if M.tracing then M.tracel "sync" "sync multi=%B earlyglobs=%B\n" multi !GU.earlyglobs;
    if (!GU.earlyglobs || multi) && not ((Analyses.ask_of_ctx ctx).f IsModular) then
=======
    if M.tracing then M.tracel "sync" "sync multi=%B earlyglobs=%B\n" multi !earlyglobs;
    if !earlyglobs || multi then
>>>>>>> e39fd46e
      WideningTokens.with_local_side_tokens (fun () ->
          Priv.sync (Analyses.ask_of_ctx ctx) (priv_getg ctx.global) (priv_sideg ctx.sideg) ctx.local reason
        )
    else
      ctx.local

  let sync ctx reason = sync' (reason :> [`Normal | `Join | `Return | `Init | `Thread]) ctx

  let publish_all ctx reason =
    ignore (sync' reason ctx)

  let get_var (a: Q.ask) (gs: glob_fun) (st: store) (x: varinfo): value =
<<<<<<< HEAD
    if (!GU.earlyglobs || ThreadFlag.has_ever_been_multi a) && is_global a x && not (a.f IsModular) then
=======
    if (!earlyglobs || ThreadFlag.has_ever_been_multi a) && is_global a x then
>>>>>>> e39fd46e
      Priv.read_global a (priv_getg gs) st x
    else begin
      if M.tracing then M.tracec "get" "Singlethreaded mode.\n";
      let x = ModularUtil.varinfo_or_canonical ~is_modular:(a.f IsModular) x in
      CPA.find x st.cpa
    end

  (** [get st addr] returns the value corresponding to [addr] in [st]
   *  adding proper dependencies.
   *  For the exp argument it is always ok to put None. This means not using precise information about
   *  which part of an array is involved.  *)
  let rec get ?(top=VD.top ()) ?(full=false) a (gs: glob_fun) (st: store) (addrs:address) (exp:exp option): value =
    let at = AD.get_type addrs in
    let firstvar = if M.tracing then match AD.to_var_may addrs with [] -> "" | x :: _ -> x.vname else "" in
    if M.tracing then M.traceli "get" ~var:firstvar "Address: %a\nState: %a\n" AD.pretty addrs CPA.pretty st.cpa;
    (* Finding a single varinfo*offset pair *)
    let res =
      let f_addr (x, offs) =
        (* get hold of the variable value, either from local or global state *)
        let var = get_var a gs st x in
        let v = VD.eval_offset (Queries.to_value_domain_ask a) (fun x -> get a gs st x exp) var offs exp (Some (Var x, Offs.to_cil_offset offs)) x.vtype in
        if M.tracing then M.tracec "get" "var = %a, %a = %a\n" VD.pretty var AD.pretty (AD.from_var_offset ~is_modular:(a.f IsModular) (x, offs)) VD.pretty v;
        if full then v else match v with
          | `Blob (c,s,_) -> c
          | x -> x
      in
      let f = function
        | Addr.Addr (x, o) -> f_addr (x, o)
        | Addr.NullPtr ->
          begin match get_string "sem.null-pointer.dereference" with
            | "assume_none" -> VD.bot ()
            | "assume_top" -> top
            | _ -> assert false
          end
        | Addr.UnknownPtr -> top (* top may be more precise than VD.top, e.g. for address sets, such that known addresses are kept for soundness *)
        | Addr.StrPtr _ -> `Int (ID.top_of IChar)
      in
      (* We form the collecting function by joining *)
      let c x = match x with (* If address type is arithmetic, and our value is an int, we cast to the correct ik *)
        | `Int _ when Cil.isArithmeticType at -> VD.cast at x
        | _ -> x
      in
      let f x a = VD.join (c @@ f x) a in      (* Finally we join over all the addresses in the set. *)
      AD.fold f addrs (VD.bot ())
    in
    if M.tracing then M.traceu "get" "Result: %a\n" VD.pretty res;
    res


  (**************************************************************************
   * Auxiliary functions for function calls
   **************************************************************************)

  (* From a list of values, presumably arguments to a function, simply extract
   * the pointer arguments. *)
  let get_ptrs (vals: value list): address list =
    let f x acc = match x with
      | `Address adrs when AD.is_top adrs ->
        M.info ~category:Unsound "Unknown address given as function argument"; acc
      | `Address adrs when AD.to_var_may adrs = [] -> acc
      | `Address adrs ->
        let typ = AD.get_type adrs in
        if isFunctionType typ then acc else adrs :: acc
      | `Top -> M.info ~category:Unsound "Unknown value type given as function argument"; acc
      | _ -> acc
    in
    List.fold_right f vals []

  let rec reachable_from_value (ask: Q.ask) (gs:glob_fun) st (value: value) (t: typ) (description: string)  =
    let empty = AD.empty () in
    if M.tracing then M.trace "reachability" "Checking value %a\n" VD.pretty value;
    match value with
    | `Top ->
      if VD.is_immediate_type t then () else M.info ~category:Unsound "Unknown value in %s could be an escaped pointer address!" description; empty
    | `Bot -> (*M.debug ~category:Analyzer "A bottom value when computing reachable addresses!";*) empty
    | `Address adrs when AD.is_top adrs ->
      M.info ~category:Unsound "Unknown address in %s has escaped." description; AD.remove Addr.NullPtr adrs (* return known addresses still to be a bit more sane (but still unsound) *)
    (* The main thing is to track where pointers go: *)
    | `Address adrs -> AD.remove Addr.NullPtr adrs
    (* Unions are easy, I just ingore the type info. *)
    | `Union u ->
      ValueDomain.Unions.fold (fun k v acc -> AD.join (reachable_from_value ask gs st v t description) acc) u empty
    (* For arrays, we ask to read from an unknown index, this will cause it
     * join all its values. *)
    | `Array a -> reachable_from_value ask gs st (ValueDomain.CArrays.get (Queries.to_value_domain_ask ask) a (None, ValueDomain.ArrIdxDomain.top ())) t description
    | `Blob (e,_,_) -> reachable_from_value ask gs st e t description
    | `Struct s -> ValueDomain.Structs.fold (fun k v acc -> AD.join (reachable_from_value ask gs st v t description) acc) s empty
    | `Int _ -> empty
    | `Float _ -> empty
    | `Thread _ -> empty (* thread IDs are abstract and nothing known can be reached from them *)
    | `JmpBuf _ -> empty (* Jump buffers are abstract and nothing known can be reached from them *)
    | `Mutex -> empty (* mutexes are abstract and nothing known can be reached from them *)

  (* Get the list of addresses accessable immediately from a given address, thus
   * all pointers within a structure should be considered, but we don't follow
   * pointers. We return a flattend representation, thus simply an address (set). *)
  let reachable_from_address (ask: Q.ask) (gs:glob_fun) st (adr: address): address =
    if M.tracing then M.tracei "reachability" "Checking for %a\n" AD.pretty adr;
    let res = reachable_from_value ask gs st (get ask gs st adr None) (AD.get_type adr) (AD.show adr) in
    if M.tracing then M.traceu "reachability" "Reachable addresses: %a\n" AD.pretty res;
    res

  (* The code for getting the variables reachable from the list of parameters.
   * This section is very confusing, because I use the same construct, a set of
   * addresses, as both AD elements abstracting individual (ambiguous) addresses
   * and the workset of visited addresses. *)
  let reachable_vars (ask: Q.ask) (args: address list) (gs:glob_fun) (st: store): address list =
    if M.tracing then M.traceli "reachability" "Checking reachable arguments from [%a]!\n" (d_list ", " AD.pretty) args;
    let empty = AD.empty () in
    (* We begin looking at the parameters: *)
    let argset = List.fold_right (AD.join) args empty in
    let workset = ref argset in
    (* And we keep a set of already visited variables *)
    let visited = ref empty in
    while not (AD.is_empty !workset) do
      visited := AD.union !visited !workset;
      (* ok, let's visit all the variables in the workset and collect the new variables *)
      let visit_and_collect var (acc: address): address =
        let var = AD.singleton var in (* Very bad hack! Pathetic really! *)
        AD.union (reachable_from_address ask gs st var) acc in
      let collected = AD.fold visit_and_collect !workset empty in
      (* And here we remove the already visited variables *)
      workset := AD.diff collected !visited
    done;
    (* Return the list of elements that have been visited. *)
    if M.tracing then M.traceu "reachability" "All reachable vars: %a\n" AD.pretty !visited;
    List.map AD.singleton (AD.elements !visited)

  let drop_non_ptrs (st:CPA.t) : CPA.t =
    if CPA.is_top st then st else
      let rec replace_val = function
        | `Address _ as v -> v
        | `Blob (v,s,o) ->
          begin match replace_val v with
            | `Blob (`Top,_,_)
            | `Top -> `Top
            | t -> `Blob (t,s,o)
          end
        | `Struct s -> `Struct (ValueDomain.Structs.map replace_val s)
        | _ -> `Top
      in
      CPA.map replace_val st

  let drop_ints (st:CPA.t) : CPA.t =
    if CPA.is_top st then st else
      let rec replace_val = function
        | `Int _       -> `Top
        | `Array n     -> `Array (ValueDomain.CArrays.map replace_val n)
        | `Struct n    -> `Struct (ValueDomain.Structs.map replace_val n)
        | `Union n -> `Union (ValueDomain.Unions.map (fun _ -> replace_val) n)
        | `Blob (n,s,o)  -> `Blob (replace_val n,s,o)
        | `Address x -> `Address (ValueDomain.AD.map ValueDomain.Addr.drop_ints x)
        | x -> x
      in
      CPA.map replace_val st

  let drop_interval = CPA.map (function `Int x -> `Int (ID.no_interval x) | x -> x)

  let drop_intervalSet = CPA.map (function `Int x -> `Int (ID.no_intervalSet x) | x -> x )

  let context (fd: fundec) (st: store): store =
    let f keep drop_fn (st: store) = if keep then st else { st with cpa = drop_fn st.cpa} in
    st |>
    (* Here earlyglobs only drops syntactic globals from the context and does not consider e.g. escaped globals. *)
    (* This is equivalent to having escaped globals excluded from earlyglobs for contexts *)
    f (not !earlyglobs) (CPA.filter (fun k v -> (not k.vglob) || is_excluded_from_earlyglobs k))
    %> f (ContextUtil.should_keep ~isAttr:GobContext ~keepOption:"ana.base.context.non-ptr" ~removeAttr:"base.no-non-ptr" ~keepAttr:"base.non-ptr" fd) drop_non_ptrs
    %> f (ContextUtil.should_keep ~isAttr:GobContext ~keepOption:"ana.base.context.int" ~removeAttr:"base.no-int" ~keepAttr:"base.int" fd) drop_ints
    %> f (ContextUtil.should_keep ~isAttr:GobContext ~keepOption:"ana.base.context.interval" ~removeAttr:"base.no-interval" ~keepAttr:"base.interval" fd) drop_interval
    %> f (ContextUtil.should_keep ~isAttr:GobContext ~keepOption:"ana.base.context.interval_set" ~removeAttr:"base.no-interval_set" ~keepAttr:"base.interval_set" fd) drop_intervalSet

  let convertToQueryLval x =
    let rec offsNormal o =
      let ik = Cilfacade.ptrdiff_ikind () in
      let toInt i =
        match IdxDom.to_int @@ ID.cast_to ik i with
        | Some x -> Const (CInt (x,ik, None))
        | _ -> Lval.any_index_exp
      in
      match o with
      | `NoOffset -> `NoOffset
      | `Field (f,o) -> `Field (f,offsNormal o)
      | `Index (i,o) -> `Index (toInt i,offsNormal o)
    in
    match x with
    | ValueDomain.AD.Addr.Addr (v,o) ->[v,offsNormal o]
    | _ -> []

  let addrToLvalSet a =
    let add x y = Q.LS.add y x in
    try
      AD.fold (fun e c -> List.fold_left add c (convertToQueryLval e)) a (Q.LS.empty ())
    with SetDomain.Unsupported _ -> Q.LS.top ()

  let reachable_top_pointers_types ctx (ps: AD.t) : Queries.TS.t =
    let module TS = Queries.TS in
    let empty = AD.empty () in
    let reachable_from_address (adr: address) =
      let with_type t = function
        | (ad,ts,true) ->
          begin match unrollType t with
            | TPtr (p,_) ->
              (ad, TS.add (unrollType p) ts, false)
            | _ ->
              (ad, ts, false)
          end
        | x -> x
      in
      let with_field (a,t,b) = function
        | None -> (AD.empty (), TS.top (), false)
        | Some f -> with_type f.ftype (a,t,b)
      in
      let rec reachable_from_value (value: value) =
        match value with
        | `Top -> (empty, TS.top (), true)
        | `Bot -> (empty, TS.bot (), false)
        | `Address adrs when AD.is_top adrs -> (empty,TS.bot (), true)
        | `Address adrs -> (adrs,TS.bot (), AD.has_unknown adrs)
        | `Union n ->
          let join_tr (a1,t1,_) (a2,t2,_) = AD.join a1 a2, TS.join t1 t2, false in
          let f k v =
            join_tr (with_field (reachable_from_value v) k)
          in
          ValueDomain.Unions.fold f n (empty, TS.bot (), false)
        | `Array a -> reachable_from_value (ValueDomain.CArrays.get (Queries.to_value_domain_ask (Analyses.ask_of_ctx ctx)) a (None, ValueDomain.ArrIdxDomain.top ()))
        | `Blob (e,_,_) -> reachable_from_value e
        | `Struct s ->
          let join_tr (a1,t1,_) (a2,t2,_) = AD.join a1 a2, TS.join t1 t2, false in
          let f k v =
            join_tr (with_type k.ftype (reachable_from_value v))
          in
          ValueDomain.Structs.fold f s (empty, TS.bot (), false)
        | `Int _ -> (empty, TS.bot (), false)
        | `Float _ -> (empty, TS.bot (), false)
        | `Thread _ -> (empty, TS.bot (), false) (* TODO: is this right? *)
        | `JmpBuf _ -> (empty, TS.bot (), false) (* TODO: is this right? *)
        | `Mutex -> (empty, TS.bot (), false) (* TODO: is this right? *)
      in
      reachable_from_value (get (Analyses.ask_of_ctx ctx) ctx.global ctx.local adr None)
    in
    let visited = ref empty in
    let work = ref ps in
    let collected = ref (TS.empty ()) in
    while not (AD.is_empty !work) do
      let next = ref empty in
      let do_one a =
        let (x,y,_) = reachable_from_address (AD.singleton a) in
        collected := TS.union !collected y;
        next := AD.union !next x
      in
      if not (AD.is_top !work) then
        AD.iter do_one !work;
      visited := AD.union !visited !work;
      work := AD.diff !next !visited
    done;
    !collected

  (* The evaluation function as mutually recursive eval_lv & eval_rv *)
  let rec eval_rv (a: Q.ask) (gs:glob_fun) (st: store) (exp:exp): value =
    if M.tracing then M.traceli "evalint" "base eval_rv %a\n" d_exp exp;
    let r =
      (* we have a special expression that should evaluate to top ... *)
      if exp = MyCFG.unknown_exp then
        VD.top ()
      else
        eval_rv_ask_evalint a gs st exp
    in
    if M.tracing then M.traceu "evalint" "base eval_rv %a -> %a\n" d_exp exp VD.pretty r;
    r

  (** Evaluate expression using EvalInt query.
      Base itself also answers EvalInt, so recursion goes indirectly through queries.
      This allows every subexpression to also meet more precise value from other analyses.
      Non-integer expression just delegate to next eval_rv function. *)
  and eval_rv_ask_evalint a gs st exp =
    let eval_next () = eval_rv_no_ask_evalint a gs st exp in
    if M.tracing then M.traceli "evalint" "base eval_rv_ask_evalint %a\n" d_exp exp;
    let r =
      match Cilfacade.typeOf exp with
      | typ when Cil.isIntegralType typ && not (Cil.isConstant exp) -> (* don't EvalInt integer constants, base can do them precisely itself *)
        if M.tracing then M.traceli "evalint" "base ask EvalInt %a\n" d_exp exp;
        let a = a.f (Q.EvalInt exp) in (* through queries includes eval_next, so no (exponential) branching is necessary *)
        if M.tracing then M.traceu "evalint" "base ask EvalInt %a -> %a\n" d_exp exp Queries.ID.pretty a;
        begin match a with
          | `Bot -> eval_next () (* Base EvalInt returns bot on incorrect type (e.g. pthread_t); ignore and continue. *)
          (* | x -> Some (`Int x) *)
          | `Lifted x -> `Int x (* cast should be unnecessary, EvalInt should guarantee right ikind already *)
          | `Top -> `Int (ID.top_of (Cilfacade.get_ikind typ)) (* query cycle *)
        end
      | exception Cilfacade.TypeOfError _ (* Bug: typeOffset: Field on a non-compound *)
      | _ -> eval_next ()
    in
    if M.tracing then M.traceu "evalint" "base eval_rv_ask_evalint %a -> %a\n" d_exp exp VD.pretty r;
    r

  (** Evaluate expression without EvalInt query on outermost expression.
      This is used by base responding to EvalInt to immediately directly avoid EvalInt query cycle, which would return top.
      Recursive [eval_rv] calls on subexpressions still go through [eval_rv_ask_evalint]. *)
  and eval_rv_no_ask_evalint a gs st exp =
    eval_rv_base a gs st exp (* just as alias, so query doesn't weirdly have to call eval_rv_base *)

  and eval_rv_back_up a gs st exp =
    if get_bool "ana.base.eval.deep-query" then
      eval_rv a gs st exp
    else (
      (* duplicate unknown_exp check from eval_rv since we're bypassing it now *)
      if exp = MyCFG.unknown_exp then
        VD.top ()
      else
        eval_rv_base a gs st exp (* bypass all queries *)
    )

  (** Evaluate expression structurally by base.
      This handles constants directly and variables using CPA.
      Subexpressions delegate to [eval_rv], which may use queries on them. *)
  and eval_rv_base (a: Q.ask) (gs:glob_fun) (st: store) (exp:exp): value =
    let eval_rv = eval_rv_back_up in
    if M.tracing then M.traceli "evalint" "base eval_rv_base %a\n" d_exp exp;
<<<<<<< HEAD
    let rec do_offs def = function (* for types that only have one value *)
      | Field (fd, offs) -> begin
          match Goblintutil.is_blessed (TComp (fd.fcomp, [])) with
          | Some v -> do_offs (`Address (AD.singleton (Addr.from_var_offset ~is_modular:(a.f IsModular) (v,convert_offset a gs st (Field (fd, offs)))))) offs
          | None -> do_offs def offs
        end
      | Index (_, offs) -> do_offs def offs
      | NoOffset -> def
    in
=======
>>>>>>> e39fd46e
    let binop_remove_same_casts ~extra_is_safe ~e1 ~e2 ~t1 ~t2 ~c1 ~c2 =
      let te1 = Cilfacade.typeOf e1 in
      let te2 = Cilfacade.typeOf e2 in
      let both_arith_type = isArithmeticType te1 && isArithmeticType te2 in
      let is_safe = (extra_is_safe || VD.is_safe_cast t1 te1 && VD.is_safe_cast t2 te2) && not both_arith_type in
      M.tracel "cast" "remove cast on both sides for %a? -> %b\n" d_exp exp is_safe;
      if is_safe then ( (* we can ignore the casts if the casts can't change the value *)
        let e1 = if isArithmeticType te1 then c1 else e1 in
        let e2 = if isArithmeticType te2 then c2 else e2 in
        (e1, e2)
      )
      else
        (c1, c2)
    in
    let r =
      (* query functions were no help ... now try with values*)
      match constFold true exp with
      (* Integer literals *)
      (* seems like constFold already converts CChr to CInt *)
      | Const (CChr x) -> eval_rv a gs st (Const (charConstToInt x)) (* char becomes int, see Cil doc/ISO C 6.4.4.4.10 *)
      | Const (CInt (num,ikind,str)) ->
        (match str with Some x -> M.tracel "casto" "CInt (%s, %a, %s)\n" (Z.to_string num) d_ikind ikind x | None -> ());
        `Int (ID.cast_to ikind (IntDomain.of_const (num,ikind,str)))
      | Const (CReal (_,fkind, Some str)) when not (Cilfacade.isComplexFKind fkind) -> `Float (FD.of_string fkind str) (* prefer parsing from string due to higher precision *)
      | Const (CReal (num, fkind, None)) when not (Cilfacade.isComplexFKind fkind) -> `Float (FD.of_const fkind num)
      (* String literals *)
      | Const (CStr (x,_)) -> `Address (AD.from_string x) (* normal 8-bit strings, type: char* *)
      | Const (CWStr (xs,_) as c) -> (* wide character strings, type: wchar_t* *)
        let x = CilType.Constant.show c in (* escapes, see impl. of d_const in cil.ml *)
        let x = String.sub x 2 (String.length x - 3) in (* remove surrounding quotes: L"foo" -> foo *)
        `Address (AD.from_string x) (* `Address (AD.str_ptr ()) *)
      | Const _ -> VD.top ()
      (* Variables and address expressions *)
      | Lval lv ->
        eval_rv_base_lval ~eval_lv a gs st exp lv
      (* Binary operators *)
      (* Eq/Ne when both values are equal and casted to the same type *)
      | BinOp ((Eq | Ne) as op, (CastE (t1, e1) as c1), (CastE (t2, e2) as c2), typ) when typeSig t1 = typeSig t2 ->
        let a1 = eval_rv a gs st e1 in
        let a2 = eval_rv a gs st e2 in
        let extra_is_safe =
          match evalbinop_base a st op t1 a1 t2 a2 typ with
          | `Int i -> ID.to_bool i = Some true
          | _
          | exception IntDomain.IncompatibleIKinds _ -> false
        in
        let (e1, e2) = binop_remove_same_casts ~extra_is_safe ~e1 ~e2 ~t1 ~t2 ~c1 ~c2 in
        (* re-evaluate e1 and e2 in evalbinop because might be with cast *)
        evalbinop a gs st op ~e1 ~t1 ~e2 ~t2 typ
      | BinOp (LOr, e1, e2, typ) as exp ->
        let open GobOption.Syntax in
        (* split nested LOr Eqs to equality pairs, if possible *)
        let rec split = function
          (* copied from above to support pointer equalities with implicit casts inserted *)
          | BinOp (Eq, (CastE (t1, e1) as c1), (CastE (t2, e2) as c2), typ) when typeSig t1 = typeSig t2 ->
            Some [binop_remove_same_casts ~extra_is_safe:false ~e1 ~e2 ~t1 ~t2 ~c1 ~c2]
          | BinOp (Eq, arg1, arg2, _) ->
            Some [(arg1, arg2)]
          | BinOp (LOr, arg1, arg2, _) ->
            let+ s1 = split arg1
            and+ s2 = split arg2 in
            s1 @ s2
          | _ ->
            None
        in
        (* find common exp from all equality pairs and list of other sides, if possible *)
        let find_common = function
          | [] -> assert false
          | (e1, e2) :: eqs ->
            let eqs_for_all_mem e = List.for_all (fun (e1, e2) -> CilType.Exp.(equal e1 e || equal e2 e)) eqs in
            let eqs_map_remove e = List.map (fun (e1, e2) -> if CilType.Exp.equal e1 e then e2 else e1) eqs in
            if eqs_for_all_mem e1 then
              Some (e1, e2 :: eqs_map_remove e1)
            else if eqs_for_all_mem e2 then
              Some (e2, e1 :: eqs_map_remove e2)
            else
              None
        in
        let eqs_value =
          let* eqs = split exp in
          let* (e, es) = find_common eqs in
          let v = eval_rv a gs st e in (* value of common exp *)
          let vs = List.map (eval_rv a gs st) es in (* values of other sides *)
          let ik = Cilfacade.get_ikind typ in
          match v with
          | `Address a ->
            (* get definite addrs from vs *)
            let rec to_definite_ad = function
              | [] -> AD.empty ()
              | `Address a :: vs when AD.is_definite a ->
                AD.union a (to_definite_ad vs)
              | _ :: vs ->
                to_definite_ad vs
            in
            let definite_ad = to_definite_ad vs in
            if AD.leq a definite_ad then (* other sides cover common address *)
              Some (`Int (ID.of_bool ik true))
            else (* TODO: detect disjoint cases using may: https://github.com/goblint/analyzer/pull/757#discussion_r898105918 *)
              None
          | `Int i ->
            let module BISet = IntDomain.BISet in
            (* get definite ints from vs *)
            let rec to_int_set = function
              | [] -> BISet.empty ()
              | `Int i :: vs ->
                begin match ID.to_int i with
                  | Some i' -> BISet.add i' (to_int_set vs)
                  | None -> to_int_set vs
                end
              | _ :: vs ->
                to_int_set vs
            in
            let* incl_list = ID.to_incl_list i in
            let incl_set = BISet.of_list incl_list in
            let int_set = to_int_set vs in
            if BISet.leq incl_set int_set then (* other sides cover common int *)
              Some (`Int (ID.of_bool ik true))
            else (* TODO: detect disjoint cases using may: https://github.com/goblint/analyzer/pull/757#discussion_r898105918 *)
              None
          | _ ->
            None
        in
        begin match eqs_value with
          | Some x -> x
          | None -> evalbinop a gs st LOr ~e1 ~e2 typ (* fallback to general case *)
        end
      | BinOp (op,e1,e2,typ) ->
        evalbinop a gs st op ~e1 ~e2 typ
      (* Unary operators *)
      | UnOp (op,arg1,typ) ->
        let a1 = eval_rv a gs st arg1 in
        evalunop op typ a1
      (* The &-operator: we create the address abstract element *)
      | AddrOf lval -> `Address (eval_lv a gs st lval)
      (* CIL's very nice implicit conversion of an array name [a] to a pointer
        * to its first element [&a[0]]. *)
      | StartOf lval ->
        let array_ofs = `Index (IdxDom.of_int (Cilfacade.ptrdiff_ikind ()) BI.zero, `NoOffset) in
        let array_start ad =
          match Addr.to_var_offset ad with
          | Some (x, offs) ->
            Addr.from_var_offset ~is_modular:(a.f IsModular) (x, add_offset offs array_ofs)
          | None -> ad
        in
        `Address (AD.map array_start (eval_lv a gs st lval))
      | CastE (t, Const (CStr (x,e))) -> (* VD.top () *) eval_rv a gs st (Const (CStr (x,e))) (* TODO safe? *)
      | CastE  (t, exp) ->
        let v = eval_rv a gs st exp in
        VD.cast ~torg:(Cilfacade.typeOf exp) t v
      | SizeOf _
      | Real _
      | Imag _
      | SizeOfE _
      | SizeOfStr _
      | AlignOf _
      | AlignOfE _
      | Question _
      | AddrOfLabel _ ->
        VD.top ()
    in
    if M.tracing then M.traceu "evalint" "base eval_rv_base %a -> %a\n" d_exp exp VD.pretty r;
    r

  and eval_rv_base_lval ~eval_lv (a: Q.ask) (gs:glob_fun) (st: store) (exp: exp) (lv: lval): value =
    match lv with
    | (Var v, ofs) -> get a gs st (eval_lv a gs st (Var v, ofs)) (Some exp)
    (*| Lval (Mem e, ofs) -> get a gs st (eval_lv a gs st (Mem e, ofs)) *)
    | (Mem e, ofs) ->
      (*M.tracel "cast" "Deref: lval: %a\n" d_plainlval lv;*)
      let rec contains_vla (t:typ) = match t with
        | TPtr (t, _) -> contains_vla t
        | TArray(t, None, args) -> true
        | TArray(t, Some exp, args) when isConstant exp -> contains_vla t
        | TArray(t, Some exp, args) -> true
        | _ -> false
      in
      let b = Mem e, NoOffset in (* base pointer *)
      let t = Cilfacade.typeOfLval b in (* static type of base *)
      let p = eval_lv a gs st b in (* abstract base addresses *)
      (* pre VLA: *)
      (* let cast_ok = function Addr a -> sizeOf t <= sizeOf (get_type_addr a) | _ -> false in *)
      let cast_ok a =
        let open Addr in
        match a with
        | Addr (x, o) ->
          begin
            let at = get_type_addr (x, o) in
            if M.tracing then M.tracel "evalint" "cast_ok %a %a %a\n" Addr.pretty (Addr (x, o)) CilType.Typ.pretty (Cil.unrollType x.vtype) CilType.Typ.pretty at;
            if at = TVoid [] then (* HACK: cast from alloc variable is always fine *)
              true
            else
              match Cil.getInteger (sizeOf t), Cil.getInteger (sizeOf at) with
              | Some i1, Some i2 -> Z.compare i1 i2 <= 0
              | _ ->
                if contains_vla t || contains_vla (get_type_addr (x, o)) then
                  begin
                    (* TODO: Is this ok? *)
                    M.info ~category:Unsound "Casting involving a VLA is assumed to work";
                    true
                  end
                else
                  false
          end
        | NullPtr | UnknownPtr -> true (* TODO: are these sound? *)
        | _ -> false
      in
      (** Lookup value at base address [addr] with given offset [ofs]. *)
      let lookup_with_offs addr =
        let v = (* abstract base value *)
          if cast_ok addr then
            get ~top:(VD.top_value t) a gs st (AD.singleton addr) (Some exp)  (* downcasts are safe *)
          else
            VD.top () (* upcasts not! *)
        in
        let v' = VD.cast t v in (* cast to the expected type (the abstract type might be something other than t since we don't change addresses upon casts!) *)
        if M.tracing then M.tracel "cast" "Ptr-Deref: cast %a to %a = %a!\n" VD.pretty v d_type t VD.pretty v';
        let v' = VD.eval_offset (Queries.to_value_domain_ask a) (fun x -> get a gs st x (Some exp)) v' (convert_offset a gs st ofs) (Some exp) None t in (* handle offset *)
        v'
      in
      AD.fold (fun a acc -> VD.join acc (lookup_with_offs a)) p (VD.bot ())

  and evalbinop (a: Q.ask) (gs:glob_fun) (st: store) (op: binop) ~(e1:exp) ?(t1:typ option) ~(e2:exp) ?(t2:typ option) (t:typ): value =
    evalbinop_mustbeequal a gs st op ~e1 ?t1 ~e2 ?t2 t

  (** Evaluate BinOp using MustBeEqual query as fallback. *)
  and evalbinop_mustbeequal (a: Q.ask) (gs:glob_fun) (st: store) (op: binop) ~(e1:exp) ?(t1:typ option) ~(e2:exp) ?(t2:typ option) (t:typ): value =
    (* Evaluate structurally using base at first. *)
    let a1 = eval_rv a gs st e1 in
    let a2 = eval_rv a gs st e2 in
    let t1 = Option.default_delayed (fun () -> Cilfacade.typeOf e1) t1 in
    let t2 = Option.default_delayed (fun () -> Cilfacade.typeOf e2) t2 in
    let r = evalbinop_base a st op t1 a1 t2 a2 t in
    if Cil.isIntegralType t then (
      match r with
      | `Int i when ID.to_int i <> None -> r (* Avoid fallback, cannot become any more precise. *)
      | _ ->
        (* Fallback to MustBeEqual query, could get extra precision from exprelation/var_eq. *)
        let must_be_equal () =
          let r = Q.must_be_equal a e1 e2 in
          if M.tracing then M.tracel "query" "MustBeEqual (%a, %a) = %b\n" d_exp e1 d_exp e2 r;
          r
        in
        match op with
        | MinusA when must_be_equal () ->
          let ik = Cilfacade.get_ikind t in
          `Int (ID.of_int ik BI.zero)
        | MinusPI (* TODO: untested *)
        | MinusPP when must_be_equal () ->
          let ik = Cilfacade.ptrdiff_ikind () in
          `Int (ID.of_int ik BI.zero)
        (* Eq case is unnecessary: Q.must_be_equal reconstructs BinOp (Eq, _, _, _) and repeats EvalInt query for that, yielding a top from query cycle and never being must equal *)
        | Le
        | Ge when must_be_equal () ->
          let ik = Cilfacade.get_ikind t in
          `Int (ID.of_bool ik true)
        | Ne
        | Lt
        | Gt when must_be_equal () ->
          let ik = Cilfacade.get_ikind t in
          `Int (ID.of_bool ik false)
        | _ -> r (* Fallback didn't help. *)
    )
    else
      r (* Avoid fallback, above cases are for ints only. *)

  (* A hackish evaluation of expressions that should immediately yield an
   * address, e.g. when calling functions. *)
  and eval_fv a (gs:glob_fun) st (exp:exp): AD.t =
    match exp with
    | Lval lval -> eval_lv a gs st lval
    | _ -> eval_tv a gs st exp
  (* Used also for thread creation: *)
  and eval_tv a (gs:glob_fun) st (exp:exp): AD.t =
    match (eval_rv a gs st exp) with
    | `Address x -> x
    | _          -> failwith "Problems evaluating expression to function calls!"
  and eval_int a gs st exp =
    match eval_rv a gs st exp with
    | `Int x -> x
    | _ -> ID.top_of (Cilfacade.get_ikind_exp exp)
  (* A function to convert the offset to our abstract representation of
   * offsets, i.e.  evaluate the index expression to the integer domain. *)
  and convert_offset a (gs:glob_fun) (st: store) (ofs: offset) =
    let eval_rv = eval_rv_back_up in
    match ofs with
    | NoOffset -> `NoOffset
    | Field (fld, ofs) -> `Field (fld, convert_offset a gs st ofs)
    | Index (exp, ofs) when CilType.Exp.equal exp Lval.any_index_exp -> (* special offset added by convertToQueryLval *)
      `Index (IdxDom.top (), convert_offset a gs st ofs)
    | Index (exp, ofs) ->
      match eval_rv a gs st exp with
      | `Int i -> `Index (iDtoIdx i, convert_offset a gs st ofs)
      | `Address add -> `Index (AD.to_int (module IdxDom) add, convert_offset a gs st ofs)
      | `Top   -> `Index (IdxDom.top (), convert_offset a gs st ofs)
      | `Bot -> `Index (IdxDom.bot (), convert_offset a gs st ofs)
      | _ -> failwith "Index not an integer value"
  (* Evaluation of lvalues to our abstract address domain. *)
  and eval_lv (a: Q.ask) (gs:glob_fun) st (lval:lval): AD.t =
    let eval_rv = eval_rv_back_up in
<<<<<<< HEAD
    let rec do_offs def = function
      | Field (fd, offs) -> begin
          match Goblintutil.is_blessed (TComp (fd.fcomp, [])) with
          | Some v -> do_offs (AD.singleton (Addr.from_var_offset ~is_modular:(a.f IsModular) (v,convert_offset a gs st (Field (fd, offs))))) offs
          | None -> do_offs def offs
        end
      | Index (_, offs) -> do_offs def offs
      | NoOffset -> def
    in
    match lval with
    | Var x, NoOffset when (not x.vglob) && Goblintutil.is_blessed x.vtype<> None ->
      begin match Goblintutil.is_blessed x.vtype with
        | Some v -> AD.singleton (Addr.from_var ~is_modular:(a.f IsModular) v)
        | _ ->  AD.singleton (Addr.from_var_offset ~is_modular:(a.f IsModular) (x, convert_offset a gs st NoOffset))
      end
    (* The simpler case with an explicit variable, e.g. for [x.field] we just
     * create the address { (x,field) } *)
    | Var x, ofs ->
      if x.vglob
      then AD.singleton (Addr.from_var_offset ~is_modular:(a.f IsModular) (x, convert_offset a gs st ofs))
      else do_offs (AD.singleton (Addr.from_var_offset ~is_modular:(a.f IsModular) (x, convert_offset a gs st ofs))) ofs
=======
    match lval with
    (* The simpler case with an explicit variable, e.g. for [x.field] we just
     * create the address { (x,field) } *)
    | Var x, ofs ->
      AD.singleton (Addr.from_var_offset (x, convert_offset a gs st ofs))
>>>>>>> e39fd46e
    (* The more complicated case when [exp = & x.field] and we are asked to
     * evaluate [(\*exp).subfield]. We first evaluate [exp] to { (x,field) }
     * and then add the subfield to it: { (x,field.subfield) }. *)
    | Mem n, ofs -> begin
        match (eval_rv a gs st n) with
        | `Address adr ->
          (if AD.is_null adr
           then M.error ~category:M.Category.Behavior.Undefined.nullpointer_dereference ~tags:[CWE 476] "Must dereference NULL pointer"
           else if AD.may_be_null adr
           then M.warn ~category:M.Category.Behavior.Undefined.nullpointer_dereference ~tags:[CWE 476] "May dereference NULL pointer");
<<<<<<< HEAD
          do_offs (AD.map (add_offset_varinfo a (convert_offset a gs st ofs)) adr) ofs
=======
          AD.map (add_offset_varinfo (convert_offset a gs st ofs)) adr
>>>>>>> e39fd46e
        | `Bot -> AD.bot ()
        | _ ->
          M.debug ~category:Analyzer "Failed evaluating %a to lvalue" d_lval lval;
          AD.unknown_ptr
      end

  (* run eval_rv from above and keep a result that is bottom *)
  (* this is needed for global variables *)
  let eval_rv_keep_bot = eval_rv

  (* run eval_rv from above, but change bot to top to be sound for programs with undefined behavior. *)
  (* Previously we only gave sound results for programs without undefined behavior, so yielding bot for accessing an uninitialized array was considered ok. Now only [invariant] can yield bot/Deadcode if the condition is known to be false but evaluating an expression should not be bot. *)
  let eval_rv (a: Q.ask) (gs:glob_fun) (st: store) (exp:exp): value =
    try
      let r = eval_rv a gs st exp in
      if M.tracing then M.tracel "eval" "eval_rv %a = %a\n" d_exp exp VD.pretty r;
      if VD.is_bot r then VD.top_value (Cilfacade.typeOf exp) else r
    with IntDomain.ArithmeticOnIntegerBot _ ->
      ValueDomain.Compound.top_value (Cilfacade.typeOf exp)

  let query_evalint ask gs st e =
    if M.tracing then M.traceli "evalint" "base query_evalint %a\n" d_exp e;
    let r = match eval_rv_no_ask_evalint ask gs st e with
      | `Int i -> `Lifted i (* cast should be unnecessary, eval_rv should guarantee right ikind already *)
      | `Bot   -> Queries.ID.top () (* out-of-scope variables cause bot, but query result should then be unknown *)
      | `Top   -> Queries.ID.top () (* some float computations cause top (57-float/01-base), but query result should then be unknown *)
      | v      -> M.debug ~category:Analyzer "Base EvalInt %a query answering bot instead of %a" d_exp e VD.pretty v; Queries.ID.bot ()
    in
    if M.tracing then M.traceu "evalint" "base query_evalint %a -> %a\n" d_exp e Queries.ID.pretty r;
    r

  (* Evaluate an expression containing only locals. This is needed for smart joining the partitioned arrays where ctx is not accessible. *)
  (* This will yield `Top for expressions containing any access to globals, and does not make use of the query system. *)
  (* Wherever possible, don't use this but the query system or normal eval_rv instead. *)
  let eval_exp st (exp:exp) =
    (* Since ctx is not available here, we need to make some adjustments *)
    let rec query: type a. Queries.Set.t -> a Queries.t -> a Queries.result = fun asked q ->
      let anyq = Queries.Any q in
      if Queries.Set.mem anyq asked then
        Queries.Result.top q (* query cycle *)
      else (
        let asked' = Queries.Set.add anyq asked in
        match q with
        | EvalInt e -> query_evalint (ask asked') gs st e (* mimic EvalInt query since eval_rv needs it *)
        | _ -> Queries.Result.top q
      )
    and ask asked = { Queries.f = fun (type a) (q: a Queries.t) -> query asked q } (* our version of ask *)
    and gs = function `Left _ -> `Lifted1 (Priv.G.top ()) | `Right _ -> `Lifted2 (VD.top ()) in (* the expression is guaranteed to not contain globals *)
    match (eval_rv (ask Queries.Set.empty) gs st exp) with
    | `Int x -> ValueDomain.ID.to_int x
    | _ -> None

  let eval_funvar ctx fval: varinfo list =
    let exception OnlyUnknown in
    try
      let fp = eval_fv (Analyses.ask_of_ctx ctx) ctx.global ctx.local fval in
      if AD.mem Addr.UnknownPtr fp then begin
        let others = AD.to_var_may fp in
        if others = [] then raise OnlyUnknown;
        M.warn ~category:Imprecise "Function pointer %a may contain unknown functions." d_exp fval;
        dummyFunDec.svar :: others
      end else
        AD.to_var_may fp
    with SetDomain.Unsupported _ | OnlyUnknown ->
      M.warn ~category:Unsound "Unknown call to function %a." d_exp fval;
      [dummyFunDec.svar]

  (** Evaluate expression as address.
      Avoids expensive Apron EvalInt if the `Int result would be useless to us anyway. *)
  let eval_rv_address ask gs st e =
    (* no way to do eval_rv with expected type, so filter expression beforehand *)
    match Cilfacade.typeOf e with
    | t when Cil.isArithmeticType t -> (* definitely not address *)
      VD.top_value t
    | exception Cilfacade.TypeOfError _ (* something weird, might be address *)
    | _ ->
      eval_rv ask gs st e

  (* interpreter end *)

  let query_invariant ctx context =
    let cpa = ctx.local.BaseDomain.cpa in
    let ask = Analyses.ask_of_ctx ctx in

    let module Arg =
    struct
      let context = context
      let scope = Node.find_fundec ctx.node
      let find v = get_var ask ctx.global ctx.local v
    end
    in
    let module I = ValueDomain.ValueInvariant (Arg) in

    let var_invariant ?offset v =
      if not (InvariantCil.var_is_heap v) then
        I.key_invariant v ?offset (Arg.find v)
      else
        Invariant.none
    in

    if CilLval.Set.is_top context.Invariant.lvals then (
      if !earlyglobs || ThreadFlag.has_ever_been_multi ask then (
        let cpa_invariant =
          CPA.fold (fun k v a ->
              if not (is_global ask k) then
                Invariant.(a && var_invariant k)
              else
                a
            ) cpa Invariant.none
        in
        let priv_vars = Priv.invariant_vars ask (priv_getg ctx.global) ctx.local in
        let priv_invariant =
          List.fold_left (fun acc v ->
              Invariant.(var_invariant v && acc)
            ) Invariant.none priv_vars
        in
        Invariant.(cpa_invariant && priv_invariant)
      )
      else (
        CPA.fold (fun k v a ->
            Invariant.(a && var_invariant k)
          ) cpa Invariant.none
      )
    )
    else (
      CilLval.Set.fold (fun k a ->
          let i =
            match k with
            | (Var v, offset) when not (InvariantCil.var_is_heap v) ->
              (try I.key_invariant_lval v ~offset ~lval:k (Arg.find v) with Not_found -> Invariant.none)
            | _ -> Invariant.none
          in
          Invariant.(a && i)
        ) context.lvals Invariant.none
    )

  let query_invariant ctx context =
    if GobConfig.get_bool "ana.base.invariant.enabled" then
      query_invariant ctx context
    else
      Invariant.none

  let query_invariant_global ctx g =
    if GobConfig.get_bool "ana.base.invariant.enabled" && get_bool "exp.earlyglobs" then (
      (* Currently these global invariants are only sound with earlyglobs enabled for both single- and multi-threaded programs.
         Otherwise, the values of globals in single-threaded mode are not accounted for. *)
      (* TODO: account for single-threaded values without earlyglobs. *)
      match g with
      | `Left g' -> (* priv *)
        Priv.invariant_global (priv_getg ctx.global) g'
      | `Right _ -> (* thread return *)
        Invariant.none
    )
    else
      Invariant.none

  let query ctx (type a) (q: a Q.t): a Q.result =
    match q with
    | Q.EvalFunvar e ->
      begin
        let fs = eval_funvar ctx e in
        List.fold_left (fun xs v -> Q.LS.add (v,`NoOffset) xs) (Q.LS.empty ()) fs
      end
    | Q.EvalJumpBuf e ->
      begin match eval_rv_address (Analyses.ask_of_ctx ctx) ctx.global ctx.local e with
        | `Address jmp_buf ->
          if AD.mem Addr.UnknownPtr jmp_buf then
            M.warn ~category:Imprecise "Jump buffer %a may contain unknown pointers." d_exp e;
          begin match get ~top:(VD.bot ()) (Analyses.ask_of_ctx ctx) ctx.global ctx.local jmp_buf None with
            | `JmpBuf (x, copied) ->
              if copied then
                M.warn ~category:(Behavior (Undefined Other)) "The jump buffer %a contains values that were copied here instead of being set by setjmp. This is Undefined Behavior." d_exp e;
              x
            | y -> failwith (GobPretty.sprintf "problem?! is %a %a:\n state is %a" CilType.Exp.pretty e VD.pretty y D.pretty ctx.local)
          end
        | _ -> failwith "problem?!"
      end
    | Q.EvalInt e ->
      query_evalint (Analyses.ask_of_ctx ctx) ctx.global ctx.local e
    | Q.EvalLength e -> begin
        match eval_rv_address (Analyses.ask_of_ctx ctx) ctx.global ctx.local e with
        | `Address a ->
          let slen = Seq.map String.length (List.to_seq (AD.to_string a)) in
          let lenOf = function
            | TArray (_, l, _) -> (try Some (lenOfArray l) with LenOfArray -> None)
            | _ -> None
          in
          let alen = Seq.filter_map (fun v -> lenOf v.vtype) (List.to_seq (AD.to_var_may a)) in
          let d = Seq.fold_left ID.join (ID.bot_of (Cilfacade.ptrdiff_ikind ())) (Seq.map (ID.of_int (Cilfacade.ptrdiff_ikind ()) %BI.of_int) (Seq.append slen alen)) in
          (* ignore @@ printf "EvalLength %a = %a\n" d_exp e ID.pretty d; *)
          `Lifted d
        | `Bot -> Queries.Result.bot q (* TODO: remove *)
        | _ -> Queries.Result.top q
      end
    | Q.EvalValue e ->
      eval_rv (Analyses.ask_of_ctx ctx) ctx.global ctx.local e
    | Q.BlobSize e -> begin
        let p = eval_rv_address (Analyses.ask_of_ctx ctx) ctx.global ctx.local e in
        (* ignore @@ printf "BlobSize %a MayPointTo %a\n" d_plainexp e VD.pretty p; *)
        match p with
        | `Address a ->
          let r = get ~full:true (Analyses.ask_of_ctx ctx) ctx.global ctx.local a  None in
          (* ignore @@ printf "BlobSize %a = %a\n" d_plainexp e VD.pretty r; *)
          (match r with
           | `Blob (_,s,_) -> `Lifted s
           | _ -> Queries.Result.top q)
        | _ -> Queries.Result.top q
      end
    | Q.MayPointTo e -> begin
        match eval_rv_address (Analyses.ask_of_ctx ctx) ctx.global ctx.local e with
        | `Address a ->
          let s = addrToLvalSet a in
          if AD.mem Addr.UnknownPtr a
          then Q.LS.add (dummyFunDec.svar, `NoOffset) s
          else s
        | `Bot -> Queries.Result.bot q (* TODO: remove *)
        | _ -> Queries.Result.top q
      end
    | Q.EvalThread e -> begin
        let v = eval_rv (Analyses.ask_of_ctx ctx) ctx.global ctx.local e in
        (* ignore (Pretty.eprintf "evalthread %a (%a): %a" d_exp e d_plainexp e VD.pretty v); *)
        match v with
        | `Thread a -> a
        | `Bot -> Queries.Result.bot q (* TODO: remove *)
        | _ -> Queries.Result.top q
      end
    | Q.ReachableFrom e -> begin
        match eval_rv_address (Analyses.ask_of_ctx ctx) ctx.global ctx.local e with
        | `Top -> Queries.Result.top q
        | `Bot -> Queries.Result.bot q (* TODO: remove *)
        | `Address a ->
          let a' = AD.remove Addr.UnknownPtr a in (* run reachable_vars without unknown just to be safe *)
          let xs = List.map addrToLvalSet (reachable_vars (Analyses.ask_of_ctx ctx) [a'] ctx.global ctx.local) in
          let addrs = List.fold_left (Q.LS.join) (Q.LS.empty ()) xs in
          if AD.mem Addr.UnknownPtr a then
            Q.LS.add (dummyFunDec.svar, `NoOffset) addrs (* add unknown back *)
          else
            addrs
        | _ -> Q.LS.empty ()
      end
    | Q.ReachableAddressesFrom e ->
      begin
        let ask = Analyses.ask_of_ctx ctx in
        match eval_rv_address ask ctx.global ctx.local e with
        | `Address a ->
          let reachable = reachable_vars ask [a] ctx.global ctx.local in
          let reachable = List.fold AD.join (AD.bot ()) reachable in
          `Lifted reachable
        | `Top ->
          Queries.Result.top q
        | `Bot
        | _ -> (* Not an address *)
          Queries.Result.bot q
      end
    | Q.ReachableUkTypes e -> begin
        match eval_rv_address (Analyses.ask_of_ctx ctx) ctx.global ctx.local e with
        | `Top -> Queries.Result.top q
        | `Bot -> Queries.Result.bot q (* TODO: remove *)
        | `Address a when AD.is_top a || AD.mem Addr.UnknownPtr a ->
          Q.TS.top ()
        | `Address a ->
          reachable_top_pointers_types ctx a
        | _ -> Q.TS.empty ()
      end
    | Q.EvalStr e -> begin
        match eval_rv_address (Analyses.ask_of_ctx ctx) ctx.global ctx.local e with
        (* exactly one string in the set (works for assignments of string constants) *)
        | `Address a when List.compare_length_with (AD.to_string a) 1 = 0 -> (* exactly one string *)
          `Lifted (List.hd (AD.to_string a))
        (* check if we have an array of chars that form a string *)
        (* TODO return may-points-to-set of strings *)
        | `Address a when List.compare_length_with (AD.to_string a) 1 > 0 -> (* oh oh *)
          M.debug "EvalStr (%a) returned %a" d_exp e AD.pretty a;
          Queries.Result.top q
        | `Address a when List.compare_length_with (AD.to_var_may a) 1 = 0 -> (* some other address *)
          (* Cil.varinfo * (AD.Addr.field, AD.Addr.idx) Lval.offs *)
          (* ignore @@ printf "EvalStr `Address: %a -> %s (must %i, may %i)\n" d_plainexp e (VD.short 80 (`Address a)) (List.length @@ AD.to_var_must a) (List.length @@ AD.to_var_may a); *)
          begin match unrollType (Cilfacade.typeOf e) with
            | TPtr(TInt(IChar, _), _) ->
              let v, offs = Q.LS.choose @@ addrToLvalSet a in
              let ciloffs = Lval.CilLval.to_ciloffs offs in
              let lval = Var v, ciloffs in
              (try `Lifted (Bytes.to_string (Hashtbl.find char_array lval))
               with Not_found -> Queries.Result.top q)
            | _ -> (* what about ISChar and IUChar? *)
              (* ignore @@ printf "Type %a\n" d_plaintype t; *)
              Queries.Result.top q
          end
        | x ->
          (* ignore @@ printf "EvalStr Unknown: %a -> %s\n" d_plainexp e (VD.short 80 x); *)
          Queries.Result.top q
      end
    | Q.EvalLval lval ->
      let addrs = eval_lv (Analyses.ask_of_ctx ctx) ctx.global ctx.local lval in
      `Lifted addrs
    | Q.IsMultiple v -> WeakUpdates.mem v ctx.local.weak
    | Q.IterSysVars (vq, vf) ->
      let vf' x = vf (Obj.repr (V.priv x)) in
      Priv.iter_sys_vars (priv_getg ctx.global) vq vf'
    | Q.Invariant context -> query_invariant ctx context
    | Q.InvariantGlobal g ->
      let g: V.t = Obj.obj g in
      query_invariant_global ctx g
    | _ -> Q.Result.top q

  let update_variable variable typ value cpa =
    if ((get_bool "exp.volatiles_are_top") && (is_always_unknown variable)) then
      CPA.add variable (VD.top_value ~varAttr:variable.vattr typ) cpa
    else
      CPA.add variable value cpa

  (** Add dependencies between a value and the expression it (or any of its contents) are partitioned by *)
  let add_partitioning_dependencies (x:varinfo) (value:VD.t) (st:store):store =
    let add_one_dep (array:varinfo) (var:varinfo) dep =
      let vMap = Dep.find_opt var dep |? Dep.VarSet.empty () in
      let vMapNew = Dep.VarSet.add array vMap in
      Dep.add var vMapNew dep
    in
    match value with
    | `Array _
    | `Struct _
    | `Union _ ->
      begin
        let vars_in_partitioning = VD.affecting_vars value in
        let dep_new = List.fold_left (fun dep var -> add_one_dep x var dep) st.deps vars_in_partitioning in
        { st with deps = dep_new }
      end
    (* `Blob cannot contain arrays *)
    | _ ->  st

  (** [set st addr val] returns a state where [addr] is set to [val]
   * it is always ok to put None for lval_raw and rval_raw, this amounts to not using/maintaining
   * precise information about arrays. *)
  let set (a: Q.ask) ~(ctx: _ ctx) ?(invariant=false) ?lval_raw ?rval_raw ?t_override (gs:glob_fun) (st: store) (lval: AD.t) (lval_type: Cil.typ) (value: value) : store =
    let update_variable x t y z =
      if M.tracing then M.tracel "set" ~var:x.vname "update_variable: start '%s' '%a'\nto\n%a\n\n" x.vname VD.pretty y CPA.pretty z;
      let r = update_variable x t y z in (* refers to defintion that is outside of set *)
      if M.tracing then M.tracel "set" ~var:x.vname "update_variable: start '%s' '%a'\nto\n%a\nresults in\n%a\n" x.vname VD.pretty y CPA.pretty z CPA.pretty r;
      r
    in
    let firstvar = if M.tracing then match AD.to_var_may lval with [] -> "" | x :: _ -> x.vname else "" in
    let lval_raw = (Option.map (fun x -> Lval x) lval_raw) in
    if M.tracing then M.tracel "set" ~var:firstvar "lval: %a\nvalue: %a\nstate: %a\n" AD.pretty lval VD.pretty value CPA.pretty st.cpa;
    (* Updating a single varinfo*offset pair. NB! This function's type does
     * not include the flag. *)
    let update_one_addr (x, offs) (st: store): store =
      let x = ModularUtil.varinfo_or_canonical ~is_modular:(a.f IsModular) x in
      let cil_offset = Offs.to_cil_offset offs in
      let t = match t_override with
        | Some t -> t
        | None ->
          if a.f (Q.IsHeapVar x) then
            (* the vtype of heap vars will be TVoid, so we need to trust the pointer we got to this to be of the right type *)
            (* i.e. use the static type of the pointer here *)
            lval_type
          else
            try
              Cilfacade.typeOfLval (Var x, cil_offset)
            with Cilfacade.TypeOfError _ ->
              (* If we cannot determine the correct type here, we go with the one of the LVal *)
              (* This will usually lead to a type mismatch in the ValueDomain (and hence supertop) *)
              M.debug ~category:Analyzer "Cilfacade.typeOfLval failed Could not obtain the type of %a" d_lval (Var x, cil_offset);
              lval_type
      in
      let is_modular = a.f Q.IsModular in
      let update_offset old_value =
        (* Projection globals to highest Precision *)
        let projected_value = project_val (Queries.to_value_domain_ask a) None None value (is_global a x) in
        let new_value = VD.update_offset (Queries.to_value_domain_ask a) old_value offs projected_value lval_raw ((Var x), cil_offset) t in
        (* TODO: Not clear why doing IsMultiple query instead of checking WeakUpdates leads to imprecision in 44/20 *)
        let is_multiple = if is_modular then a.f (Q.IsMultiple x) else WeakUpdates.mem x st.weak in
        if is_multiple then
          VD.join old_value new_value
        else if invariant then
          (* without this, invariant for ambiguous pointer might worsen precision for each individual address to their join *)
          VD.meet old_value new_value
        else
          new_value
      in
      if M.tracing then M.tracel "set" ~var:firstvar "update_one_addr: start with '%a' (type '%a') \nstate:%a\n\n" AD.pretty (AD.from_var_offset ~is_modular (x,offs)) d_type x.vtype D.pretty st;
      if isFunctionType x.vtype then begin
        if M.tracing then M.tracel "set" ~var:firstvar "update_one_addr: returning: '%a' is a function type \n" d_type x.vtype;
        st
      end else
      if get_bool "exp.globs_are_top" then begin
        if M.tracing then M.tracel "set" ~var:firstvar "update_one_addr: BAD? exp.globs_are_top is set \n";
        { st with cpa = CPA.add x `Top st.cpa }
      end else
        (* Check if we need to side-effect this one. We no longer generate
         * side-effects here, but the code still distinguishes these cases. *)
<<<<<<< HEAD
      if (!GU.earlyglobs || ThreadFlag.has_ever_been_multi a) && is_global a x && not is_modular then begin
=======
      if (!earlyglobs || ThreadFlag.has_ever_been_multi a) && is_global a x then begin
>>>>>>> e39fd46e
        if M.tracing then M.tracel "set" ~var:x.vname "update_one_addr: update a global var '%s' ...\n" x.vname;
        let priv_getg = priv_getg gs in
        (* Optimization to avoid evaluating integer values when setting them.
           The case when invariant = true requires the old_value to be sound for the meet.
           Allocated blocks are representend by Blobs with additional information, so they need to be looked-up. *)
        let old_value = if not invariant && Cil.isIntegralType x.vtype && not (a.f (IsHeapVar x)) && offs = `NoOffset then begin
            VD.bot_value ~varAttr:x.vattr lval_type
          end else
            Priv.read_global a priv_getg st x
        in
        let new_value = update_offset old_value in
        M.tracel "hgh" "update_offset %a -> %a\n" VD.pretty old_value VD.pretty new_value;
        let r = Priv.write_global ~invariant a priv_getg (priv_sideg ctx.sideg) st x new_value in
        if M.tracing then M.tracel "set" ~var:x.vname "update_one_addr: updated a global var '%s' \nstate:%a\n\n" x.vname D.pretty r;
        r
      end else begin
        if M.tracing then M.tracel "set" ~var:x.vname "update_one_addr: update a local var '%s' ...\n" x.vname;
        (* Normal update of the local state *)
        let new_value = update_offset (CPA.find x st.cpa) in
        (* what effect does changing this local variable have on arrays -
           we only need to do this here since globals are not allowed in the
           expressions for partitioning *)
        let effect_on_arrays (a: Q.ask) (st: store) =
          let affected_arrays =
            let set = Dep.find_opt x st.deps |? Dep.VarSet.empty () in
            Dep.VarSet.elements set
          in
          let movement_for_expr l' r' currentE' =
            let are_equal = Q.must_be_equal a in
            let t = Cilfacade.typeOf currentE' in
            let ik = Cilfacade.get_ikind t in
            let newE = Basetype.CilExp.replace l' r' currentE' in
            let currentEPlusOne = BinOp (PlusA, currentE', Cil.kinteger ik 1, t) in
            if are_equal newE currentEPlusOne then
              Some 1
            else
              let currentEMinusOne = BinOp (MinusA, currentE', Cil.kinteger ik 1, t) in
              if are_equal newE currentEMinusOne then
                Some (-1)
              else
                None
          in
          let effect_on_array actually_moved arr (st: store):store =
            let v = CPA.find arr st.cpa in
            let nval =
              if actually_moved then
                match lval_raw, rval_raw with
                | Some (Lval(Var l',NoOffset)), Some r' ->
                  begin
                    let moved_by = movement_for_expr l' r' in
                    VD.affect_move (Queries.to_value_domain_ask a) v x moved_by
                  end
                | _  ->
                  VD.affect_move (Queries.to_value_domain_ask a) v x (fun x -> None)
              else
                let patched_ask =
                  (* The usual recursion trick for ctx. *)
                  (* Must change ctx used by ask to also use new st (not ctx.local), otherwise recursive EvalInt queries use outdated state. *)
                  (* Note: query is just called on base, but not any other analyses. Potentially imprecise, but seems to be sufficient for now. *)
                  let rec ctx' asked =
                    { ctx with
                      ask = (fun (type a) (q: a Queries.t) -> query' asked q)
                    ; local = st
                    }
                  and query': type a. Queries.Set.t -> a Queries.t -> a Queries.result = fun asked q ->
                    let anyq = Queries.Any q in
                    if Queries.Set.mem anyq asked then
                      Queries.Result.top q (* query cycle *)
                    else (
                      let asked' = Queries.Set.add anyq asked in
                      query (ctx' asked') q
                    )
                  in
                  Analyses.ask_of_ctx (ctx' Queries.Set.empty)
                in
                let moved_by = fun x -> Some 0 in (* this is ok, the information is not provided if it *)
                (* TODO: why does affect_move need general ask (of any query) instead of eval_exp? *)
                VD.affect_move (Queries.to_value_domain_ask patched_ask) v x moved_by     (* was a set call caused e.g. by a guard *)
            in
            { st with cpa = update_variable arr arr.vtype nval st.cpa }
          in
          (* within invariant, a change to the way arrays are partitioned is not necessary *)
          List.fold_left (fun x y -> effect_on_array (not invariant) y x) st affected_arrays
        in
        if VD.is_bot new_value && invariant && not (CPA.mem x st.cpa) then
          st
        else
          let x_updated = update_variable x t new_value st.cpa in
          let with_dep = add_partitioning_dependencies x new_value {st with cpa = x_updated } in
          effect_on_arrays a with_dep
      end
    in
    let update_one x store =
      match Addr.to_var_offset x with
      | Some x -> update_one_addr x store
      | None -> store
    in try
      (* We start from the current state and an empty list of global deltas,
       * and we assign to all the the different possible places: *)
      let nst = AD.fold update_one lval st in
      (* if M.tracing then M.tracel "set" ~var:firstvar "new state1 %a\n" CPA.pretty nst; *)
      (* If the address was definite, then we just return it. If the address
       * was ambiguous, we have to join it with the initial state. *)
      let nst = if AD.cardinal lval > 1 then { nst with cpa = CPA.join st.cpa nst.cpa } else nst in
      (* if M.tracing then M.tracel "set" ~var:firstvar "new state2 %a\n" CPA.pretty nst; *)
      nst
    with
    (* If any of the addresses are unknown, we ignore it!?! *)
    | SetDomain.Unsupported x ->
      (* if M.tracing then M.tracel "set" ~var:firstvar "set got an exception '%s'\n" x; *)
      M.info ~category:Unsound "Assignment to unknown address, assuming no write happened."; st

  let set_many ~ctx a (gs:glob_fun) (st: store) lval_value_list: store =
    (* Maybe this can be done with a simple fold *)
    let f (acc: store) ((lval:AD.t),(typ:Cil.typ),(value:value)): store =
      set ~ctx a gs acc lval typ value
    in
    (* And fold over the list starting from the store turned wstore: *)
    List.fold_left f st lval_value_list

  let rem_many a (st: store) (v_list: varinfo list): store =
    let f acc v = CPA.remove v acc in
    let g dep v = Dep.remove v dep in
    { st with cpa = List.fold_left f st.cpa v_list; deps = List.fold_left g st.deps v_list }

  (* Removes all partitionings done according to this variable *)
  let rem_many_partitioning a (st:store) (v_list: varinfo list):store =
    (* Removes the partitioning information from all affected arrays, call before removing locals *)
    let rem_partitioning a (st:store) (x:varinfo):store =
      let affected_arrays =
        let set = Dep.find_opt x st.deps |? Dep.VarSet.empty () in
        Dep.VarSet.elements set
      in
      let effect_on_array arr st =
        let v = CPA.find arr st in
        let nval = VD.affect_move ~replace_with_const:(get_bool ("ana.base.partition-arrays.partition-by-const-on-return")) a v x (fun _ -> None) in (* Having the function for movement return None here is equivalent to forcing the partitioning to be dropped *)
        update_variable arr arr.vtype nval st
      in
      { st with cpa = List.fold_left (fun x y -> effect_on_array y x) st.cpa affected_arrays }
    in
    let f s v = rem_partitioning a s v in
    List.fold_left f st v_list

  (**************************************************************************
    * Auxillary functions
    **************************************************************************)

  let is_some_bot x =
    match x with
    | `Bot -> false (* HACK: bot is here due to typing conflict (we do not cast appropriately) *)
    | _ -> VD.is_bot_value x

  module InvariantEval =
  struct
    module D = D
    module V = V
    module G = G

    let eval_rv = eval_rv
    let eval_rv_address = eval_rv_address
    let eval_lv = eval_lv
    let convert_offset = convert_offset

    let get_var = get_var
    let get a gs st addrs exp = get a gs st addrs exp
    let set a ~ctx gs st lval lval_type ?lval_raw value = set a ~ctx ~invariant:true gs st lval lval_type ?lval_raw value

    let refine_entire_var = true
    let map_oldval oldval _ = oldval
    let eval_rv_lval_refine a gs st exp lval = eval_rv a gs st (Lval lval)

    let id_meet_down ~old ~c = ID.meet old c
    let fd_meet_down ~old ~c = FD.meet old c

    let contra _ = raise Deadcode
  end

  module Invariant = BaseInvariant.Make (InvariantEval)

  let invariant = Invariant.invariant


  let set_savetop ~ctx ?lval_raw ?rval_raw ask (gs:glob_fun) st adr lval_t v : store =
    if M.tracing then M.tracel "set" "savetop %a %a %a\n" AD.pretty adr d_type lval_t VD.pretty v;
    match v with
    | `Top -> set ~ctx ask gs st adr lval_t (VD.top_value (AD.get_type adr)) ?lval_raw ?rval_raw
    | v -> set ~ctx ask gs st adr lval_t v ?lval_raw ?rval_raw


  (**************************************************************************
   * Simple defs for the transfer functions
   **************************************************************************)
  let assign ctx (lval:lval) (rval:exp):store  =
    let lval_t = Cilfacade.typeOfLval lval in
    let char_array_hack () =
      let rec split_offset = function
        | Index(Const(CInt(i, _, _)), NoOffset) -> (* ...[i] *)
          Index(zero, NoOffset), Some i (* all i point to StartOf(string) *)
        | NoOffset -> NoOffset, None
        | Index(exp, offs) ->
          let offs', r = split_offset offs in
          Index(exp, offs'), r
        | Field(fi, offs) ->
          let offs', r = split_offset offs in
          Field(fi, offs'), r
      in
      let last_index (lhost, offs) =
        match split_offset offs with
        | offs', Some i -> Some ((lhost, offs'), i)
        | _ -> None
      in
      match last_index lval, stripCasts rval with
      | Some (lv, i), Const(CChr c) when c<>'\000' -> (* "abc" <> "abc\000" in OCaml! *)
        let i = Z.to_int i in
        (* ignore @@ printf "%a[%i] = %c\n" d_lval lv i c; *)
        let s = try Hashtbl.find char_array lv with Not_found -> Bytes.empty in (* current string for lv or empty string *)
        if i >= Bytes.length s then ((* optimized b/c Out_of_memory *)
          let dst = Bytes.make (i+1) '\000' in
          Bytes.blit s 0 dst 0 (Bytes.length s); (* dst[0:len(s)] = s *)
          Bytes.set dst i c; (* set character i to c inplace *)
          Hashtbl.replace char_array lv dst
        ) else (
          Bytes.set s i c; (* set character i to c inplace *)
          Hashtbl.replace char_array lv s
        )
      (*BatHashtbl.modify_def "" lv (fun s -> Bytes.set s i c) char_array*)
      | _ -> ()
    in
    char_array_hack ();
    let rval_val = eval_rv (Analyses.ask_of_ctx ctx) ctx.global ctx.local rval in
    let rval_val = VD.mark_jmpbufs_as_copied rval_val in
    let lval_val = eval_lv (Analyses.ask_of_ctx ctx) ctx.global ctx.local lval in
    (* let sofa = AD.short 80 lval_val^" = "^VD.short 80 rval_val in *)
    (* M.debug ~category:Analyzer @@ sprint ~width:max_int @@ dprintf "%a = %a\n%s" d_plainlval lval d_plainexp rval sofa; *)
    let not_local xs =
      let not_local x =
        match Addr.to_var_may x with
        | Some x -> is_global (Analyses.ask_of_ctx ctx) x
        | None -> x = Addr.UnknownPtr
      in
      AD.is_top xs || AD.exists not_local xs
    in
    (match rval_val, lval_val with
     | `Address adrs, lval
       when (not !AnalysisState.global_initialization) && get_bool "kernel" && not_local lval && not (AD.is_top adrs) ->
       let find_fps e xs = match Addr.to_var_must e with
         | Some x -> x :: xs
         | None -> xs
       in
       let vars = AD.fold find_fps adrs [] in (* filter_map from AD to list *)
       let funs = Seq.filter (fun x -> isFunctionType x.vtype)@@ List.to_seq vars in
       Seq.iter (fun x -> ctx.spawn None x []) funs
     | _ -> ()
    );
    match lval with (* this section ensure global variables contain bottom values of the proper type before setting them  *)
    | (Var v, offs) when v.vglob ->
      (* Optimization: In case of simple integral types, we not need to evaluate the old value.
          v is not an allocated block, as v directly appears as a variable in the program;
          so no explicit check is required here (unlike in set) *)
      let current_val = if Cil.isIntegralType v.vtype then begin
          assert (offs = NoOffset);
          `Bot
        end else
          eval_rv_keep_bot (Analyses.ask_of_ctx ctx) ctx.global ctx.local (Lval (Var v, NoOffset))
      in
      begin match current_val with
        | `Bot -> (* current value is VD `Bot *)
          begin match Addr.to_var_offset (AD.choose lval_val) with
            | Some (x,offs) ->
              let t = v.vtype in
              let iv = VD.bot_value ~varAttr:v.vattr t in (* correct bottom value for top level variable *)
              if M.tracing then M.tracel "set" "init bot value: %a\n" VD.pretty iv;
              let nv = VD.update_offset (Queries.to_value_domain_ask (Analyses.ask_of_ctx ctx)) iv offs rval_val (Some  (Lval lval)) lval t in (* do desired update to value *)
              set_savetop ~ctx (Analyses.ask_of_ctx ctx) ctx.global ctx.local (AD.from_var ~is_modular:(is_modular ctx) v) lval_t nv ~lval_raw:lval ~rval_raw:rval (* set top-level variable to updated value *)
            | None ->
              set_savetop ~ctx (Analyses.ask_of_ctx ctx) ctx.global ctx.local lval_val lval_t rval_val ~lval_raw:lval ~rval_raw:rval
          end
        | _ ->
          set_savetop ~ctx (Analyses.ask_of_ctx ctx) ctx.global ctx.local lval_val lval_t rval_val ~lval_raw:lval ~rval_raw:rval
      end
    | _ ->
      set_savetop ~ctx (Analyses.ask_of_ctx ctx) ctx.global ctx.local lval_val lval_t rval_val ~lval_raw:lval ~rval_raw:rval


  let branch ctx (exp:exp) (tv:bool) : store =
    let valu = eval_rv (Analyses.ask_of_ctx ctx) ctx.global ctx.local exp in
    let refine () =
      let res = invariant ctx (Analyses.ask_of_ctx ctx) ctx.global ctx.local exp tv in
      if M.tracing then M.tracec "branch" "EqualSet result for expression %a is %a\n" d_exp exp Queries.ES.pretty (ctx.ask (Queries.EqualSet exp));
      if M.tracing then M.tracec "branch" "CondVars result for expression %a is %a\n" d_exp exp Queries.ES.pretty (ctx.ask (Queries.CondVars exp));
      if M.tracing then M.traceu "branch" "Invariant enforced!\n";
      match ctx.ask (Queries.CondVars exp) with
      | s when Queries.ES.cardinal s = 1 ->
        let e = Queries.ES.choose s in
        invariant ctx (Analyses.ask_of_ctx ctx) ctx.global res e tv
      | _ -> res
    in
    if M.tracing then M.traceli "branch" ~subsys:["invariant"] "Evaluating branch for expression %a with value %a\n" d_exp exp VD.pretty valu;
    (* First we want to see, if we can determine a dead branch: *)
    match valu with
    (* For a boolean value: *)
    | `Int value ->
      if M.tracing then M.traceu "branch" "Expression %a evaluated to %a\n" d_exp exp ID.pretty value;
      begin match ID.to_bool value with
        | Some v ->
          (* Eliminate the dead branch and just propagate to the true branch *)
          if v = tv then
            refine ()
          else (
            if M.tracing then M.tracel "branch" "A The branch %B is dead!\n" tv;
            raise Deadcode
          )
        | None ->
          refine () (* like fallback below *)
      end
    (* for some reason refine () can refine these, but not raise Deadcode in struct *)
    | `Address ad when tv && AD.is_null ad ->
      raise Deadcode
    | `Address ad when not tv && AD.is_not_null ad ->
      raise Deadcode
    | `Bot ->
      if M.tracing then M.traceu "branch" "The branch %B is dead!\n" tv;
      raise Deadcode
    (* Otherwise we try to impose an invariant: *)
    | _ ->
      (* Sometimes invariant may be more precise than eval_rv and also raise Deadcode, making the branch dead.
         For example, 50-juliet/08-CWE570_Expression_Always_False__02. *)
      refine ()

  let body ctx f =
    (* First we create a variable-initvalue pair for each variable *)
    let init_var v = (AD.from_var ~is_modular:(is_modular ctx) v, v.vtype, VD.init_value ~varAttr:v.vattr v.vtype) in
    (* Apply it to all the locals and then assign them all *)
    let inits = List.map init_var f.slocals in
    set_many ~ctx (Analyses.ask_of_ctx ctx) ctx.global ctx.local inits

  let return ctx exp fundec: store =
    if Cil.hasAttribute "noreturn" fundec.svar.vattr then
      M.warn ~category:(Behavior (Undefined Other)) "Function declared 'noreturn' could return";
    let st: store = ctx.local in
    match fundec.svar.vname with
    | "__goblint_dummy_init" ->
      if M.tracing then M.trace "init" "dummy init: %a\n" D.pretty st;
      publish_all ctx `Init;
      (* otherfun uses __goblint_dummy_init, where we can properly side effect global initialization *)
      (* TODO: move into sync `Init *)
      Priv.enter_multithreaded (Analyses.ask_of_ctx ctx) (priv_getg ctx.global) (priv_sideg ctx.sideg) st
    | _ ->
      let locals = List.filter (fun v -> not (WeakUpdates.mem v st.weak)) (fundec.sformals @ fundec.slocals) in
      let nst_part = rem_many_partitioning (Queries.to_value_domain_ask (Analyses.ask_of_ctx ctx)) ctx.local locals in
      let nst: store = rem_many (Analyses.ask_of_ctx ctx) nst_part locals in
      match exp with
      | None -> nst
      | Some exp ->
        let t_override = match Cilfacade.fundec_return_type fundec with
          | TVoid _ -> M.warn ~category:M.Category.Program "Returning a value from a void function"; assert false
          | ret -> ret
        in
        let rv = eval_rv (Analyses.ask_of_ctx ctx) ctx.global ctx.local exp in
        let st' = set ~ctx ~t_override (Analyses.ask_of_ctx ctx) ctx.global nst (return_var ()) t_override rv in
        match ThreadId.get_current (Analyses.ask_of_ctx ctx) with
        | `Lifted tid when ThreadReturn.is_current (Analyses.ask_of_ctx ctx) ->
          (* Evaluate exp and cast the resulting value to the void-pointer-type.
              Casting to the right type here avoids precision loss on joins. *)
          let rv = VD.cast ~torg:(Cilfacade.typeOf exp) Cil.voidPtrType rv in
          ctx.sideg (V.thread tid) (G.create_thread rv);
          Priv.thread_return (Analyses.ask_of_ctx ctx) (priv_getg ctx.global) (priv_sideg ctx.sideg) tid st'
        | _ -> st'

  let vdecl ctx (v:varinfo) =
    if not (Cil.isArrayType v.vtype) then
      ctx.local
    else
      let lval = eval_lv (Analyses.ask_of_ctx ctx) ctx.global ctx.local (Var v, NoOffset) in
      let current_value = eval_rv (Analyses.ask_of_ctx ctx) ctx.global ctx.local (Lval (Var v, NoOffset)) in
      let new_value = VD.update_array_lengths (eval_rv (Analyses.ask_of_ctx ctx) ctx.global ctx.local) current_value v.vtype in
      set ~ctx (Analyses.ask_of_ctx ctx) ctx.global ctx.local lval v.vtype new_value

  (**************************************************************************
   * Function calls
   **************************************************************************)

  (** From a list of expressions, collect a list of addresses that they might point to, or contain pointers to. *)
  let collect_funargs ask ?(warn=false) (gs:glob_fun) (st:store) (exps: exp list) =
    let do_exp e =
      let immediately_reachable = reachable_from_value ask gs st (eval_rv ask gs st e) (Cilfacade.typeOf e) (CilType.Exp.show e) in
      reachable_vars ask [immediately_reachable] gs st
    in
    List.concat_map do_exp exps

  let collect_invalidate ~deep ask ?(warn=false) (gs:glob_fun) (st:store) (exps: exp list) =
    if deep then
      collect_funargs ask ~warn gs st exps
    else (
      let mpt e = match eval_rv_address ask gs st e with
        | `Address a -> AD.remove NullPtr a
        | _ -> AD.empty ()
      in
      List.map mpt exps
    )

  let invalidate ?(deep=true) ~ctx ask (gs:glob_fun) (st:store) (exps: exp list): store =
    if M.tracing && exps <> [] then M.tracel "invalidate" "Will invalidate expressions [%a]\n" (d_list ", " d_plainexp) exps;
    if exps <> [] then M.info ~category:Imprecise "Invalidating expressions: %a" (d_list ", " d_plainexp) exps;
    (* To invalidate a single address, we create a pair with its corresponding
     * top value. *)
    let invalidate_address st a =
      let t = AD.get_type a in
      let v = get ask gs st a None in (* None here is ok, just causes us to be a bit less precise *)
      let nv =  VD.invalidate_value (Queries.to_value_domain_ask ask) t v in
      (a, t, nv)
    in
    (* We define the function that invalidates all the values that an address
     * expression e may point to *)
    let invalidate_exp exps =
      let args = collect_invalidate ~deep ~warn:true ask gs st exps in
      List.map (invalidate_address st) args
    in
    let invalids = invalidate_exp exps in
    let is_fav_addr x =
      List.exists BaseUtil.is_excluded_from_invalidation (AD.to_var_may x)
    in
    let invalids' = List.filter (fun (x,_,_) -> not (is_fav_addr x)) invalids in
    if M.tracing && exps <> [] then (
      let addrs = List.map (Tuple3.first) invalids' in
      let vs = List.map (Tuple3.third) invalids' in
      M.tracel "invalidate" "Setting addresses [%a] to values [%a]\n" (d_list ", " AD.pretty) addrs (d_list ", " VD.pretty) vs
    );
    set_many ~ctx ask gs st invalids'


  module VS = Set.Make (CilType.Varinfo)
  let typed_pointer_closure (state: CPA.t) (to_create: VS.t) : CPA.t =
    let add_target (x: varinfo) (store: CPA.t) =
      let t = x.vtype in
      let v, targets = VD.top_value_typed_address_targets t in
      if M.tracing then M.tracel "typed_pointer_closure" "Adding %a, type %a -> %a to store\n" CilType.Varinfo.pretty x CilType.Typ.pretty x.vtype VD.pretty v;
      CPA.add x v store, targets
    in
    let workset = ref to_create in
    let st = ref state in
    while not (VS.is_empty !workset) do
      let x = VS.choose !workset in
      workset := VS.remove x !workset;
      if not (CPA.mem x !st) then (
        let state, targets = add_target x !st in
        st := state;
        let targets = VS.of_list targets in
        let not_contained_in_store (y: VS.t) st =
          VS.filter (fun v -> not (CPA.mem v st)) y
        in
        let new_targets = not_contained_in_store targets !st in
        workset := VS.union !workset new_targets;
      )
    done;
    !st

  let global_variables () =
    let globals = (List.filter_map (fun g -> match g with GVar (v,_,_) -> if not (isFunctionType v.vtype) then Some v else None | _ -> None)) (!Cilfacade.current_file).globals in
    globals

  let make_canonical_entry (f: fundec) : D.t =
    let params = f.sformals in

    let params = List.map (fun x -> (x, VD.top_value_typed_address_targets x.vtype)) params in
    let params_targets = List.concat_map (fun (_, (_, ts)) -> ts) params |> VS.of_list in
    let params = List.map (fun (x, (v, _)) -> (x, v)) params in

    let globals = global_variables () in
    (* TODO: All accesses to global x have to go through global_varinfo x *)
    let globals = List.map (fun x -> (ModularUtil.varinfo_to_canonical x, VD.top_value_typed_address_targets x.vtype)) (globals) in
    let globals_targets = List.concat_map (fun (_, (_, ts)) -> ts) globals |> VS.of_list in
    let globals = List.map (fun (x, (v, _)) -> (x, v)) globals in

    let targets = VS.union params_targets globals_targets in
    let cpa = CPA.add_list params (CPA.bot ()) in
    let cpa = CPA.add_list globals cpa in
    let cpa = typed_pointer_closure cpa targets in
    let startstate = startstate () in
    let startstate = { startstate with cpa = cpa } in
    if M.tracing then M.tracel "make_canonical_entry" "Canonical entry state for function %a: %a\n" CilType.Fundec.pretty f D.pretty startstate;
    startstate

  let make_entry ?(thread=false) (ctx:(D.t, G.t, C.t, V.t) Analyses.ctx) fundec args: D.t =
    let st: store = ctx.local in
    (* Evaluate the arguments. *)
    let vals = List.map (eval_rv (Analyses.ask_of_ctx ctx) ctx.global st) args in
    (* generate the entry states *)
    (* If we need the globals, add them *)
    (* TODO: make this is_private PrivParam dependent? PerMutexOplusPriv should keep *)
    let st' =
      if thread then (
        (* TODO: HACK: Simulate enter_multithreaded for first entering thread to publish global inits before analyzing thread.
           Otherwise thread is analyzed with no global inits, reading globals gives bot, which turns into top, which might get published...
           sync `Thread doesn't help us here, it's not specific to entering multithreaded mode.
           EnterMultithreaded events only execute after threadenter and threadspawn. *)
        if not (ThreadFlag.has_ever_been_multi (Analyses.ask_of_ctx ctx)) then
          ignore (Priv.enter_multithreaded (Analyses.ask_of_ctx ctx) (priv_getg ctx.global) (priv_sideg ctx.sideg) st);
        Priv.threadenter (Analyses.ask_of_ctx ctx) st
      ) else
        (* use is_global to account for values that became globals because they were saved into global variables *)
        let globals = CPA.filter (fun k v -> is_global (Analyses.ask_of_ctx ctx) k) st.cpa in
        (* let new_cpa = if !earlyglobs || ThreadFlag.is_multi ctx.ask then CPA.filter (fun k v -> is_private ctx.ask ctx.local k) globals else globals in *)
        let new_cpa = globals in
        {st with cpa = new_cpa}
    in
    (* Assign parameters to arguments *)
    let pa = GobList.combine_short fundec.sformals vals in (* TODO: is it right to ignore missing formals/args? *)
    add_to_array_map fundec pa;
    let new_cpa = CPA.add_list pa st'.cpa in
    (* List of reachable variables *)
    let reachable = List.concat_map AD.to_var_may (reachable_vars (Analyses.ask_of_ctx ctx) (get_ptrs vals) ctx.global st) in
    let reachable = List.filter (fun v -> CPA.mem v st.cpa) reachable in
    let new_cpa = CPA.add_list_fun reachable (fun v -> CPA.find v st.cpa) new_cpa in

    (* Projection to Precision of the Callee *)
    let p = PU.int_precision_from_fundec fundec in
    let new_cpa = project (Queries.to_value_domain_ask (Analyses.ask_of_ctx ctx)) (Some p) new_cpa fundec in

    (* Identify locals of this fundec for which an outer copy (from a call down the callstack) is reachable *)
    let reachable_other_copies = List.filter (fun v -> match Cilfacade.find_scope_fundec v with Some scope -> CilType.Fundec.equal scope fundec | None -> false) reachable in
    (* Add to the set of weakly updated variables *)
    let new_weak = WeakUpdates.join st.weak (WeakUpdates.of_list reachable_other_copies) in
    {st' with cpa = new_cpa; weak = new_weak}

  (* Whether the callee should be analyzed modularly.
     [ask]: ask of caller, [callee]: fundec of callee. *)
  let is_callee_modular ~(ask: Q.ask) ~(callee: fundec) =
    ask.f IsModular || is_modular_fun callee.svar

  let enter ctx lval fn args : (D.t * D.t) list =
    let entry_state = if is_callee_modular ~ask:(Analyses.ask_of_ctx ctx) ~callee:fn  then
        make_canonical_entry fn
      else
        make_entry ctx fn args
    in
    [ctx.local, entry_state]

  let forkfun (ctx:(D.t, G.t, C.t, V.t) Analyses.ctx) (lv: lval option) (f: varinfo) (args: exp list) : (lval option * varinfo * exp list) list =
    let create_thread lval arg v =
      try
        (* try to get function declaration *)
        let fd = Cilfacade.find_varinfo_fundec v in
        let args =
          match arg with
          | Some x -> [x]
          | None -> List.map (fun x -> MyCFG.unknown_exp) fd.sformals
        in
        Some (lval, v, args)
      with Not_found ->
        if LF.use_special f.vname then None (* we handle this function *)
        else if isFunctionType v.vtype then
          (* FromSpec warns about unknown thread creation, so we don't do it here any more *)
          let (_, v_args, _, _) = Cil.splitFunctionTypeVI v in
          let args = match arg with
            | Some x -> [x]
            | None -> List.map (fun x -> MyCFG.unknown_exp) (Cil.argsToList v_args)
          in
          Some (lval, v, args)
        else (
          M.debug ~category:Analyzer "Not creating a thread from %s because its type is %a" v.vname d_type v.vtype;
          None
        )
    in
    let desc = LF.find f in
    match desc.special args, f.vname with
    (* handling thread creations *)
    | ThreadCreate { thread = id; start_routine = start; arg = ptc_arg }, _ -> begin
        (* extra sync so that we do not analyze new threads with bottom global invariant *)
        publish_all ctx `Thread;
        (* Collect the threads. *)
        let start_addr = eval_tv (Analyses.ask_of_ctx ctx) ctx.global ctx.local start in
        let start_funvars = AD.to_var_may start_addr in
        let start_funvars_with_unknown =
          if AD.mem Addr.UnknownPtr start_addr then
            dummyFunDec.svar :: start_funvars
          else
            start_funvars
        in
        List.filter_map (create_thread (Some (Mem id, NoOffset)) (Some ptc_arg)) start_funvars_with_unknown
      end
    | _, _ when get_bool "sem.unknown_function.spawn" ->
      (* TODO: Remove sem.unknown_function.spawn check because it is (and should be) really done in LibraryFunctions.
         But here we consider all non-ThreadCrate functions also unknown, so old-style LibraryFunctions access
         definitions using `Write would still spawn because they are not truly unknown functions (missing from LibraryFunctions).
         Need this to not have memmove spawn in SV-COMP. *)
      let shallow_args = LibraryDesc.Accesses.find desc.accs { kind = Spawn; deep = false } args in
      let deep_args = LibraryDesc.Accesses.find desc.accs { kind = Spawn; deep = true } args in
      let shallow_flist = collect_invalidate ~deep:false (Analyses.ask_of_ctx ctx) ctx.global ctx.local shallow_args in
      let deep_flist = collect_invalidate ~deep:true (Analyses.ask_of_ctx ctx) ctx.global ctx.local deep_args in
      let flist = shallow_flist @ deep_flist in
      let addrs = List.concat_map AD.to_var_may flist in
      if addrs <> [] then M.debug ~category:Analyzer "Spawning functions from unknown function: %a" (d_list ", " CilType.Varinfo.pretty) addrs;
      List.filter_map (create_thread None None) addrs
    | _, _ -> []

  let assert_fn ctx e refine =
    (* make the state meet the assertion in the rest of the code *)
    if not refine then ctx.local else begin
      let newst = invariant ctx (Analyses.ask_of_ctx ctx) ctx.global ctx.local e true in
      (* if check_assert e newst <> `Lifted true then
          M.warn ~category:Assert ~msg:("Invariant \"" ^ expr ^ "\" does not stick.") (); *)
      newst
    end

  let special_unknown_invalidate ctx ask gs st f args =
    (if CilType.Varinfo.equal f dummyFunDec.svar then M.warn ~category:Imprecise "Unknown function ptr called");
    let desc = LF.find f in
    let shallow_addrs = LibraryDesc.Accesses.find desc.accs { kind = Write; deep = false } args in
    let deep_addrs = LibraryDesc.Accesses.find desc.accs { kind = Write; deep = true } args in
    let deep_addrs =
      if List.mem LibraryDesc.InvalidateGlobals desc.attrs then (
        M.info ~category:Imprecise "INVALIDATING ALL GLOBALS!";
        foldGlobals !Cilfacade.current_file (fun acc global ->
            match global with
            | GVar (vi, _, _) when not (is_static vi) ->
              mkAddrOf (Var vi, NoOffset) :: acc
            (* TODO: what about GVarDecl? *)
            | _ -> acc
          ) deep_addrs
      )
      else
        deep_addrs
    in
    (* TODO: what about escaped local variables? *)
    (* invalidate arguments and non-static globals for unknown functions *)
    let st' = invalidate ~deep:false ~ctx (Analyses.ask_of_ctx ctx) gs st shallow_addrs in
    invalidate ~deep:true ~ctx (Analyses.ask_of_ctx ctx) gs st' deep_addrs

  let special ctx (lv:lval option) (f: varinfo) (args: exp list) =
    let invalidate_ret_lv st = match lv with
      | Some lv ->
        if M.tracing then M.tracel "invalidate" "Invalidating lhs %a for function call %s\n" d_plainlval lv f.vname;
        invalidate ~ctx (Analyses.ask_of_ctx ctx) ctx.global st [Cil.mkAddrOrStartOf lv]
      | None -> st
    in
    let addr_type_of_exp exp =
      let lval = mkMem ~addr:(Cil.stripCasts exp) ~off:NoOffset in
      let addr = eval_lv (Analyses.ask_of_ctx ctx) ctx.global ctx.local lval in
      (addr, AD.get_type addr)
    in
    let forks = forkfun ctx lv f args in
    if M.tracing then if not (List.is_empty forks) then M.tracel "spawn" "Base.special %s: spawning functions %a\n" f.vname (d_list "," CilType.Varinfo.pretty) (List.map BatTuple.Tuple3.second forks);
    List.iter (BatTuple.Tuple3.uncurry ctx.spawn) forks;
    let st: store = ctx.local in
    let gs = ctx.global in
    let desc = LF.find f in
    let st = match desc.special args, f.vname with
    | Memset { dest; ch; count; }, _ ->
      (* TODO: check count *)
      let eval_ch = eval_rv (Analyses.ask_of_ctx ctx) gs st ch in
      let dest_a, dest_typ = addr_type_of_exp dest in
      let value =
        match eval_ch with
        | `Int i when ID.to_int i = Some Z.zero ->
          VD.zero_init_value dest_typ
        | _ ->
          VD.top_value dest_typ
      in
      set ~ctx (Analyses.ask_of_ctx ctx) gs st dest_a dest_typ value
    | Bzero { dest; count; }, _ ->
      (* TODO: share something with memset special case? *)
      (* TODO: check count *)
      let dest_a, dest_typ = addr_type_of_exp dest in
      let value = VD.zero_init_value dest_typ in
      set ~ctx (Analyses.ask_of_ctx ctx) gs st dest_a dest_typ value
    | Memcpy { dest = dst; src }, _
    | Strcpy { dest = dst; src }, _ ->
      (* invalidating from interactive *)
      (* let dest_a, dest_typ = addr_type_of_exp dst in
          let value = VD.top_value dest_typ in
          set ~ctx (Analyses.ask_of_ctx ctx) gs st dest_a dest_typ value *)
      (* TODO: reuse addr_type_of_exp for master *)
      (* assigning from master *)
      let get_type lval =
        let address = eval_lv (Analyses.ask_of_ctx ctx) gs st lval in
        AD.get_type address
      in
      let dst_lval = mkMem ~addr:(Cil.stripCasts dst) ~off:NoOffset in
      let src_lval = mkMem ~addr:(Cil.stripCasts src) ~off:NoOffset in

      let dest_typ = get_type dst_lval in
      let src_typ = get_type src_lval in

      (* When src and destination type coincide, take value from the source, otherwise use top *)
      let value = if typeSig dest_typ = typeSig src_typ then
          let src_cast_lval = mkMem ~addr:(Cilfacade.mkCast ~e:src ~newt:(TPtr (dest_typ, []))) ~off:NoOffset in
          eval_rv (Analyses.ask_of_ctx ctx) gs st (Lval src_cast_lval)
        else
          VD.top_value (unrollType dest_typ)
      in
      let dest_a = eval_lv (Analyses.ask_of_ctx ctx) gs st dst_lval in
      set ~ctx (Analyses.ask_of_ctx ctx) gs st dest_a dest_typ value
    | Abort, _ -> raise Deadcode
    | ThreadExit { ret_val = exp }, _ ->
      begin match ThreadId.get_current (Analyses.ask_of_ctx ctx) with
        | `Lifted tid ->
          (
            let rv = eval_rv (Analyses.ask_of_ctx ctx) ctx.global ctx.local exp in
            ctx.sideg (V.thread tid) (G.create_thread rv);
            (* TODO: emit thread return event so other analyses are aware? *)
            (* TODO: publish still needed? *)
            publish_all ctx `Return; (* like normal return *)
            match ThreadId.get_current (Analyses.ask_of_ctx ctx) with
            | `Lifted tid when ThreadReturn.is_current (Analyses.ask_of_ctx ctx) ->
              ignore @@ Priv.thread_return (Analyses.ask_of_ctx ctx) (priv_getg ctx.global) (priv_sideg ctx.sideg) tid st
            | _ -> ())
        | _ -> ()
      end;
      raise Deadcode
    | Identity e, _ ->
      begin match lv with
        | Some x -> assign ctx x e
        | None -> ctx.local
      end
    (**Floating point classification and trigonometric functions defined in c99*)
    | Math { fun_args; }, _ ->
      let apply_unary fk float_fun x =
        let eval_x = eval_rv (Analyses.ask_of_ctx ctx) gs st x in
        begin match eval_x with
          | `Float float_x -> float_fun (FD.cast_to fk float_x)
          | _ -> failwith ("non-floating-point argument in call to function "^f.vname)
        end
      in
      let apply_binary fk float_fun x y =
        let eval_x = eval_rv (Analyses.ask_of_ctx ctx) gs st x in
        let eval_y = eval_rv (Analyses.ask_of_ctx ctx) gs st y in
        begin match eval_x, eval_y with
          | `Float float_x, `Float float_y -> float_fun (FD.cast_to fk float_x) (FD.cast_to fk float_y)
          | _ -> failwith ("non-floating-point argument in call to function "^f.vname)
        end
      in
      let result =
        begin match fun_args with
          | Nan (fk, str) when Cil.isPointerType (Cilfacade.typeOf str) -> `Float (FD.nan_of fk)
          | Nan _ -> failwith ("non-pointer argument in call to function "^f.vname)
          | Inf fk -> `Float (FD.inf_of fk)
          | Isfinite x -> `Int (ID.cast_to IInt (apply_unary FDouble FD.isfinite x))
          | Isinf x -> `Int (ID.cast_to IInt (apply_unary FDouble FD.isinf x))
          | Isnan x -> `Int (ID.cast_to IInt (apply_unary FDouble FD.isnan x))
          | Isnormal x -> `Int (ID.cast_to IInt (apply_unary FDouble FD.isnormal x))
          | Signbit x -> `Int (ID.cast_to IInt (apply_unary FDouble FD.signbit x))
          | Ceil (fk,x) -> `Float (apply_unary fk FD.ceil x)
          | Floor (fk,x) -> `Float (apply_unary fk FD.floor x)
          | Fabs (fk, x) -> `Float (apply_unary fk FD.fabs x)
          | Acos (fk, x) -> `Float (apply_unary fk FD.acos x)
          | Asin (fk, x) -> `Float (apply_unary fk FD.asin x)
          | Atan (fk, x) -> `Float (apply_unary fk FD.atan x)
          | Atan2 (fk, y, x) -> `Float (apply_binary fk (fun y' x' -> FD.atan (FD.div y' x')) y x)
          | Cos (fk, x) -> `Float (apply_unary fk FD.cos x)
          | Sin (fk, x) -> `Float (apply_unary fk FD.sin x)
          | Tan (fk, x) -> `Float (apply_unary fk FD.tan x)
          | Isgreater (x,y) -> `Int(ID.cast_to IInt (apply_binary FDouble FD.gt x y))
          | Isgreaterequal (x,y) -> `Int(ID.cast_to IInt (apply_binary FDouble FD.ge x y))
          | Isless (x,y) -> `Int(ID.cast_to IInt (apply_binary FDouble FD.lt x y))
          | Islessequal (x,y) -> `Int(ID.cast_to IInt (apply_binary FDouble FD.le x y))
          | Islessgreater (x,y) -> `Int(ID.logor (ID.cast_to IInt (apply_binary FDouble FD.lt x y)) (ID.cast_to IInt (apply_binary FDouble FD.gt x y)))
          | Isunordered (x,y) -> `Int(ID.cast_to IInt (apply_binary FDouble FD.unordered x y))
          | Fmax (fd, x ,y) -> `Float (apply_binary fd FD.fmax x y)
          | Fmin (fd, x ,y) -> `Float (apply_binary fd FD.fmin x y)
        end
      in
      begin match lv with
        | Some lv_val -> set ~ctx (Analyses.ask_of_ctx ctx) gs st (eval_lv (Analyses.ask_of_ctx ctx) ctx.global st lv_val) (Cilfacade.typeOfLval lv_val) result
        | None -> st
      end
    (* handling thread creations *)
    | ThreadCreate _, _ ->
      invalidate_ret_lv ctx.local (* actual results joined via threadspawn *)
    (* handling thread joins... sort of *)
    | ThreadJoin { thread = id; ret_var }, _ ->
      let st' =
        match (eval_rv (Analyses.ask_of_ctx ctx) gs st ret_var) with
        | `Int n when GobOption.exists (BI.equal BI.zero) (ID.to_int n) -> st
        | `Address ret_a ->
          begin match eval_rv (Analyses.ask_of_ctx ctx) gs st id with
            | `Thread a ->
              let v = List.fold VD.join (VD.bot ()) (List.map (fun x -> G.thread (ctx.global (V.thread x))) (ValueDomain.Threads.elements a)) in
              (* TODO: is this type right? *)
              set ~ctx (Analyses.ask_of_ctx ctx) gs st ret_a (Cilfacade.typeOf ret_var) v
            | _      -> invalidate ~ctx (Analyses.ask_of_ctx ctx) gs st [ret_var]
          end
        | _      -> invalidate ~ctx (Analyses.ask_of_ctx ctx) gs st [ret_var]
      in
      let st' = invalidate_ret_lv st' in
      Priv.thread_join (Analyses.ask_of_ctx ctx) (priv_getg ctx.global) id st'
    | Unknown, "__goblint_assume_join" ->
      let id = List.hd args in
      Priv.thread_join ~force:true (Analyses.ask_of_ctx ctx) (priv_getg ctx.global) id st
    | Malloc size, _ -> begin
        match lv with
        | Some lv ->
          let heap_var =
            if (get_bool "sem.malloc.fail")
            then AD.join (AD.from_var ~is_modular:(is_modular ctx) (heap_var ctx)) AD.null_ptr
            else AD.from_var ~is_modular:(is_modular ctx) (heap_var ctx)
          in
          (* ignore @@ printf "malloc will allocate %a bytes\n" ID.pretty (eval_int ctx.ask gs st size); *)
          set_many ~ctx (Analyses.ask_of_ctx ctx) gs st [(heap_var, TVoid [], `Blob (VD.bot (), eval_int (Analyses.ask_of_ctx ctx) gs st size, true));
                                                         (eval_lv (Analyses.ask_of_ctx ctx) gs st lv, (Cilfacade.typeOfLval lv), `Address heap_var)]
        | _ -> st
      end
    | Calloc { count = n; size }, _ ->
      begin match lv with
        | Some lv -> (* array length is set to one, as num*size is done when turning into `Calloc *)
          let heap_var = heap_var ctx in
          let add_null addr =
            if get_bool "sem.malloc.fail"
            then AD.join addr AD.null_ptr (* calloc can fail and return NULL *)
            else addr in
          let ik = Cilfacade.ptrdiff_ikind () in
          let blobsize = ID.mul (ID.cast_to ik @@ eval_int (Analyses.ask_of_ctx ctx) gs st size) (ID.cast_to ik @@ eval_int (Analyses.ask_of_ctx ctx) gs st n) in
          (* the memory that was allocated by calloc is set to bottom, but we keep track that it originated from calloc, so when bottom is read from memory allocated by calloc it is turned to zero *)
          set_many ~ctx (Analyses.ask_of_ctx ctx) gs st [(add_null (AD.from_var ~is_modular:(is_modular ctx) heap_var), TVoid [], `Array (CArrays.make (IdxDom.of_int (Cilfacade.ptrdiff_ikind ()) BI.one) (`Blob (VD.bot (), blobsize, false))));
                                                         (eval_lv (Analyses.ask_of_ctx ctx) gs st lv, (Cilfacade.typeOfLval lv), `Address (add_null (AD.from_var_offset ~is_modular:(is_modular ctx) (heap_var, `Index (IdxDom.of_int  (Cilfacade.ptrdiff_ikind ()) BI.zero, `NoOffset)))))]
        | _ -> st
      end
    | Realloc { ptr = p; size }, _ ->
      begin match lv with
        | Some lv ->
          let ask = Analyses.ask_of_ctx ctx in
          let p_rv = eval_rv ask gs st p in
          let p_addr =
            match p_rv with
            | `Address a -> a
            (* TODO: don't we already have logic for this? *)
            | `Int i when ID.to_int i = Some BI.zero -> AD.null_ptr
            | `Int i -> AD.top_ptr
            | _ -> AD.top_ptr (* TODO: why does this ever happen? *)
          in
          let p_addr' = AD.remove NullPtr p_addr in (* realloc with NULL is same as malloc, remove to avoid unknown value from NullPtr access *)
          let p_addr_get = get ask gs st p_addr' None in (* implicitly includes join of malloc value (VD.bot) *)
          let size_int = eval_int ask gs st size in
          let heap_val = `Blob (p_addr_get, size_int, true) in (* copy old contents with new size *)
          let heap_addr = AD.from_var ~is_modular:(is_modular ctx) (heap_var ctx) in
          let heap_addr' =
            if get_bool "sem.malloc.fail" then
              AD.join heap_addr AD.null_ptr
            else
              heap_addr
          in
          let lv_addr = eval_lv ask gs st lv in
          set_many ~ctx ask gs st [
            (heap_addr, TVoid [], heap_val);
            (lv_addr, Cilfacade.typeOfLval lv, `Address heap_addr');
          ] (* TODO: free (i.e. invalidate) old blob if successful? *)
        | None ->
          st
      end
    | Assert { exp; refine; _ }, _ -> assert_fn ctx exp refine
    | Setjmp { env }, _ ->
      let ask = Analyses.ask_of_ctx ctx in
      let st' = match eval_rv ask gs st env with
        | `Address jmp_buf ->
          let value = `JmpBuf (ValueDomain.JmpBufs.Bufs.singleton (Target (ctx.prev_node, ctx.control_context ())), false) in
          let r = set ~ctx ask gs st jmp_buf (Cilfacade.typeOf env) value in
          if M.tracing then M.tracel "setjmp" "setting setjmp %a on %a -> %a\n" d_exp env D.pretty st D.pretty r;
          r
        | _ -> failwith "problem?!"
      in
      begin match lv with
        | Some lv ->
          set ~ctx ask gs st' (eval_lv ask ctx.global st lv) (Cilfacade.typeOfLval lv) (`Int (ID.of_int IInt BI.zero))
        | None -> st'
      end
    | Longjmp {env; value}, _ ->
      let ask = Analyses.ask_of_ctx ctx in
      let ensure_not_zero rv = match rv with
        | `Int i ->
          begin match ID.to_bool i with
            | Some true -> rv
            | Some false ->
              M.error "Must: Longjmp with a value of 0 is silently changed to 1";
              `Int (ID.of_int (ID.ikind i) Z.one)
            | None ->
              M.warn "May: Longjmp with a value of 0 is silently changed to 1";
              let ik = ID.ikind i in
              `Int (ID.join (ID.meet i (ID.of_excl_list ik [Z.zero])) (ID.of_int ik Z.one))
          end
        | _ ->
          M.warn ~category:Program "Arguments to longjmp are strange!";
          rv
      in
      let rv = ensure_not_zero @@ eval_rv ask ctx.global ctx.local value in
      let t = Cilfacade.typeOf value in
      set ~ctx ~t_override:t ask ctx.global ctx.local (AD.from_var ~is_modular:(is_modular ctx) !longjmp_return) t rv (* Not raising Deadcode here, deadcode is raised at a higher level! *)
    | _, _ ->
      let st =
        special_unknown_invalidate ctx (Analyses.ask_of_ctx ctx) gs st f args
        (*
          *  TODO: invalidate vars reachable via args
          *  publish globals
          *  if single-threaded: *call f*, privatize globals
          *  else: spawn f
          *)
      in
      (* invalidate lhs in case of assign *)
      invalidate_ret_lv st
    in
    if get_bool "sem.noreturn.dead_code" && Cil.hasAttribute "noreturn" f.vattr then raise Deadcode else st

  let combine_st ctx (local_st : store) (fun_st : store) (tainted_lvs : Q.LS.t) : store =
    let ask = (Analyses.ask_of_ctx ctx) in
    Q.LS.fold (fun (v, o) st ->
        if CPA.mem v fun_st.cpa then
          let lval = Lval.CilLval.to_lval (v,o) in
          let address = eval_lv ask ctx.global st lval in
          let lval_type = (AD.get_type address) in
          if M.tracing then M.trace "taintPC" "updating %a; type: %a\n" Lval.CilLval.pretty (v, o) d_type lval_type;
          match (CPA.find_opt v (fun_st.cpa)), lval_type with
          | None, _ -> st
          (* partitioned arrays cannot be copied by individual lvalues, so if tainted just copy the whole callee value for the array variable *)
          | Some (`Array a), _ when (CArrays.domain_of_t a) = PartitionedDomain -> {st with cpa = CPA.add v (`Array a) st.cpa}
          (* "get" returned "unknown" when applied to a void type, so special case void types. This caused problems with some sv-comps (e.g. regtest 64 11) *)
          | Some voidVal, TVoid _ -> {st with cpa = CPA.add v voidVal st.cpa}
          | _, _ -> begin
              let new_val = get ask ctx.global fun_st address None in
              if M.tracing then M.trace "taintPC" "update val: %a\n\n" VD.pretty new_val;
              let st' = set_savetop ~ctx ask ctx.global st address lval_type new_val in
              let partDep = Dep.find_opt v fun_st.deps in
              match partDep with
              | None -> st'
              (* if a var partitions an array, all cpa-info for arrays it may partition are added from callee to caller *)
              | Some deps -> {st' with cpa = (Dep.VarSet.fold (fun v accCPA -> let val_opt = CPA.find_opt v fun_st.cpa in
                                                                match val_opt with
                                                                | None -> accCPA
                                                                | Some new_val -> CPA.add v new_val accCPA ) deps st'.cpa)}
            end
        else st) tainted_lvs local_st

  let combine_env_regular ctx lval fexp f args fc au (f_ask: Queries.ask) =
    let combine_one (st: D.t) (fun_st: D.t) =
      if M.tracing then M.tracel "combine" "%a\n%a\n" CPA.pretty st.cpa CPA.pretty fun_st.cpa;
      (* This function does miscellaneous things, but the main task was to give the
       * handle to the global state to the state return from the function, but now
       * the function tries to add all the context variables back to the callee.
       * Note that, the function return above has to remove all the local
       * variables of the called function from cpa_s. *)
      let add_globals (st: store) (fun_st: store) =
        (* Remove the return value as this is dealt with separately. *)
        let cpa_noreturn = CPA.remove (return_varinfo ()) fun_st.cpa in
        let ask = (Analyses.ask_of_ctx ctx) in
        let tainted = f_ask.f Q.MayBeTainted in
        if M.tracing then M.trace "taintPC" "combine for %s in base: tainted: %a\n" f.svar.vname Q.LS.pretty tainted;
        if M.tracing then M.trace "taintPC" "combine base:\ncaller: %a\ncallee: %a\n" CPA.pretty st.cpa CPA.pretty fun_st.cpa;
        if Q.LS.is_top tainted then
          let cpa_local = CPA.filter (fun x _ -> not (is_global ask x)) st.cpa in
          let cpa' = CPA.fold CPA.add cpa_noreturn cpa_local in (* add cpa_noreturn to cpa_local *)
          if M.tracing then M.trace "taintPC" "combined: %a\n" CPA.pretty cpa';
          { fun_st with cpa = cpa' }
        else
          (* remove variables from caller cpa, that are global and not in the callee cpa *)
          let cpa_caller = CPA.filter (fun x _ -> (not (is_global ask x)) || CPA.mem x fun_st.cpa) st.cpa in
          if M.tracing then M.trace "taintPC" "cpa_caller: %a\n" CPA.pretty cpa_caller;
          (* add variables from callee that are not in caller yet *)
          let cpa_new = CPA.filter (fun x _ -> not (CPA.mem x cpa_caller)) cpa_noreturn in
          if M.tracing then M.trace "taintPC" "cpa_new: %a\n" CPA.pretty cpa_new;
          let cpa_caller' = CPA.fold CPA.add cpa_new cpa_caller in
          if M.tracing then M.trace "taintPC" "cpa_caller': %a\n" CPA.pretty cpa_caller';
          (* remove lvals from the tainted set that correspond to variables for which we just added a new mapping from the callee*)
          let tainted = Q.LS.filter (fun (v, _) ->  not (CPA.mem v cpa_new)) tainted in
          let st_combined = combine_st ctx {st with cpa = cpa_caller'} fun_st tainted in
          if M.tracing then M.trace "taintPC" "combined: %a\n" CPA.pretty st_combined.cpa;
          { fun_st with cpa = st_combined.cpa }
      in
      let nst = add_globals st fun_st in

      (* Projection to Precision of the Caller *)
      let p = PrecisionUtil.int_precision_from_node () in (* Since f is the fundec of the Callee we have to get the fundec of the current Node instead *)
      let callerFundec = match !MyCFG.current_node with
        | Some n -> Node.find_fundec n
        | None -> failwith "callerfundec not found"
      in
      let cpa' = project (Queries.to_value_domain_ask (Analyses.ask_of_ctx ctx)) (Some p) nst.cpa callerFundec in

      if get_bool "sem.noreturn.dead_code" && Cil.hasAttribute "noreturn" f.svar.vattr then raise Deadcode;

      { nst with cpa = cpa'; weak = st.weak } (* keep weak from caller *)
    in
    combine_one ctx.local au

  module AddrMap = Map.Make (Addr)
  type value_map = VD.t AddrMap.t

  let modular_glob_fun ctx v =
    let ask = Analyses.ask_of_ctx ctx in
    if ask.f IsModular then
      failwith "glob fun should not be called."
    else
      ctx.global v

  let combine_env_modular ctx lval fexp f args fc au (f_ask: Queries.ask) =
    let ask = Analyses.ask_of_ctx ctx in
    let glob_fun = modular_glob_fun ctx in
    let callee_globals = ModularUtil.get_callee_globals f_ask in
    let effective_args = args @ callee_globals in
    let reachable = collect_funargs ask ~warn:false glob_fun ctx.local effective_args in
    let reachable = List.fold AD.join (AD.bot ()) reachable in
    let writes = f_ask.f Q.Written in

    if WrittenDomain.Written.is_top writes then
      failwith "Everything tainted -> should set everything reachable to top!"
    else
      let vars_to_writes : value_map VarMap.t =
        let update_entry (address: address) (value: value) (acc: value_map VarMap.t) =
          let lvals = AD.to_var_offset address in
          let update_var acc (c, offs) =
            let addr = Addr.from_var_offset ~is_modular:(is_modular ctx) (c, offs) in
            let bot = VD.bot_value (Addr.get_type addr) in
            let default_map = AddrMap.singleton (Addr.from_var_offset ~is_modular:(is_modular ctx) (c, offs)) bot in
            let map = VarMap.find_default default_map c acc in

            let old_value = AddrMap.find_default bot addr map in
            let value = VD.join old_value value in

            let map = AddrMap.add addr value map in
            VarMap.add c map acc
          in
          List.fold update_var acc lvals
        in
        WrittenDomain.Written.fold update_entry writes VarMap.empty
      in
      let update_written_addresses (canonical: varinfo) (write: value_map) (state: D.t) =
        let represented = ModularUtil.represented_by ~canonical ~reachable  in
        let update (c_o: Addr.t) (written_value: value) (state: D.t) =
          match Addr.to_var_offset c_o with
          | Some (c, o) ->
            let typ = Addr.get_type c_o in
            let update_one r state =
              let n = AD.singleton (Addr.add_offset r o) in
              let old_value = get (Analyses.ask_of_ctx ctx) glob_fun ctx.local n None in
              let c_value = ModularUtil.ValueDomainExtension.map_back ~reachable written_value  in
              let value = VD.join old_value c_value in
              set (Analyses.ask_of_ctx ctx) ~ctx glob_fun state n typ value
            in
            AD.fold update_one represented state
          | None -> state
        in
        AddrMap.fold update write state
      in
      VarMap.fold update_written_addresses vars_to_writes ctx.local

  let combine_env ctx lval fexp f args fc au (f_ask: Queries.ask) =
    if is_callee_modular ~ask:(Analyses.ask_of_ctx ctx) ~callee:f then
      combine_env_modular ctx lval fexp f args fc au f_ask
    else
      combine_env_regular ctx lval fexp f args fc au f_ask

  let translate_callee_value_back ctx (args: exp list) (value: VD.t): VD.t =
    let glob_fun = modular_glob_fun ctx in
    let ask = Analyses.ask_of_ctx ctx in
    let reachable = collect_funargs ask ~warn:false glob_fun ctx.local args in
    let reachable = List.fold AD.join (AD.bot ()) reachable in
    let value = ModularUtil.ValueDomainExtension.map_back value ~reachable in
    value

  let combine_assign ctx (lval: lval option) fexp (f: fundec) (args: exp list) fc (after: D.t) (f_ask: Q.ask) : D.t =
    let combine_one (st: D.t) (fun_st: D.t) =
      let return_var = return_var () in
      let return_val =
        if CPA.mem (return_varinfo ()) fun_st.cpa
        then get (Analyses.ask_of_ctx ctx) ctx.global fun_st return_var None
        else VD.top ()
      in
      let return_val = if is_callee_modular ~ask:(Analyses.ask_of_ctx ctx) ~callee:f then
          let callee_globals = ModularUtil.get_callee_globals f_ask in
          let effective_args = args @ callee_globals in
          translate_callee_value_back ctx effective_args return_val
        else
          return_val
      in
      (* Projection to Precision of the Caller *)
      let p = PrecisionUtil.int_precision_from_node () in (* Since f is the fundec of the Callee we have to get the fundec of the current Node instead *)
      let callerFundec = match !MyCFG.current_node with
        | Some n -> Node.find_fundec n
        | None -> failwith "callerfundec not found"
      in
      let return_val = project_val (Queries.to_value_domain_ask (Analyses.ask_of_ctx ctx)) (attributes_varinfo (return_varinfo ()) callerFundec) (Some p) return_val (is_privglob (return_varinfo ())) in

      match lval with
      | None      -> st
      | Some lval -> set_savetop ~ctx (Analyses.ask_of_ctx ctx) ctx.global st (eval_lv (Analyses.ask_of_ctx ctx) ctx.global st lval) (Cilfacade.typeOfLval lval) return_val
    in
    combine_one ctx.local after

  let threadenter ctx (lval: lval option) (f: varinfo) (args: exp list): D.t list =
    match Cilfacade.find_varinfo_fundec f with
    | fd ->
      [make_entry ~thread:true ctx fd args]
    | exception Not_found ->
      (* Unknown functions *)
      let st = ctx.local in
      let st = special_unknown_invalidate ctx (Analyses.ask_of_ctx ctx) ctx.global st f args in
      [st]

  let threadspawn ctx (lval: lval option) (f: varinfo) (args: exp list) fctx: D.t =
    begin match lval with
      | Some lval ->
        begin match ThreadId.get_current (Analyses.ask_of_ctx fctx) with
          | `Lifted tid ->
            (* Cannot set here, because ctx isn't in multithreaded mode and set wouldn't side-effect if lval is global. *)
            ctx.emit (Events.AssignSpawnedThread (lval, tid))
          | _ -> ()
        end
      | None -> ()
    end;
    (* D.join ctx.local @@ *)
    ctx.local

  let unassume (ctx: (D.t, _, _, _) ctx) e uuids =
    (* TODO: structural unassume instead of invariant hack *)
    let e_d =
      let ctx_with_local ~single local =
        (* The usual recursion trick for ctx. *)
        (* Must change ctx used by ask to also use new st (not ctx.local), otherwise recursive EvalInt queries use outdated state. *)
        (* Note: query is just called on base, but not any other analyses. Potentially imprecise, but seems to be sufficient for now. *)
        let rec ctx' ~querycache asked =
          { ctx with
            ask = (fun (type a) (q: a Queries.t) -> query' ~querycache asked q)
          ; local
          }
        and query': type a. querycache:Obj.t Queries.Hashtbl.t -> Queries.Set.t -> a Queries.t -> a Queries.result = fun ~querycache asked q ->
          let anyq = Queries.Any q in
          match Queries.Hashtbl.find_option querycache anyq with
          | Some r -> Obj.obj r
          | None ->
            if Queries.Set.mem anyq asked then
              Queries.Result.top q (* query cycle *)
            else (
              let asked' = Queries.Set.add anyq asked in
              let r: a Queries.result =
                match q with
                | MustBeSingleThreaded _ when single -> true
                | MayEscape _
                | MayBePublic _
                | MayBePublicWithout _
                | MustBeProtectedBy _
                | MustLockset
                | MustBeAtomic
                | MustBeSingleThreaded _
                | MustBeUniqueThread
                | CurrentThreadId
                | MayBeThreadReturn
                | PartAccess _
                | IsHeapVar _
                | IsMultiple _
                | CreatedThreads
                | MustJoinedThreads ->
                  (* These queries are safe to ask from outside,
                     where base doesn't have the partial top local state.
                     They are also needed for sensible eval behavior via [inv_exp]
                     such that everything wouldn't be may escaped. *)
                  ctx.ask q
                | _ ->
                  (* Other queries are not safe, because they would
                     query the local value state instead of top.
                     Therefore, these are answered only by base on the
                     partial top local state. *)
                  query (ctx' ~querycache asked') q
              in
              Queries.Hashtbl.replace querycache anyq (Obj.repr r);
              r
            )
        in
        let querycache = Queries.Hashtbl.create 13 in
        ctx' ~querycache Queries.Set.empty
      in
      let f st =
        (* TODO: start with empty vars because unassume may unassume values for pointed variables not in the invariant exp *)
        let local: D.t = {ctx.local with cpa = CPA.bot ()} in
        let octx = ctx_with_local ~single:false (D.join ctx.local st) in (* original ctx with non-top values *)
        (* TODO: deduplicate with invariant *)
        let ctx = ctx_with_local ~single:true local in
        let module UnassumeEval =
        struct
          module D = D
          module V = V
          module G = G

          let oa = Analyses.ask_of_ctx octx
          let ost = octx.local

          (* all evals happen in octx with non-top values *)
          let eval_rv a gs st e = eval_rv oa gs ost e
          let eval_rv_address a gs st e = eval_rv_address oa gs ost e
          let eval_lv a gs st lv = eval_lv oa gs ost lv
          let convert_offset a gs st o = convert_offset oa gs ost o

          (* all updates happen in ctx with top values *)
          let get_var = get_var
          let get a gs st addrs exp = get a gs st addrs exp
          let set a ~ctx gs st lval lval_type ?lval_raw value = set a ~ctx ~invariant:false gs st lval lval_type ?lval_raw value (* TODO: should have invariant false? doesn't work with empty cpa then, because meets *)

          let refine_entire_var = false
          let map_oldval oldval t_lval =
            if VD.is_bot oldval then VD.top_value t_lval else oldval
          let eval_rv_lval_refine a gs st exp lv =
            (* new, use different ctx for eval_lv (for Mem): *)
            eval_rv_base_lval ~eval_lv a gs st exp lv

          (* don't meet with current octx values when propagating inverse operands down *)
          let id_meet_down ~old ~c = c
          let fd_meet_down ~old ~c = c

          let contra st = st
        end
        in
        let module Unassume = BaseInvariant.Make (UnassumeEval) in
        try
          Unassume.invariant ctx (Analyses.ask_of_ctx ctx) ctx.global ctx.local e true
        with Deadcode -> (* contradiction in unassume *)
          D.bot ()
      in
      if M.tracing then M.traceli "unassume" "base unassuming\n";
      let r =
        match get_string "ana.base.invariant.unassume" with
        | "once" ->
          f (D.bot ())
        | "fixpoint" ->
          let module DFP = LocalFixpoint.Make (D) in
          DFP.lfp f
        | _ ->
          assert false
      in
      if M.tracing then M.traceu "unassume" "base unassumed\n";
      r
    in
    M.info ~category:Witness "base unassumed invariant: %a" d_exp e;
    M.debug ~category:Witness "base unassumed state: %a" D.pretty e_d;
    (* Perform actual [set]-s with final unassumed values.
       This invokes [Priv.write_global], which was suppressed above. *)
    let e_d' =
      WideningTokens.with_side_tokens (WideningTokens.TS.of_list uuids) (fun () ->
          CPA.fold (fun x v acc ->
              let addr: AD.t = AD.from_var_offset ~is_modular:(is_modular ctx) (x, `NoOffset) in
              set (Analyses.ask_of_ctx ctx) ~ctx ~invariant:false ctx.global acc addr x.vtype v
            ) e_d.cpa ctx.local
        )
    in
    D.join ctx.local e_d'

  let event ctx e octx =
    let st: store = ctx.local in
    match e with
    | Events.Lock (addr, _) when ThreadFlag.has_ever_been_multi (Analyses.ask_of_ctx ctx) -> (* TODO: is this condition sound? *)
      if M.tracing then M.tracel "priv" "LOCK EVENT %a\n" LockDomain.Addr.pretty addr;
      Priv.lock (Analyses.ask_of_ctx ctx) (priv_getg ctx.global) st addr
    | Events.Unlock addr when ThreadFlag.has_ever_been_multi (Analyses.ask_of_ctx ctx) -> (* TODO: is this condition sound? *)
      if addr = UnknownPtr then
        M.info ~category:Unsound "Unknown mutex unlocked, base privatization unsound"; (* TODO: something more sound *)
      WideningTokens.with_local_side_tokens (fun () ->
          Priv.unlock (Analyses.ask_of_ctx ctx) (priv_getg ctx.global) (priv_sideg ctx.sideg) st addr
        )
    | Events.Escape escaped ->
      Priv.escape (Analyses.ask_of_ctx ctx) (priv_getg ctx.global) (priv_sideg ctx.sideg) st escaped
    | Events.EnterMultiThreaded ->
      Priv.enter_multithreaded (Analyses.ask_of_ctx ctx) (priv_getg ctx.global) (priv_sideg ctx.sideg) st
    | Events.AssignSpawnedThread (lval, tid) ->
      (* TODO: is this type right? *)
      set ~ctx (Analyses.ask_of_ctx ctx) ctx.global ctx.local (eval_lv (Analyses.ask_of_ctx ctx) ctx.global ctx.local lval) (Cilfacade.typeOfLval lval) (`Thread (ValueDomain.Threads.singleton tid))
    | Events.Assert exp ->
      assert_fn ctx exp true
    | Events.Unassume {exp; uuids} ->
      Timing.wrap "base unassume" (unassume ctx exp) uuids
    | Events.Longjmped {lval} ->
      begin match lval with
        | Some lval ->
          let st' = assign ctx lval (Lval (Cil.var !longjmp_return)) in
          {st' with cpa = CPA.remove !longjmp_return st'.cpa}
        | None -> ctx.local
      end
    | _ ->
      ctx.local

  let modular_support () = Both
end

module type MainSpec = sig
  include MCPSpec
  include BaseDomain.ExpEvaluator
end

let main_module: (module MainSpec) Lazy.t =
  lazy (
    let module Priv = (val BasePriv.get_priv ()) in
    let module Main =
    struct
      (* Only way to locally define a recursive module. *)
      module rec Main:MainSpec with type t = BaseComponents (Priv.D).t = MainFunctor (Priv) (Main)
      include Main
    end
    in
    (module Main)
  )

let get_main (): (module MainSpec) =
  Lazy.force main_module

let after_config () =
  let module Main = (val get_main ()) in
  (* add ~dep:["expRelation"] after modifying test cases accordingly *)
  let dep =
    let base_dependencies = ["mallocWrapper"] in
    let modular_dependencies = if is_any_modular () then ["modular_queries"; "is_modular"; "written"; "used_globals"] else [] in
    base_dependencies @ modular_dependencies
  in
  MCP.register_analysis ~dep (module Main : MCPSpec)

let _ =
  AfterConfig.register after_config<|MERGE_RESOLUTION|>--- conflicted
+++ resolved
@@ -431,13 +431,8 @@
       | _ ->
         ThreadFlag.has_ever_been_multi (Analyses.ask_of_ctx ctx)
     in
-<<<<<<< HEAD
-    if M.tracing then M.tracel "sync" "sync multi=%B earlyglobs=%B\n" multi !GU.earlyglobs;
-    if (!GU.earlyglobs || multi) && not ((Analyses.ask_of_ctx ctx).f IsModular) then
-=======
     if M.tracing then M.tracel "sync" "sync multi=%B earlyglobs=%B\n" multi !earlyglobs;
-    if !earlyglobs || multi then
->>>>>>> e39fd46e
+    if (!earlyglobs || multi) && not ((Analyses.ask_of_ctx ctx).f IsModular) then
       WideningTokens.with_local_side_tokens (fun () ->
           Priv.sync (Analyses.ask_of_ctx ctx) (priv_getg ctx.global) (priv_sideg ctx.sideg) ctx.local reason
         )
@@ -450,11 +445,7 @@
     ignore (sync' reason ctx)
 
   let get_var (a: Q.ask) (gs: glob_fun) (st: store) (x: varinfo): value =
-<<<<<<< HEAD
-    if (!GU.earlyglobs || ThreadFlag.has_ever_been_multi a) && is_global a x && not (a.f IsModular) then
-=======
-    if (!earlyglobs || ThreadFlag.has_ever_been_multi a) && is_global a x then
->>>>>>> e39fd46e
+    if (!earlyglobs || ThreadFlag.has_ever_been_multi a) && is_global a x && not (a.f IsModular) then
       Priv.read_global a (priv_getg gs) st x
     else begin
       if M.tracing then M.tracec "get" "Singlethreaded mode.\n";
@@ -773,18 +764,6 @@
   and eval_rv_base (a: Q.ask) (gs:glob_fun) (st: store) (exp:exp): value =
     let eval_rv = eval_rv_back_up in
     if M.tracing then M.traceli "evalint" "base eval_rv_base %a\n" d_exp exp;
-<<<<<<< HEAD
-    let rec do_offs def = function (* for types that only have one value *)
-      | Field (fd, offs) -> begin
-          match Goblintutil.is_blessed (TComp (fd.fcomp, [])) with
-          | Some v -> do_offs (`Address (AD.singleton (Addr.from_var_offset ~is_modular:(a.f IsModular) (v,convert_offset a gs st (Field (fd, offs)))))) offs
-          | None -> do_offs def offs
-        end
-      | Index (_, offs) -> do_offs def offs
-      | NoOffset -> def
-    in
-=======
->>>>>>> e39fd46e
     let binop_remove_same_casts ~extra_is_safe ~e1 ~e2 ~t1 ~t2 ~c1 ~c2 =
       let te1 = Cilfacade.typeOf e1 in
       let te2 = Cilfacade.typeOf e2 in
@@ -1084,35 +1063,11 @@
   (* Evaluation of lvalues to our abstract address domain. *)
   and eval_lv (a: Q.ask) (gs:glob_fun) st (lval:lval): AD.t =
     let eval_rv = eval_rv_back_up in
-<<<<<<< HEAD
-    let rec do_offs def = function
-      | Field (fd, offs) -> begin
-          match Goblintutil.is_blessed (TComp (fd.fcomp, [])) with
-          | Some v -> do_offs (AD.singleton (Addr.from_var_offset ~is_modular:(a.f IsModular) (v,convert_offset a gs st (Field (fd, offs))))) offs
-          | None -> do_offs def offs
-        end
-      | Index (_, offs) -> do_offs def offs
-      | NoOffset -> def
-    in
-    match lval with
-    | Var x, NoOffset when (not x.vglob) && Goblintutil.is_blessed x.vtype<> None ->
-      begin match Goblintutil.is_blessed x.vtype with
-        | Some v -> AD.singleton (Addr.from_var ~is_modular:(a.f IsModular) v)
-        | _ ->  AD.singleton (Addr.from_var_offset ~is_modular:(a.f IsModular) (x, convert_offset a gs st NoOffset))
-      end
-    (* The simpler case with an explicit variable, e.g. for [x.field] we just
-     * create the address { (x,field) } *)
-    | Var x, ofs ->
-      if x.vglob
-      then AD.singleton (Addr.from_var_offset ~is_modular:(a.f IsModular) (x, convert_offset a gs st ofs))
-      else do_offs (AD.singleton (Addr.from_var_offset ~is_modular:(a.f IsModular) (x, convert_offset a gs st ofs))) ofs
-=======
     match lval with
     (* The simpler case with an explicit variable, e.g. for [x.field] we just
      * create the address { (x,field) } *)
     | Var x, ofs ->
-      AD.singleton (Addr.from_var_offset (x, convert_offset a gs st ofs))
->>>>>>> e39fd46e
+      AD.singleton (Addr.from_var_offset ~is_modular:(a.f IsModular) (x, convert_offset a gs st ofs))
     (* The more complicated case when [exp = & x.field] and we are asked to
      * evaluate [(\*exp).subfield]. We first evaluate [exp] to { (x,field) }
      * and then add the subfield to it: { (x,field.subfield) }. *)
@@ -1123,11 +1078,7 @@
            then M.error ~category:M.Category.Behavior.Undefined.nullpointer_dereference ~tags:[CWE 476] "Must dereference NULL pointer"
            else if AD.may_be_null adr
            then M.warn ~category:M.Category.Behavior.Undefined.nullpointer_dereference ~tags:[CWE 476] "May dereference NULL pointer");
-<<<<<<< HEAD
-          do_offs (AD.map (add_offset_varinfo a (convert_offset a gs st ofs)) adr) ofs
-=======
-          AD.map (add_offset_varinfo (convert_offset a gs st ofs)) adr
->>>>>>> e39fd46e
+          AD.map (add_offset_varinfo a (convert_offset a gs st ofs)) adr
         | `Bot -> AD.bot ()
         | _ ->
           M.debug ~category:Analyzer "Failed evaluating %a to lvalue" d_lval lval;
@@ -1518,11 +1469,7 @@
       end else
         (* Check if we need to side-effect this one. We no longer generate
          * side-effects here, but the code still distinguishes these cases. *)
-<<<<<<< HEAD
-      if (!GU.earlyglobs || ThreadFlag.has_ever_been_multi a) && is_global a x && not is_modular then begin
-=======
-      if (!earlyglobs || ThreadFlag.has_ever_been_multi a) && is_global a x then begin
->>>>>>> e39fd46e
+      if (!earlyglobs || ThreadFlag.has_ever_been_multi a) && is_global a x && not is_modular then begin
         if M.tracing then M.tracel "set" ~var:x.vname "update_one_addr: update a global var '%s' ...\n" x.vname;
         let priv_getg = priv_getg gs in
         (* Optimization to avoid evaluating integer values when setting them.
