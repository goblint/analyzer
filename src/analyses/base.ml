--- conflicted
+++ resolved
@@ -661,9 +661,9 @@
       | _ -> eval_next ()
     in
     let r =
-      match exp with
-      | BinOp (op,arg1,arg2,_) -> binop op arg1 arg2
-      | _ -> eval_next ()
+    match exp with
+    | BinOp (op,arg1,arg2,_) -> binop op arg1 arg2
+    | _ -> eval_next ()
     in
     if M.tracing then M.traceu "evalint" "base eval_rv_ask_mustbeequal %a -> %a\n" d_exp exp VD.pretty r;
     r
@@ -889,7 +889,7 @@
       if M.tracing then M.tracel "eval" "eval_rv %a = %a\n" d_exp exp VD.pretty r;
       if VD.is_bot r then VD.top_value (Cilfacade.typeOf exp) else r
     with IntDomain.ArithmeticOnIntegerBot _ ->
-      ValueDomain.Compound.top_value (Cilfacade.typeOf exp)
+    ValueDomain.Compound.top_value (Cilfacade.typeOf exp)
 
   let query_evalint ask gs st e =
     if M.tracing then M.traceli "evalint" "base query_evalint %a\n" d_exp e;
@@ -990,9 +990,9 @@
         | _ -> Queries.Result.top q
       end
     | Q.EvalThread e -> begin
-        let v = eval_rv (Analyses.ask_of_ctx ctx) ctx.global ctx.local e in
-        (* ignore (Pretty.eprintf "evalthread %a (%a): %a" d_exp e d_plainexp e VD.pretty v); *)
-        match v with
+      let v = eval_rv (Analyses.ask_of_ctx ctx) ctx.global ctx.local e in
+      (* ignore (Pretty.eprintf "evalthread %a (%a): %a" d_exp e d_plainexp e VD.pretty v); *)
+      match v with
         | `Thread a -> a
         | `Bot -> Queries.Result.bot q (* TODO: remove *)
         | _ -> Queries.Result.top q
@@ -1057,7 +1057,7 @@
             match ID.to_int i1, ID.to_int i2 with
             | Some i1', Some i2' when Z.equal i1' i2' -> true
             | _ -> false
-          end
+            end
         | _ -> false
       end
     | Q.MayBeEqual (e1, e2) -> begin
@@ -1126,15 +1126,9 @@
     | _ ->  st
 
   (** [set st addr val] returns a state where [addr] is set to [val]
-<<<<<<< HEAD
-   * it is always ok to put None for lval_raw and rval_raw, this amounts to not using/maintaining
-   * precise information about arrays. *)
-  let set (a: Q.ask) ?(ctx=None) ?(invariant=false) ?lval_raw ?rval_raw ?t_override (gs:glob_fun) (st: store) (lval: AD.t) (lval_type: Cil.typ) (value: value) : store =
-=======
   * it is always ok to put None for lval_raw and rval_raw, this amounts to not using/maintaining
   * precise information about arrays. *)
   let set (a: Q.ask) ~(ctx: _ ctx) ?(invariant=false) ?lval_raw ?rval_raw ?t_override (gs:glob_fun) (st: store) (lval: AD.t) (lval_type: Cil.typ) (value: value) : store =
->>>>>>> 1f5b83fb
     let update_variable x t y z =
       if M.tracing then M.tracel "set" ~var:x.vname "update_variable: start '%s' '%a'\nto\n%a\n\n" x.vname VD.pretty y CPA.pretty z;
       let r = update_variable x t y z in (* refers to defintion that is outside of set *)
@@ -1243,22 +1237,6 @@
                   VD.affect_move a v x (fun x -> None)
               else
                 let patched_ask =
-<<<<<<< HEAD
-                  match ctx with
-                  | Some ctx ->
-                    (* The usual recursion trick for ctx. *)
-                    (* Must change ctx used by ask to also use new st (not ctx.local), otherwise recursive EvalInt queries use outdated state. *)
-                    (* Note: query is just called on base, but not any other analyses. Potentially imprecise, but seems to be sufficient for now. *)
-                    let rec ctx' =
-                      { ctx with
-                        ask = (fun (type a) (q: a Queries.t) -> query ctx' q)
-                      ; local = st
-                      }
-                    in
-                    Analyses.ask_of_ctx ctx'
-                  | _ ->
-                    a
-=======
                   (* The usual recursion trick for ctx. *)
                   (* Must change ctx used by ask to also use new st (not ctx.local), otherwise recursive EvalInt queries use outdated state. *)
                   (* Note: query is just called on base, but not any other analyses. Potentially imprecise, but seems to be sufficient for now. *)
@@ -1269,7 +1247,6 @@
                     }
                   in
                   Analyses.ask_of_ctx ctx'
->>>>>>> 1f5b83fb
                 in
                 let moved_by = fun x -> Some 0 in (* this is ok, the information is not provided if it *)
                 VD.affect_move patched_ask v x moved_by     (* was a set call caused e.g. by a guard *)
@@ -1335,9 +1312,9 @@
     let f s v = rem_partitioning a s v in
     List.fold_left f st v_list
 
-  (**************************************************************************
-    * Auxillary functions
-    **************************************************************************)
+ (**************************************************************************
+   * Auxillary functions
+   **************************************************************************)
 
   let is_some_bot x =
     match x with
@@ -1353,10 +1330,10 @@
       | Eq, x, value, true ->
         if M.tracing then M.tracec "invariant" "Yes, %a equals %a\n" d_lval x VD.pretty value;
         (match value with
-         | `Int n ->
-           let ikind = Cilfacade.get_ikind_exp (Lval lval) in
-           Some (x, `Int (ID.cast_to ikind n))
-         | _ -> Some(x, value))
+        | `Int n ->
+          let ikind = Cilfacade.get_ikind_exp (Lval lval) in
+          Some (x, `Int (ID.cast_to ikind n))
+        | _ -> Some(x, value))
       (* The false-branch for x == value: *)
       | Eq, x, value, false -> begin
           match value with
@@ -1391,25 +1368,25 @@
       | Lt, x, value, _ -> begin
           match value with
           | `Int n -> begin
-              let ikind = Cilfacade.get_ikind_exp (Lval lval) in
-              let n = ID.cast_to ikind n in
-              let range_from x = if tv then ID.ending ikind (BI.sub x BI.one) else ID.starting ikind x in
-              let limit_from = if tv then ID.maximal else ID.minimal in
-              match limit_from n with
-              | Some n ->
-                if M.tracing then M.tracec "invariant" "Yes, success! %a is not %s\n\n" d_lval x (BI.to_string n);
-                Some (x, `Int (range_from n))
-              | None -> None
+            let ikind = Cilfacade.get_ikind_exp (Lval lval) in
+            let n = ID.cast_to ikind n in
+            let range_from x = if tv then ID.ending ikind (BI.sub x BI.one) else ID.starting ikind x in
+            let limit_from = if tv then ID.maximal else ID.minimal in
+            match limit_from n with
+            | Some n ->
+              if M.tracing then M.tracec "invariant" "Yes, success! %a is not %s\n\n" d_lval x (BI.to_string n);
+              Some (x, `Int (range_from n))
+            | None -> None
             end
           | _ -> None
         end
       | Le, x, value, _ -> begin
           match value with
           | `Int n -> begin
-              let ikind = Cilfacade.get_ikind_exp (Lval lval) in
-              let n = ID.cast_to ikind n in
-              let range_from x = if tv then ID.ending ikind x else ID.starting ikind (BI.add x BI.one) in
-              let limit_from = if tv then ID.maximal else ID.minimal in
+            let ikind = Cilfacade.get_ikind_exp (Lval lval) in
+            let n = ID.cast_to ikind n in
+            let range_from x = if tv then ID.ending ikind x else ID.starting ikind (BI.add x BI.one) in
+            let limit_from = if tv then ID.maximal else ID.minimal in
               match limit_from n with
               | Some n ->
                 if M.tracing then M.tracec "invariant" "Yes, success! %a is not %s\n\n" d_lval x (BI.to_string n);
@@ -1441,15 +1418,15 @@
         -> derived_invariant (BinOp (op, c1, c2, t)) tv
       | BinOp(op, CastE (TInt (ik, _) as t1, Lval x), rval, typ) ->
         (match eval_rv a gs st (Lval x) with
-         | `Int v ->
-           (* This is tricky: It it is not sufficient to check that ID.cast_to_ik v = v
-            * If there is one domain that knows this to be true and the other does not, we
-            * should still impose the invariant. E.g. i -> ([1,5]; Not {0}[byte]) *)
-           if VD.is_safe_cast t1 (Cilfacade.typeOfLval x) then
-             derived_invariant (BinOp (op, Lval x, rval, typ)) tv
-           else
-             None
-         | _ -> None)
+        | `Int v ->
+          (* This is tricky: It it is not sufficient to check that ID.cast_to_ik v = v
+           * If there is one domain that knows this to be true and the other does not, we
+           * should still impose the invariant. E.g. i -> ([1,5]; Not {0}[byte]) *)
+          if VD.is_safe_cast t1 (Cilfacade.typeOfLval x) then
+            derived_invariant (BinOp (op, Lval x, rval, typ)) tv
+          else
+            None
+        | _ -> None)
       | BinOp(op, rval, CastE (TInt (_, _) as ti, Lval x), typ) ->
         derived_invariant (BinOp (switchedOp op, CastE(ti, Lval x), rval, typ)) tv
       (* Cases like if (x) are treated like if (x != 0) *)
@@ -1507,7 +1484,7 @@
       let warn_and_top_on_zero x =
         if GobOption.exists (BI.equal BI.zero) (ID.to_int x) then
           (M.warn "Must Undefined Behavior: Second argument of div or mod is 0, continuing with top";
-           ID.top_of ikind)
+          ID.top_of ikind)
         else
           x
       in
@@ -1527,9 +1504,9 @@
         (* Only multiplication with odd numbers is an invertible operation in (mod 2^n) *)
         (* refine x by information about y, using x * y == c *)
         let refine_by x y = (match ID.to_int y with
-            | None -> x
-            | Some v when BI.equal (BI.rem v (BI.of_int 2)) BI.zero (* v % 2 = 0 *) -> x (* A refinement would still be possible here, but has to take non-injectivity into account. *)
-            | Some v (* when Int64.rem v 2L = 1L *) -> ID.meet x (ID.div c y)) (* Div is ok here, c must be divisible by a and b *)
+          | None -> x
+          | Some v when BI.equal (BI.rem v (BI.of_int 2)) BI.zero (* v % 2 = 0 *) -> x (* A refinement would still be possible here, but has to take non-injectivity into account. *)
+          | Some v (* when Int64.rem v 2L = 1L *) -> ID.meet x (ID.div c y)) (* Div is ok here, c must be divisible by a and b *)
         in
         (refine_by a b, refine_by b a)
       | MinusA -> meet_non ID.add ID.sub
@@ -1584,37 +1561,37 @@
         let both x = x, x in
         let m = ID.meet a b in
         (match op, ID.to_bool c with
-         | Eq, Some true
-         | Ne, Some false -> both m (* def. equal: if they compare equal, both values must be from the meet *)
-         | Eq, Some false
-         | Ne, Some true -> (* def. unequal *)
-           (* Both values can not be in the meet together, but it's not sound to exclude the meet from both.
-            * e.g. a=[0,1], b=[1,2], meet a b = [1,1], but (a != b) does not imply a=[0,0], b=[2,2] since others are possible: a=[1,1], b=[2,2]
-            * Only if a is a definite value, we can exclude it from b: *)
-           let excl a b = match ID.to_int a with Some x -> ID.of_excl_list ikind [x] | None -> b in
-           let a' = excl b a in
-           let b' = excl a b in
-           if M.tracing then M.tracel "inv" "inv_bin_int: unequal: %a and %a; ikind: %a; a': %a, b': %a\n" ID.pretty a ID.pretty b d_ikind ikind ID.pretty a' ID.pretty b';
-           meet_bin a' b'
-         | _, _ -> a, b
+        | Eq, Some true
+        | Ne, Some false -> both m (* def. equal: if they compare equal, both values must be from the meet *)
+        | Eq, Some false
+        | Ne, Some true -> (* def. unequal *)
+          (* Both values can not be in the meet together, but it's not sound to exclude the meet from both.
+           * e.g. a=[0,1], b=[1,2], meet a b = [1,1], but (a != b) does not imply a=[0,0], b=[2,2] since others are possible: a=[1,1], b=[2,2]
+           * Only if a is a definite value, we can exclude it from b: *)
+          let excl a b = match ID.to_int a with Some x -> ID.of_excl_list ikind [x] | None -> b in
+          let a' = excl b a in
+          let b' = excl a b in
+          if M.tracing then M.tracel "inv" "inv_bin_int: unequal: %a and %a; ikind: %a; a': %a, b': %a\n" ID.pretty a ID.pretty b d_ikind ikind ID.pretty a' ID.pretty b';
+          meet_bin a' b'
+        | _, _ -> a, b
         )
       | Lt | Le | Ge | Gt as op ->
         let pred x = BI.sub x BI.one in
         let succ x = BI.add x BI.one in
         (match ID.minimal a, ID.maximal a, ID.minimal b, ID.maximal b with
-         | Some l1, Some u1, Some l2, Some u2 ->
-           (* if M.tracing then M.tracel "inv" "Op: %s, l1: %Ld, u1: %Ld, l2: %Ld, u2: %Ld\n" (show_binop op) l1 u1 l2 u2; *)
-           (match op, ID.to_bool c with
-            | Le, Some true
-            | Gt, Some false -> meet_bin (ID.ending ikind u2) (ID.starting ikind l1)
-            | Ge, Some true
-            | Lt, Some false -> meet_bin (ID.starting ikind l2) (ID.ending ikind u1)
-            | Lt, Some true
-            | Ge, Some false -> meet_bin (ID.ending ikind (pred u2)) (ID.starting ikind (succ l1))
-            | Gt, Some true
-            | Le, Some false -> meet_bin (ID.starting ikind (succ l2)) (ID.ending ikind (pred u1))
-            | _, _ -> a, b)
-         | _ -> a, b)
+        | Some l1, Some u1, Some l2, Some u2 ->
+          (* if M.tracing then M.tracel "inv" "Op: %s, l1: %Ld, u1: %Ld, l2: %Ld, u2: %Ld\n" (show_binop op) l1 u1 l2 u2; *)
+          (match op, ID.to_bool c with
+          | Le, Some true
+          | Gt, Some false -> meet_bin (ID.ending ikind u2) (ID.starting ikind l1)
+          | Ge, Some true
+          | Lt, Some false -> meet_bin (ID.starting ikind l2) (ID.ending ikind u1)
+          | Lt, Some true
+          | Ge, Some false -> meet_bin (ID.ending ikind (pred u2)) (ID.starting ikind (succ l1))
+          | Gt, Some true
+          | Le, Some false -> meet_bin (ID.starting ikind (succ l2)) (ID.ending ikind (pred u1))
+          | _, _ -> a, b)
+        | _ -> a, b)
       | BOr | BXor as op->
         if M.tracing then M.tracel "inv" "Unhandled operator %a\n" d_binop op;
         (* Be careful: inv_exp performs a meet on both arguments of the BOr / BXor. *)
@@ -1648,15 +1625,15 @@
       | BinOp (op, e1, e2, _) as e ->
         if M.tracing then M.tracel "inv" "binop %a with %a %a %a == %a\n" d_exp e VD.pretty (eval e1 st) d_binop op VD.pretty (eval e2 st) ID.pretty c;
         (match eval e1 st, eval e2 st with
-         | `Int a, `Int b ->
-           let ikind = Cilfacade.get_ikind_exp e1 in (* both operands have the same type (except for Shiftlt, Shiftrt)! *)
-           let a', b' = inv_bin_int (a, b) ikind c op in
-           if M.tracing then M.tracel "inv" "binop: %a, a': %a, b': %a\n" d_exp e ID.pretty a' ID.pretty b';
-           let st' = inv_exp a' e1 st in
-           let st'' = inv_exp b' e2 st' in
-           st''
-         (* | `Address a, `Address b -> ... *)
-         | a1, a2 -> fallback ("binop: got abstract values that are not `Int: " ^ sprint VD.pretty a1 ^ " and " ^ sprint VD.pretty a2) st)
+        | `Int a, `Int b ->
+          let ikind = Cilfacade.get_ikind_exp e1 in (* both operands have the same type (except for Shiftlt, Shiftrt)! *)
+          let a', b' = inv_bin_int (a, b) ikind c op in
+          if M.tracing then M.tracel "inv" "binop: %a, a': %a, b': %a\n" d_exp e ID.pretty a' ID.pretty b';
+          let st' = inv_exp a' e1 st in
+          let st'' = inv_exp b' e2 st' in
+          st''
+        (* | `Address a, `Address b -> ... *)
+        | a1, a2 -> fallback ("binop: got abstract values that are not `Int: " ^ sprint VD.pretty a1 ^ " and " ^ sprint VD.pretty a2) st)
       | Lval x -> (* meet x with c *)
         let t = Cil.unrollType (Cilfacade.typeOfLval x) in  (* unroll type to deal with TNamed *)
         let c' = match t with
@@ -1690,18 +1667,18 @@
       | CastE ((TInt (ik, _)) as t, e)
       | CastE ((TEnum ({ekind = ik; _ }, _)) as t, e) -> (* Can only meet the t part of an Lval in e with c (unless we meet with all overflow possibilities)! Since there is no good way to do this, we only continue if e has no values outside of t. *)
         (match eval e st with
-         | `Int i ->
-           if ID.leq i (ID.cast_to ik i) then
+        | `Int i ->
+          if ID.leq i (ID.cast_to ik i) then
              match Cilfacade.typeOf e with
-             | TInt(ik_e, _)
-             | TEnum ({ekind = ik_e; _ }, _) ->
-               let c' = ID.cast_to ik_e c in
-               if M.tracing then M.tracel "inv" "cast: %a from %a to %a: i = %a; cast c = %a to %a = %a\n" d_exp e d_ikind ik_e d_ikind ik ID.pretty i ID.pretty c d_ikind ik_e ID.pretty c';
-               inv_exp c' e st
-             | x -> fallback ("CastE: e did evaluate to `Int, but the type did not match" ^ sprint d_type t) st
-           else
-             fallback ("CastE: " ^ sprint d_plainexp e ^ " evaluates to " ^ sprint ID.pretty i ^ " which is bigger than the type it is cast to which is " ^ sprint d_type t) st
-         | v -> fallback ("CastE: e did not evaluate to `Int, but " ^ sprint VD.pretty v) st)
+              | TInt(ik_e, _)
+              | TEnum ({ekind = ik_e; _ }, _) ->
+                let c' = ID.cast_to ik_e c in
+                if M.tracing then M.tracel "inv" "cast: %a from %a to %a: i = %a; cast c = %a to %a = %a\n" d_exp e d_ikind ik_e d_ikind ik ID.pretty i ID.pretty c d_ikind ik_e ID.pretty c';
+                inv_exp c' e st
+              | x -> fallback ("CastE: e did evaluate to `Int, but the type did not match" ^ sprint d_type t) st
+          else
+            fallback ("CastE: " ^ sprint d_plainexp e ^ " evaluates to " ^ sprint ID.pretty i ^ " which is bigger than the type it is cast to which is " ^ sprint d_type t) st
+        | v -> fallback ("CastE: e did not evaluate to `Int, but " ^ sprint VD.pretty v) st)
       | e -> fallback (sprint d_plainexp e ^ " not implemented") st
     in
     if eval_bool exp st = Some (not tv) then raise Deadcode (* we already know that the branch is dead *)
@@ -1778,64 +1755,6 @@
       in
       AD.is_top xs || AD.exists not_local xs
     in
-<<<<<<< HEAD
-    match is_list_init () with
-    | Some a when (get_bool "exp.list-type") ->
-      set ~ctx:(Some ctx) (Analyses.ask_of_ctx ctx) ctx.global ctx.local (AD.singleton (Addr.from_var a)) lval_t (`List (ValueDomain.Lists.bot ()))
-    | _ ->
-      let rval_val = eval_rv (Analyses.ask_of_ctx ctx) ctx.global ctx.local rval in
-      let lval_val = eval_lv (Analyses.ask_of_ctx ctx) ctx.global ctx.local lval in
-      (* let sofa = AD.short 80 lval_val^" = "^VD.short 80 rval_val in *)
-      (* M.debug @@ sprint ~width:80 @@ dprintf "%a = %a\n%s" d_plainlval lval d_plainexp rval sofa; *)
-      let not_local xs =
-        let not_local x =
-          match Addr.to_var_may x with
-          | Some x -> is_global (Analyses.ask_of_ctx ctx) x
-          | None -> x = Addr.UnknownPtr
-        in
-        AD.is_top xs || AD.exists not_local xs
-      in
-      (match rval_val, lval_val with
-       | `Address adrs, lval
-         when (not !GU.global_initialization) && get_bool "kernel" && not_local lval && not (AD.is_top adrs) ->
-         let find_fps e xs = match Addr.to_var_must e with
-           | Some x -> x :: xs
-           | None -> xs
-         in
-         let vars = AD.fold find_fps adrs [] in (* filter_map from AD to list *)
-         let funs = List.filter (fun x -> isFunctionType x.vtype) vars in
-         List.iter (fun x -> ctx.spawn None x []) funs
-       | _ -> ()
-      );
-      match lval with (* this section ensure global variables contain bottom values of the proper type before setting them  *)
-      | (Var v, offs) when AD.is_definite lval_val && v.vglob ->
-        (* Optimization: In case of simple integral types, we not need to evaluate the old value.
-           v is not an allocated block, as v directly appears as a variable in the program;
-           so no explicit check is required here (unlike in set) *)
-        let current_val = if Cil.isIntegralType v.vtype then begin
-            assert (offs = NoOffset);
-            `Bot
-          end else
-            eval_rv_keep_bot (Analyses.ask_of_ctx ctx) ctx.global ctx.local (Lval (Var v, NoOffset))
-        in
-        begin match current_val with
-          | `Bot -> (* current value is VD `Bot *)
-            begin match Addr.to_var_offset (AD.choose lval_val) with
-              | Some (x,offs) ->
-                let t = v.vtype in
-                let iv = VD.bot_value t in (* correct bottom value for top level variable *)
-                if M.tracing then M.tracel "set" "init bot value: %a\n" VD.pretty iv;
-                let nv = VD.update_offset (Analyses.ask_of_ctx ctx) iv offs rval_val (Some  (Lval lval)) lval t in (* do desired update to value *)
-                set_savetop ~ctx (Analyses.ask_of_ctx ctx) ctx.global ctx.local (AD.from_var v) lval_t nv ~lval_raw:lval ~rval_raw:rval (* set top-level variable to updated value *)
-              | None ->
-                set_savetop ~ctx (Analyses.ask_of_ctx ctx) ctx.global ctx.local lval_val lval_t rval_val ~lval_raw:lval ~rval_raw:rval
-            end
-          | _ ->
-            set_savetop ~ctx (Analyses.ask_of_ctx ctx) ctx.global ctx.local lval_val lval_t rval_val ~lval_raw:lval ~rval_raw:rval
-        end
-      | _ ->
-        set_savetop ~ctx (Analyses.ask_of_ctx ctx) ctx.global ctx.local lval_val lval_t rval_val ~lval_raw:lval ~rval_raw:rval
-=======
     (match rval_val, lval_val with
     | `Address adrs, lval
       when (not !GU.global_initialization) && get_bool "kernel" && not_local lval && not (AD.is_top adrs) ->
@@ -1876,7 +1795,6 @@
       end
     | _ ->
       set_savetop ~ctx (Analyses.ask_of_ctx ctx) ctx.global ctx.local lval_val lval_t rval_val ~lval_raw:lval ~rval_raw:rval
->>>>>>> 1f5b83fb
 
 
   let branch ctx (exp:exp) (tv:bool) : store =
@@ -1957,13 +1875,8 @@
             ctx.sideg (V.thread tid) (G.create_thread rv);
           | _ -> ()
         end;
-<<<<<<< HEAD
-        set ~ctx:(Some ctx) ~t_override (Analyses.ask_of_ctx ctx) ctx.global nst (return_var ()) t_override rv
-  (* lval_raw:None, and rval_raw:None is correct here *)
-=======
         set ~ctx ~t_override (Analyses.ask_of_ctx ctx) ctx.global nst (return_var ()) t_override rv
         (* lval_raw:None, and rval_raw:None is correct here *)
->>>>>>> 1f5b83fb
 
   let vdecl ctx (v:varinfo) =
     if not (Cil.isArrayType v.vtype) then
@@ -2117,6 +2030,7 @@
     | _ ->  []
 
   let assert_fn ctx e should_warn change =
+
     let check_assert e st =
       match eval_rv (Analyses.ask_of_ctx ctx) ctx.global st e with
       | `Int v when ID.is_bool v ->
@@ -2335,7 +2249,7 @@
           in
           (* ignore @@ printf "malloc will allocate %a bytes\n" ID.pretty (eval_int ctx.ask gs st size); *)
           set_many ~ctx (Analyses.ask_of_ctx ctx) gs st [(heap_var, TVoid [], `Blob (VD.bot (), eval_int (Analyses.ask_of_ctx ctx) gs st size, true));
-                                                         (eval_lv (Analyses.ask_of_ctx ctx) gs st lv, (Cilfacade.typeOfLval lv), `Address heap_var)]
+                                  (eval_lv (Analyses.ask_of_ctx ctx) gs st lv, (Cilfacade.typeOfLval lv), `Address heap_var)]
         | _ -> st
       end
     | `Calloc (n, size) ->
@@ -2348,7 +2262,7 @@
             else addr in
           (* the memory that was allocated by calloc is set to bottom, but we keep track that it originated from calloc, so when bottom is read from memory allocated by calloc it is turned to zero *)
           set_many ~ctx (Analyses.ask_of_ctx ctx) gs st [(add_null (AD.from_var heap_var), TVoid [], `Array (CArrays.make (IdxDom.of_int (Cilfacade.ptrdiff_ikind ()) BI.one) (`Blob (VD.bot (), eval_int (Analyses.ask_of_ctx ctx) gs st size, false))));
-                                                         (eval_lv (Analyses.ask_of_ctx ctx) gs st lv, (Cilfacade.typeOfLval lv), `Address (add_null (AD.from_var_offset (heap_var, `Index (IdxDom.of_int  (Cilfacade.ptrdiff_ikind ()) BI.zero, `NoOffset)))))]
+                                  (eval_lv (Analyses.ask_of_ctx ctx) gs st lv, (Cilfacade.typeOfLval lv), `Address (add_null (AD.from_var_offset (heap_var, `Index (IdxDom.of_int  (Cilfacade.ptrdiff_ikind ()) BI.zero, `NoOffset)))))]
         | _ -> st
       end
     | `Realloc (p, size) ->
