(** Value analysis.  *)

open Prelude.Ana
open Analyses
open GobConfig
open BaseUtil
module A = Analyses
module H = Hashtbl
module Q = Queries

module GU = Goblintutil
module ID = ValueDomain.ID
module FD = ValueDomain.FD
module IdxDom = ValueDomain.IndexDomain
module AD = ValueDomain.AD
module Addr = ValueDomain.Addr
module Offs = ValueDomain.Offs
module LF = LibraryFunctions
module CArrays = ValueDomain.CArrays
module BI = IntOps.BigIntOps
module PU = PrecisionUtil

module VD     = BaseDomain.VD
module CPA    = BaseDomain.CPA
module Dep    = BaseDomain.PartDeps
module WeakUpdates   = BaseDomain.WeakUpdates
module BaseComponents = BaseDomain.BaseComponents



module MainFunctor (Priv:BasePriv.S) (RVEval:BaseDomain.ExpEvaluator with type t = BaseComponents (Priv.D).t) =
struct
  include Analyses.DefaultSpec

  exception Top

  module Dom    = BaseDomain.DomFunctor (Priv.D) (RVEval)
  type t = Dom.t
  module D      = Dom
  module C      = Dom

  (* Two global invariants:
     1. Priv.V -> Priv.G  --  used for Priv
     2. thread -> VD  --  used for thread returns *)

  module V =
  struct
    include Printable.Either (Priv.V) (ThreadIdDomain.Thread)
    let priv x = `Left x
    let thread x = `Right x
    include StdV
  end

  module G =
  struct
    include Lattice.Lift2 (Priv.G) (VD) (Printable.DefaultNames)

    let priv = function
      | `Bot -> Priv.G.bot ()
      | `Lifted1 x -> x
      | _ -> failwith "Base.priv"
    let thread = function
      | `Bot -> VD.bot ()
      | `Lifted2 x -> x
      | _ -> failwith "Base.thread"
    let create_priv priv = `Lifted1 priv
    let create_thread thread = `Lifted2 thread
  end

  let priv_getg getg g = G.priv (getg (V.priv g))
  let priv_sideg sideg g d = sideg (V.priv g) (G.create_priv d)

  type extra = (varinfo * Offs.t * bool) list
  type store = D.t
  type value = VD.t
  type address = AD.t
  type glob_fun  = V.t -> G.t
  type glob_diff = (V.t * G.t) list

  let name () = "base"
  let startstate v: store = { cpa = CPA.bot (); deps = Dep.bot (); weak = WeakUpdates.bot (); priv = Priv.startstate ()}
  let exitstate  v: store = { cpa = CPA.bot (); deps = Dep.bot (); weak = WeakUpdates.bot (); priv = Priv.startstate ()}

  (**************************************************************************
   * Helpers
   **************************************************************************)

  let is_privglob v = GobConfig.get_bool "annotation.int.privglobs" && v.vglob

  (*This is a bit of a hack to be able to change array domains if a pointer to an array is given as an argument*)
  (*We have to prevent different domains to be used at the same time for the same array*)
  (*After a function call, the domain has to be the same as before and we can not depend on the pointers staying the same*)
  (*-> we determine the arrays a pointer can point to once at the beginning of a function*)
  (*There surely is a better way, because this means that often the wrong one gets chosen*)
  module VarH = Hashtbl.Make(CilType.Varinfo)
  module VarMap = Map.Make(CilType.Varinfo)
  let array_map = VarH.create 20

  let add_to_array_map fundec arguments =
    let rec pointedArrayMap = function
      | [] -> VarMap.empty
      | (info,value)::xs ->
        match value with
        | `Address t when hasAttribute "goblint_array_domain" info.vattr ->
          let possibleVars = PreValueDomain.AD.to_var_may t in
          List.fold_left (fun map arr -> VarMap.add arr (info.vattr) map) (pointedArrayMap xs) @@ List.filter (fun info -> isArrayType info.vtype) possibleVars
        | _ -> pointedArrayMap xs
    in
    match VarH.find_option array_map fundec.svar with
    | Some _ -> () (*We already have something -> do not change it*)
    | None -> VarH.add array_map fundec.svar (pointedArrayMap arguments)

  let attributes_varinfo info fundec =
    let map = VarH.find array_map fundec.svar in
    match VarMap.find_opt info map with
    | Some attr ->  Some (attr, typeAttrs (info.vtype)) (*if the function has a different domain for this array, use it*)
    | None -> Some (info.vattr, typeAttrs (info.vtype))

  let project_val ask array_attr p_opt value is_glob =
    let p = if GobConfig.get_bool "annotation.int.enabled" then (
        if is_glob then
          Some PU.max_int_precision
        else p_opt
      ) else None
    in
    let a = if GobConfig.get_bool "annotation.goblint_array_domain" then array_attr else None in
    VD.project ask p a value

  let project ask p_opt cpa fundec =
    CPA.mapi (fun varinfo value -> project_val ask (attributes_varinfo varinfo fundec) p_opt value (is_privglob varinfo)) cpa


  (**************************************************************************
   * Initializing my variables
   **************************************************************************)

  let return_varstore = ref dummyFunDec.svar
  let return_varinfo () = !return_varstore
  let return_var () = AD.from_var (return_varinfo ())
  let return_lval (): lval = (Var (return_varinfo ()), NoOffset)

  let heap_var ctx =
    let info = match (ctx.ask Q.HeapVar) with
      | `Lifted vinfo -> vinfo
      | _ -> failwith("Ran without a malloc analysis.") in
    info

  (* hack for char a[] = {"foo"} or {'f','o','o', '\000'} *)
  let char_array : (lval, bytes) Hashtbl.t = Hashtbl.create 500

  let init marshal =
    return_varstore := Goblintutil.create_var @@ makeVarinfo false "RETURN" voidType;
    Priv.init ()

  let finalize () =
    Priv.finalize ();
    VarH.clear array_map

  (**************************************************************************
   * Abstract evaluation functions
   **************************************************************************)

  let iDtoIdx = ID.cast_to (Cilfacade.ptrdiff_ikind ())

  let unop_ID = function
    | Neg  -> ID.neg
    | BNot -> ID.bitnot
    | LNot -> ID.lognot

  let unop_FD = function
    | Neg  -> FD.neg
    (* other unary operators are not implemented on float values *)
    | _ -> (fun c -> FD.top_of (FD.get_fkind c))

  (* Evaluating Cil's unary operators. *)
  let evalunop op typ = function
    | `Int v1 -> `Int (ID.cast_to (Cilfacade.get_ikind typ) (unop_ID op v1))
    | `Float v -> `Float (unop_FD op v)
    | `Address a when op = LNot ->
      if AD.is_null a then
        `Int (ID.of_bool (Cilfacade.get_ikind typ) true)
      else if AD.is_not_null a then
        `Int (ID.of_bool (Cilfacade.get_ikind typ) false)
      else
        `Int (ID.top_of (Cilfacade.get_ikind typ))
    | `Bot -> `Bot
    | _ -> VD.top ()

  let binop_ID (result_ik: Cil.ikind) = function
    | PlusA -> ID.add
    | MinusA -> ID.sub
    | Mult -> ID.mul
    | Div -> ID.div
    | Mod -> ID.rem
    | Lt -> ID.lt
    | Gt -> ID.gt
    | Le -> ID.le
    | Ge -> ID.ge
    | Eq -> ID.eq
    (* TODO: This causes inconsistent results:
       def_exc and interval definitely in conflict:
         evalint: base eval_rv m -> (Not {0, 1}([-31,31]),[1,1])
         evalint: base eval_rv 1 -> (1,[1,1])
         evalint: base query_evalint m == 1 -> (0,[1,1]) *)
    | Ne -> ID.ne
    | BAnd -> ID.bitand
    | BOr -> ID.bitor
    | BXor -> ID.bitxor
    | Shiftlt -> ID.shift_left
    | Shiftrt -> ID.shift_right
    | LAnd -> ID.logand
    | LOr -> ID.logor
    | b -> (fun x y -> (ID.top_of result_ik))

  let binop_FD (result_fk: Cil.fkind) = function
    | PlusA -> FD.add
    | MinusA -> FD.sub
    | Mult -> FD.mul
    | Div -> FD.div
    | _ -> (fun _ _ -> FD.top_of result_fk)

  let int_returning_binop_FD = function
    | Lt -> FD.lt
    | Gt -> FD.gt
    | Le -> FD.le
    | Ge -> FD.ge
    | Eq -> FD.eq
    | Ne -> FD.ne
    | _ -> (fun _ _ -> ID.top ())

  let is_int_returning_binop_FD = function
    | Lt | Gt | Le | Ge | Eq | Ne -> true
    | _ -> false

  (* Evaluate binop for two abstract values: *)
  let evalbinop (a: Q.ask) (st: store) (op: binop) (t1:typ) (a1:value) (t2:typ) (a2:value) (t:typ) :value =
    if M.tracing then M.tracel "eval" "evalbinop %a %a %a\n" d_binop op VD.pretty a1 VD.pretty a2;
    (* We define a conversion function for the easy cases when we can just use
     * the integer domain operations. *)
    let bool_top ik = ID.(join (of_int ik BI.zero) (of_int ik BI.one)) in
    (* An auxiliary function for ptr arithmetic on array values. *)
    let addToAddr n (addr:Addr.t) =
      let typeOffsetOpt o t =
        try
          Some (Cilfacade.typeOffset t o)
        with Cilfacade.TypeOfError _ ->
          None
      in
      (* adds n to the last offset *)
      let rec addToOffset n (t:typ option) = function
        | `Index (i, `NoOffset) ->
          (* If we have arrived at the last Offset and it is an Index, we add our integer to it *)
          `Index(IdxDom.add i (iDtoIdx n), `NoOffset)
        | `Field (f, `NoOffset) ->
          (* If we have arrived at the last Offset and it is a Field,
           * then check if we're subtracting exactly its offsetof.
           * If so, n cancels out f exactly.
           * This is to better handle container_of hacks. *)
          let n_offset = iDtoIdx n in
          begin match t with
            | Some t ->
              let (f_offset_bits, _) = bitsOffset t (Field (f, NoOffset)) in
              let f_offset = IdxDom.of_int (Cilfacade.ptrdiff_ikind ()) (BI.of_int (f_offset_bits / 8)) in
              begin match IdxDom.(to_bool (eq f_offset (neg n_offset))) with
                | Some true -> `NoOffset
                | _ -> `Field (f, `Index (n_offset, `NoOffset))
              end
            | None -> `Field (f, `Index (n_offset, `NoOffset))
          end
        | `Index (i, o) ->
          let t' = BatOption.bind t (typeOffsetOpt (Index (integer 0, NoOffset))) in (* actual index value doesn't matter for typeOffset *)
          `Index(i, addToOffset n t' o)
        | `Field (f, o) ->
          let t' = BatOption.bind t (typeOffsetOpt (Field (f, NoOffset))) in
          `Field(f, addToOffset n t' o)
        | `NoOffset -> `Index(iDtoIdx n, `NoOffset)
      in
      let default = function
        | Addr.NullPtr when GobOption.exists (BI.equal BI.zero) (ID.to_int n) -> Addr.NullPtr
        | _ -> Addr.UnknownPtr
      in
      match Addr.to_var_offset addr with
      | Some (x, o) -> Addr.from_var_offset (x, addToOffset n (Some x.vtype) o)
      | None -> default addr
    in
    let addToAddrOp p n =
      match op with
      (* For array indexing e[i] and pointer addition e + i we have: *)
      | IndexPI | PlusPI ->
        `Address (AD.map (addToAddr n) p)
      (* Pointer subtracted by a value (e-i) is very similar *)
      (* Cast n to the (signed) ptrdiff_ikind, then add the its negated value. *)
      | MinusPI ->
        let n = ID.neg (ID.cast_to (Cilfacade.ptrdiff_ikind ()) n) in
        `Address (AD.map (addToAddr n) p)
      | Mod -> `Int (ID.top_of (Cilfacade.ptrdiff_ikind ())) (* we assume that address is actually casted to int first*)
      | _ -> `Address AD.top_ptr
    in
    (* The main function! *)
    match a1,a2 with
    (* For the integer values, we apply the int domain operator *)
    | `Int v1, `Int v2 ->
      let result_ik = Cilfacade.get_ikind t in
      `Int (ID.cast_to result_ik (binop_ID result_ik op v1 v2))
    (* For the float values, we apply the float domain operators *)
    | `Float v1, `Float v2 when is_int_returning_binop_FD op ->
      let result_ik = Cilfacade.get_ikind t in
      `Int (ID.cast_to result_ik (int_returning_binop_FD op v1 v2))
    | `Float v1, `Float v2 -> `Float (binop_FD (Cilfacade.get_fkind t) op v1 v2)
    (* For address +/- value, we try to do some elementary ptr arithmetic *)
    | `Address p, `Int n
    | `Int n, `Address p when op=Eq || op=Ne ->
      let ik = Cilfacade.get_ikind t in
      `Int (match ID.to_bool n, AD.to_bool p with
          | Some a, Some b -> ID.of_bool ik (op=Eq && a=b || op=Ne && a<>b)
          | _ -> bool_top ik)
    | `Address p, `Int n  ->
      addToAddrOp p n
    | `Address p, `Top ->
      (* same as previous, but with Unknown instead of int *)
      (* TODO: why does this even happen in zstd-thread-pool-add? *)
      let n = ID.top_of (Cilfacade.ptrdiff_ikind ()) in (* pretend to have unknown ptrdiff int instead *)
      addToAddrOp p n
    (* If both are pointer values, we can subtract them and well, we don't
     * bother to find the result in most cases, but it's an integer. *)
    | `Address p1, `Address p2 -> begin
        let ik = Cilfacade.get_ikind t in
        let eq x y =
          if AD.is_definite x && AD.is_definite y then
            let ax = AD.choose x in
            let ay = AD.choose y in
            if AD.Addr.equal ax ay then
              match AD.Addr.to_var ax with
              | Some v when a.f (Q.IsMultiple v) ->
                None
              | _ ->
                Some true
            else
              (* If they are unequal, it does not matter if the underlying var represents multiple concrete vars or not *)
              Some false
          else
            None
        in
        match op with
        (* TODO use ID.of_incl_list [0; 1] for all comparisons *)
        | MinusPP ->
          (* when subtracting pointers to arrays, per 6.5.6 of C-standard if we subtract two pointers to the same array, the difference *)
          (* between them is the difference in subscript *)
          begin
            let rec calculateDiffFromOffset x y =
              match x, y with
              | `Field ((xf:Cil.fieldinfo), xo), `Field((yf:Cil.fieldinfo), yo)
                when CilType.Fieldinfo.equal xf yf ->
                calculateDiffFromOffset xo yo
              | `Index (i, `NoOffset), `Index(j, `NoOffset) ->
                begin
                  let diff = ValueDomain.IndexDomain.sub i j in
                  match ValueDomain.IndexDomain.to_int diff with
                  | Some z -> `Int(ID.of_int ik z)
                  | _ -> `Int (ID.top_of ik)
                end
              | `Index (xi, xo), `Index(yi, yo) when xi = yi -> (* TODO: ID.equal? *)
                calculateDiffFromOffset xo yo
              | _ -> `Int (ID.top_of ik)
            in
            if AD.is_definite p1 && AD.is_definite p2 then
              match Addr.to_var_offset (AD.choose p1), Addr.to_var_offset (AD.choose p2) with
              | Some (x, xo), Some (y, yo) when CilType.Varinfo.equal x y ->
                calculateDiffFromOffset xo yo
              | _, _ ->
                `Int (ID.top_of ik)
            else
              `Int (ID.top_of ik)
          end
        | Eq ->
          `Int (if AD.is_bot (AD.meet p1 p2) then ID.of_int ik BI.zero else match eq p1 p2 with Some x when x -> ID.of_int ik BI.one | _ -> bool_top ik)
        | Ne ->
          `Int (if AD.is_bot (AD.meet p1 p2) then ID.of_int ik BI.one else match eq p1 p2 with Some x when x -> ID.of_int ik BI.zero | _ -> bool_top ik)
        | _ -> VD.top ()
      end
    (* For other values, we just give up! *)
    | `Bot, _ -> `Bot
    | _, `Bot -> `Bot
    | _ -> VD.top ()

  (* Auxiliary function to append an additional offset to a given offset. *)
  let rec add_offset ofs add =
    match ofs with
    | `NoOffset -> add
    | `Field (fld, `NoOffset) -> `Field (fld, add)
    | `Field (fld, ofs) -> `Field (fld, add_offset ofs add)
    | `Index (exp, `NoOffset) -> `Index (exp, add)
    | `Index (exp, ofs) -> `Index (exp, add_offset ofs add)

  (* We need the previous function with the varinfo carried along, so we can
   * map it on the address sets. *)
  let add_offset_varinfo add ad =
    match Addr.to_var_offset ad with
    | Some (x,ofs) -> Addr.from_var_offset (x, add_offset ofs add)
    | None -> ad


  (**************************************************************************
   * State functions
   **************************************************************************)

  let sync' reason ctx: D.t =
    let multi =
      match reason with
      | `Init
      | `Thread ->
        true
      | _ ->
        ThreadFlag.is_multi (Analyses.ask_of_ctx ctx)
    in
    if M.tracing then M.tracel "sync" "sync multi=%B earlyglobs=%B\n" multi !GU.earlyglobs;
    if !GU.earlyglobs || multi then Priv.sync (Analyses.ask_of_ctx ctx) (priv_getg ctx.global) (priv_sideg ctx.sideg) ctx.local reason else ctx.local

  let sync ctx reason = sync' (reason :> [`Normal | `Join | `Return | `Init | `Thread]) ctx

  let publish_all ctx reason =
    ignore (sync' reason ctx)

  let get_var (a: Q.ask) (gs: glob_fun) (st: store) (x: varinfo): value =
    if (!GU.earlyglobs || ThreadFlag.is_multi a) && is_global a x then
      Priv.read_global a (priv_getg gs) st x
    else begin
      if M.tracing then M.tracec "get" "Singlethreaded mode.\n";
      CPA.find x st.cpa
    end

  (** [get st addr] returns the value corresponding to [addr] in [st]
   *  adding proper dependencies.
   *  For the exp argument it is always ok to put None. This means not using precise information about
   *  which part of an array is involved.  *)
  let rec get ?(top=VD.top ()) ?(full=false) a (gs: glob_fun) (st: store) (addrs:address) (exp:exp option): value =
    let at = AD.get_type addrs in
    let firstvar = if M.tracing then match AD.to_var_may addrs with [] -> "" | x :: _ -> x.vname else "" in
    if M.tracing then M.traceli "get" ~var:firstvar "Address: %a\nState: %a\n" AD.pretty addrs CPA.pretty st.cpa;
    (* Finding a single varinfo*offset pair *)
    let res =
      let f_addr (x, offs) =
        (* get hold of the variable value, either from local or global state *)
        let var = get_var a gs st x in
        let v = VD.eval_offset a (fun x -> get a gs st x exp) var offs exp (Some (Var x, Offs.to_cil_offset offs)) x.vtype in
        if M.tracing then M.tracec "get" "var = %a, %a = %a\n" VD.pretty var AD.pretty (AD.from_var_offset (x, offs)) VD.pretty v;
        if full then v else match v with
          | `Blob (c,s,_) -> c
          | x -> x
      in
      let f = function
        | Addr.Addr (x, o) -> f_addr (x, o)
        | Addr.NullPtr ->
          begin match get_string "sem.null-pointer.dereference" with
            | "assume_none" -> VD.bot ()
            | "assume_top" -> top
            | _ -> assert false
          end
        | Addr.UnknownPtr -> top (* top may be more precise than VD.top, e.g. for address sets, such that known addresses are kept for soundness *)
        | Addr.StrPtr _ -> `Int (ID.top_of IChar)
      in
      (* We form the collecting function by joining *)
      let c x = match x with (* If address type is arithmetic, and our value is an int, we cast to the correct ik *)
        | `Int _ when Cil.isArithmeticType at -> VD.cast at x
        | _ -> x
      in
      let f x a = VD.join (c @@ f x) a in      (* Finally we join over all the addresses in the set. *)
      AD.fold f addrs (VD.bot ())
    in
    if M.tracing then M.traceu "get" "Result: %a\n" VD.pretty res;
    res


  (**************************************************************************
   * Auxiliary functions for function calls
   **************************************************************************)

  (* From a list of values, presumably arguments to a function, simply extract
   * the pointer arguments. *)
  let get_ptrs (vals: value list): address list =
    let f x acc = match x with
      | `Address adrs when AD.is_top adrs ->
        M.info ~category:Unsound "Unknown address given as function argument"; acc
      | `Address adrs when AD.to_var_may adrs = [] -> acc
      | `Address adrs ->
        let typ = AD.get_type adrs in
        if isFunctionType typ then acc else adrs :: acc
      | `Top -> M.info ~category:Unsound "Unknown value type given as function argument"; acc
      | _ -> acc
    in
    List.fold_right f vals []

  let rec reachable_from_value (ask: Q.ask) (gs:glob_fun) st (value: value) (t: typ) (description: string)  =
    let empty = AD.empty () in
    if M.tracing then M.trace "reachability" "Checking value %a\n" VD.pretty value;
    match value with
    | `Top ->
      if VD.is_immediate_type t then () else M.info ~category:Unsound "Unknown value in %s could be an escaped pointer address!" description; empty
    | `Bot -> (*M.debug ~category:Analyzer "A bottom value when computing reachable addresses!";*) empty
    | `Address adrs when AD.is_top adrs ->
      M.info ~category:Unsound "Unknown address in %s has escaped." description; AD.remove Addr.NullPtr adrs (* return known addresses still to be a bit more sane (but still unsound) *)
    (* The main thing is to track where pointers go: *)
    | `Address adrs -> AD.remove Addr.NullPtr adrs
    (* Unions are easy, I just ingore the type info. *)
    | `Union (f,e) -> reachable_from_value ask gs st e t description
    (* For arrays, we ask to read from an unknown index, this will cause it
     * join all its values. *)
    | `Array a -> reachable_from_value ask gs st (ValueDomain.CArrays.get ask a (ExpDomain.top (), ValueDomain.ArrIdxDomain.top ())) t description
    | `Blob (e,_,_) -> reachable_from_value ask gs st e t description
    | `Struct s -> ValueDomain.Structs.fold (fun k v acc -> AD.join (reachable_from_value ask gs st v t description) acc) s empty
    | `Int _ -> empty
    | `Float _ -> empty
    | `MutexAttr _ -> empty
    | `Thread _ -> empty (* thread IDs are abstract and nothing known can be reached from them *)
    | `Mutex -> empty (* mutexes are abstract and nothing known can be reached from them *)

  (* Get the list of addresses accessable immediately from a given address, thus
   * all pointers within a structure should be considered, but we don't follow
   * pointers. We return a flattend representation, thus simply an address (set). *)
  let reachable_from_address (ask: Q.ask) (gs:glob_fun) st (adr: address): address =
    if M.tracing then M.tracei "reachability" "Checking for %a\n" AD.pretty adr;
    let res = reachable_from_value ask gs st (get ask gs st adr None) (AD.get_type adr) (AD.show adr) in
    if M.tracing then M.traceu "reachability" "Reachable addresses: %a\n" AD.pretty res;
    res

  (* The code for getting the variables reachable from the list of parameters.
   * This section is very confusing, because I use the same construct, a set of
   * addresses, as both AD elements abstracting individual (ambiguous) addresses
   * and the workset of visited addresses. *)
  let reachable_vars (ask: Q.ask) (args: address list) (gs:glob_fun) (st: store): address list =
    if M.tracing then M.traceli "reachability" "Checking reachable arguments from [%a]!\n" (d_list ", " AD.pretty) args;
    let empty = AD.empty () in
    (* We begin looking at the parameters: *)
    let argset = List.fold_right (AD.join) args empty in
    let workset = ref argset in
    (* And we keep a set of already visited variables *)
    let visited = ref empty in
    while not (AD.is_empty !workset) do
      visited := AD.union !visited !workset;
      (* ok, let's visit all the variables in the workset and collect the new variables *)
      let visit_and_collect var (acc: address): address =
        let var = AD.singleton var in (* Very bad hack! Pathetic really! *)
        AD.union (reachable_from_address ask gs st var) acc in
      let collected = AD.fold visit_and_collect !workset empty in
      (* And here we remove the already visited variables *)
      workset := AD.diff collected !visited
    done;
    (* Return the list of elements that have been visited. *)
    if M.tracing then M.traceu "reachability" "All reachable vars: %a\n" AD.pretty !visited;
    List.map AD.singleton (AD.elements !visited)

  let drop_non_ptrs (st:CPA.t) : CPA.t =
    if CPA.is_top st then st else
      let rec replace_val = function
        | `Address _ as v -> v
        | `Blob (v,s,o) ->
          begin match replace_val v with
            | `Blob (`Top,_,_)
            | `Top -> `Top
            | t -> `Blob (t,s,o)
          end
        | `Struct s -> `Struct (ValueDomain.Structs.map replace_val s)
        | _ -> `Top
      in
      CPA.map replace_val st

  let drop_ints (st:CPA.t) : CPA.t =
    if CPA.is_top st then st else
      let rec replace_val = function
        | `Int _       -> `Top
        | `Array n     -> `Array (ValueDomain.CArrays.map replace_val n)
        | `Struct n    -> `Struct (ValueDomain.Structs.map replace_val n)
        | `Union (f,v) -> `Union (f,replace_val v)
        | `Blob (n,s,o)  -> `Blob (replace_val n,s,o)
        | `Address x -> `Address (ValueDomain.AD.map ValueDomain.Addr.drop_ints x)
        | x -> x
      in
      CPA.map replace_val st

  let drop_interval = CPA.map (function `Int x -> `Int (ID.no_interval x) | x -> x)

  let context (fd: fundec) (st: store): store =
    let f keep drop_fn (st: store) = if keep then st else { st with cpa = drop_fn st.cpa} in
    st |>
    (* Here earlyglobs only drops syntactic globals from the context and does not consider e.g. escaped globals. *)
    (* This is equivalent to having escaped globals excluded from earlyglobs for contexts *)
    f (not !GU.earlyglobs) (CPA.filter (fun k v -> (not k.vglob) || is_excluded_from_earlyglobs k))
    %> f (ContextUtil.should_keep ~isAttr:GobContext ~keepOption:"ana.base.context.non-ptr" ~removeAttr:"base.no-non-ptr" ~keepAttr:"base.non-ptr" fd) drop_non_ptrs
    %> f (ContextUtil.should_keep ~isAttr:GobContext ~keepOption:"ana.base.context.int" ~removeAttr:"base.no-int" ~keepAttr:"base.int" fd) drop_ints
    %> f (ContextUtil.should_keep ~isAttr:GobContext ~keepOption:"ana.base.context.interval" ~removeAttr:"base.no-interval" ~keepAttr:"base.interval" fd) drop_interval

  let context_cpa fd (st: store) = (context fd st).cpa

  let convertToQueryLval x =
    let rec offsNormal o =
      let ik = Cilfacade.ptrdiff_ikind () in
      let toInt i =
        match IdxDom.to_int @@ ID.cast_to ik i with
        | Some x -> Const (CInt (x,ik, None))
        | _ -> Cilfacade.mkCast ~e:(Const (CStr ("unknown",No_encoding))) ~newt:intType

      in
      match o with
      | `NoOffset -> `NoOffset
      | `Field (f,o) -> `Field (f,offsNormal o)
      | `Index (i,o) -> `Index (toInt i,offsNormal o)
    in
    match x with
    | ValueDomain.AD.Addr.Addr (v,o) ->[v,offsNormal o]
    | _ -> []

  let addrToLvalSet a =
    let add x y = Q.LS.add y x in
    try
      AD.fold (fun e c -> List.fold_left add c (convertToQueryLval e)) a (Q.LS.empty ())
    with SetDomain.Unsupported _ -> Q.LS.top ()

  let reachable_top_pointers_types ctx (ps: AD.t) : Queries.TS.t =
    let module TS = Queries.TS in
    let empty = AD.empty () in
    let reachable_from_address (adr: address) =
      let with_type t = function
        | (ad,ts,true) ->
          begin match unrollType t with
            | TPtr (p,_) ->
              (ad, TS.add (unrollType p) ts, false)
            | _ ->
              (ad, ts, false)
          end
        | x -> x
      in
      let with_field (a,t,b) = function
        | `Top -> (AD.empty (), TS.top (), false)
        | `Bot -> (a,t,false)
        | `Lifted f -> with_type f.ftype (a,t,b)
      in
      let rec reachable_from_value (value: value) =
        match value with
        | `Top -> (empty, TS.top (), true)
        | `Bot -> (empty, TS.bot (), false)
        | `Address adrs when AD.is_top adrs -> (empty,TS.bot (), true)
        | `Address adrs -> (adrs,TS.bot (), AD.has_unknown adrs)
        | `Union (t,e) -> with_field (reachable_from_value e) t
        | `Array a -> reachable_from_value (ValueDomain.CArrays.get (Analyses.ask_of_ctx ctx) a (ExpDomain.top(), ValueDomain.ArrIdxDomain.top ()))
        | `Blob (e,_,_) -> reachable_from_value e
        | `Struct s ->
          let join_tr (a1,t1,_) (a2,t2,_) = AD.join a1 a2, TS.join t1 t2, false in
          let f k v =
            join_tr (with_type k.ftype (reachable_from_value v))
          in
          ValueDomain.Structs.fold f s (empty, TS.bot (), false)
        | `Int _ -> (empty, TS.bot (), false)
        | `Float _ -> (empty, TS.bot (), false)
        | `MutexAttr _ -> (empty, TS.bot (), false)
        | `Thread _ -> (empty, TS.bot (), false) (* TODO: is this right? *)
        | `Mutex -> (empty, TS.bot (), false) (* TODO: is this right? *)
      in
      reachable_from_value (get (Analyses.ask_of_ctx ctx) ctx.global ctx.local adr None)
    in
    let visited = ref empty in
    let work = ref ps in
    let collected = ref (TS.empty ()) in
    while not (AD.is_empty !work) do
      let next = ref empty in
      let do_one a =
        let (x,y,_) = reachable_from_address (AD.singleton a) in
        collected := TS.union !collected y;
        next := AD.union !next x
      in
      if not (AD.is_top !work) then
        AD.iter do_one !work;
      visited := AD.union !visited !work;
      work := AD.diff !next !visited
    done;
    !collected

  (* The evaluation function as mutually recursive eval_lv & eval_rv *)
  let rec eval_rv (a: Q.ask) (gs:glob_fun) (st: store) (exp:exp): value =
    if M.tracing then M.traceli "evalint" "base eval_rv %a\n" d_exp exp;
    let r =
      (* we have a special expression that should evaluate to top ... *)
      if exp = MyCFG.unknown_exp then
        VD.top ()
      else
        eval_rv_ask_evalint a gs st exp
    in
    if M.tracing then M.traceu "evalint" "base eval_rv %a -> %a\n" d_exp exp VD.pretty r;
    r

  (** Evaluate expression using EvalInt query.
      Base itself also answers EvalInt, so recursion goes indirectly through queries.
      This allows every subexpression to also meet more precise value from other analyses.
      Non-integer expression just delegate to next eval_rv function. *)
  and eval_rv_ask_evalint a gs st exp =
    let eval_next () = eval_rv_no_ask_evalint a gs st exp in
    if M.tracing then M.traceli "evalint" "base eval_rv_ask_evalint %a\n" d_exp exp;
    let r =
      match Cilfacade.typeOf exp with
      | typ when Cil.isIntegralType typ && not (Cil.isConstant exp) -> (* don't EvalInt integer constants, base can do them precisely itself *)
        if M.tracing then M.traceli "evalint" "base ask EvalInt %a\n" d_exp exp;
        let a = a.f (Q.EvalInt exp) in (* through queries includes eval_next, so no (exponential) branching is necessary *)
        if M.tracing then M.traceu "evalint" "base ask EvalInt %a -> %a\n" d_exp exp Queries.ID.pretty a;
        begin match a with
          | `Bot -> eval_next () (* Base EvalInt returns bot on incorrect type (e.g. pthread_t); ignore and continue. *)
          (* | x -> Some (`Int x) *)
          | `Lifted x -> `Int x (* cast should be unnecessary, EvalInt should guarantee right ikind already *)
          | `Top -> `Int (ID.top_of (Cilfacade.get_ikind typ)) (* query cycle *)
        end
      | exception Cilfacade.TypeOfError _ (* Bug: typeOffset: Field on a non-compound *)
      | _ -> eval_next ()
    in
    if M.tracing then M.traceu "evalint" "base eval_rv_ask_evalint %a -> %a\n" d_exp exp VD.pretty r;
    r

  (** Evaluate expression without EvalInt query on outermost expression.
      This is used by base responding to EvalInt to immediately directly avoid EvalInt query cycle, which would return top.
      Recursive [eval_rv] calls on subexpressions still go through [eval_rv_ask_evalint]. *)
  and eval_rv_no_ask_evalint a gs st exp =
    eval_rv_ask_mustbeequal a gs st exp (* just as alias, so query doesn't weirdly have to call eval_rv_ask_mustbeequal *)

  (** Evaluate expression using MustBeEqual query.
      Otherwise just delegate to next eval_rv function. *)
  and eval_rv_ask_mustbeequal a gs st exp =
    let eval_next () = eval_rv_base a gs st exp in
    if M.tracing then M.traceli "evalint" "base eval_rv_ask_mustbeequal %a\n" d_exp exp;
    let binop op e1 e2 =
      let must_be_equal () =
        let r = Q.must_be_equal a e1 e2 in
        if M.tracing then M.tracel "query" "MustBeEqual (%a, %a) = %b\n" d_exp e1 d_exp e2 r;
        r
      in
      match op with
      | MinusA when must_be_equal () ->
        let ik = Cilfacade.get_ikind_exp exp in
        `Int (ID.of_int ik BI.zero)
      | MinusPI (* TODO: untested *)
      | MinusPP when must_be_equal () ->
        let ik = Cilfacade.ptrdiff_ikind () in
        `Int (ID.of_int ik BI.zero)
      (* Eq case is unnecessary: Q.must_be_equal reconstructs BinOp (Eq, _, _, _) and repeats EvalInt query for that, yielding a top from query cycle and never being must equal *)
      | Le
      | Ge when must_be_equal () ->
        let ik = Cilfacade.get_ikind_exp exp in
        `Int (ID.of_bool ik true)
      | Ne
      | Lt
      | Gt when must_be_equal () ->
        let ik = Cilfacade.get_ikind_exp exp in
        `Int (ID.of_bool ik false)
      | _ -> eval_next ()
    in
    let r =
      match exp with
      | BinOp (op,arg1,arg2,_) when Cil.isIntegralType (Cilfacade.typeOf exp) -> binop op arg1 arg2
      | _ -> eval_next ()
    in
    if M.tracing then M.traceu "evalint" "base eval_rv_ask_mustbeequal %a -> %a\n" d_exp exp VD.pretty r;
    r

  and eval_rv_back_up a gs st exp =
    if get_bool "ana.base.eval.deep-query" then
      eval_rv a gs st exp
    else (
      (* duplicate unknown_exp check from eval_rv since we're bypassing it now *)
      if exp = MyCFG.unknown_exp then
        VD.top ()
      else
        eval_rv_base a gs st exp (* bypass all queries *)
    )

  (** Evaluate expression structurally by base.
      This handles constants directly and variables using CPA.
      Subexpressions delegate to [eval_rv], which may use queries on them. *)
  and eval_rv_base (a: Q.ask) (gs:glob_fun) (st: store) (exp:exp): value =
    let eval_rv = eval_rv_back_up in
    if M.tracing then M.traceli "evalint" "base eval_rv_base %a\n" d_exp exp;
    let rec do_offs def = function (* for types that only have one value *)
      | Field (fd, offs) -> begin
          match Goblintutil.is_blessed (TComp (fd.fcomp, [])) with
          | Some v -> do_offs (`Address (AD.singleton (Addr.from_var_offset (v,convert_offset a gs st (Field (fd, offs)))))) offs
          | None -> do_offs def offs
        end
      | Index (_, offs) -> do_offs def offs
      | NoOffset -> def
    in
    let binop_remove_same_casts ~extra_is_safe ~e1 ~e2 ~t1 ~t2 ~c1 ~c2 =
      let te1 = Cilfacade.typeOf e1 in
      let te2 = Cilfacade.typeOf e2 in
      let both_arith_type = isArithmeticType te1 && isArithmeticType te2 in
      let is_safe = (extra_is_safe || VD.is_safe_cast t1 te1 && VD.is_safe_cast t2 te2) && not both_arith_type in
      M.tracel "cast" "remove cast on both sides for %a? -> %b\n" d_exp exp is_safe;
      if is_safe then ( (* we can ignore the casts if the casts can't change the value *)
        let e1 = if isArithmeticType te1 then c1 else e1 in
        let e2 = if isArithmeticType te2 then c2 else e2 in
        (e1, e2)
      )
      else
        (c1, c2)
    in
    let binop_case ~arg1 ~arg2 ~op ~typ =
      let a1 = eval_rv a gs st arg1 in
      let a2 = eval_rv a gs st arg2 in
      let t1 = Cilfacade.typeOf arg1 in
      let t2 = Cilfacade.typeOf arg2 in
      evalbinop a st op t1 a1 t2 a2 typ
    in
    let r =
      (* query functions were no help ... now try with values*)
      match constFold true exp with
      (* Integer literals *)
      (* seems like constFold already converts CChr to CInt *)
      | Const (CChr x) -> eval_rv a gs st (Const (charConstToInt x)) (* char becomes int, see Cil doc/ISO C 6.4.4.4.10 *)
      | Const (CInt (num,ikind,str)) ->
        (match str with Some x -> M.tracel "casto" "CInt (%s, %a, %s)\n" (Cilint.string_of_cilint num) d_ikind ikind x | None -> ());
        `Int (ID.cast_to ikind (IntDomain.of_const (num,ikind,str)))
      | Const (CReal (_, (FFloat | FDouble | FLongDouble as fkind), Some str)) -> `Float (FD.of_string fkind str) (* prefer parsing from string due to higher precision *)
      | Const (CReal (num, (FFloat | FDouble | FLongDouble as fkind), None)) -> `Float (FD.of_const fkind num)
      (* String literals *)
      | Const (CStr (x,_)) -> `Address (AD.from_string x) (* normal 8-bit strings, type: char* *)
      | Const (CWStr (xs,_) as c) -> (* wide character strings, type: wchar_t* *)
        let x = Pretty.sprint ~width:80 (d_const () c) in (* escapes, see impl. of d_const in cil.ml *)
        let x = String.sub x 2 (String.length x - 3) in (* remove surrounding quotes: L"foo" -> foo *)
        `Address (AD.from_string x) (* `Address (AD.str_ptr ()) *)
      | Const _ -> VD.top ()
      (* Variables and address expressions *)
      | Lval (Var v, ofs) -> do_offs (get a gs st (eval_lv a gs st (Var v, ofs)) (Some exp)) ofs
      (*| Lval (Mem e, ofs) -> do_offs (get a gs st (eval_lv a gs st (Mem e, ofs))) ofs*)
      | Lval (Mem e, ofs) ->
        (*M.tracel "cast" "Deref: lval: %a\n" d_plainlval lv;*)
        let rec contains_vla (t:typ) = match t with
          | TPtr (t, _) -> contains_vla t
          | TArray(t, None, args) -> true
          | TArray(t, Some exp, args) when isConstant exp -> contains_vla t
          | TArray(t, Some exp, args) -> true
          | _ -> false
        in
        let b = Mem e, NoOffset in (* base pointer *)
        let t = Cilfacade.typeOfLval b in (* static type of base *)
        let p = eval_lv a gs st b in (* abstract base addresses *)
        let v = (* abstract base value *)
          let open Addr in
          (* pre VLA: *)
          (* let cast_ok = function Addr a -> sizeOf t <= sizeOf (get_type_addr a) | _ -> false in *)
          let cast_ok = function
            | Addr (x, o) ->
              begin
                let at = get_type_addr (x, o) in
                if M.tracing then M.tracel "evalint" "cast_ok %a %a %a\n" Addr.pretty (Addr (x, o)) CilType.Typ.pretty (Cil.unrollType x.vtype) CilType.Typ.pretty at;
                if at = TVoid [] then (* HACK: cast from alloc variable is always fine *)
                  true
                else
                  match Cil.getInteger (sizeOf t), Cil.getInteger (sizeOf at) with
                  | Some i1, Some i2 -> Cilint.compare_cilint i1 i2 <= 0
                  | _ ->
                    if contains_vla t || contains_vla (get_type_addr (x, o)) then
                      begin
                        (* TODO: Is this ok? *)
                        M.info ~category:Unsound "Casting involving a VLA is assumed to work";
                        true
                      end
                    else
                      false
              end
            | NullPtr | UnknownPtr -> true (* TODO: are these sound? *)
            | _ -> false
          in
          if AD.for_all cast_ok p then
            get ~top:(VD.top_value t) a gs st p (Some exp)  (* downcasts are safe *)
          else
            VD.top () (* upcasts not! *)
        in
        let v' = VD.cast t v in (* cast to the expected type (the abstract type might be something other than t since we don't change addresses upon casts!) *)
        if M.tracing then M.tracel "cast" "Ptr-Deref: cast %a to %a = %a!\n" VD.pretty v d_type t VD.pretty v';
        let v' = VD.eval_offset a (fun x -> get a gs st x (Some exp)) v' (convert_offset a gs st ofs) (Some exp) None t in (* handle offset *)
        let v' = do_offs v' ofs in (* handle blessed fields? *)
        v'
      (* Binary operators *)
      (* Eq/Ne when both values are equal and casted to the same type *)
      | BinOp (op, (CastE (t1, e1) as c1), (CastE (t2, e2) as c2), typ) when typeSig t1 = typeSig t2 && (op = Eq || op = Ne) ->
        let a1 = eval_rv a gs st e1 in
        let a2 = eval_rv a gs st e2 in
        let (e1, e2) = binop_remove_same_casts ~extra_is_safe:(VD.equal a1 a2) ~e1 ~e2 ~t1 ~t2 ~c1 ~c2 in
        let a1 = eval_rv a gs st e1 in (* re-evaluate because might be with cast *)
        let a2 = eval_rv a gs st e2 in
        evalbinop a st op t1 a1 t2 a2 typ
      | BinOp (LOr, arg1, arg2, typ) as exp ->
        let (let*) = Option.bind in
        (* split nested LOr Eqs to equality pairs, if possible *)
        let rec split = function
          (* copied from above to support pointer equalities with implicit casts inserted *)
          | BinOp (op, (CastE (t1, e1) as c1), (CastE (t2, e2) as c2), typ) when typeSig t1 = typeSig t2 && (op = Eq || op = Ne) ->
            Some [binop_remove_same_casts ~extra_is_safe:false ~e1 ~e2 ~t1 ~t2 ~c1 ~c2]
          | BinOp (Eq, arg1, arg2, _) ->
            Some [(arg1, arg2)]
          | BinOp (LOr, arg1, arg2, _) ->
            let* s1 = split arg1 in
            let* s2 = split arg2 in
            Some (s1 @ s2)
          | _ ->
            None
        in
        (* find common exp from all equality pairs and list of other sides, if possible *)
        let find_common = function
          | [] -> assert false
          | (e1, e2) :: eqs ->
            let eqs_for_all_mem e = List.for_all (fun (e1, e2) -> CilType.Exp.(equal e1 e || equal e2 e)) eqs in
            let eqs_map_remove e = List.map (fun (e1, e2) -> if CilType.Exp.equal e1 e then e2 else e1) eqs in
            if eqs_for_all_mem e1 then
              Some (e1, e2 :: eqs_map_remove e1)
            else if eqs_for_all_mem e2 then
              Some (e2, e1 :: eqs_map_remove e2)
            else
              None
        in
        let eqs_value =
          let* eqs = split exp in
          let* (e, es) = find_common eqs in
          let v = eval_rv a gs st e in (* value of common exp *)
          let vs = List.map (eval_rv a gs st) es in (* values of other sides *)
          let ik = Cilfacade.get_ikind typ in
          match v with
          | `Address a ->
            (* get definite addrs from vs *)
            let rec to_definite_ad = function
              | [] -> AD.empty ()
              | `Address a :: vs when AD.is_definite a ->
                AD.union a (to_definite_ad vs)
              | _ :: vs ->
                to_definite_ad vs
            in
            let definite_ad = to_definite_ad vs in
            if AD.leq a definite_ad then (* other sides cover common address *)
              Some (`Int (ID.of_bool ik true))
            else (* TODO: detect disjoint cases using may: https://github.com/goblint/analyzer/pull/757#discussion_r898105918 *)
              None
          | `Int i ->
            let module BISet = IntDomain.BISet in
            (* get definite ints from vs *)
            let rec to_int_set = function
              | [] -> BISet.empty ()
              | `Int i :: vs ->
                begin match ID.to_int i with
                  | Some i' -> BISet.add i' (to_int_set vs)
                  | None -> to_int_set vs
                end
              | _ :: vs ->
                to_int_set vs
            in
            let* incl_list = ID.to_incl_list i in
            let incl_set = BISet.of_list incl_list in
            let int_set = to_int_set vs in
            if BISet.leq incl_set int_set then (* other sides cover common int *)
              Some (`Int (ID.of_bool ik true))
            else (* TODO: detect disjoint cases using may: https://github.com/goblint/analyzer/pull/757#discussion_r898105918 *)
              None
          | _ ->
            None
        in
        begin match eqs_value with
          | Some x -> x
          | None -> binop_case ~arg1 ~arg2 ~op:LOr ~typ (* fallback to general case *)
        end
      | BinOp (op,arg1,arg2,typ) ->
        binop_case ~arg1 ~arg2 ~op ~typ
      (* Unary operators *)
      | UnOp (op,arg1,typ) ->
        let a1 = eval_rv a gs st arg1 in
        evalunop op typ a1
      (* The &-operator: we create the address abstract element *)
      | AddrOf lval -> `Address (eval_lv a gs st lval)
      (* CIL's very nice implicit conversion of an array name [a] to a pointer
        * to its first element [&a[0]]. *)
      | StartOf lval ->
        let array_ofs = `Index (IdxDom.of_int (Cilfacade.ptrdiff_ikind ()) BI.zero, `NoOffset) in
        let array_start ad =
          match Addr.to_var_offset ad with
          | Some (x, offs) -> Addr.from_var_offset (x, add_offset offs array_ofs)
          | None -> ad
        in
        `Address (AD.map array_start (eval_lv a gs st lval))
      | CastE (t, Const (CStr (x,e))) -> (* VD.top () *) eval_rv a gs st (Const (CStr (x,e))) (* TODO safe? *)
      | CastE  (t, exp) ->
        let v = eval_rv a gs st exp in
        VD.cast ~torg:(Cilfacade.typeOf exp) t v
      | SizeOf _
      | Real _
      | Imag _
      | SizeOfE _
      | SizeOfStr _
      | AlignOf _
      | AlignOfE _
      | Question _
      | AddrOfLabel _ ->
        VD.top ()
    in
    if M.tracing then M.traceu "evalint" "base eval_rv_base %a -> %a\n" d_exp exp VD.pretty r;
    r
  (* A hackish evaluation of expressions that should immediately yield an
   * address, e.g. when calling functions. *)
  and eval_fv a (gs:glob_fun) st (exp:exp): AD.t =
    match exp with
    | Lval lval -> eval_lv a gs st lval
    | _ -> eval_tv a gs st exp
  (* Used also for thread creation: *)
  and eval_tv a (gs:glob_fun) st (exp:exp): AD.t =
    match (eval_rv a gs st exp) with
    | `Address x -> x
    | _          -> failwith "Problems evaluating expression to function calls!"
  and eval_int a gs st exp =
    match eval_rv a gs st exp with
    | `Int x -> x
    | _ -> ID.top_of (Cilfacade.get_ikind_exp exp)
  (* A function to convert the offset to our abstract representation of
   * offsets, i.e.  evaluate the index expression to the integer domain. *)
  and convert_offset a (gs:glob_fun) (st: store) (ofs: offset) =
    let eval_rv = eval_rv_back_up in
    match ofs with
    | NoOffset -> `NoOffset
    | Field (fld, ofs) -> `Field (fld, convert_offset a gs st ofs)
    | Index (CastE (TInt(IInt,[]), Const (CStr ("unknown",No_encoding))), ofs) -> (* special offset added by convertToQueryLval *)
      `Index (IdxDom.top (), convert_offset a gs st ofs)
    | Index (exp, ofs) ->
      match eval_rv a gs st exp with
      | `Int i -> `Index (iDtoIdx i, convert_offset a gs st ofs)
      | `Address add -> `Index (AD.to_int (module IdxDom) add, convert_offset a gs st ofs)
      | `Top   -> `Index (IdxDom.top (), convert_offset a gs st ofs)
      | `Bot -> `Index (IdxDom.bot (), convert_offset a gs st ofs)
      | _ -> failwith "Index not an integer value"
  (* Evaluation of lvalues to our abstract address domain. *)
  and eval_lv (a: Q.ask) (gs:glob_fun) st (lval:lval): AD.t =
    let eval_rv = eval_rv_back_up in
    let rec do_offs def = function
      | Field (fd, offs) -> begin
          match Goblintutil.is_blessed (TComp (fd.fcomp, [])) with
          | Some v -> do_offs (AD.singleton (Addr.from_var_offset (v,convert_offset a gs st (Field (fd, offs))))) offs
          | None -> do_offs def offs
        end
      | Index (_, offs) -> do_offs def offs
      | NoOffset -> def
    in
    match lval with
    | Var x, NoOffset when (not x.vglob) && Goblintutil.is_blessed x.vtype<> None ->
      begin match Goblintutil.is_blessed x.vtype with
        | Some v -> AD.singleton (Addr.from_var v)
        | _ ->  AD.singleton (Addr.from_var_offset (x, convert_offset a gs st NoOffset))
      end
    (* The simpler case with an explicit variable, e.g. for [x.field] we just
     * create the address { (x,field) } *)
    | Var x, ofs ->
      if x.vglob
      then AD.singleton (Addr.from_var_offset (x, convert_offset a gs st ofs))
      else do_offs (AD.singleton (Addr.from_var_offset (x, convert_offset a gs st ofs))) ofs
    (* The more complicated case when [exp = & x.field] and we are asked to
     * evaluate [(\*exp).subfield]. We first evaluate [exp] to { (x,field) }
     * and then add the subfield to it: { (x,field.subfield) }. *)
    | Mem n, ofs -> begin
        match (eval_rv a gs st n) with
        | `Address adr ->
          (if AD.is_null adr
           then M.error ~category:M.Category.Behavior.Undefined.nullpointer_dereference ~tags:[CWE 476] "Must dereference NULL pointer"
           else if AD.may_be_null adr
           then M.warn ~category:M.Category.Behavior.Undefined.nullpointer_dereference ~tags:[CWE 476] "May dereference NULL pointer");
          do_offs (AD.map (add_offset_varinfo (convert_offset a gs st ofs)) adr) ofs
        | `Bot -> AD.bot ()
        | _ ->
          M.debug ~category:Analyzer "Failed evaluating %a to lvalue" d_lval lval; do_offs AD.unknown_ptr ofs
      end

  (* run eval_rv from above and keep a result that is bottom *)
  (* this is needed for global variables *)
  let eval_rv_keep_bot = eval_rv

  (* run eval_rv from above, but change bot to top to be sound for programs with undefined behavior. *)
  (* Previously we only gave sound results for programs without undefined behavior, so yielding bot for accessing an uninitialized array was considered ok. Now only [invariant] can yield bot/Deadcode if the condition is known to be false but evaluating an expression should not be bot. *)
  let eval_rv (a: Q.ask) (gs:glob_fun) (st: store) (exp:exp): value =
    try
      let r = eval_rv a gs st exp in
      if M.tracing then M.tracel "eval" "eval_rv %a = %a\n" d_exp exp VD.pretty r;
      if VD.is_bot r then VD.top_value (Cilfacade.typeOf exp) else r
    with IntDomain.ArithmeticOnIntegerBot _ ->
      ValueDomain.Compound.top_value (Cilfacade.typeOf exp)

  let query_evalint ask gs st e =
    if M.tracing then M.traceli "evalint" "base query_evalint %a\n" d_exp e;
    let r = match eval_rv_no_ask_evalint ask gs st e with
      | `Int i -> `Lifted i (* cast should be unnecessary, eval_rv should guarantee right ikind already *)
      | `Bot   -> Queries.ID.top () (* out-of-scope variables cause bot, but query result should then be unknown *)
      | `Top   -> Queries.ID.top () (* some float computations cause top (57-float/01-base), but query result should then be unknown *)
      | v      -> M.debug ~category:Analyzer "Base EvalInt %a query answering bot instead of %a" d_exp e VD.pretty v; Queries.ID.bot ()
    in
    if M.tracing then M.traceu "evalint" "base query_evalint %a -> %a\n" d_exp e Queries.ID.pretty r;
    r

  (* Evaluate an expression containing only locals. This is needed for smart joining the partitioned arrays where ctx is not accessible. *)
  (* This will yield `Top for expressions containing any access to globals, and does not make use of the query system. *)
  (* Wherever possible, don't use this but the query system or normal eval_rv instead. *)
  let eval_exp st (exp:exp) =
    (* Since ctx is not available here, we need to make some adjustments *)
    let rec query: type a. Queries.Set.t -> a Queries.t -> a Queries.result = fun asked q ->
      let anyq = Queries.Any q in
      if Queries.Set.mem anyq asked then
        Queries.Result.top q (* query cycle *)
      else (
        let asked' = Queries.Set.add anyq asked in
        match q with
        | EvalInt e -> query_evalint (ask asked') gs st e (* mimic EvalInt query since eval_rv needs it *)
        | _ -> Queries.Result.top q
      )
    and ask asked = { Queries.f = fun (type a) (q: a Queries.t) -> query asked q } (* our version of ask *)
    and gs = function `Left _ -> `Lifted1 (Priv.G.top ()) | `Right _ -> `Lifted2 (VD.top ()) in (* the expression is guaranteed to not contain globals *)
    match (eval_rv (ask Queries.Set.empty) gs st exp) with
    | `Int x -> ValueDomain.ID.to_int x
    | _ -> None

  let eval_funvar ctx fval: varinfo list =
    let exception OnlyUnknown in
    try
      let fp = eval_fv (Analyses.ask_of_ctx ctx) ctx.global ctx.local fval in
      if AD.mem Addr.UnknownPtr fp then begin
        let others = AD.to_var_may fp in
        if others = [] then raise OnlyUnknown;
        M.warn ~category:Imprecise "Function pointer %a may contain unknown functions." d_exp fval;
        dummyFunDec.svar :: others
      end else
        AD.to_var_may fp
    with SetDomain.Unsupported _ | OnlyUnknown ->
      M.warn ~category:Unsound "Unknown call to function %a." d_exp fval;
      [dummyFunDec.svar]

  (** Evaluate expression as address.
      Avoids expensive Apron EvalInt if the `Int result would be useless to us anyway. *)
  let eval_rv_address ask gs st e =
    (* no way to do eval_rv with expected type, so filter expression beforehand *)
    match Cilfacade.typeOf e with
    | t when Cil.isArithmeticType t -> (* definitely not address *)
      VD.top_value t
    | exception Cilfacade.TypeOfError _ (* something weird, might be address *)
    | _ ->
      eval_rv ask gs st e

  (* interpreter end *)

  let query_invariant ctx context =
    let cpa = ctx.local.BaseDomain.cpa in
    let ask = Analyses.ask_of_ctx ctx in

    let module Arg =
    struct
      let context = context
      let scope = Node.find_fundec ctx.node
      let find v = get_var ask ctx.global ctx.local v
    end
    in
    let module I = ValueDomain.ValueInvariant (Arg) in

    let var_invariant ?offset v =
      if not (InvariantCil.var_is_heap v) then
        I.key_invariant v ?offset (Arg.find v)
      else
        Invariant.none
    in

    if CilLval.Set.is_top context.Invariant.lvals then (
      if !GU.earlyglobs || ThreadFlag.is_multi ask then (
        let cpa_invariant =
          CPA.fold (fun k v a ->
              if not (is_global ask k) then
                Invariant.(a && var_invariant k)
              else
                a
            ) cpa Invariant.none
        in
        let priv_vars = Priv.invariant_vars ask (priv_getg ctx.global) ctx.local in
        let priv_invariant =
          List.fold_left (fun acc v ->
              Invariant.(var_invariant v && acc)
            ) Invariant.none priv_vars
        in
        Invariant.(cpa_invariant && priv_invariant)
      )
      else (
        CPA.fold (fun k v a ->
            Invariant.(a && var_invariant k)
          ) cpa Invariant.none
      )
    )
    else (
      CilLval.Set.fold (fun k a ->
          let i =
            match k with
            | (Var v, offset) when not (InvariantCil.var_is_heap v) ->
              (try I.key_invariant_lval v ~offset ~lval:k (Arg.find v) with Not_found -> Invariant.none)
            | _ -> Invariant.none
          in
          Invariant.(a && i)
        ) context.lvals Invariant.none
    )

  let query_invariant ctx context =
    if GobConfig.get_bool "ana.base.invariant.enabled" then
      query_invariant ctx context
    else
      Invariant.none

  let query_invariant_global ctx g =
    if GobConfig.get_bool "ana.base.invariant.enabled" && get_bool "exp.earlyglobs" then (
      (* Currently these global invariants are only sound with earlyglobs enabled for both single- and multi-threaded programs.
         Otherwise, the values of globals in single-threaded mode are not accounted for. *)
      (* TODO: account for single-threaded values without earlyglobs. *)
      match g with
      | `Left g' -> (* priv *)
        Priv.invariant_global (priv_getg ctx.global) g'
      | `Right _ -> (* thread return *)
        Invariant.none
    )
    else
      Invariant.none

  let query ctx (type a) (q: a Q.t): a Q.result =
    match q with
    | Q.EvalFunvar e ->
      begin
        let fs = eval_funvar ctx e in
        List.fold_left (fun xs v -> Q.LS.add (v,`NoOffset) xs) (Q.LS.empty ()) fs
      end
    | Q.EvalInt e ->
      query_evalint (Analyses.ask_of_ctx ctx) ctx.global ctx.local e
    | Q.EvalMutexAttr e -> begin
        let e:exp = Lval (Cil.mkMem ~addr:e ~off:NoOffset) in
        match eval_rv (Analyses.ask_of_ctx ctx) ctx.global ctx.local e with
        | `MutexAttr a -> a
        | v -> MutexAttrDomain.top ()
      end
    | Q.EvalLength e -> begin
        match eval_rv_address (Analyses.ask_of_ctx ctx) ctx.global ctx.local e with
        | `Address a ->
          let slen = List.map String.length (AD.to_string a) in
          let lenOf = function
            | TArray (_, l, _) -> (try Some (lenOfArray l) with LenOfArray -> None)
            | _ -> None
          in
          let alen = List.filter_map (fun v -> lenOf v.vtype) (AD.to_var_may a) in
          let d = List.fold_left ID.join (ID.bot_of (Cilfacade.ptrdiff_ikind ())) (List.map (ID.of_int (Cilfacade.ptrdiff_ikind ()) %BI.of_int) (slen @ alen)) in
          (* ignore @@ printf "EvalLength %a = %a\n" d_exp e ID.pretty d; *)
          `Lifted d
        | `Bot -> Queries.Result.bot q (* TODO: remove *)
        | _ -> Queries.Result.top q
      end
    | Q.BlobSize e -> begin
        let p = eval_rv_address (Analyses.ask_of_ctx ctx) ctx.global ctx.local e in
        (* ignore @@ printf "BlobSize %a MayPointTo %a\n" d_plainexp e VD.pretty p; *)
        match p with
        | `Address a ->
          let r = get ~full:true (Analyses.ask_of_ctx ctx) ctx.global ctx.local a  None in
          (* ignore @@ printf "BlobSize %a = %a\n" d_plainexp e VD.pretty r; *)
          (match r with
           | `Blob (_,s,_) -> `Lifted s
           | _ -> Queries.Result.top q)
        | _ -> Queries.Result.top q
      end
    | Q.MayPointTo e -> begin
        match eval_rv_address (Analyses.ask_of_ctx ctx) ctx.global ctx.local e with
        | `Address a ->
          let s = addrToLvalSet a in
          if AD.mem Addr.UnknownPtr a
          then Q.LS.add (dummyFunDec.svar, `NoOffset) s
          else s
        | `Bot -> Queries.Result.bot q (* TODO: remove *)
        | _ -> Queries.Result.top q
      end
    | Q.EvalThread e -> begin
        let v = eval_rv (Analyses.ask_of_ctx ctx) ctx.global ctx.local e in
        (* ignore (Pretty.eprintf "evalthread %a (%a): %a" d_exp e d_plainexp e VD.pretty v); *)
        match v with
        | `Thread a -> a
        | `Bot -> Queries.Result.bot q (* TODO: remove *)
        | _ -> Queries.Result.top q
      end
    | Q.ReachableFrom e -> begin
        match eval_rv_address (Analyses.ask_of_ctx ctx) ctx.global ctx.local e with
        | `Top -> Queries.Result.top q
        | `Bot -> Queries.Result.bot q (* TODO: remove *)
        | `Address a ->
          let a' = AD.remove Addr.UnknownPtr a in (* run reachable_vars without unknown just to be safe *)
          let xs = List.map addrToLvalSet (reachable_vars (Analyses.ask_of_ctx ctx) [a'] ctx.global ctx.local) in
          let addrs = List.fold_left (Q.LS.join) (Q.LS.empty ()) xs in
          if AD.mem Addr.UnknownPtr a then
            Q.LS.add (dummyFunDec.svar, `NoOffset) addrs (* add unknown back *)
          else
            addrs
        | _ -> Q.LS.empty ()
      end
    | Q.ReachableUkTypes e -> begin
        match eval_rv_address (Analyses.ask_of_ctx ctx) ctx.global ctx.local e with
        | `Top -> Queries.Result.top q
        | `Bot -> Queries.Result.bot q (* TODO: remove *)
        | `Address a when AD.is_top a || AD.mem Addr.UnknownPtr a ->
          Q.TS.top ()
        | `Address a ->
          reachable_top_pointers_types ctx a
        | _ -> Q.TS.empty ()
      end
    | Q.EvalStr e -> begin
        match eval_rv_address (Analyses.ask_of_ctx ctx) ctx.global ctx.local e with
        (* exactly one string in the set (works for assignments of string constants) *)
        | `Address a when List.compare_length_with (AD.to_string a) 1 = 0 -> (* exactly one string *)
          `Lifted (List.hd (AD.to_string a))
        (* check if we have an array of chars that form a string *)
        (* TODO return may-points-to-set of strings *)
        | `Address a when List.compare_length_with (AD.to_string a) 1 > 0 -> (* oh oh *)
          M.debug "EvalStr (%a) returned %a" d_exp e AD.pretty a;
          Queries.Result.top q
        | `Address a when List.compare_length_with (AD.to_var_may a) 1 = 0 -> (* some other address *)
          (* Cil.varinfo * (AD.Addr.field, AD.Addr.idx) Lval.offs *)
          (* ignore @@ printf "EvalStr `Address: %a -> %s (must %i, may %i)\n" d_plainexp e (VD.short 80 (`Address a)) (List.length @@ AD.to_var_must a) (List.length @@ AD.to_var_may a); *)
          begin match unrollType (Cilfacade.typeOf e) with
            | TPtr(TInt(IChar, _), _) ->
              let v, offs = Q.LS.choose @@ addrToLvalSet a in
              let ciloffs = Lval.CilLval.to_ciloffs offs in
              let lval = Var v, ciloffs in
              (try `Lifted (Bytes.to_string (Hashtbl.find char_array lval))
               with Not_found -> Queries.Result.top q)
            | _ -> (* what about ISChar and IUChar? *)
              (* ignore @@ printf "Type %a\n" d_plaintype t; *)
              Queries.Result.top q
          end
        | x ->
          (* ignore @@ printf "EvalStr Unknown: %a -> %s\n" d_plainexp e (VD.short 80 x); *)
          Queries.Result.top q
      end
    | Q.IsMultiple v -> WeakUpdates.mem v ctx.local.weak
    | Q.IterSysVars (vq, vf) ->
      let vf' x = vf (Obj.repr (V.priv x)) in
      Priv.iter_sys_vars (priv_getg ctx.global) vq vf'
    | Q.Invariant context -> query_invariant ctx context
    | Q.InvariantGlobal g ->
      let g: V.t = Obj.obj g in
      query_invariant_global ctx g
    | _ -> Q.Result.top q

  let update_variable variable typ value cpa =
    if ((get_bool "exp.volatiles_are_top") && (is_always_unknown variable)) then
      CPA.add variable (VD.top_value ~varAttr:variable.vattr typ) cpa
    else
      CPA.add variable value cpa

  (** Add dependencies between a value and the expression it (or any of its contents) are partitioned by *)
  let add_partitioning_dependencies (x:varinfo) (value:VD.t) (st:store):store =
    let add_one_dep (array:varinfo) (var:varinfo) dep =
      let vMap = Dep.find_opt var dep |? Dep.VarSet.empty () in
      let vMapNew = Dep.VarSet.add array vMap in
      Dep.add var vMapNew dep
    in
    match value with
    | `Array _
    | `Struct _
    | `Union _ ->
      begin
        let vars_in_partitioning = VD.affecting_vars value in
        let dep_new = List.fold_left (fun dep var -> add_one_dep x var dep) st.deps vars_in_partitioning in
        { st with deps = dep_new }
      end
    (* `Blob cannot contain arrays *)
    | _ ->  st

  (** [set st addr val] returns a state where [addr] is set to [val]
   * it is always ok to put None for lval_raw and rval_raw, this amounts to not using/maintaining
   * precise information about arrays. *)
  let set (a: Q.ask) ~(ctx: _ ctx) ?(invariant=false) ?lval_raw ?rval_raw ?t_override (gs:glob_fun) (st: store) (lval: AD.t) (lval_type: Cil.typ) (value: value) : store =
    let update_variable x t y z =
      if M.tracing then M.tracel "set" ~var:x.vname "update_variable: start '%s' '%a'\nto\n%a\n\n" x.vname VD.pretty y CPA.pretty z;
      let r = update_variable x t y z in (* refers to defintion that is outside of set *)
      if M.tracing then M.tracel "set" ~var:x.vname "update_variable: start '%s' '%a'\nto\n%a\nresults in\n%a\n" x.vname VD.pretty y CPA.pretty z CPA.pretty r;
      r
    in
    let firstvar = if M.tracing then match AD.to_var_may lval with [] -> "" | x :: _ -> x.vname else "" in
    let lval_raw = (Option.map (fun x -> Lval x) lval_raw) in
    if M.tracing then M.tracel "set" ~var:firstvar "lval: %a\nvalue: %a\nstate: %a\n" AD.pretty lval VD.pretty value CPA.pretty st.cpa;
    (* Updating a single varinfo*offset pair. NB! This function's type does
     * not include the flag. *)
    let update_one_addr (x, offs) (st: store): store =
      let cil_offset = Offs.to_cil_offset offs in
      let t = match t_override with
        | Some t -> t
        | None ->
          if a.f (Q.IsHeapVar x) then
            (* the vtype of heap vars will be TVoid, so we need to trust the pointer we got to this to be of the right type *)
            (* i.e. use the static type of the pointer here *)
            lval_type
          else
            try
              Cilfacade.typeOfLval (Var x, cil_offset)
            with Cilfacade.TypeOfError _ ->
              (* If we cannot determine the correct type here, we go with the one of the LVal *)
              (* This will usually lead to a type mismatch in the ValueDomain (and hence supertop) *)
              M.debug ~category:Analyzer "Cilfacade.typeOfLval failed Could not obtain the type of %a" d_lval (Var x, cil_offset);
              lval_type
      in
      let update_offset old_value =
        (* Projection globals to highest Precision *)
        let projected_value = project_val a None None value (is_global a x) in
        let new_value = VD.update_offset a old_value offs projected_value lval_raw ((Var x), cil_offset) t in
        if WeakUpdates.mem x st.weak then
          VD.join old_value new_value
        else if invariant then
          (* without this, invariant for ambiguous pointer might worsen precision for each individual address to their join *)
          VD.meet old_value new_value
        else
          new_value
      in
      if M.tracing then M.tracel "set" ~var:firstvar "update_one_addr: start with '%a' (type '%a') \nstate:%a\n\n" AD.pretty (AD.from_var_offset (x,offs)) d_type x.vtype D.pretty st;
      if isFunctionType x.vtype then begin
        if M.tracing then M.tracel "set" ~var:firstvar "update_one_addr: returning: '%a' is a function type \n" d_type x.vtype;
        st
      end else
      if get_bool "exp.globs_are_top" then begin
        if M.tracing then M.tracel "set" ~var:firstvar "update_one_addr: BAD? exp.globs_are_top is set \n";
        { st with cpa = CPA.add x `Top st.cpa }
      end else
        (* Check if we need to side-effect this one. We no longer generate
         * side-effects here, but the code still distinguishes these cases. *)
      if (!GU.earlyglobs || ThreadFlag.is_multi a) && is_global a x then begin
        if M.tracing then M.tracel "set" ~var:x.vname "update_one_addr: update a global var '%s' ...\n" x.vname;
        let priv_getg = priv_getg gs in
        (* Optimization to avoid evaluating integer values when setting them.
           The case when invariant = true requires the old_value to be sound for the meet.
           Allocated blocks are representend by Blobs with additional information, so they need to be looked-up. *)
        let old_value = if not invariant && Cil.isIntegralType x.vtype && not (a.f (IsHeapVar x)) && offs = `NoOffset then begin
            VD.bot_value ~varAttr:x.vattr lval_type
          end else
            Priv.read_global a priv_getg st x
        in
        let new_value = update_offset old_value in
        let r = Priv.write_global ~invariant a priv_getg (priv_sideg ctx.sideg) st x new_value in
        if M.tracing then M.tracel "set" ~var:x.vname "update_one_addr: updated a global var '%s' \nstate:%a\n\n" x.vname D.pretty r;
        r
      end else begin
        if M.tracing then M.tracel "set" ~var:x.vname "update_one_addr: update a local var '%s' ...\n" x.vname;
        (* Normal update of the local state *)
        let new_value = update_offset (CPA.find x st.cpa) in
        (* what effect does changing this local variable have on arrays -
           we only need to do this here since globals are not allowed in the
           expressions for partitioning *)
        let effect_on_arrays (a: Q.ask) (st: store) =
          let affected_arrays =
            let set = Dep.find_opt x st.deps |? Dep.VarSet.empty () in
            Dep.VarSet.elements set
          in
          let movement_for_expr l' r' currentE' =
            let are_equal = Q.must_be_equal a in
            let t = Cilfacade.typeOf currentE' in
            let ik = Cilfacade.get_ikind t in
            let newE = Basetype.CilExp.replace l' r' currentE' in
            let currentEPlusOne = BinOp (PlusA, currentE', Cil.kinteger ik 1, t) in
            if are_equal newE currentEPlusOne then
              Some 1
            else
              let currentEMinusOne = BinOp (MinusA, currentE', Cil.kinteger ik 1, t) in
              if are_equal newE currentEMinusOne then
                Some (-1)
              else
                None
          in
          let effect_on_array actually_moved arr (st: store):store =
            let v = CPA.find arr st.cpa in
            let nval =
              if actually_moved then
                match lval_raw, rval_raw with
                | Some (Lval(Var l',NoOffset)), Some r' ->
                  begin
                    let moved_by = movement_for_expr l' r' in
                    VD.affect_move a v x moved_by
                  end
                | _  ->
                  VD.affect_move a v x (fun x -> None)
              else
                let patched_ask =
                  (* The usual recursion trick for ctx. *)
                  (* Must change ctx used by ask to also use new st (not ctx.local), otherwise recursive EvalInt queries use outdated state. *)
                  (* Note: query is just called on base, but not any other analyses. Potentially imprecise, but seems to be sufficient for now. *)
                  let rec ctx' asked =
                    { ctx with
                      ask = (fun (type a) (q: a Queries.t) -> query' asked q)
                    ; local = st
                    }
                  and query': type a. Queries.Set.t -> a Queries.t -> a Queries.result = fun asked q ->
                    let anyq = Queries.Any q in
                    if Queries.Set.mem anyq asked then
                      Queries.Result.top q (* query cycle *)
                    else (
                      let asked' = Queries.Set.add anyq asked in
                      query (ctx' asked') q
                    )
                  in
                  Analyses.ask_of_ctx (ctx' Queries.Set.empty)
                in
                let moved_by = fun x -> Some 0 in (* this is ok, the information is not provided if it *)
                (* TODO: why does affect_move need general ask (of any query) instead of eval_exp? *)
                VD.affect_move patched_ask v x moved_by     (* was a set call caused e.g. by a guard *)
            in
            { st with cpa = update_variable arr arr.vtype nval st.cpa }
          in
          (* within invariant, a change to the way arrays are partitioned is not necessary *)
          List.fold_left (fun x y -> effect_on_array (not invariant) y x) st affected_arrays
        in
        let x_updated = update_variable x t new_value st.cpa in
        let with_dep = add_partitioning_dependencies x new_value {st with cpa = x_updated } in
        effect_on_arrays a with_dep
      end
    in
    let update_one x store =
      match Addr.to_var_offset x with
      | Some x -> update_one_addr x store
      | None -> store
    in try
      (* We start from the current state and an empty list of global deltas,
       * and we assign to all the the different possible places: *)
      let nst = AD.fold update_one lval st in
      (* if M.tracing then M.tracel "set" ~var:firstvar "new state1 %a\n" CPA.pretty nst; *)
      (* If the address was definite, then we just return it. If the address
       * was ambiguous, we have to join it with the initial state. *)
      let nst = if AD.cardinal lval > 1 then { nst with cpa = CPA.join st.cpa nst.cpa } else nst in
      (* if M.tracing then M.tracel "set" ~var:firstvar "new state2 %a\n" CPA.pretty nst; *)
      nst
    with
    (* If any of the addresses are unknown, we ignore it!?! *)
    | SetDomain.Unsupported x ->
      (* if M.tracing then M.tracel "set" ~var:firstvar "set got an exception '%s'\n" x; *)
      M.info ~category:Unsound "Assignment to unknown address, assuming no write happened."; st

  let set_many ~ctx a (gs:glob_fun) (st: store) lval_value_list: store =
    (* Maybe this can be done with a simple fold *)
    let f (acc: store) ((lval:AD.t),(typ:Cil.typ),(value:value)): store =
      set ~ctx a gs acc lval typ value
    in
    (* And fold over the list starting from the store turned wstore: *)
    List.fold_left f st lval_value_list

  let rem_many a (st: store) (v_list: varinfo list): store =
    let f acc v = CPA.remove v acc in
    let g dep v = Dep.remove v dep in
    { st with cpa = List.fold_left f st.cpa v_list; deps = List.fold_left g st.deps v_list }

  (* Removes all partitionings done according to this variable *)
  let rem_many_partitioning a (st:store) (v_list: varinfo list):store =
    (* Removes the partitioning information from all affected arrays, call before removing locals *)
    let rem_partitioning a (st:store) (x:varinfo):store =
      let affected_arrays =
        let set = Dep.find_opt x st.deps |? Dep.VarSet.empty () in
        Dep.VarSet.elements set
      in
      let effect_on_array arr st =
        let v = CPA.find arr st in
        let nval = VD.affect_move ~replace_with_const:(get_bool ("ana.base.partition-arrays.partition-by-const-on-return")) a v x (fun _ -> None) in (* Having the function for movement return None here is equivalent to forcing the partitioning to be dropped *)
        update_variable arr arr.vtype nval st
      in
      { st with cpa = List.fold_left (fun x y -> effect_on_array y x) st.cpa affected_arrays }
    in
    let f s v = rem_partitioning a s v in
    List.fold_left f st v_list

  (**************************************************************************
    * Auxillary functions
    **************************************************************************)

  let is_some_bot x =
    match x with
    | `Bot -> false (* HACK: bot is here due to typing conflict (we do not cast appropriately) *)
    | _ -> VD.is_bot_value x

  let invariant_fallback ctx a (gs:glob_fun) st exp tv =
    (* We use a recursive helper function so that x != 0 is false can be handled
     * as x == 0 is true etc *)
    let rec helper (op: binop) (lval: lval) (value: value) (tv: bool) =
      match (op, lval, value, tv) with
      (* The true-branch where x == value: *)
      | Eq, x, value, true ->
        if M.tracing then M.tracec "invariant" "Yes, %a equals %a\n" d_lval x VD.pretty value;
        (match value with
         | `Int n ->
           let ikind = Cilfacade.get_ikind_exp (Lval lval) in
           Some (x, `Int (ID.cast_to ikind n))
         | _ -> Some(x, value))
      (* The false-branch for x == value: *)
      | Eq, x, value, false -> begin
          match value with
          | `Int n -> begin
              match ID.to_int n with
              | Some n ->
                (* When x != n, we can return a singleton exclusion set *)
                if M.tracing then M.tracec "invariant" "Yes, %a is not %s\n" d_lval x (BI.to_string n);
                let ikind = Cilfacade.get_ikind_exp (Lval lval) in
                Some (x, `Int (ID.of_excl_list ikind [n]))
              | None -> None
            end
          | `Address n -> begin
              if M.tracing then M.tracec "invariant" "Yes, %a is not %a\n" d_lval x AD.pretty n;
              match eval_rv_address a gs st (Lval x) with
              | `Address a when AD.is_definite n ->
                Some (x, `Address (AD.diff a n))
              | `Top when AD.is_null n ->
                Some (x, `Address AD.not_null)
              | v ->
                if M.tracing then M.tracec "invariant" "No address invariant for: %a != %a\n" VD.pretty v AD.pretty n;
                None
            end
          (* | `Address a -> Some (x, value) *)
          | _ ->
            (* We can't say anything else, exclusion sets are finite, so not
             * being in one means an infinite number of values *)
            if M.tracing then M.tracec "invariant" "Failed! (not a definite value)\n";
            None
        end
      | Ne, x, value, _ -> helper Eq x value (not tv)
      | Lt, x, value, _ -> begin
          match value with
          | `Int n -> begin
              let ikind = Cilfacade.get_ikind_exp (Lval lval) in
              let n = ID.cast_to ikind n in
              let range_from x = if tv then ID.ending ikind (BI.sub x BI.one) else ID.starting ikind x in
              let limit_from = if tv then ID.maximal else ID.minimal in
              match limit_from n with
              | Some n ->
                if M.tracing then M.tracec "invariant" "Yes, success! %a is not %s\n\n" d_lval x (BI.to_string n);
                Some (x, `Int (range_from n))
              | None -> None
            end
          | _ -> None
        end
      | Le, x, value, _ -> begin
          match value with
          | `Int n -> begin
              let ikind = Cilfacade.get_ikind_exp (Lval lval) in
              let n = ID.cast_to ikind n in
              let range_from x = if tv then ID.ending ikind x else ID.starting ikind (BI.add x BI.one) in
              let limit_from = if tv then ID.maximal else ID.minimal in
              match limit_from n with
              | Some n ->
                if M.tracing then M.tracec "invariant" "Yes, success! %a is not %s\n\n" d_lval x (BI.to_string n);
                Some (x, `Int (range_from n))
              | None -> None
            end
          | _ -> None
        end
      | Gt, x, value, _ -> helper Le x value (not tv)
      | Ge, x, value, _ -> helper Lt x value (not tv)
      | _ ->
        if M.tracing then M.trace "invariant" "Failed! (operation not supported)\n\n";
        None
    in
    if M.tracing then M.traceli "invariant" "assume expression %a is %B\n" d_exp exp tv;
    let null_val typ =
      match Cil.unrollType typ with
      | TPtr _                    -> `Address AD.null_ptr
      | TEnum({ekind=_;_},_)
      | _                         -> `Int (ID.of_int (Cilfacade.get_ikind typ) BI.zero)
    in
    let rec derived_invariant exp tv =
      let switchedOp = function Lt -> Gt | Gt -> Lt | Le -> Ge | Ge -> Le | x -> x in (* a op b <=> b (switchedOp op) b *)
      match exp with
      (* Since we handle not only equalities, the order is important *)
      | BinOp(op, Lval x, rval, typ) -> helper op x (VD.cast (Cilfacade.typeOfLval x) (eval_rv a gs st rval)) tv
      | BinOp(op, rval, Lval x, typ) -> derived_invariant (BinOp(switchedOp op, Lval x, rval, typ)) tv
      | BinOp(op, CastE (t1, c1), CastE (t2, c2), t) when (op = Eq || op = Ne) && typeSig t1 = typeSig t2 && VD.is_safe_cast t1 (Cilfacade.typeOf c1) && VD.is_safe_cast t2 (Cilfacade.typeOf c2)
        -> derived_invariant (BinOp (op, c1, c2, t)) tv
      | BinOp(op, CastE (TInt (ik, _) as t1, Lval x), rval, typ) ->
        (match eval_rv a gs st (Lval x) with
         | `Int v ->
           (* This is tricky: It it is not sufficient to check that ID.cast_to_ik v = v
            * If there is one domain that knows this to be true and the other does not, we
            * should still impose the invariant. E.g. i -> ([1,5]; Not {0}[byte]) *)
           if VD.is_safe_cast t1 (Cilfacade.typeOfLval x) then
             derived_invariant (BinOp (op, Lval x, rval, typ)) tv
           else
             None
         | _ -> None)
      | BinOp(op, rval, CastE (TInt (_, _) as ti, Lval x), typ) ->
        derived_invariant (BinOp (switchedOp op, CastE(ti, Lval x), rval, typ)) tv
      (* Cases like if (x) are treated like if (x != 0) *)
      | Lval x ->
        (* There are two correct ways of doing it: "if ((int)x != 0)" or "if (x != (typeof(x))0))"
         * Because we try to avoid casts (and use a more precise address domain) we use the latter *)
        helper Ne x (null_val (Cilfacade.typeOf exp)) tv
      | UnOp (LNot,uexp,typ) -> derived_invariant uexp (not tv)
      | _ ->
        if M.tracing then M.tracec "invariant" "Failed! (expression %a not understood)\n\n" d_plainexp exp;
        None
    in
    let apply_invariant oldv newv =
      match oldv, newv with
      (* | `Address o, `Address n when AD.mem (Addr.unknown_ptr ()) o && AD.mem (Addr.unknown_ptr ()) n -> *)
      (*   `Address (AD.join o n) *)
      (* | `Address o, `Address n when AD.mem (Addr.unknown_ptr ()) o -> `Address n *)
      (* | `Address o, `Address n when AD.mem (Addr.unknown_ptr ()) n -> `Address o *)
      | _ -> VD.meet oldv newv
    in
    match derived_invariant exp tv with
    | Some (lval, value) ->
      if M.tracing then M.tracec "invariant" "Restricting %a with %a\n" d_lval lval VD.pretty value;
      let addr = eval_lv a gs st lval in
      if (AD.is_top addr) then st
      else
        let oldval = get a gs st addr None in (* None is ok here, we could try to get more precise, but this is ok (reading at unknown position in array) *)
        let oldval = if is_some_bot oldval then (M.tracec "invariant" "%a is bot! This should not happen. Will continue with top!" d_lval lval; VD.top ()) else oldval in
        let t_lval = Cilfacade.typeOfLval lval in
        let state_with_excluded = set a gs st addr t_lval value ~invariant:true ~ctx in
        let value =  get a gs state_with_excluded addr None in
        let new_val = apply_invariant oldval value in
        if M.tracing then M.traceu "invariant" "New value is %a\n" VD.pretty new_val;
        (* make that address meet the invariant, i.e exclusion sets will be joined *)
        if is_some_bot new_val then (
          if M.tracing then M.tracel "branch" "C The branch %B is dead!\n" tv;
          raise Analyses.Deadcode
        )
        else if VD.is_bot new_val
        then set a gs st addr t_lval value ~invariant:true ~ctx (* no *_raw because this is not a real assignment *)
        else set a gs st addr t_lval new_val ~invariant:true ~ctx (* no *_raw because this is not a real assignment *)
    | None ->
      if M.tracing then M.traceu "invariant" "Doing nothing.\n";
      M.debug ~category:Analyzer "Invariant failed: expression \"%a\" not understood." d_plainexp exp;
      st

  let invariant ctx a gs st exp tv: store =
    let fallback reason st =
      if M.tracing then M.tracel "inv" "Can't handle %a.\n%s\n" d_plainexp exp reason;
      invariant_fallback ctx a gs st exp tv
    in
    (* inverse values for binary operation a `op` b == c *)
    (* ikind is the type of a for limiting ranges of the operands a, b. The only binops which can have different types for a, b are Shiftlt, Shiftrt (not handled below; don't use ikind to limit b there). *)
    let inv_bin_int (a, b) ikind c op =
      let warn_and_top_on_zero x =
        if GobOption.exists (BI.equal BI.zero) (ID.to_int x) then
          (M.error ~category:M.Category.Integer.div_by_zero ~tags:[CWE 369] "Must Undefined Behavior: Second argument of div or mod is 0, continuing with top";
           ID.top_of ikind)
        else
          x
      in
      let meet_bin a' b'  = ID.meet a a', ID.meet b b' in
      let meet_com oi = (* commutative *)
        try
          meet_bin (oi c b) (oi c a)
        with
          IntDomain.ArithmeticOnIntegerBot _ -> raise Deadcode in
      let meet_non oi oo = (* non-commutative *)
        try
          meet_bin (oi c b) (oo a c)
        with IntDomain.ArithmeticOnIntegerBot _ -> raise Deadcode in
      match op with
      | PlusA  -> meet_com ID.sub
      | Mult   ->
        (* Only multiplication with odd numbers is an invertible operation in (mod 2^n) *)
        (* refine x by information about y, using x * y == c *)
        let refine_by x y = (match ID.to_int y with
            | None -> x
            | Some v when BI.equal (BI.rem v (BI.of_int 2)) BI.zero (* v % 2 = 0 *) -> x (* A refinement would still be possible here, but has to take non-injectivity into account. *)
            | Some v (* when Int64.rem v 2L = 1L *) -> ID.meet x (ID.div c y)) (* Div is ok here, c must be divisible by a and b *)
        in
        (refine_by a b, refine_by b a)
      | MinusA -> meet_non ID.add ID.sub
      | Div    ->
        (* If b must be zero, we have must UB *)
        let b = warn_and_top_on_zero b in
        (* Integer division means we need to add the remainder, so instead of just `a = c*b` we have `a = c*b + a%b`.
         * However, a%b will give [-b+1, b-1] for a=top, but we only want the positive/negative side depending on the sign of c*b.
         * If c*b = 0 or it can be positive or negative, we need the full range for the remainder. *)
        let rem =
          let is_pos = ID.to_bool @@ ID.gt (ID.mul b c) (ID.of_int ikind BI.zero) = Some true in
          let is_neg = ID.to_bool @@ ID.lt (ID.mul b c) (ID.of_int ikind BI.zero) = Some true in
          let full = ID.rem a b in
          if is_pos then ID.meet (ID.starting ikind BI.zero) full
          else if is_neg then ID.meet (ID.ending ikind BI.zero) full
          else full
        in
        meet_bin (ID.add (ID.mul b c) rem) (ID.div (ID.sub a rem) c)
      | Mod    -> (* a % b == c *)
        (* If b must be zero, we have must UB *)
        let b = warn_and_top_on_zero b in
        (* a' = a/b*b + c and derived from it b' = (a-c)/(a/b)
         * The idea is to formulate a' as quotient * divisor + remainder. *)
        let a' = ID.add (ID.mul (ID.div a b) b) c in
        let b' = ID.div (ID.sub a c) (ID.div a b) in
        (* However, for [2,4]%2 == 1 this only gives [3,4].
         * If the upper bound of a is divisible by b, we can also meet with the result of a/b*b - c to get the precise [3,3].
         * If b is negative we have to look at the lower bound. *)
        let is_divisible bound =
          match bound a with
          | Some ba -> ID.rem (ID.of_int ikind ba) b |> ID.to_int = Some BI.zero
          | None -> false
        in
        let max_pos = match ID.maximal b with None -> true | Some x -> BI.compare x BI.zero >= 0 in
        let min_neg = match ID.minimal b with None -> true | Some x -> BI.compare x BI.zero < 0 in
        let implies a b = not a || b in
        let a'' =
          if implies max_pos (is_divisible ID.maximal) && implies min_neg (is_divisible ID.minimal) then
            ID.meet a' (ID.sub (ID.mul (ID.div a b) b) c)
          else a'
        in
        let a''' =
          (* if both b and c are definite, we can get a precise value in the congruence domain *)
          match ID.to_int b, ID.to_int c with
          | Some b, Some c ->
            (* a%b == c  -> a: c+bℤ *)
            let t = ID.of_congruence ikind (c, b) in
            ID.meet a'' t
          | _, _ -> a''
        in
        meet_bin a''' b'
      | Eq | Ne as op ->
        let both x = x, x in
        let m = ID.meet a b in
        (match op, ID.to_bool c with
         | Eq, Some true
         | Ne, Some false -> both m (* def. equal: if they compare equal, both values must be from the meet *)
         | Eq, Some false
         | Ne, Some true -> (* def. unequal *)
           (* Both values can not be in the meet together, but it's not sound to exclude the meet from both.
            * e.g. a=[0,1], b=[1,2], meet a b = [1,1], but (a != b) does not imply a=[0,0], b=[2,2] since others are possible: a=[1,1], b=[2,2]
            * Only if a is a definite value, we can exclude it from b: *)
           (* TODO: This causes inconsistent results:
              interval not sufficiently refined:
                inv_bin_int: unequal: (Unknown int([-31,31]),[0,1]) and (0,[0,0]); ikind: int; a': (Not {0}([-31,31]),[-2147483648,2147483647]), b': (0,[0,0])
                binop: m == 0, a': (Not {0}([-31,31]),[0,1]), b': (0,[0,0]) *)
           let excl a b = match ID.to_int a with Some x -> ID.of_excl_list ikind [x] | None -> b in
           let a' = excl b a in
           let b' = excl a b in
           if M.tracing then M.tracel "inv" "inv_bin_int: unequal: %a and %a; ikind: %a; a': %a, b': %a\n" ID.pretty a ID.pretty b d_ikind ikind ID.pretty a' ID.pretty b';
           meet_bin a' b'
         | _, _ -> a, b
        )
      | Lt | Le | Ge | Gt as op ->
        let pred x = BI.sub x BI.one in
        let succ x = BI.add x BI.one in
        (match ID.minimal a, ID.maximal a, ID.minimal b, ID.maximal b with
         | Some l1, Some u1, Some l2, Some u2 ->
           (* if M.tracing then M.tracel "inv" "Op: %s, l1: %Ld, u1: %Ld, l2: %Ld, u2: %Ld\n" (show_binop op) l1 u1 l2 u2; *)
           (* TODO: This causes inconsistent results:
              def_exc and interval in conflict:
                binop m < 0 with (Not {-1}([-31,31]),[-1,0]) < (0,[0,0]) == (1,[1,1])
                binop: m < 0, a': (Not {-1, 0}([-31,31]),[-1,-1]), b': (0,[0,0]) *)
           (match op, ID.to_bool c with
            | Le, Some true
            | Gt, Some false -> meet_bin (ID.ending ikind u2) (ID.starting ikind l1)
            | Ge, Some true
            | Lt, Some false -> meet_bin (ID.starting ikind l2) (ID.ending ikind u1)
            | Lt, Some true
            | Ge, Some false -> meet_bin (ID.ending ikind (pred u2)) (ID.starting ikind (succ l1))
            | Gt, Some true
            | Le, Some false -> meet_bin (ID.starting ikind (succ l2)) (ID.ending ikind (pred u1))
            | _, _ -> a, b)
         | _ -> a, b)
      | BOr | BXor as op->
        if M.tracing then M.tracel "inv" "Unhandled operator %a\n" d_binop op;
        (* Be careful: inv_exp performs a meet on both arguments of the BOr / BXor. *)
        a, b
      | op ->
        if M.tracing then M.tracel "inv" "Unhandled operator %a\n" d_binop op;
        a, b
    in
    let inv_bin_float (a, b) c op =
      let open Stdlib in
      let meet_bin a' b'  = FD.meet a a', FD.meet b b' in
      (* Refining the abstract values based on branching is roughly based on the idea in [Symbolic execution of floating-point computations](https://hal.inria.fr/inria-00540299/document)
         However, their approach is only applicable to the "nearest" rounding mode. Here we use a more general approach covering all possible rounding modes and therefore
         use the actual `pred c_min`/`succ c_max` for the outer-bounds instead of the middles between `c_min` and `pred c_min`/`c_max` and `succ c_max` as suggested in the paper.
         This also removes the necessity of computing those expressions with higher precise than in the concrete.
      *)
      try
        match op with
        | PlusA  ->
          (* A + B = C, \forall a \in A. a + b_min > pred c_min \land a + b_max < succ c_max
              \land a + b_max > pred c_min \land a + b_min < succ c_max
             \rightarrow A = [min(pred c_min - b_min, pred c_min - b_max), max(succ c_max - b_max, succ c_max - b_min)]
             \rightarrow A = [pred c_min - b_max, succ c_max - b_min]
          *)
          let reverse_add v v' = (match FD.minimal c, FD.maximal c, FD.minimal v, FD.maximal v with
              | Some c_min, Some c_max, Some v_min, Some v_max when Float.is_finite (Float.pred c_min) && Float.is_finite (Float.succ c_max) ->
                let l = Float.pred c_min -. v_max in
                let h =  Float.succ c_max -. v_min in
                FD.of_interval (FD.get_fkind c) (l, h)
              | _ -> v') in
          meet_bin (reverse_add b a) (reverse_add a b)
        | MinusA ->
          (* A - B = C \ forall a \in A. a - b_max > pred c_min \land a - b_min < succ c_max
              \land a - b_min > pred c_min \land a - b_max < succ c_max
             \rightarrow A = [min(pred c_min + b_max, pred c_min + b_min), max(succ c_max + b_max, succ c_max + b_max)]
             \rightarrow A = [pred c_min + b_min, succ c_max + b_max]
          *)
          let a' = (match FD.minimal c, FD.maximal c, FD.minimal b, FD.maximal b with
              | Some c_min, Some c_max, Some b_min, Some b_max when Float.is_finite (Float.pred c_min) && Float.is_finite (Float.succ c_max) ->
                let l = Float.pred c_min +. b_min in
                let h =  Float.succ c_max +. b_max in
                FD.of_interval (FD.get_fkind c) (l, h)
              | _ -> a) in
          (* A - B = C \ forall b \in B. a_min - b > pred c_min \land a_max - b < succ c_max
              \land a_max - b > pred c_min \land a_min - b < succ c_max
             \rightarrow B = [min(a_max - succ c_max, a_min - succ c_max), max(a_min - pred c_min, a_max - pred c_min)]
             \rightarrow B = [a_min - succ c_max, a_max - pred c_min]
          *)
          let b' = (match FD.minimal c, FD.maximal c, FD.minimal a, FD.maximal a with
              | Some c_min, Some c_max, Some a_min, Some a_max when Float.is_finite (Float.pred c_min) && Float.is_finite (Float.succ c_max) ->
                let l = a_min -. Float.succ c_max in
                let h =  a_max -. Float.pred c_min in
                FD.of_interval (FD.get_fkind c) (l, h)
              | _ -> b) in
          meet_bin a'  b'
        | Mult   ->
          (* A * B = C \forall a \in A, a > 0. a * b_min > pred c_min \land a * b_max < succ c_max
             A * B = C \forall a \in A, a < 0. a * b_max > pred c_min \land a * b_min < succ c_max
             (with negative b reversed <>)
             \rightarrow A = [min(pred c_min / b_min, pred c_min / b_max, succ c_max / b_min, succ c_max /b_max),
                              max(succ c_max / b_min, succ c_max /b_max, pred c_min / b_min, pred c_min / b_max)]
          *)
          let reverse_mul v v' = (match FD.minimal c, FD.maximal c, FD.minimal v, FD.maximal v with
              | Some c_min, Some c_max, Some v_min, Some v_max when Float.is_finite (Float.pred c_min) && Float.is_finite (Float.succ c_max) ->
                let v1, v2, v3, v4 = (Float.pred c_min /. v_min), (Float.pred c_min /. v_max), (Float.succ c_max /. v_min), (Float.succ c_max /. v_max) in
                let l = Float.min (Float.min v1 v2) (Float.min v3 v4) in
                let h =  Float.max (Float.max v1 v2) (Float.max v3 v4) in
                FD.of_interval (FD.get_fkind c) (l, h)
              | _ -> v') in
          meet_bin (reverse_mul b a) (reverse_mul a b)
        | Div ->
          (* A / B = C \forall a \in A, a > 0, b_min > 1. a / b_max > pred c_min \land a / b_min < succ c_max
             A / B = C \forall a \in A, a < 0, b_min > 1. a / b_min > pred c_min \land a / b_max < succ c_max
             A / B = C \forall a \in A, a > 0, 0 < b_min, b_max < 1. a / b_max > pred c_min \land a / b_min < succ c_max
             A / B = C \forall a \in A, a < 0, 0 < b_min, b_max < 1. a / b_min > pred c_min \land a / b_max < succ c_max
             ... same for negative b
             \rightarrow A = [min(b_max * pred c_min, b_min * pred c_min, b_min * succ c_max, b_max * succ c_max),
                              max(b_max * succ c_max, b_min * succ c_max, b_max * pred c_min, b_min * pred c_min)]
          *)
          let a' = (match FD.minimal c, FD.maximal c, FD.minimal b, FD.maximal b with
              | Some c_min, Some c_max, Some b_min, Some b_max when Float.is_finite (Float.pred c_min) && Float.is_finite (Float.succ c_max) ->
                let v1, v2, v3, v4 = (Float.pred c_min *. b_max), (Float.pred c_min *. b_min), (Float.succ c_max *. b_max), (Float.succ c_max *. b_min) in
                let l = Float.min (Float.min v1 v2) (Float.min v3 v4) in
                let h =  Float.max (Float.max v1 v2) (Float.max v3 v4) in
                FD.of_interval (FD.get_fkind c) (l, h)
              | _ -> a) in
          (* A / B = C \forall b \in B, b > 0, a_min / b > pred c_min \land a_min / b < succ c_max
              \land a_max / b > pred c_min \land a_max / b < succ c_max
             A / B = C \forall b \in B, b < 0, a_min / b > pred c_min \land a_min / b < succ c_max
              \land a_max / b > pred c_min \land a_max / b < succ c_max
             \rightarrow (b != 0) B = [min(a_min / succ c_max, a_max / succ c_max, a_min / pred c_min, a_max / pred c_min),
                                      max(a_min / pred c_min, a_max / pred c_min, a_min / succ c_max, a_max / succ c_max)]
          *)
          let b' = (match FD.minimal c, FD.maximal c, FD.minimal a, FD.maximal a with
              | Some c_min, Some c_max, Some a_min, Some a_max when Float.is_finite (Float.pred c_min) && Float.is_finite (Float.succ c_max) ->
                let v1, v2, v3, v4 = (a_min /. Float.pred c_min), (a_max /. Float.pred c_min), (a_min /. Float.succ c_max), (a_max /. Float.succ c_max) in
                let l = Float.min (Float.min v1 v2) (Float.min v3 v4) in
                let h =  Float.max (Float.max v1 v2) (Float.max v3 v4) in
                FD.of_interval (FD.get_fkind c) (l, h)
              | _ -> b) in
          meet_bin a' b'
        | Eq | Ne as op ->
          let both x = x, x in
          (match op, ID.to_bool (FD.to_int IBool c) with
           | Eq, Some true
           | Ne, Some false -> both (FD.meet a b) (* def. equal: if they compare equal, both values must be from the meet *)
           | Eq, Some false
           | Ne, Some true -> (* def. unequal *)
             (* M.debug ~category:Analyzer "Can't use unequal information about float value in expression \"%a\"." d_plainexp exp; *)
             a, b
           | _, _ -> a, b
          )
        | Lt | Le | Ge | Gt as op ->
          (match FD.minimal a, FD.maximal a, FD.minimal b, FD.maximal b with
           | Some l1, Some u1, Some l2, Some u2 ->
             (match op, ID.to_bool (FD.to_int IBool c) with
              | Le, Some true
              | Gt, Some false -> meet_bin (FD.ending (FD.get_fkind a) u2) (FD.starting (FD.get_fkind b) l1)
              | Ge, Some true
              | Lt, Some false -> meet_bin (FD.starting (FD.get_fkind a) l2) (FD.ending (FD.get_fkind b) u1)
              | Lt, Some true
              | Ge, Some false -> meet_bin (FD.ending_before (FD.get_fkind a) u2) (FD.starting_after (FD.get_fkind b) l1)
              | Gt, Some true
              | Le, Some false -> meet_bin (FD.starting_after (FD.get_fkind a) l2) (FD.ending_before (FD.get_fkind b) u1)
              | _, _ -> a, b)
           | _ -> a, b)
        | op ->
          if M.tracing then M.tracel "inv" "Unhandled operator %a\n" d_binop op;
          a, b
      with FloatDomain.ArithmeticOnFloatBot _ -> raise Deadcode
    in
    let eval e st = eval_rv a gs st e in
    let eval_bool e st = match eval e st with `Int i -> ID.to_bool i | _ -> None in
    let set' lval v st = set a gs st (eval_lv a gs st lval) (Cilfacade.typeOfLval lval) v ~invariant:true ~ctx in
    let rec inv_exp c_typed exp (st:store): store =
      (* trying to improve variables in an expression so it is bottom means dead code *)
      if VD.is_bot_value c_typed then raise Deadcode;
      match exp, c_typed with
      | UnOp (LNot, e, _), `Int c ->
        let ikind = Cilfacade.get_ikind_exp e in
        let c' =
          match ID.to_bool (unop_ID LNot c) with
          | Some true ->
            (* i.e. e should evaluate to [1,1] *)
            (* LNot x is 0 for any x != 0 *)
            ID.of_excl_list ikind [BI.zero]
          | Some false -> ID.of_bool ikind false
          | _ -> ID.top_of ikind
        in
        inv_exp (`Int c') e st
      | UnOp (Neg, e, _), `Float c -> inv_exp (`Float (unop_FD Neg c)) e st
      | UnOp ((BNot|Neg) as op, e, _), `Int c -> inv_exp (`Int (unop_ID op c)) e st
      (* no equivalent for `Float, as VD.is_safe_cast fails for all float types anyways *)
      | BinOp(op, CastE (t1, c1), CastE (t2, c2), t), `Int c when (op = Eq || op = Ne) && typeSig (Cilfacade.typeOf c1) = typeSig (Cilfacade.typeOf c2) && VD.is_safe_cast t1 (Cilfacade.typeOf c1) && VD.is_safe_cast t2 (Cilfacade.typeOf c2) ->
        inv_exp (`Int c) (BinOp (op, c1, c2, t)) st
      | (BinOp (op, e1, e2, _) as e, `Float _)
      | (BinOp (op, e1, e2, _) as e, `Int _) ->
        let invert_binary_op c pretty c_int c_float =
          if M.tracing then M.tracel "inv" "binop %a with %a %a %a == %a\n" d_exp e VD.pretty (eval e1 st) d_binop op VD.pretty (eval e2 st) pretty c;
          (match eval e1 st, eval e2 st with
           | `Int a, `Int b ->
             let ikind = Cilfacade.get_ikind_exp e1 in (* both operands have the same type (except for Shiftlt, Shiftrt)! *)
             let ikres = Cilfacade.get_ikind_exp e in (* might be different from argument types, e.g. for LT, GT, EQ, ... *)
             let a', b' = inv_bin_int (a, b) ikind (c_int ikres) op in
             if M.tracing then M.tracel "inv" "binop: %a, a': %a, b': %a\n" d_exp e ID.pretty a' ID.pretty b';
             let st' = inv_exp (`Int a') e1 st in
             let st'' = inv_exp (`Int b') e2 st' in
             st''
           | `Float a, `Float b ->
             let fkind = Cilfacade.get_fkind_exp e1 in (* both operands have the same type *)
             let a', b' = inv_bin_float (a, b) (c_float fkind) op in
             if M.tracing then M.tracel "inv" "binop: %a, a': %a, b': %a\n" d_exp e FD.pretty a' FD.pretty b';
             let st' = inv_exp (`Float a') e1 st in
             let st'' = inv_exp (`Float b') e2 st' in
             st''
           (* Mixed `Float and `Int cases should never happen, as there are no binary operators with one float and one int parameter ?!*)
           | `Int _, `Float _ | `Float _, `Int _ -> failwith "ill-typed program";
             (* | `Address a, `Address b -> ... *)
           | a1, a2 -> fallback ("binop: got abstract values that are not `Int: " ^ sprint VD.pretty a1 ^ " and " ^ sprint VD.pretty a2) st)
          (* use closures to avoid unused casts *)
        in (match c_typed with
            | `Int c -> invert_binary_op c ID.pretty (fun ik -> ID.cast_to ik c) (fun fk -> FD.of_int fk c)
            | `Float c -> invert_binary_op c FD.pretty (fun ik -> FD.to_int ik c) (fun fk -> FD.cast_to fk c)
            | _ -> failwith "unreachable")
      | Lval x, `Int _(* meet x with c *)
      | Lval x, `Float _ -> (* meet x with c *)
        let update_lval c x c' pretty = (match x with
            | Var var, o ->
              (* For variables, this is done at to the level of entire variables to benefit e.g. from disjunctive struct domains *)
              let oldv = get_var a gs st var in
              let offs = convert_offset a gs st o in
              let newv = VD.update_offset a oldv offs c' (Some exp) x (var.vtype) in
              let v = VD.meet oldv newv in
              if is_some_bot v then raise Deadcode
              else (
                if M.tracing then M.tracel "inv" "improve variable %a from %a to %a (c = %a, c' = %a)\n" d_varinfo var VD.pretty oldv VD.pretty v pretty c VD.pretty c';
                set' (Var var,NoOffset) v st
              )
            | Mem _, _ ->
              (* For accesses via pointers, not yet *)
              let oldv = eval (Lval x) st in
              let v = VD.meet oldv c' in
              if is_some_bot v then raise Deadcode
              else (
                if M.tracing then M.tracel "inv" "improve lval %a from %a to %a (c = %a, c' = %a)\n" d_lval x VD.pretty oldv VD.pretty v pretty c VD.pretty c';
                set' x v st
              )) in
        let t = Cil.unrollType (Cilfacade.typeOfLval x) in  (* unroll type to deal with TNamed *)
        (match c_typed with
         | `Int c -> update_lval c x (match t with
             | TPtr _ -> `Address (AD.of_int (module ID) c)
             | TInt (ik, _)
             | TEnum ({ekind = ik; _}, _) -> `Int (ID.cast_to ik c)
             | TFloat (fk, _) -> `Float (FD.of_int fk c)
             | _ -> `Int c) ID.pretty
         | `Float c -> update_lval c x (match t with
             (* | TPtr _ -> ..., pointer conversion from/to float is not supported *)
             | TInt (ik, _) -> `Int (FD.to_int ik c)
             (* this is theoretically possible and should be handled correctly, however i can't imagine an actual piece of c code producing this?! *)
             | TEnum ({ekind = ik; _}, _) -> `Int (FD.to_int ik c)
             | TFloat (fk, _) -> `Float (FD.cast_to fk c)
             | _ -> `Float c) FD.pretty
         | _ -> failwith "unreachable")
      | Const _ , _ -> st (* nothing to do *)
      | CastE ((TFloat (_, _)), e), `Float c ->
        (match Cilfacade.typeOf e, FD.get_fkind c with
         | TFloat (FLongDouble as fk, _), FFloat
         | TFloat (FDouble as fk, _), FFloat
         | TFloat (FLongDouble as fk, _), FDouble
         | TFloat (fk, _), FLongDouble
         | TFloat (FDouble as fk, _), FDouble
         | TFloat (FFloat as fk, _), FFloat -> inv_exp (`Float (FD.cast_to fk c)) e st
         | _ -> fallback ("CastE: incompatible types") st)
      | CastE ((TInt (ik, _)) as t, e), `Int c
      | CastE ((TEnum ({ekind = ik; _ }, _)) as t, e), `Int c -> (* Can only meet the t part of an Lval in e with c (unless we meet with all overflow possibilities)! Since there is no good way to do this, we only continue if e has no values outside of t. *)
        (match eval e st with
         | `Int i ->
           if ID.leq i (ID.cast_to ik i) then
             match Cilfacade.typeOf e with
             | TInt(ik_e, _)
             | TEnum ({ekind = ik_e; _ }, _) ->
               let c' = ID.cast_to ik_e c in
               if M.tracing then M.tracel "inv" "cast: %a from %a to %a: i = %a; cast c = %a to %a = %a\n" d_exp e d_ikind ik_e d_ikind ik ID.pretty i ID.pretty c d_ikind ik_e ID.pretty c';
               inv_exp (`Int c') e st
             | x -> fallback ("CastE: e did evaluate to `Int, but the type did not match" ^ sprint d_type t) st
           else
             fallback ("CastE: " ^ sprint d_plainexp e ^ " evaluates to " ^ sprint ID.pretty i ^ " which is bigger than the type it is cast to which is " ^ sprint d_type t) st
         | v -> fallback ("CastE: e did not evaluate to `Int, but " ^ sprint VD.pretty v) st)
      | e, _ -> fallback (sprint d_plainexp e ^ " not implemented") st
    in
    if eval_bool exp st = Some (not tv) then raise Deadcode (* we already know that the branch is dead *)
    else
      let is_cmp = function
        | BinOp ((Lt | Gt | Le | Ge | Eq | Ne), _, _, t) -> true
        | _ -> false
      in
      try
        let ik = Cilfacade.get_ikind_exp exp in
        let itv = if not tv || is_cmp exp then (* false is 0, but true can be anything that is not 0, except for comparisons which yield 1 *)
            ID.of_bool ik tv (* this will give 1 for true which is only ok for comparisons *)
          else
            ID.of_excl_list ik [BI.zero] (* Lvals, Casts, arithmetic operations etc. should work with true = non_zero *)
        in
        inv_exp (`Int itv) exp st
      with Invalid_argument _ ->
        let fk = Cilfacade.get_fkind_exp exp in
        let ftv = if not tv then (* false is 0, but true can be anything that is not 0, except for comparisons which yield 1 *)
            FD.of_const fk 0.
          else
            FD.top_of fk
        in
        inv_exp (`Float ftv) exp st


  let set_savetop ~ctx ?lval_raw ?rval_raw ask (gs:glob_fun) st adr lval_t v : store =
    if M.tracing then M.tracel "set" "savetop %a %a %a\n" AD.pretty adr d_type lval_t VD.pretty v;
    match v with
    | `Top -> set ~ctx ask gs st adr lval_t (VD.top_value (AD.get_type adr)) ?lval_raw ?rval_raw
    | v -> set ~ctx ask gs st adr lval_t v ?lval_raw ?rval_raw


  (**************************************************************************
   * Simple defs for the transfer functions
   **************************************************************************)
  let assign ctx (lval:lval) (rval:exp):store  =
    let lval_t = Cilfacade.typeOfLval lval in
    let char_array_hack () =
      let rec split_offset = function
        | Index(Const(CInt(i, _, _)), NoOffset) -> (* ...[i] *)
          Index(zero, NoOffset), Some i (* all i point to StartOf(string) *)
        | NoOffset -> NoOffset, None
        | Index(exp, offs) ->
          let offs', r = split_offset offs in
          Index(exp, offs'), r
        | Field(fi, offs) ->
          let offs', r = split_offset offs in
          Field(fi, offs'), r
      in
      let last_index (lhost, offs) =
        match split_offset offs with
        | offs', Some i -> Some ((lhost, offs'), i)
        | _ -> None
      in
      match last_index lval, stripCasts rval with
      | Some (lv, i), Const(CChr c) when c<>'\000' -> (* "abc" <> "abc\000" in OCaml! *)
        let i = Cilint.int_of_cilint i in
        (* ignore @@ printf "%a[%i] = %c\n" d_lval lv i c; *)
        let s = try Hashtbl.find char_array lv with Not_found -> Bytes.empty in (* current string for lv or empty string *)
        if i >= Bytes.length s then ((* optimized b/c Out_of_memory *)
          let dst = Bytes.make (i+1) '\000' in
          Bytes.blit s 0 dst 0 (Bytes.length s); (* dst[0:len(s)] = s *)
          Bytes.set dst i c; (* set character i to c inplace *)
          Hashtbl.replace char_array lv dst
        ) else (
          Bytes.set s i c; (* set character i to c inplace *)
          Hashtbl.replace char_array lv s
        )
      (*BatHashtbl.modify_def "" lv (fun s -> Bytes.set s i c) char_array*)
      | _ -> ()
    in
    char_array_hack ();
    let rval_val = eval_rv (Analyses.ask_of_ctx ctx) ctx.global ctx.local rval in
    let lval_val = eval_lv (Analyses.ask_of_ctx ctx) ctx.global ctx.local lval in
    (* let sofa = AD.short 80 lval_val^" = "^VD.short 80 rval_val in *)
    (* M.debug ~category:Analyzer @@ sprint ~width:80 @@ dprintf "%a = %a\n%s" d_plainlval lval d_plainexp rval sofa; *)
    let not_local xs =
      let not_local x =
        match Addr.to_var_may x with
        | Some x -> is_global (Analyses.ask_of_ctx ctx) x
        | None -> x = Addr.UnknownPtr
      in
      AD.is_top xs || AD.exists not_local xs
    in
    (match rval_val, lval_val with
     | `Address adrs, lval
       when (not !GU.global_initialization) && get_bool "kernel" && not_local lval && not (AD.is_top adrs) ->
       let find_fps e xs = match Addr.to_var_must e with
         | Some x -> x :: xs
         | None -> xs
       in
       let vars = AD.fold find_fps adrs [] in (* filter_map from AD to list *)
       let funs = List.filter (fun x -> isFunctionType x.vtype) vars in
       List.iter (fun x -> ctx.spawn None x []) funs
     | _ -> ()
    );
    match lval with (* this section ensure global variables contain bottom values of the proper type before setting them  *)
    | (Var v, offs) when AD.is_definite lval_val && v.vglob ->
      (* Optimization: In case of simple integral types, we not need to evaluate the old value.
          v is not an allocated block, as v directly appears as a variable in the program;
          so no explicit check is required here (unlike in set) *)
      let current_val = if Cil.isIntegralType v.vtype then begin
          assert (offs = NoOffset);
          `Bot
        end else
          eval_rv_keep_bot (Analyses.ask_of_ctx ctx) ctx.global ctx.local (Lval (Var v, NoOffset))
      in
      begin match current_val with
        | `Bot -> (* current value is VD `Bot *)
          begin match Addr.to_var_offset (AD.choose lval_val) with
            | Some (x,offs) ->
              let t = v.vtype in
              let iv = VD.bot_value ~varAttr:v.vattr t in (* correct bottom value for top level variable *)
              if M.tracing then M.tracel "set" "init bot value: %a\n" VD.pretty iv;
              let nv = VD.update_offset (Analyses.ask_of_ctx ctx) iv offs rval_val (Some  (Lval lval)) lval t in (* do desired update to value *)
              set_savetop ~ctx (Analyses.ask_of_ctx ctx) ctx.global ctx.local (AD.from_var v) lval_t nv ~lval_raw:lval ~rval_raw:rval (* set top-level variable to updated value *)
            | None ->
              set_savetop ~ctx (Analyses.ask_of_ctx ctx) ctx.global ctx.local lval_val lval_t rval_val ~lval_raw:lval ~rval_raw:rval
          end
        | _ ->
          set_savetop ~ctx (Analyses.ask_of_ctx ctx) ctx.global ctx.local lval_val lval_t rval_val ~lval_raw:lval ~rval_raw:rval
      end
    | _ ->
      set_savetop ~ctx (Analyses.ask_of_ctx ctx) ctx.global ctx.local lval_val lval_t rval_val ~lval_raw:lval ~rval_raw:rval


  let branch ctx (exp:exp) (tv:bool) : store =
    let valu = eval_rv (Analyses.ask_of_ctx ctx) ctx.global ctx.local exp in
    let refine () =
      let res = invariant ctx (Analyses.ask_of_ctx ctx) ctx.global ctx.local exp tv in
      if M.tracing then M.tracec "branch" "EqualSet result for expression %a is %a\n" d_exp exp Queries.ES.pretty (ctx.ask (Queries.EqualSet exp));
      if M.tracing then M.tracec "branch" "CondVars result for expression %a is %a\n" d_exp exp Queries.ES.pretty (ctx.ask (Queries.CondVars exp));
      if M.tracing then M.traceu "branch" "Invariant enforced!\n";
      match ctx.ask (Queries.CondVars exp) with
      | s when Queries.ES.cardinal s = 1 ->
        let e = Queries.ES.choose s in
        invariant ctx (Analyses.ask_of_ctx ctx) ctx.global res e tv
      | _ -> res
    in
    if M.tracing then M.traceli "branch" ~subsys:["invariant"] "Evaluating branch for expression %a with value %a\n" d_exp exp VD.pretty valu;
    (* First we want to see, if we can determine a dead branch: *)
    match valu with
    (* For a boolean value: *)
    | `Int value ->
      if M.tracing then M.traceu "branch" "Expression %a evaluated to %a\n" d_exp exp ID.pretty value;
      begin match ID.to_bool value with
        | Some v ->
          (* Eliminate the dead branch and just propagate to the true branch *)
          if v = tv then
            refine ()
          else (
            if M.tracing then M.tracel "branch" "A The branch %B is dead!\n" tv;
            raise Deadcode
          )
        | None ->
          refine () (* like fallback below *)
      end
    (* for some reason refine () can refine these, but not raise Deadcode in struct *)
    | `Address ad when tv && AD.is_null ad ->
      raise Deadcode
    | `Address ad when not tv && AD.is_not_null ad ->
      raise Deadcode
    | `Bot ->
      if M.tracing then M.traceu "branch" "The branch %B is dead!\n" tv;
      raise Deadcode
    (* Otherwise we try to impose an invariant: *)
    | _ ->
      (* Sometimes invariant may be more precise than eval_rv and also raise Deadcode, making the branch dead.
         For example, 50-juliet/08-CWE570_Expression_Always_False__02. *)
      refine ()

  let body ctx f =
    (* First we create a variable-initvalue pair for each variable *)
    let init_var v = (AD.from_var v, v.vtype, VD.init_value ~varAttr:v.vattr v.vtype) in
    (* Apply it to all the locals and then assign them all *)
    let inits = List.map init_var f.slocals in
    set_many ~ctx (Analyses.ask_of_ctx ctx) ctx.global ctx.local inits

  let return ctx exp fundec: store =
    let st: store = ctx.local in
    match fundec.svar.vname with
    | "__goblint_dummy_init" ->
      if M.tracing then M.trace "init" "dummy init: %a\n" D.pretty st;
      publish_all ctx `Init;
      (* otherfun uses __goblint_dummy_init, where we can properly side effect global initialization *)
      (* TODO: move into sync `Init *)
      Priv.enter_multithreaded (Analyses.ask_of_ctx ctx) (priv_getg ctx.global) (priv_sideg ctx.sideg) st
    | _ ->
      let locals = List.filter (fun v -> not (WeakUpdates.mem v st.weak)) (fundec.sformals @ fundec.slocals) in
      let nst_part = rem_many_partitioning (Analyses.ask_of_ctx ctx) ctx.local locals in
      let nst: store = rem_many (Analyses.ask_of_ctx ctx) nst_part locals in
      match exp with
      | None -> nst
      | Some exp ->
        let t_override = match Cilfacade.fundec_return_type fundec with
          | TVoid _ -> M.warn ~category:M.Category.Program "Returning a value from a void function"; assert false
          | ret -> ret
        in
        let rv = eval_rv (Analyses.ask_of_ctx ctx) ctx.global ctx.local exp in
        let st' = set ~ctx ~t_override (Analyses.ask_of_ctx ctx) ctx.global nst (return_var ()) t_override rv in
        match ThreadId.get_current (Analyses.ask_of_ctx ctx) with
        | `Lifted tid when ThreadReturn.is_current (Analyses.ask_of_ctx ctx) ->
          (* Evaluate exp and cast the resulting value to the void-pointer-type.
              Casting to the right type here avoids precision loss on joins. *)
          let rv = VD.cast ~torg:(Cilfacade.typeOf exp) Cil.voidPtrType rv in
          ctx.sideg (V.thread tid) (G.create_thread rv);
          Priv.thread_return (Analyses.ask_of_ctx ctx) (priv_getg ctx.global) (priv_sideg ctx.sideg) tid st'
        | _ -> st'

  let vdecl ctx (v:varinfo) =
    if not (Cil.isArrayType v.vtype) then
      ctx.local
    else
      let lval = eval_lv (Analyses.ask_of_ctx ctx) ctx.global ctx.local (Var v, NoOffset) in
      let current_value = eval_rv (Analyses.ask_of_ctx ctx) ctx.global ctx.local (Lval (Var v, NoOffset)) in
      let new_value = VD.update_array_lengths (eval_rv (Analyses.ask_of_ctx ctx) ctx.global ctx.local) current_value v.vtype in
      set ~ctx (Analyses.ask_of_ctx ctx) ctx.global ctx.local lval v.vtype new_value

  (**************************************************************************
   * Function calls
   **************************************************************************)

  (** From a list of expressions, collect a list of addresses that they might point to, or contain pointers to. *)
  let collect_funargs ask ?(warn=false) (gs:glob_fun) (st:store) (exps: exp list) =
    let do_exp e =
      let immediately_reachable = reachable_from_value ask gs st (eval_rv ask gs st e) (Cilfacade.typeOf e) (CilType.Exp.show e) in
      reachable_vars ask [immediately_reachable] gs st
    in
    List.concat_map do_exp exps

  let collect_invalidate ~deep ask ?(warn=false) (gs:glob_fun) (st:store) (exps: exp list) =
    if deep then
      collect_funargs ask ~warn gs st exps
    else (
      let mpt e = match eval_rv_address ask gs st e with
        | `Address a -> AD.remove NullPtr a
        | _ -> AD.empty ()
      in
      List.map mpt exps
    )

  let invalidate ?(deep=true) ~ctx ask (gs:glob_fun) (st:store) (exps: exp list): store =
    if M.tracing && exps <> [] then M.tracel "invalidate" "Will invalidate expressions [%a]\n" (d_list ", " d_plainexp) exps;
    if exps <> [] then M.info ~category:Imprecise "Invalidating expressions: %a" (d_list ", " d_plainexp) exps;
    (* To invalidate a single address, we create a pair with its corresponding
     * top value. *)
    let invalidate_address st a =
      let t = AD.get_type a in
      let v = get ask gs st a None in (* None here is ok, just causes us to be a bit less precise *)
      let nv =  VD.invalidate_value ask t v in
      (a, t, nv)
    in
    (* We define the function that invalidates all the values that an address
     * expression e may point to *)
    let invalidate_exp exps =
      let args = collect_invalidate ~deep ~warn:true ask gs st exps in
      List.map (invalidate_address st) args
    in
    let invalids = invalidate_exp exps in
    let is_fav_addr x =
      List.exists BaseUtil.is_excluded_from_invalidation (AD.to_var_may x)
    in
    let invalids' = List.filter (fun (x,_,_) -> not (is_fav_addr x)) invalids in
    if M.tracing && exps <> [] then (
      let addrs = List.map (Tuple3.first) invalids' in
      let vs = List.map (Tuple3.third) invalids' in
      M.tracel "invalidate" "Setting addresses [%a] to values [%a]\n" (d_list ", " AD.pretty) addrs (d_list ", " VD.pretty) vs
    );
    set_many ~ctx ask gs st invalids'


  let make_entry ?(thread=false) (ctx:(D.t, G.t, C.t, V.t) Analyses.ctx) fundec args: D.t =
    let st: store = ctx.local in
    (* Evaluate the arguments. *)
    let vals = List.map (eval_rv (Analyses.ask_of_ctx ctx) ctx.global st) args in
    (* generate the entry states *)
    (* If we need the globals, add them *)
    (* TODO: make this is_private PrivParam dependent? PerMutexOplusPriv should keep *)
    let st' =
      if thread then (
        (* TODO: HACK: Simulate enter_multithreaded for first entering thread to publish global inits before analyzing thread.
           Otherwise thread is analyzed with no global inits, reading globals gives bot, which turns into top, which might get published...
           sync `Thread doesn't help us here, it's not specific to entering multithreaded mode.
           EnterMultithreaded events only execute after threadenter and threadspawn. *)
        if not (ThreadFlag.is_multi (Analyses.ask_of_ctx ctx)) then
          ignore (Priv.enter_multithreaded (Analyses.ask_of_ctx ctx) (priv_getg ctx.global) (priv_sideg ctx.sideg) st);
        Priv.threadenter (Analyses.ask_of_ctx ctx) st
      ) else
        (* use is_global to account for values that became globals because they were saved into global variables *)
        let globals = CPA.filter (fun k v -> is_global (Analyses.ask_of_ctx ctx) k) st.cpa in
        (* let new_cpa = if !GU.earlyglobs || ThreadFlag.is_multi ctx.ask then CPA.filter (fun k v -> is_private ctx.ask ctx.local k) globals else globals in *)
        let new_cpa = globals in
        {st with cpa = new_cpa}
    in
    (* Assign parameters to arguments *)
    let pa = GobList.combine_short fundec.sformals vals in (* TODO: is it right to ignore missing formals/args? *)
    add_to_array_map fundec pa;
    let new_cpa = CPA.add_list pa st'.cpa in
    (* List of reachable variables *)
    let reachable = List.concat_map AD.to_var_may (reachable_vars (Analyses.ask_of_ctx ctx) (get_ptrs vals) ctx.global st) in
    let reachable = List.filter (fun v -> CPA.mem v st.cpa) reachable in
    let new_cpa = CPA.add_list_fun reachable (fun v -> CPA.find v st.cpa) new_cpa in

    (* Projection to Precision of the Callee *)
    let p = PU.int_precision_from_fundec fundec in
    let new_cpa = project (Analyses.ask_of_ctx ctx) (Some p) new_cpa fundec in

    (* Identify locals of this fundec for which an outer copy (from a call down the callstack) is reachable *)
    let reachable_other_copies = List.filter (fun v -> match Cilfacade.find_scope_fundec v with Some scope -> CilType.Fundec.equal scope fundec | None -> false) reachable in
    (* Add to the set of weakly updated variables *)
    let new_weak = WeakUpdates.join st.weak (WeakUpdates.of_list reachable_other_copies) in
    {st' with cpa = new_cpa; weak = new_weak}

  let enter ctx lval fn args : (D.t * D.t) list =
    [ctx.local, make_entry ctx fn args]



  let forkfun (ctx:(D.t, G.t, C.t, V.t) Analyses.ctx) (lv: lval option) (f: varinfo) (args: exp list) : (lval option * varinfo * exp list) list =
    let create_thread lval arg v =
      try
        (* try to get function declaration *)
        let fd = Cilfacade.find_varinfo_fundec v in
        let args =
          match arg with
          | Some x -> [x]
          | None -> List.map (fun x -> MyCFG.unknown_exp) fd.sformals
        in
        Some (lval, v, args)
      with Not_found ->
        if LF.use_special f.vname then None (* we handle this function *)
        else if isFunctionType v.vtype then
          (* FromSpec warns about unknown thread creation, so we don't do it here any more *)
          let args = match arg with
            | Some x -> [x]
            | None -> []
          in
          Some (lval, v, args)
        else (
          M.debug ~category:Analyzer "Not creating a thread from %s because its type is %a" v.vname d_type v.vtype;
          None
        )
    in
    let desc = LF.find f in
    match desc.special args, f.vname with
    (* handling thread creations *)
    | ThreadCreate { thread = id; start_routine = start; arg = ptc_arg }, _ -> begin
        (* extra sync so that we do not analyze new threads with bottom global invariant *)
        publish_all ctx `Thread;
        (* Collect the threads. *)
        let start_addr = eval_tv (Analyses.ask_of_ctx ctx) ctx.global ctx.local start in
        let start_funvars = AD.to_var_may start_addr in
        let start_funvars_with_unknown =
          if AD.mem Addr.UnknownPtr start_addr then
            dummyFunDec.svar :: start_funvars
          else
            start_funvars
        in
        List.filter_map (create_thread (Some (Mem id, NoOffset)) (Some ptc_arg)) start_funvars_with_unknown
      end
    | _, _ when get_bool "sem.unknown_function.spawn" ->
      (* TODO: Remove sem.unknown_function.spawn check because it is (and should be) really done in LibraryFunctions.
         But here we consider all non-ThreadCrate functions also unknown, so old-style LibraryFunctions access
         definitions using `Write would still spawn because they are not truly unknown functions (missing from LibraryFunctions).
         Need this to not have memmove spawn in SV-COMP. *)
      let shallow_args = LibraryDesc.Accesses.find desc.accs { kind = Spawn; deep = false } args in
      let deep_args = LibraryDesc.Accesses.find desc.accs { kind = Spawn; deep = true } args in
      let shallow_flist = collect_invalidate ~deep:false (Analyses.ask_of_ctx ctx) ctx.global ctx.local shallow_args in
      let deep_flist = collect_invalidate ~deep:true (Analyses.ask_of_ctx ctx) ctx.global ctx.local deep_args in
      let flist = shallow_flist @ deep_flist in
      let addrs = List.concat_map AD.to_var_may flist in
      if addrs <> [] then M.debug ~category:Analyzer "Spawning functions from unknown function: %a" (d_list ", " d_varinfo) addrs;
      List.filter_map (create_thread None None) addrs
    | _, _ -> []

  let assert_fn ctx e refine =
    (* make the state meet the assertion in the rest of the code *)
    if not refine then ctx.local else begin
      let newst = invariant ctx (Analyses.ask_of_ctx ctx) ctx.global ctx.local e true in
      (* if check_assert e newst <> `Lifted true then
          M.warn ~category:Assert ~msg:("Invariant \"" ^ expr ^ "\" does not stick.") (); *)
      newst
    end

  let special_unknown_invalidate ctx ask gs st f args =
    (if CilType.Varinfo.equal f dummyFunDec.svar then M.warn ~category:Imprecise "Unknown function ptr called");
    let desc = LF.find f in
    let shallow_addrs = LibraryDesc.Accesses.find desc.accs { kind = Write; deep = false } args in
    let deep_addrs = LibraryDesc.Accesses.find desc.accs { kind = Write; deep = true } args in
    let deep_addrs =
      if List.mem LibraryDesc.InvalidateGlobals desc.attrs then (
        M.info ~category:Imprecise "INVALIDATING ALL GLOBALS!";
        foldGlobals !Cilfacade.current_file (fun acc global ->
            match global with
            | GVar (vi, _, _) when not (is_static vi) ->
              mkAddrOf (Var vi, NoOffset) :: acc
            (* TODO: what about GVarDecl? *)
            | _ -> acc
          ) deep_addrs
      )
      else
        deep_addrs
    in
    (* TODO: what about escaped local variables? *)
    (* invalidate arguments and non-static globals for unknown functions *)
    let st' = invalidate ~deep:false ~ctx (Analyses.ask_of_ctx ctx) gs st shallow_addrs in
    invalidate ~deep:true ~ctx (Analyses.ask_of_ctx ctx) gs st' deep_addrs

  let special ctx (lv:lval option) (f: varinfo) (args: exp list) =
    let invalidate_ret_lv st = match lv with
      | Some lv ->
        if M.tracing then M.tracel "invalidate" "Invalidating lhs %a for function call %s\n" d_plainlval lv f.vname;
        invalidate ~ctx (Analyses.ask_of_ctx ctx) ctx.global st [Cil.mkAddrOrStartOf lv]
      | None -> st
    in
    let addr_type_of_exp exp =
      let lval = mkMem ~addr:(Cil.stripCasts exp) ~off:NoOffset in
      let addr = eval_lv (Analyses.ask_of_ctx ctx) ctx.global ctx.local lval in
      (addr, AD.get_type addr)
    in
    let forks = forkfun ctx lv f args in
    if M.tracing then if not (List.is_empty forks) then M.tracel "spawn" "Base.special %s: spawning functions %a\n" f.vname (d_list "," d_varinfo) (List.map BatTuple.Tuple3.second forks);
    List.iter (BatTuple.Tuple3.uncurry ctx.spawn) forks;
    let st: store = ctx.local in
    let gs = ctx.global in
    let desc = LF.find f in
    match desc.special args, f.vname with
    | Memset { dest; ch; count; }, _ ->
      (* TODO: check count *)
      let eval_ch = eval_rv (Analyses.ask_of_ctx ctx) gs st ch in
      let dest_a, dest_typ = addr_type_of_exp dest in
      let value =
        match eval_ch with
        | `Int i when ID.to_int i = Some Z.zero ->
          VD.zero_init_value dest_typ
        | _ ->
          VD.top_value dest_typ
      in
      set ~ctx (Analyses.ask_of_ctx ctx) gs st dest_a dest_typ value
    | Bzero { dest; count; }, _ ->
      (* TODO: share something with memset special case? *)
      (* TODO: check count *)
      let dest_a, dest_typ = addr_type_of_exp dest in
      let value = VD.zero_init_value dest_typ in
      set ~ctx (Analyses.ask_of_ctx ctx) gs st dest_a dest_typ value
    | Memcpy { dest = dst; src }, _
    | Strcpy { dest = dst; src }, _ ->
      (* invalidating from interactive *)
      (* let dest_a, dest_typ = addr_type_of_exp dst in
          let value = VD.top_value dest_typ in
          set ~ctx (Analyses.ask_of_ctx ctx) gs st dest_a dest_typ value *)
      (* TODO: reuse addr_type_of_exp for master *)
      (* assigning from master *)
      let get_type lval =
        let address = eval_lv (Analyses.ask_of_ctx ctx) gs st lval in
        AD.get_type address
      in
      let dst_lval = mkMem ~addr:(Cil.stripCasts dst) ~off:NoOffset in
      let src_lval = mkMem ~addr:(Cil.stripCasts src) ~off:NoOffset in

      let dest_typ = get_type dst_lval in
      let src_typ = get_type src_lval in

      (* When src and destination type coincide, take value from the source, otherwise use top *)
      let value = if typeSig dest_typ = typeSig src_typ then
          let src_cast_lval = mkMem ~addr:(Cilfacade.mkCast ~e:src ~newt:(TPtr (dest_typ, []))) ~off:NoOffset in
          eval_rv (Analyses.ask_of_ctx ctx) gs st (Lval src_cast_lval)
        else
          VD.top_value (unrollType dest_typ)
      in
      let dest_a = eval_lv (Analyses.ask_of_ctx ctx) gs st dst_lval in
      set ~ctx (Analyses.ask_of_ctx ctx) gs st dest_a dest_typ value
    | Abort, _ -> raise Deadcode
    | ThreadExit { ret_val = exp }, _ ->
      begin match ThreadId.get_current (Analyses.ask_of_ctx ctx) with
        | `Lifted tid ->
          (
            let rv = eval_rv (Analyses.ask_of_ctx ctx) ctx.global ctx.local exp in
            ctx.sideg (V.thread tid) (G.create_thread rv);
            (* TODO: emit thread return event so other analyses are aware? *)
            (* TODO: publish still needed? *)
            publish_all ctx `Return; (* like normal return *)
            match ThreadId.get_current (Analyses.ask_of_ctx ctx) with
            | `Lifted tid when ThreadReturn.is_current (Analyses.ask_of_ctx ctx) ->
              ignore @@ Priv.thread_return (Analyses.ask_of_ctx ctx) (priv_getg ctx.global) (priv_sideg ctx.sideg) tid st
            | _ -> ())
        | _ -> ()
      end;
      raise Deadcode
<<<<<<< HEAD
    | MutexAttrSetType {attr = attr; typ = mtyp}, _ ->
      begin
        let get_type lval =
          let address = eval_lv (Analyses.ask_of_ctx ctx) gs st lval in
          AD.get_type address
        in
        let dst_lval = mkMem ~addr:(Cil.stripCasts attr) ~off:NoOffset in
        let dest_typ = get_type dst_lval in
        let dest_a = eval_lv (Analyses.ask_of_ctx ctx) gs st dst_lval in
        match eval_rv (Analyses.ask_of_ctx ctx) gs st mtyp with
        | `Int x ->
          begin
            match ID.to_int x with
            | Some z -> M.tracel "attr" "setting\n"; set ~ctx (Analyses.ask_of_ctx ctx) gs st dest_a dest_typ (`MutexAttr (ValueDomain.MutexAttr.of_int z))
            | None -> set ~ctx (Analyses.ask_of_ctx ctx) gs st dest_a dest_typ (`MutexAttr (ValueDomain.MutexAttr.top ()))
          end
        | _ -> set ~ctx (Analyses.ask_of_ctx ctx) gs st dest_a dest_typ (`MutexAttr (ValueDomain.MutexAttr.top ()))
      end
    | Unknown, "__builtin_expect" ->
=======
    | Identity e, _ ->
>>>>>>> f28b8b1b
      begin match lv with
        | Some x -> assign ctx x e
        | None -> ctx.local
      end
    (**Floating point classification and trigonometric functions defined in c99*)
    | Math { fun_args; }, _ ->
      let apply_unary fk float_fun x =
        let eval_x = eval_rv (Analyses.ask_of_ctx ctx) gs st x in
        begin match eval_x with
          | `Float float_x -> float_fun (FD.cast_to fk float_x)
          | _ -> failwith ("non-floating-point argument in call to function "^f.vname)
        end
      in
      let apply_binary fk float_fun x y =
        let eval_x = eval_rv (Analyses.ask_of_ctx ctx) gs st x in
        let eval_y = eval_rv (Analyses.ask_of_ctx ctx) gs st y in
        begin match eval_x, eval_y with
          | `Float float_x, `Float float_y -> float_fun (FD.cast_to fk float_x) (FD.cast_to fk float_y)
          | _ -> failwith ("non-floating-point argument in call to function "^f.vname)
        end
      in
      let result =
        begin match fun_args with
          | Nan (fk, str) when Cil.isPointerType (Cilfacade.typeOf str) -> `Float (FD.top_of fk)
          | Nan _ -> failwith ("non-pointer argument in call to function "^f.vname)
          | Inf fk -> `Float (FD.top_of fk)
          | Isfinite x -> `Int (ID.cast_to IInt (apply_unary FDouble FD.isfinite x))
          | Isinf x -> `Int (ID.cast_to IInt (apply_unary FDouble FD.isinf x))
          | Isnan x -> `Int (ID.cast_to IInt (apply_unary FDouble FD.isnan x))
          | Isnormal x -> `Int (ID.cast_to IInt (apply_unary FDouble FD.isnormal x))
          | Signbit x -> `Int (ID.cast_to IInt (apply_unary FDouble FD.signbit x))
          | Fabs (fk, x) -> `Float (apply_unary fk FD.fabs x)
          | Acos (fk, x) -> `Float (apply_unary fk FD.acos x)
          | Asin (fk, x) -> `Float (apply_unary fk FD.asin x)
          | Atan (fk, x) -> `Float (apply_unary fk FD.atan x)
          | Atan2 (fk, y, x) -> `Float (apply_binary fk (fun y' x' -> FD.atan (FD.div y' x')) y x)
          | Cos (fk, x) -> `Float (apply_unary fk FD.cos x)
          | Sin (fk, x) -> `Float (apply_unary fk FD.sin x)
          | Tan (fk, x) -> `Float (apply_unary fk FD.tan x)
        end
      in
      begin match lv with
        | Some lv_val -> set ~ctx (Analyses.ask_of_ctx ctx) gs st (eval_lv (Analyses.ask_of_ctx ctx) ctx.global st lv_val) (Cilfacade.typeOfLval lv_val) result
        | None -> st
      end
    (* handling thread creations *)
    | ThreadCreate _, _ ->
      invalidate_ret_lv ctx.local (* actual results joined via threadspawn *)
    (* handling thread joins... sort of *)
    | ThreadJoin { thread = id; ret_var }, _ ->
      let st' =
        match (eval_rv (Analyses.ask_of_ctx ctx) gs st ret_var) with
        | `Int n when GobOption.exists (BI.equal BI.zero) (ID.to_int n) -> st
        | `Address ret_a ->
          begin match eval_rv (Analyses.ask_of_ctx ctx) gs st id with
            | `Thread a ->
              let v = List.fold VD.join (VD.bot ()) (List.map (fun x -> G.thread (ctx.global (V.thread x))) (ValueDomain.Threads.elements a)) in
              (* TODO: is this type right? *)
              set ~ctx (Analyses.ask_of_ctx ctx) gs st ret_a (Cilfacade.typeOf ret_var) v
            | _      -> invalidate ~ctx (Analyses.ask_of_ctx ctx) gs st [ret_var]
          end
        | _      -> invalidate ~ctx (Analyses.ask_of_ctx ctx) gs st [ret_var]
      in
      let st' = invalidate_ret_lv st' in
      Priv.thread_join (Analyses.ask_of_ctx ctx) (priv_getg ctx.global) id st'
    | Unknown, "__goblint_assume_join" ->
      let id = List.hd args in
      Priv.thread_join ~force:true (Analyses.ask_of_ctx ctx) (priv_getg ctx.global) id st
    | Malloc size, _ -> begin
        match lv with
        | Some lv ->
          let heap_var =
            if (get_bool "sem.malloc.fail")
            then AD.join (AD.from_var (heap_var ctx)) AD.null_ptr
            else AD.from_var (heap_var ctx)
          in
          (* ignore @@ printf "malloc will allocate %a bytes\n" ID.pretty (eval_int ctx.ask gs st size); *)
          set_many ~ctx (Analyses.ask_of_ctx ctx) gs st [(heap_var, TVoid [], `Blob (VD.bot (), eval_int (Analyses.ask_of_ctx ctx) gs st size, true));
                                                         (eval_lv (Analyses.ask_of_ctx ctx) gs st lv, (Cilfacade.typeOfLval lv), `Address heap_var)]
        | _ -> st
      end
    | Calloc { count = n; size }, _ ->
      begin match lv with
        | Some lv -> (* array length is set to one, as num*size is done when turning into `Calloc *)
          let heap_var = heap_var ctx in
          let add_null addr =
            if get_bool "sem.malloc.fail"
            then AD.join addr AD.null_ptr (* calloc can fail and return NULL *)
            else addr in
          let ik = Cilfacade.ptrdiff_ikind () in
          let blobsize = ID.mul (ID.cast_to ik @@ eval_int (Analyses.ask_of_ctx ctx) gs st size) (ID.cast_to ik @@ eval_int (Analyses.ask_of_ctx ctx) gs st n) in
          (* the memory that was allocated by calloc is set to bottom, but we keep track that it originated from calloc, so when bottom is read from memory allocated by calloc it is turned to zero *)
          set_many ~ctx (Analyses.ask_of_ctx ctx) gs st [(add_null (AD.from_var heap_var), TVoid [], `Array (CArrays.make (IdxDom.of_int (Cilfacade.ptrdiff_ikind ()) BI.one) (`Blob (VD.bot (), blobsize, false))));
                                                         (eval_lv (Analyses.ask_of_ctx ctx) gs st lv, (Cilfacade.typeOfLval lv), `Address (add_null (AD.from_var_offset (heap_var, `Index (IdxDom.of_int  (Cilfacade.ptrdiff_ikind ()) BI.zero, `NoOffset)))))]
        | _ -> st
      end
    | Realloc { ptr = p; size }, _ ->
      begin match lv with
        | Some lv ->
          let ask = Analyses.ask_of_ctx ctx in
          let p_rv = eval_rv ask gs st p in
          let p_addr =
            match p_rv with
            | `Address a -> a
            (* TODO: don't we already have logic for this? *)
            | `Int i when ID.to_int i = Some BI.zero -> AD.null_ptr
            | `Int i -> AD.top_ptr
            | _ -> AD.top_ptr (* TODO: why does this ever happen? *)
          in
          let p_addr' = AD.remove NullPtr p_addr in (* realloc with NULL is same as malloc, remove to avoid unknown value from NullPtr access *)
          let p_addr_get = get ask gs st p_addr' None in (* implicitly includes join of malloc value (VD.bot) *)
          let size_int = eval_int ask gs st size in
          let heap_val = `Blob (p_addr_get, size_int, true) in (* copy old contents with new size *)
          let heap_addr = AD.from_var (heap_var ctx) in
          let heap_addr' =
            if get_bool "sem.malloc.fail" then
              AD.join heap_addr AD.null_ptr
            else
              heap_addr
          in
          let lv_addr = eval_lv ask gs st lv in
          set_many ~ctx ask gs st [
            (heap_addr, TVoid [], heap_val);
            (lv_addr, Cilfacade.typeOfLval lv, `Address heap_addr');
          ] (* TODO: free (i.e. invalidate) old blob if successful? *)
        | None ->
          st
      end
    | Assert { exp; refine; _ }, _ -> assert_fn ctx exp refine
    | _, _ -> begin
        let st =
          special_unknown_invalidate ctx (Analyses.ask_of_ctx ctx) gs st f args
          (*
           *  TODO: invalidate vars reachable via args
           *  publish globals
           *  if single-threaded: *call f*, privatize globals
           *  else: spawn f
           *)
        in
        (* invalidate lhs in case of assign *)
        let st = invalidate_ret_lv st in
        (* apply all registered abstract effects from other analysis on the base value domain *)
        LibraryFunctionEffects.effects_for f.vname args
        |> List.map (fun sets ->
            List.fold_left (fun acc (lv, x) ->
                set ~ctx (Analyses.ask_of_ctx ctx) ctx.global acc (eval_lv (Analyses.ask_of_ctx ctx) ctx.global acc lv) (Cilfacade.typeOfLval lv) x
              ) st sets
          )
        |> BatList.fold_left D.meet st

        (* List.map (fun f -> f (fun lv -> (fun x -> set ~ctx:(Some ctx) ctx.ask ctx.global st (eval_lv ctx.ask ctx.global st lv) (Cilfacade.typeOfLval lv) x))) (LF.effects_for f.vname args) |> BatList.fold_left D.meet st *)
      end

  let combine ctx (lval: lval option) fexp (f: fundec) (args: exp list) fc (after: D.t) : D.t =
    let combine_one (st: D.t) (fun_st: D.t) =
      if M.tracing then M.tracel "combine" "%a\n%a\n" CPA.pretty st.cpa CPA.pretty fun_st.cpa;
      (* This function does miscellaneous things, but the main task was to give the
       * handle to the global state to the state return from the function, but now
       * the function tries to add all the context variables back to the callee.
       * Note that, the function return above has to remove all the local
       * variables of the called function from cpa_s. *)
      let add_globals (st: store) (fun_st: store) =
        (* Remove the return value as this is dealt with separately. *)
        let cpa_noreturn = CPA.remove (return_varinfo ()) fun_st.cpa in
        let cpa_local = CPA.filter (fun x _ -> not (is_global (Analyses.ask_of_ctx ctx) x)) st.cpa in
        let cpa' = CPA.fold CPA.add cpa_noreturn cpa_local in (* add cpa_noreturn to cpa_local *)
        { fun_st with cpa = cpa' }
      in
      let return_var = return_var () in
      let return_val =
        if CPA.mem (return_varinfo ()) fun_st.cpa
        then get (Analyses.ask_of_ctx ctx) ctx.global fun_st return_var None
        else VD.top ()
      in
      let nst = add_globals st fun_st in

      (* Projection to Precision of the Caller *)
      let p = PrecisionUtil.int_precision_from_node ()in (* Since f is the fundec of the Callee we have to get the fundec of the current Node instead *)
      let callerFundec = match !MyCFG.current_node with
        | Some n -> Node.find_fundec n
        | None -> failwith "callerfundec not found"
      in
      let return_val = project_val (Analyses.ask_of_ctx ctx) (attributes_varinfo (return_varinfo ()) callerFundec) (Some p) return_val (is_privglob (return_varinfo ())) in
      let cpa' = project (Analyses.ask_of_ctx ctx) (Some p) nst.cpa callerFundec in

      let st = { nst with cpa = cpa'; weak = st.weak } in (* keep weak from caller *)
      match lval with
      | None      -> st
      | Some lval -> set_savetop ~ctx (Analyses.ask_of_ctx ctx) ctx.global st (eval_lv (Analyses.ask_of_ctx ctx) ctx.global st lval) (Cilfacade.typeOfLval lval) return_val
    in
    combine_one ctx.local after

  let threadenter ctx (lval: lval option) (f: varinfo) (args: exp list): D.t list =
    match Cilfacade.find_varinfo_fundec f with
    | fd ->
      [make_entry ~thread:true ctx fd args]
    | exception Not_found ->
      (* Unknown functions *)
      let st = ctx.local in
      let st = special_unknown_invalidate ctx (Analyses.ask_of_ctx ctx) ctx.global st f args in
      [st]

  let threadspawn ctx (lval: lval option) (f: varinfo) (args: exp list) fctx: D.t =
    begin match lval with
      | Some lval ->
        begin match ThreadId.get_current (Analyses.ask_of_ctx fctx) with
          | `Lifted tid ->
            (* Cannot set here, because ctx isn't in multithreaded mode and set wouldn't side-effect if lval is global. *)
            ctx.emit (Events.AssignSpawnedThread (lval, tid))
          | _ -> ()
        end
      | None -> ()
    end;
    (* D.join ctx.local @@ *)
    ctx.local

  let event ctx e octx =
    let st: store = ctx.local in
    match e with
    | Events.Lock (addr, _) when ThreadFlag.is_multi (Analyses.ask_of_ctx ctx) -> (* TODO: is this condition sound? *)
      if M.tracing then M.tracel "priv" "LOCK EVENT %a\n" LockDomain.Addr.pretty addr;
      Priv.lock (Analyses.ask_of_ctx ctx) (priv_getg ctx.global) st addr
    | Events.Unlock addr when ThreadFlag.is_multi (Analyses.ask_of_ctx ctx) -> (* TODO: is this condition sound? *)
      if addr = UnknownPtr then
        M.info ~category:Unsound "Unknown mutex unlocked, base privatization unsound"; (* TODO: something more sound *)
      Priv.unlock (Analyses.ask_of_ctx ctx) (priv_getg ctx.global) (priv_sideg ctx.sideg) st addr
    | Events.Escape escaped ->
      Priv.escape (Analyses.ask_of_ctx ctx) (priv_getg ctx.global) (priv_sideg ctx.sideg) st escaped
    | Events.EnterMultiThreaded ->
      Priv.enter_multithreaded (Analyses.ask_of_ctx ctx) (priv_getg ctx.global) (priv_sideg ctx.sideg) st
    | Events.AssignSpawnedThread (lval, tid) ->
      (* TODO: is this type right? *)
      set ~ctx (Analyses.ask_of_ctx ctx) ctx.global ctx.local (eval_lv (Analyses.ask_of_ctx ctx) ctx.global ctx.local lval) (Cilfacade.typeOfLval lval) (`Thread (ValueDomain.Threads.singleton tid))
    | _ ->
      ctx.local
end

module type MainSpec = sig
  include MCPSpec
  include BaseDomain.ExpEvaluator
  val return_lval: unit -> Cil.lval
  val return_varinfo: unit -> Cil.varinfo
  type extra = (varinfo * Offs.t * bool) list
  val context_cpa: fundec -> D.t -> BaseDomain.CPA.t
end

let main_module: (module MainSpec) Lazy.t =
  lazy (
    let module Priv = (val BasePriv.get_priv ()) in
    let module Main =
    struct
      (* Only way to locally define a recursive module. *)
      module rec Main:MainSpec with type t = BaseComponents (Priv.D).t = MainFunctor (Priv) (Main)
      include Main
    end
    in
    (module Main)
  )

let get_main (): (module MainSpec) =
  Lazy.force main_module

let after_config () =
  let module Main = (val get_main ()) in
  (* add ~dep:["expRelation"] after modifying test cases accordingly *)
  MCP.register_analysis ~dep:["mallocWrapper"] (module Main : MCPSpec)

let _ =
  AfterConfig.register after_config<|MERGE_RESOLUTION|>--- conflicted
+++ resolved
@@ -2586,7 +2586,6 @@
         | _ -> ()
       end;
       raise Deadcode
-<<<<<<< HEAD
     | MutexAttrSetType {attr = attr; typ = mtyp}, _ ->
       begin
         let get_type lval =
@@ -2605,10 +2604,7 @@
           end
         | _ -> set ~ctx (Analyses.ask_of_ctx ctx) gs st dest_a dest_typ (`MutexAttr (ValueDomain.MutexAttr.top ()))
       end
-    | Unknown, "__builtin_expect" ->
-=======
     | Identity e, _ ->
->>>>>>> f28b8b1b
       begin match lv with
         | Some x -> assign ctx x e
         | None -> ctx.local
