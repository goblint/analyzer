--- conflicted
+++ resolved
@@ -38,6 +38,12 @@
 
 let is_static (v:varinfo): bool = v.vstorage == Static
 
+module type VB =
+sig
+  include Printable.S
+  val priv : CilType.Varinfo.t -> t
+  val thread : ThreadIdDomain.Thread.t -> t
+end
 
 module MainFunctor (Priv:BasePriv.S) (RVEval:BaseDomain.ExpEvaluator with type t = BaseComponents (Priv.D).t) =
 struct
@@ -511,7 +517,6 @@
           [addr],None
       | StrPtr _
       | NullPtr
-      | SafePtr
       | UnknownPtr -> [addr],None
     in
     let concrete_and_new_addresses = List.map sym_address_to_conretes (AD.elements addr) in
@@ -534,7 +539,7 @@
       | `Union _
       | `Int _
       | `Array _
-      | `List _
+      | `Thread _
       | `Bot ->
         symb_value, []
     in
@@ -554,14 +559,14 @@
 
   let get_symbolic_address (a: Q.ask) (g: glob_fun) (concrete: Addr.t) (fun_st: store): address =
     match Addr.to_var_may concrete with
-    | [base_var] ->
+    | Some base_var ->
       begin
         let base_addr_var = base_var in
         if base_addr_var.vglob && not (is_heap_var a base_addr_var) then
           AD.singleton concrete
         else begin
           if M.tracing then M.tracel "concretes" "concrete address: %a\n" Addr.pretty concrete;
-          let offset_concrete = Tuple2.second @@ List.hd (Addr.to_var_offset concrete) in
+          let offset_concrete = Tuple2.second @@ Option.get (Addr.to_var_offset concrete) in
           let ts = typeSig @@ base_addr_var.vtype in
           let cpa_symb_vars_of_right_type = CPA.filter (fun k v ->  is_heap_var a k && ts = (typeSig k.vtype)) fun_st.cpa in
           let base_symb_addr = CPA.fold (fun k v acc -> AD.join acc (AD.from_var k)) cpa_symb_vars_of_right_type (AD.bot ()) in
@@ -570,7 +575,7 @@
           symb_addr
         end
       end
-    | _ -> M.warn @@ "Could not get varinfo for address " ^ Addr.show concrete; AD.unknown_ptr
+    | _ -> M.warn "Could not get varinfo for address %s\n" (Addr.show concrete); AD.unknown_ptr
 
   let drop_non_ptrs (st:CPA.t) : CPA.t =
     if CPA.is_top st then st else
@@ -861,7 +866,6 @@
           let cast_ok = function
             | Addr (x, o) ->
               begin
-<<<<<<< HEAD
                 let at = get_type_addr (x, o) in
                 if M.tracing then M.tracel "evalint" "cast_ok %a %a %a\n" Addr.pretty (Addr (x, o)) CilType.Typ.pretty (Cil.unrollType x.vtype) CilType.Typ.pretty at;
                 if at = TVoid [] then (* HACK: cast from alloc variable is always fine *)
@@ -881,30 +885,6 @@
               end
             | NullPtr | UnknownPtr -> true (* TODO: are these sound? *)
             | _ -> false
-=======
-                let addrType = get_type_addr a in
-                (* If the types are the same, the cast is fine *)
-                if typeSig t = typeSig addrType then
-                  true
-                else
-                  let is_integer_or_ptr t = Cil.isIntegralType t || Cil.isPointerType t in
-                  if is_integer_or_ptr t && is_integer_or_ptr addrType then
-                    match Cil.getInteger (sizeOf t), Cil.getInteger (sizeOf addrType) with
-                    | Some i1, Some i2 -> Cilint.compare_cilint i1 i2 <= 0 (* Check that the type t we read with is not larger than the object type -- this ensures that we don't read garbage values *)
-                    | _ -> false
-                  else if contains_vla t || contains_vla addrType then (* TODO: This check seems insufficient? *)
-                    begin
-                      (* TODO: Is this ok? *)
-                      M.warn "Casting involving a VLA is assumed to work";
-                      true
-                    end
-                  else
-                    false
-              end
-            | NullPtr -> M.warn @@ "Possible NULL-pointer dereference in expression " ^ (Pretty.sprint ~width:200 (Cil.d_exp () exp)) ^
-                                        ". Program might crash! Following states assume only addresses different from NULL have been dereferenced."; true
-            | v -> false
->>>>>>> ec0a8c4d
           in
           if AD.for_all cast_ok p then
             get ~top:(VD.top_value t) a gs st p (Some exp)  (* downcasts are safe *)
@@ -912,7 +892,7 @@
             let ok_addrs = AD.filter cast_ok p in
             let base = get a gs st ok_addrs (Some exp) in
             (* upcasts not! -- check whether we want to treat them in an optimistic manner. *)
-            if GobConfig.get_bool "ana.assume-casts-ok" then
+            if GobConfig.get_bool "sem.assume-casts-ok" then
               base
             else
               VD.join base (VD.top_value t) (* By joining the top_value with the base value, we retain some information on pointer values *)
@@ -1027,21 +1007,8 @@
       | CastE (t, Const (CStr (x,e))) -> (* VD.top () *) eval_rv a gs st (Const (CStr (x,e))) (* TODO safe? *)
       | CastE  (t, exp) ->
         let v = eval_rv a gs st exp in
-<<<<<<< HEAD
-        VD.cast ~torg:(Cilfacade.typeOf exp) t v
-      | SizeOf _
-      | Real _
-      | Imag _
-      | SizeOfE _
-      | SizeOfStr _
-      | AlignOf _
-      | AlignOfE _
-      | Question _
-      | AddrOfLabel _ ->
-        VD.top ()
-=======
         let cast = VD.cast ~torg:(typeOf exp) t v in
-        if GobConfig.get_bool "ana.library.enabled" then
+        if GobConfig.get_bool "ana.library" then
           begin
             match v, t with
             | `Address adrs, TPtr (pointed_to_t,_) ->
@@ -1057,9 +1024,17 @@
             | _ -> cast
           end
         else
-          cast
-      | _ -> VD.top ()
->>>>>>> ec0a8c4d
+          VD.cast ~torg:(Cilfacade.typeOf exp) t v
+      | SizeOf _
+      | Real _
+      | Imag _
+      | SizeOfE _
+      | SizeOfStr _
+      | AlignOf _
+      | AlignOfE _
+      | Question _
+      | AddrOfLabel _ ->
+        VD.top ()
     in
     if M.tracing then M.traceu "evalint" "base eval_rv_base %a -> %a\n" d_exp exp VD.pretty r;
     r
@@ -1455,19 +1430,11 @@
   (** [set st addr val] returns a state where [addr] is set to [val]
   * it is always ok to put None for lval_raw and rval_raw, this amounts to not using/maintaining
   * precise information about arrays. *)
-<<<<<<< HEAD
-  let set (a: Q.ask) ~(ctx: _ ctx) ?(invariant=false) ?lval_raw ?rval_raw ?t_override (gs:glob_fun) (st: store) (lval: AD.t) (lval_type: Cil.typ) (value: value) : store =
+  let set (a: Q.ask) ~ctx ?(invariant=false) ?(force_update=false) ?lval_raw ?rval_raw ?t_override (gs:glob_fun) (st: store) (lval: AD.t) (lval_type: Cil.typ) (value: value) : store =
     let update_variable x t y z =
       if M.tracing then M.tracel "set" ~var:x.vname "update_variable: start '%s' '%a'\nto\n%a\n\n" x.vname VD.pretty y CPA.pretty z;
-      let r = update_variable x t y z in (* refers to defintion that is outside of set *)
+      let r = update_variable ~force_update a x t y z  in (* refers to defintion that is outside of set *)
       if M.tracing then M.tracel "set" ~var:x.vname "update_variable: start '%s' '%a'\nto\n%a\nresults in\n%a\n" x.vname VD.pretty y CPA.pretty z CPA.pretty r;
-=======
-  let set (a: Q.ask) ?(ctx=None) ?(invariant=false) ?(force_update=false) ?lval_raw ?rval_raw ?t_override (gs:glob_fun) (st: store) (lval: AD.t) (lval_type: Cil.typ) (value: value) : store =
-    let update_variable x t y z =
-      if M.tracing then M.tracel "setosek" ~var:x.vname "update_variable: start '%s' '%a'\nto\n%a\n\n" x.vname VD.pretty y CPA.pretty z;
-      let r = update_variable ~force_update a x t y z  in (* refers to defintion that is outside of set *)
-      if M.tracing then M.tracel "setosek" ~var:x.vname "update_variable: start '%s' '%a'\nto\n%a\nresults in\n%a\n" x.vname VD.pretty y CPA.pretty z CPA.pretty r;
->>>>>>> ec0a8c4d
       r
     in
     let firstvar = if M.tracing then match AD.to_var_may lval with [] -> "" | x :: _ -> x.vname else "" in
@@ -1498,7 +1465,7 @@
         let projected_value = project_val None value (is_global a x) in
         let new_value = VD.update_offset a old_value offs projected_value lval_raw ((Var x), cil_offset) t in
         (* If we do library analysis, we always have to do non-destructive updates for globals, so join with value here. *)
-        let new_value = if get_bool "ana.library.enabled" && x.vglob && not force_update then VD.join new_value old_value else new_value in
+        let new_value = if get_bool "ana.library" && x.vglob && not force_update then VD.join new_value old_value else new_value in
         if WeakUpdates.mem x st.weak then
           VD.join old_value new_value
         else if invariant then
@@ -1627,11 +1594,7 @@
       (* if M.tracing then M.tracel "set" ~var:firstvar "set got an exception '%s'\n" x; *)
       M.info ~category:Unsound "Assignment to unknown address, assuming no write happened."; st
 
-<<<<<<< HEAD
-  let set_many ~ctx a (gs:glob_fun) (st: store) lval_value_list: store =
-=======
-  let set_many ?(force_update=false) ?ctx a (gs:glob_fun) (st: store) lval_value_list: store =
->>>>>>> ec0a8c4d
+  let set_many ?(force_update=false) ~ctx a (gs:glob_fun) (st: store) lval_value_list: store =
     (* Maybe this can be done with a simple fold *)
     let f (acc: store) ((lval:AD.t),(typ:Cil.typ),(value:value)): store =
       set ~ctx ~force_update a gs acc lval typ value
@@ -1642,7 +1605,7 @@
 
   (* Given a state st of the current function and the return state fun_st of another function, the reachable vars of this function for the called function,
      and a list of new addresses that the called function generated, compute a closure that integrates new addresses into the state st *)
-  let integrate_new_addresses ask gs st fun_st reachable_vars new_addresses writtenMap =
+  let integrate_new_addresses ask ~ctx gs st fun_st reachable_vars new_addresses writtenMap =
     let empty = AD.empty () in
     let visited = ref empty in
     let workset = ref (AD.of_list (List.flatten new_addresses)) in
@@ -1654,7 +1617,7 @@
         let sa = AD.singleton var in
         let (concrete_value, new_addresses) = get_concrete_value_and_new_blocks ask gs sa st fun_st reachable_vars writtenMap in
         if M.tracing then M.tracel "library" "Updating new address %a to value %a\n" AD.pretty sa VD.pretty concrete_value;
-        let st = set ask gs st sa (AD.get_type sa) concrete_value in
+        let st = set ask ~ctx gs st sa (AD.get_type sa) concrete_value in
         let addrs = AD.union (AD.of_list new_addresses) acc in
         (addrs, st)
       in
@@ -1666,7 +1629,7 @@
     !st
 
   (* Update the state st by adding the state fun_st  *)
-  let update_reachable_written_vars (ask: Q.ask) (reachable_vars: address list) (gs:glob_fun) (st: store) (fun_st: store) (writtenMap: LvalMap.t): store =
+  let update_reachable_written_vars (ask: Q.ask) ~ctx (reachable_vars: address list) (gs:glob_fun) (st: store) (fun_st: store) (writtenMap: LvalMap.t): store =
     let written_lvals = Q.LS.of_list (List.map fst (LvalMap.bindings writtenMap)) in
     let reachable_written_vars = (match written_lvals with
       | `Top -> reachable_vars
@@ -1694,10 +1657,10 @@
       (* For the existing memory blocks, we have to join the old and the new value *)
       let old_value = get ask gs st (AD.singleton addr) None in
       let value = VD.join old_value concrete_value in
-      set ask gs st (AD.singleton addr) typ value, new_addresses::addr_list
+      set ~ctx ask gs st (AD.singleton addr) typ value, new_addresses::addr_list
     in
     let (st, new_addresses) = Stats.time "update_written_address" (List.fold update_written_address (st, [])) reachable_written_vars in
-    Stats.time "integrate_new_addresses" (integrate_new_addresses  ask gs st fun_st reachable_vars new_addresses) writtenMap
+    Stats.time "integrate_new_addresses" (integrate_new_addresses  ~ctx ask  gs st fun_st reachable_vars new_addresses) writtenMap
 
   let rem_many a (st: store) (v_list: varinfo list): store =
     let f acc v = CPA.remove v acc in
@@ -1714,13 +1677,8 @@
       in
       let effect_on_array arr st =
         let v = CPA.find arr st in
-<<<<<<< HEAD
         let nval = VD.affect_move ~replace_with_const:(get_bool ("ana.base.partition-arrays.partition-by-const-on-return")) a v x (fun _ -> None) in (* Having the function for movement return None here is equivalent to forcing the partitioning to be dropped *)
-        update_variable arr arr.vtype nval st
-=======
-        let nval = VD.affect_move ~replace_with_const:(get_bool ("exp.partition-arrays.partition-by-const-on-return")) a v x (fun _ -> None) in (* Having the function for movement return None here is equivalent to forcing the partitioning to be dropped *)
         update_variable a arr arr.vtype nval st
->>>>>>> ec0a8c4d
       in
       { st with cpa = List.fold_left (fun x y -> effect_on_array y x) st.cpa affected_arrays }
     in
@@ -2260,10 +2218,10 @@
     let ask = Analyses.ask_of_ctx ctx in
     let value = create_val f ask t in
     let st = match addr with
-      | Some addr -> set ask ~force_update:true global local addr t (fst value)
+      | Some addr -> set ~ctx ask ~force_update:true global local addr t (fst value)
       | None -> local
     in
-    List.fold (fun st (a, t, v) -> set ask ~force_update:true global st a t v) st (snd value)
+    List.fold (fun st (a, t, v) -> set ~ctx ask ~force_update:true global st a t v) st (snd value)
 
   let init_vars_with_symbolic_values ctx (f: varinfo) globals local (vs: (varinfo option * typ) list) : store =
     List.fold (fun st (v,t) -> init_address_with_symbolic_value ctx f globals st v t) local (List.map (fun (v,t) -> BatOption.map AD.from_var v, t) vs)
@@ -2333,7 +2291,7 @@
     in
     CPA.fold extract_pointers_from_varinfo st.cpa []
 
-  let update_pointer (a: Q.ask) (gs: glob_fun) (m: AD.t TM.t) (st: D.t) (p: Addr.t) : D.t =
+  let update_pointer ~ctx (a: Q.ask) (gs: glob_fun) (m: AD.t TM.t) (st: D.t) (p: Addr.t) : D.t =
     match unrollType (Addr.get_type p) with
       | TPtr (pointed_to_t, _) as t ->
         let ts = typeSig pointed_to_t in
@@ -2341,11 +2299,11 @@
           let addr = AD.singleton p in
           let old_value = get a gs st addr None in
           let new_value = VD.join old_value (`Address (TM.find ts m)) in
-          set a gs st addr t new_value
+          set ~ctx a gs st addr t new_value
         else st
       | _ -> st
 
-  let body_library (ctx:(D.t, G.t, C.t) Analyses.ctx) fn args: D.t =
+  let body_library ctx fn args: D.t =
     match Cilfacade.find_varinfo_fundec fn with
     | fundec ->
       (* Get the types of varargs and create heap obects for them *)
@@ -2361,12 +2319,13 @@
       TM.iter (fun t a -> M.tracel "entry" "typesig %a has possible address: %a \n" Cil.d_typsig t AD.pretty a) map;
       let pointers = find_pointers st in
       List.iter (fun a -> M.tracel "entry" "found pointer %a. \n" Addr.pretty a) pointers;
-      List.fold (update_pointer (Analyses.ask_of_ctx ctx) ctx.global map) st pointers
-    | exception Not_found -> M.warn @@ "Did not find defintion of function " ^ fn.vname; D.bot () (* TODO: is this ok? *)
+      List.fold (update_pointer ~ctx (Analyses.ask_of_ctx ctx) ctx.global map) st pointers
+    | exception Not_found ->
+      M.warn "Did not find defintion of function %s"  fn.vname; D.bot () (* TODO: is this ok? *)
 
   let body ctx (f: fundec) =
     let args = List.map (fun v -> Lval (var v)) f.sformals in
-    let st = if GobConfig.get_bool "ana.library.enabled" then body_library ctx f.svar args else ctx.local in
+    let st = if GobConfig.get_bool "ana.library" then body_library ctx f.svar args else ctx.local in
     let ctx = {ctx with local = st} in
     (* First we create a variable-initvalue pair for each variable *)
     let init_var v = (AD.from_var v, v.vtype, VD.init_value v.vtype) in
@@ -2425,7 +2384,6 @@
       let immediately_reachable = reachable_from_value ask gs st (eval_rv ask gs st e) (Cilfacade.typeOf e) (CilType.Exp.show e) in
       reachable_vars ask [immediately_reachable] gs st
     in
-<<<<<<< HEAD
     List.concat_map do_exp exps
 
   let collect_invalidate ~deep ask ?(warn=false) (gs:glob_fun) (st:store) (exps: exp list) =
@@ -2438,10 +2396,6 @@
       in
       List.map mpt exps
     )
-=======
-    let immediately_reachable = List.map do_exp exps in
-    reachable_vars ask immediately_reachable gs st
->>>>>>> ec0a8c4d
 
   let invalidate ?(deep=true) ~ctx ask (gs:glob_fun) (st:store) (exps: exp list): store =
     if M.tracing && exps <> [] then M.tracel "invalidate" "Will invalidate expressions [%a]\n" (d_list ", " d_plainexp) exps;
@@ -2516,7 +2470,7 @@
 
   let enter ctx lval fn args : (D.t * D.t) list =
     (* make_entry has special treatment for args that are equal to MyCFG.unknown_exp *)
-    let callee_st = if GobConfig.get_bool "ana.library.enabled" then D.bot () else make_entry ctx fn args in
+    let callee_st = if GobConfig.get_bool "ana.library" then D.bot () else make_entry ctx fn args in
     [ctx.local, callee_st]
 
   let forkfun (ctx:(D.t, G.t, C.t, V.t) Analyses.ctx) (lv: lval option) (f: varinfo) (args: exp list) : (lval option * varinfo * exp list) list =
@@ -2641,7 +2595,7 @@
               st
             ) else
               let addresses = Stats.time "collect_funargs" (collect_funargs ask globs st) exps in
-              Stats.time "update_reachable_written_vars" (update_reachable_written_vars ask addresses globs st fun_st) writtenMap
+              Stats.time "update_reachable_written_vars" (update_reachable_written_vars ~ctx ask addresses globs st fun_st) writtenMap
         | None ->
           st)
       in
@@ -2661,11 +2615,11 @@
       let return_var = return_var () in
       (* Projection to Precision of the Caller *)
       let p = PrecisionUtil.precision_from_node () in (* Since f is the fundec of the Callee we have to get the fundec of the current Node instead *)
-      let return_val = project_val (Some p) return_val (is_privglob (return_varinfo ())) in
-      let cpa' = project (Some p) nst.cpa in
-
-      let st = { nst with cpa = cpa'; weak = st.weak } in (* keep weak from caller *)
-      let st = if get_bool "ana.library.enabled"
+      let return_val = project_val (Some p) (`Address return_var) (is_privglob (return_varinfo ())) in
+      let cpa' = project (Some p) st.cpa in
+
+      let st = { st with cpa = cpa'; weak = st.weak } in (* keep weak from caller *)
+      let st = if get_bool "ana.library"
         then Stats.time "update_lvals" (update_lvals (Analyses.ask_of_ctx ctx) st after ctx.global) (args@globals) (* Update locations that are pointed to by arguments and were possibly written by the called function *)
         else add_globals st fun_st
       in
@@ -2679,7 +2633,7 @@
           if CPA.mem (return_varinfo ()) fun_st.cpa
           then
             let return_val = get (Analyses.ask_of_ctx ctx) ctx.global fun_st return_var None in
-            if GobConfig.get_bool "ana.library.enabled" then
+            if GobConfig.get_bool "ana.library" then
               if is_non_symbolic return_val then
                 add_return_val return_val st
               else
@@ -2689,7 +2643,7 @@
                 let writtenMap = match writtenMap with Some w -> w | _ -> LvalMap.bot () in
                 let (value, new_addresses) = get_concrete_value_and_new_blocks ask ctx.global  return_var st fun_st reachable_addresses writtenMap in
                 let st, _ = add_return_val value st in
-                integrate_new_addresses ask ctx.global st fun_st reachable_addresses [new_addresses] writtenMap, Some value
+                integrate_new_addresses ~ctx ask ctx.global st fun_st reachable_addresses [new_addresses] writtenMap, Some value
             else
               add_return_val return_val st
           else add_return_val (VD.top ()) st
@@ -2733,7 +2687,7 @@
     in
     let forks = forkfun ctx lv f args in
     if M.tracing then if not (List.is_empty forks) then M.tracel "spawn" "Base.special %s: spawning functions %a\n" f.vname (d_list "," d_varinfo) (List.map BatTuple.Tuple3.second forks);
-    let st: store = if GobConfig.get_bool "ana.library.enabled" && not (List.is_empty forks) then
+    let st: store = if GobConfig.get_bool "ana.library" && not (List.is_empty forks) then
       begin
         let enter_combine st (_, forked_fun, args) =
           try
@@ -2872,7 +2826,7 @@
             then AD.join (AD.from_var (heap_var ctx)) AD.null_ptr
             else AD.from_var (heap_var ctx)
           in
-          if get_bool "ana.library.enabled" then
+          if get_bool "ana.library" then
             let typ = AD.get_type heap_var in
             set_many ~ctx (Analyses.ask_of_ctx ctx) gs st [(heap_var, typ, `Blob (VD.bot_value typ, eval_int (Analyses.ask_of_ctx ctx) gs st size, true));
                                     (eval_lv (Analyses.ask_of_ctx ctx) gs st lv, (Cilfacade.typeOfLval lv), `Address heap_var)]
@@ -2928,20 +2882,12 @@
           st
       end
     (* Handling the assertions *)
-<<<<<<< HEAD
     | Unknown, "__assert_rtn" -> raise Deadcode (* gcc's built-in assert *)
     | Unknown, "__goblint_check" -> assert_fn ctx (List.hd args) true false
     | Unknown, "__goblint_commit" -> assert_fn ctx (List.hd args) false true
     | Unknown, "__goblint_assert" -> assert_fn ctx (List.hd args) true true
     | Assert e, _ -> assert_fn ctx e (get_bool "dbg.debug") (not (get_bool "dbg.debug"))
-    | _, _ -> begin
-=======
-    | `Unknown "__assert_rtn" -> raise Deadcode (* gcc's built-in assert *)
-    | `Unknown "__goblint_check" -> assert_fn ctx (List.hd args) true false
-    | `Unknown "__goblint_commit" -> assert_fn ctx (List.hd args) false true
-    | `Unknown "__goblint_assert" -> assert_fn ctx (List.hd args) true true
-    | `Assert e -> assert_fn ctx e (get_bool "dbg.debug") (not (get_bool "dbg.debug"))
-    | `Unknown "__builtin_va_arg" when GobConfig.get_bool "ana.library.enabled" ->
+    | Unknown, "__builtin_va_arg" when GobConfig.get_bool "ana.library" ->
       if List.length args <> 3 then
         begin
           M.warn "Unexpected number of arguments passed to __builtin_va_arg.";
@@ -2960,16 +2906,16 @@
                   M.tracel "var_args" "Set state to %a \n" D.pretty st;
                   st
                 end
-              | v -> (M.warn @@ "Expected an address to which the result of __builtin_va_arg is written, but got " ^ (VD.show v); st)
+              | v ->
+                M.warn "Expected an address to which the result of __builtin_va_arg is written, but got %s\n"  (VD.show v);
+                st
             end
           | e, _ -> begin
-              M.warn @@ "Unexpected second argument to __builtin_va_arg, was " ^ (Pretty.sprint ~width:80 (Cil.d_exp () e));
+              M.warn "Unexpected second argument to __builtin_va_arg, was %a\n" Cil.d_exp e;
               st
             end
         end
-
     | _ -> begin
->>>>>>> ec0a8c4d
         let st =
           special_unknown_invalidate ctx (Analyses.ask_of_ctx ctx) gs st f args
           (*
@@ -3070,7 +3016,7 @@
     let module Main =
     struct
       (* Only way to locally define a recursive module. *)
-      module rec Main:MainSpec with type t = BaseComponents (Priv.D).t = MainFunctor (Priv) (Main)
+      module rec Main: MainSpec with type t = BaseComponents (Priv.D).t = MainFunctor (Priv) (Main)
       include Main
     end
     in
