(** Deadlock analysis. *)

open Prelude.Ana
open Analyses
open DeadlockDomain

<<<<<<< HEAD
let forbiddenList : ( (myowntypeEntry*myowntypeEntry) list ref) = ref []

module Arg =
struct
  module D = DeadlockDomain.Lockset

  let addLockingInfo newLock lockList =
    let add_comb a b =
      if List.exists (fun (x,y) -> MyLock.equal x a && MyLock.equal y b) !forbiddenList then ()
      else forbiddenList := (a,b)::!forbiddenList
    in

    let may_equal l1 l2 = match l1, l2 with
      | {addr = UnknownPtr; _}, _
      | _, {addr = UnknownPtr; _} ->
        true
      | _, _ -> MyLock.equal l1 l2
    in

    (* Check forbidden list *)
    if !Goblintutil.postsolving then begin
      D.iter (fun e -> List.iter (fun (a,b) ->
          if ((may_equal a e) && (may_equal b newLock)) then (
            Messages.warn "Deadlock warning: Locking order %a, %a at %a, %a violates order at %a, %a." ValueDomain.Addr.pretty e.addr ValueDomain.Addr.pretty newLock.addr CilType.Location.pretty e.loc CilType.Location.pretty newLock.loc CilType.Location.pretty b.loc CilType.Location.pretty a.loc;
            Messages.warn ~loc:a.loc "Deadlock warning: Locking order %a, %a at %a, %a violates order at %a, %a." ValueDomain.Addr.pretty newLock.addr ValueDomain.Addr.pretty e.addr CilType.Location.pretty b.loc CilType.Location.pretty a.loc CilType.Location.pretty e.loc CilType.Location.pretty newLock.loc;
          )
          else () ) !forbiddenList ) lockList;

      (* Add forbidden order *)
      D.iter (
        fun lock ->
          add_comb newLock lock;
          let transAddList = List.find_all (fun (a,b) -> MyLock.equal a lock) !forbiddenList in
          List.iter (fun (a,b) -> add_comb newLock b) transAddList
      ) lockList
    end
=======
module Spec =
struct
  include Analyses.IdentitySpec

  let name () = "deadlock"

  module D = MayLockEvents
  module C = D
  module V = Lock

  module LockEventPair = Printable.Prod (LockEvent) (LockEvent)
  module MayLockEventPairs = SetDomain.Make (LockEventPair)
  module G =
  struct
    include MapDomain.MapBot (Lock) (MayLockEventPairs)
    let leq x y = !GU.postsolving || leq x y (* HACK: to pass verify*)
  end

  let side_lock_event_pair ctx before after =
    let d =
      if !GU.should_warn then
        G.singleton (Tuple3.first after) (MayLockEventPairs.singleton (before, after))
      else
        G.bot () (* HACK: just to pass validation with MCP DomVariantLattice *)
    in
    ctx.sideg (Tuple3.first before) d
>>>>>>> e7121bf4

  let add ctx l =
    let lockAddr = fst l in
    addLockingInfo {addr = lockAddr; loc = !Tracing.current_loc } ctx.local;
    D.add {addr = lockAddr; loc = !Tracing.current_loc } ctx.local

<<<<<<< HEAD
  let remove ctx l =
    let inLockAddrs e = ValueDomain.Addr.equal l e.addr in
    D.filter (neg inLockAddrs) ctx.local
end

module Spec =
struct
  include LocksetAnalysis.MakeMay (Arg)
  let name () = "deadlock"
end

let _ =
  MCP.register_analysis ~dep:["mutexEvents"] (module Spec : MCPSpec)
=======
  (* Some required states *)
  let startstate _ : D.t = D.empty ()
  let threadenter ctx lval f args = [D.empty ()]
  let exitstate  _ : D.t = D.empty ()

  let part_access ctx: MCPAccess.A.t =
    Obj.obj (ctx.ask (PartAccess Point))

  let event ctx (e: Events.t) octx =
    match e with
    | Lock addr ->
      let after = (addr, ctx.prev_node, part_access octx) in (* use octx for access to use locksets before event *)
      D.iter (fun before ->
          side_lock_event_pair ctx before after
        ) ctx.local;
      D.add after ctx.local
    | Unlock addr ->
      let inLockAddrs (e, _, _) = Lock.equal addr e in
      D.filter (neg inLockAddrs) ctx.local
    | _ ->
      ctx.local

  let query ctx (type a) (q: a Queries.t): a Queries.result =
    match q with
    | WarnGlobal g ->
      let g: V.t = Obj.obj g in

      let module LH = Hashtbl.Make (Lock) in
      let module LS = Set.Make (Lock) in
      (* TODO: find all cycles/SCCs *)
      let global_visited_locks = LH.create 100 in

      (* DFS *)
      let rec iter_lock (path_visited_locks: LS.t) (path_visited_lock_event_pairs: LockEventPair.t list) (lock: Lock.t) =
        if LS.mem lock path_visited_locks then (
          (* cycle may not return to first lock, but an intermediate one, cut off the non-cyclic stem *)
          let path_visited_lock_event_pairs =
            (* path_visited_lock_event_pairs cannot be empty *)
            List.hd path_visited_lock_event_pairs ::
            List.take_while (fun (_, (after_lock, _, _)) ->
                not (Lock.equal after_lock lock)
              ) (List.tl path_visited_lock_event_pairs)
          in
          let mhp =
            Enum.cartesian_product (List.enum path_visited_lock_event_pairs) (List.enum path_visited_lock_event_pairs)
            |> Enum.for_all (fun (((_, (_, _, access1)) as p1), ((_, (_, _, access2)) as p2)) ->
                LockEventPair.equal p1 p2 || MCPAccess.A.may_race access1 access2
              )
          in
          if mhp then (
            (* normalize path_visited_lock_event_pairs such that we don't get the same cycle multiple times, starting from different events *)
            let min = List.min ~cmp:LockEventPair.compare path_visited_lock_event_pairs in
            let (mini, _) = List.findi (fun i x -> LockEventPair.equal min x) path_visited_lock_event_pairs in
            let (init, tail) = List.split_at mini path_visited_lock_event_pairs in
            let normalized = List.rev_append init (List.rev tail) in (* backwards to get correct printout order *)
            let msgs = List.concat_map (fun ((before_lock, before_node, before_access), (after_lock, after_node, after_access)) ->
                [
                  (Pretty.dprintf "lock before: %a with %a" Lock.pretty before_lock MCPAccess.A.pretty before_access, Some (UpdateCil.getLoc before_node));
                  (Pretty.dprintf "lock after: %a with %a" Lock.pretty after_lock MCPAccess.A.pretty after_access, Some (UpdateCil.getLoc after_node));
                ]
              ) normalized
            in
            M.msg_group Warning ~category:Deadlock "Locking order cycle" msgs
          )
        )
        else if not (LH.mem global_visited_locks lock) then begin
          LH.replace global_visited_locks lock ();
          let new_path_visited_locks = LS.add lock path_visited_locks in
          G.iter (fun to_lock lock_event_pairs ->
              MayLockEventPairs.iter (fun lock_event_pair ->
                  let new_path_visited_lock_event_pairs' = lock_event_pair :: path_visited_lock_event_pairs in
                  iter_lock new_path_visited_locks new_path_visited_lock_event_pairs' to_lock
                ) lock_event_pairs
            ) (ctx.global lock)
        end
      in

      Stats.time "deadlock" (iter_lock LS.empty []) g
    | _ -> Queries.Result.top q
end

let _ =
  MCP.register_analysis ~dep:["mutex"] (module Spec : MCPSpec)
>>>>>>> e7121bf4
<|MERGE_RESOLUTION|>--- conflicted
+++ resolved
@@ -4,113 +4,58 @@
 open Analyses
 open DeadlockDomain
 
-<<<<<<< HEAD
-let forbiddenList : ( (myowntypeEntry*myowntypeEntry) list ref) = ref []
 
-module Arg =
-struct
-  module D = DeadlockDomain.Lockset
-
-  let addLockingInfo newLock lockList =
-    let add_comb a b =
-      if List.exists (fun (x,y) -> MyLock.equal x a && MyLock.equal y b) !forbiddenList then ()
-      else forbiddenList := (a,b)::!forbiddenList
-    in
-
-    let may_equal l1 l2 = match l1, l2 with
-      | {addr = UnknownPtr; _}, _
-      | _, {addr = UnknownPtr; _} ->
-        true
-      | _, _ -> MyLock.equal l1 l2
-    in
-
-    (* Check forbidden list *)
-    if !Goblintutil.postsolving then begin
-      D.iter (fun e -> List.iter (fun (a,b) ->
-          if ((may_equal a e) && (may_equal b newLock)) then (
-            Messages.warn "Deadlock warning: Locking order %a, %a at %a, %a violates order at %a, %a." ValueDomain.Addr.pretty e.addr ValueDomain.Addr.pretty newLock.addr CilType.Location.pretty e.loc CilType.Location.pretty newLock.loc CilType.Location.pretty b.loc CilType.Location.pretty a.loc;
-            Messages.warn ~loc:a.loc "Deadlock warning: Locking order %a, %a at %a, %a violates order at %a, %a." ValueDomain.Addr.pretty newLock.addr ValueDomain.Addr.pretty e.addr CilType.Location.pretty b.loc CilType.Location.pretty a.loc CilType.Location.pretty e.loc CilType.Location.pretty newLock.loc;
-          )
-          else () ) !forbiddenList ) lockList;
-
-      (* Add forbidden order *)
-      D.iter (
-        fun lock ->
-          add_comb newLock lock;
-          let transAddList = List.find_all (fun (a,b) -> MyLock.equal a lock) !forbiddenList in
-          List.iter (fun (a,b) -> add_comb newLock b) transAddList
-      ) lockList
-    end
-=======
 module Spec =
 struct
-  include Analyses.IdentitySpec
-
-  let name () = "deadlock"
-
-  module D = MayLockEvents
-  module C = D
-  module V = Lock
 
   module LockEventPair = Printable.Prod (LockEvent) (LockEvent)
   module MayLockEventPairs = SetDomain.Make (LockEventPair)
-  module G =
+
+  module Arg =
   struct
-    include MapDomain.MapBot (Lock) (MayLockEventPairs)
-    let leq x y = !GU.postsolving || leq x y (* HACK: to pass verify*)
-  end
+    module D = MayLockEvents
+    module V = Lock
 
-  let side_lock_event_pair ctx before after =
-    let d =
-      if !GU.should_warn then
-        G.singleton (Tuple3.first after) (MayLockEventPairs.singleton (before, after))
-      else
-        G.bot () (* HACK: just to pass validation with MCP DomVariantLattice *)
-    in
-    ctx.sideg (Tuple3.first before) d
->>>>>>> e7121bf4
+    module G =
+    struct
+      include MapDomain.MapBot (Lock) (MayLockEventPairs)
+      let leq x y = !GU.postsolving || leq x y (* HACK: to pass verify*)
+    end
 
-  let add ctx l =
-    let lockAddr = fst l in
-    addLockingInfo {addr = lockAddr; loc = !Tracing.current_loc } ctx.local;
-    D.add {addr = lockAddr; loc = !Tracing.current_loc } ctx.local
+    let side_lock_event_pair ctx before after =
+      let d =
+        if !GU.should_warn then
+          G.singleton (Tuple3.first after) (MayLockEventPairs.singleton (before, after))
+        else
+          G.bot () (* HACK: just to pass validation with MCP DomVariantLattice *)
+      in
+      ctx.sideg (Tuple3.first before) d
 
-<<<<<<< HEAD
-  let remove ctx l =
-    let inLockAddrs e = ValueDomain.Addr.equal l e.addr in
-    D.filter (neg inLockAddrs) ctx.local
-end
+    (* let may_equal l1 l2 = match l1, l2 with
+      | (ValueDomain.Addr.UnknownPtr, _, _), _
+      | _, (ValueDomain.Addr.UnknownPtr, _, _) ->
+        true
+      | _, _ -> Lock.equal l1 l2 *)
 
-module Spec =
-struct
-  include LocksetAnalysis.MakeMay (Arg)
-  let name () = "deadlock"
-end
+    let part_access ctx: MCPAccess.A.t =
+      Obj.obj (ctx.ask (PartAccess Point))
 
-let _ =
-  MCP.register_analysis ~dep:["mutexEvents"] (module Spec : MCPSpec)
-=======
-  (* Some required states *)
-  let startstate _ : D.t = D.empty ()
-  let threadenter ctx lval f args = [D.empty ()]
-  let exitstate  _ : D.t = D.empty ()
-
-  let part_access ctx: MCPAccess.A.t =
-    Obj.obj (ctx.ask (PartAccess Point))
-
-  let event ctx (e: Events.t) octx =
-    match e with
-    | Lock addr ->
-      let after = (addr, ctx.prev_node, part_access octx) in (* use octx for access to use locksets before event *)
+    let add ctx ((l, _): LockDomain.Lockset.Lock.t) =
+      let after: LockEvent.t = (l, ctx.prev_node, part_access ctx) in (* use octx for access to use locksets before event *)
       D.iter (fun before ->
           side_lock_event_pair ctx before after
         ) ctx.local;
       D.add after ctx.local
-    | Unlock addr ->
-      let inLockAddrs (e, _, _) = Lock.equal addr e in
+
+    let remove ctx l =
+      let inLockAddrs (e, _, _) = Lock.equal l e in
       D.filter (neg inLockAddrs) ctx.local
-    | _ ->
-      ctx.local
+  end
+
+  include LocksetAnalysis.MakeMay (Arg)
+  let name () = "deadlock"
+
+  module G = Arg.G (* help type checker using explicit constraint *)
 
   let query ctx (type a) (q: a Queries.t): a Queries.result =
     match q with
@@ -172,5 +117,4 @@
 end
 
 let _ =
-  MCP.register_analysis ~dep:["mutex"] (module Spec : MCPSpec)
->>>>>>> e7121bf4
+  MCP.register_analysis ~dep:["mutexEvents"] (module Spec : MCPSpec)