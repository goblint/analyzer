--- conflicted
+++ resolved
@@ -145,11 +145,7 @@
       in
       Format.asprintf "(alloc@sid:%s%t%t)" (Node.show_id node) tid uniq_count
 
-<<<<<<< HEAD
     let varinfo_attributes x = RichVarinfo.VarinfoDescription.empty (name_varinfo x)
-=======
-    let typ _ = GoblintCil.voidType
->>>>>>> 118a1b84
   end
 
   module NodeVarinfoMap = RichVarinfo.BiVarinfoMap.Make(ThreadNode)
