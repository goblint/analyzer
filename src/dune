; http://rgrinberg.com/posts/dune-upcoming-1-1/#faster-compilation-in-development-mode
; -opaque used per default now? cmp default build (dev?) vs. `--profile release`

(include_subdirs unqualified)

(library
  (name goblint_lib)
  (public_name goblint.lib)
  (wrapped false)
  (modules :standard \ goblint mainarinc maindomaintest mainspec
    apronDomain poly violationZ3)
  (libraries goblint-cil.all-features batteries.unthreaded zarith_stubs_js
    qcheck-core.runner)
  (preprocess
    (staged_pps ppx_import ppx_deriving.std ppx_deriving_yojson
      ppx_distr_guards ocaml-monadic))
)

(executables
  (names goblint maindomaintest) ; TODO: separate domaintest executable?
  (public_names goblint -)
<<<<<<< HEAD
  (modes native) ; https://dune.readthedocs.io/en/stable/dune-files.html#linking-modes
  (modules :standard apronDomain poly \ violationZ3)
  (libraries goblint-cil.all-features batteries zarith_stubs_js qcheck apron apron.polkaMPQ apron.octD) ; z3
=======
  (modes native js) ; https://dune.readthedocs.io/en/stable/dune-files.html#linking-modes
  (modules goblint mainarinc maindomaintest mainspec)
  (libraries goblint.lib)
>>>>>>> 7404db06
  (preprocess (staged_pps ppx_import ppx_deriving.std ppx_deriving_yojson ppx_distr_guards ocaml-monadic))
  (flags :standard -linkall)
)

(rule
  (targets goblint.ml config.ml version.ml)
  (mode fallback) ; do nothing if all targets already exist
  (deps ../scripts/set_version.sh (source_tree .)) ; also depend on src/ such that all files are copied before goblint.ml is generated. Otherwise dune runs this rule in parallel and might be in the middle of building, i.e., some files might not be reached and copied yet.
  (action (chdir .. (run ./make.sh gen)))
)

(rule
  (alias runtest)
  (deps ../goblint ../scripts/update_suite.rb ../Makefile (source_tree ../tests) (source_tree ../includes))
  (action (chdir .. (run ./make.sh test)))
)

(env
  (dev
    (flags (:standard -warn-error -A -w -6-27-32)) ; https://dune.readthedocs.io/en/stable/faq.html#how-to-make-warnings-non-fatal
  )
)<|MERGE_RESOLUTION|>--- conflicted
+++ resolved
@@ -19,15 +19,9 @@
 (executables
   (names goblint maindomaintest) ; TODO: separate domaintest executable?
   (public_names goblint -)
-<<<<<<< HEAD
-  (modes native) ; https://dune.readthedocs.io/en/stable/dune-files.html#linking-modes
-  (modules :standard apronDomain poly \ violationZ3)
-  (libraries goblint-cil.all-features batteries zarith_stubs_js qcheck apron apron.polkaMPQ apron.octD) ; z3
-=======
   (modes native js) ; https://dune.readthedocs.io/en/stable/dune-files.html#linking-modes
   (modules goblint mainarinc maindomaintest mainspec)
   (libraries goblint.lib)
->>>>>>> 7404db06
   (preprocess (staged_pps ppx_import ppx_deriving.std ppx_deriving_yojson ppx_distr_guards ocaml-monadic))
   (flags :standard -linkall)
 )
