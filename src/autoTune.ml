--- conflicted
+++ resolved
@@ -248,14 +248,8 @@
 let focusOnTermination (spec: Svcomp.Specification.t) =
   match spec with
   | Termination ->
-<<<<<<< HEAD
-    let terminationAnas = ["threadflag"; "lin2vareq_p"] in
-    Logs.info "Specification: Termination -> enabling termination analyses \"%s\"" (String.concat ", " terminationAnas);
-    enableAnalyses terminationAnas;
-=======
     let terminationAnas = ["threadflag"; "apron"] in
     enableAnalyses "Specification: Termination" "termination analyses" terminationAnas;
->>>>>>> 05d35cf3
     set_string "sem.int.signed_overflow" "assume_none";
     set_bool "ana.int.interval" true;
     set_string "ana.apron.domain" "polyhedra"; (* TODO: Needed? *)
