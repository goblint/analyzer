(** Incremental/interactive terminating top-down solver, which supports space-efficiency and caching ([td3]).

    @see <https://doi.org/10.1017/S0960129521000499> Seidl, H., Vogler, R. Three improvements to the top-down solver.
    @see <https://arxiv.org/abs/2209.10445> Interactive Abstract Interpretation: Reanalyzing Whole Programs for Cheap. *)

(** Incremental terminating top down solver that optionally only keeps values at widening points and restores other values afterwards. *)
(* Incremental: see paper 'Incremental Abstract Interpretation' https://link.springer.com/chapter/10.1007/978-3-030-41103-9_5 *)
(* TD3: see paper 'Three Improvements to the Top-Down Solver' https://dl.acm.org/doi/10.1145/3236950.3236967
 * Option solvers.td3.* (default) ? true : false (solver in paper):
 * - term (true) ? use phases for widen+narrow (TDside) : use box (TDwarrow)
 * - space (false) ? only keep values at widening points (TDspace + side) in rho : keep all values in rho
 * - space_cache (true) ? local cache l for eval calls in each solve (TDcombined) : no cache
 * - space_restore (true) ? eval each rhs and store all in rho : do not restore missing values
 * For simpler (but unmaintained) versions without the incremental parts see the paper or topDown{,_space_cache_term}.ml. *)

open Batteries
open ConstrSys
open Messages

module M = Messages

module type Hooks =
sig
  module S: EqConstrSys
  module HM: Hashtbl.S with type key = S.v

  val print_data: unit -> unit
  (** Print additional solver data statistics. *)

  val system: S.v -> ((S.v -> S.d) -> (S.v -> S.d -> unit) -> S.d) option
  (** Wrap [S.system]. Always use this hook instead of [S.system]! *)

  val delete_marked: S.v list -> unit
  (** Incrementally delete additional solver data. *)

  val stable_remove: S.v -> unit
  (** Remove additional solver data when variable removed from [stable]. *)

  val prune: reachable:unit HM.t -> unit
  (** Prune unreachable additional solver data. *)
end

module Base =
  functor (Arg: IncrSolverArg) ->
  functor (S:EqConstrSys) ->
  functor (HM:Hashtbl.S with type key = S.v) ->
  functor (Hooks: Hooks with module S = S and module HM = HM) ->
  struct
    open SolverBox.Warrow (S.Dom)
    include Generic.SolverStats (S) (HM)
    module VS = Set.Make (S.Var)
    let exists_key f hm = HM.exists (fun k _ -> f k) hm

    type divided_side_mode = D_Widen | D_Narrow | D_Box [@@deriving show]

    type solver_data = {
      st: (S.Var.t * S.Dom.t) list; (* needed to destabilize start functions if their start state changed because of some changed global initializer *)
      infl: VS.t HM.t;
      sides: VS.t HM.t;
      prev_sides: VS.t HM.t;
      divided_side_effects: ((S.Dom.t * (int *  divided_side_mode) option) HM.t) HM.t;
      narrow_globs_start_values: S.Dom.t HM.t;
      rho: S.Dom.t HM.t;
      wpoint_gas: int HM.t; (** Tracks the widening gas of both side-effected and non-side-effected variables. Although they may have different gas budgets, they can be in the same map since no side-effected variable may ever have a rhs.*)
      stable: unit HM.t;
      side_dep: VS.t HM.t; (** Dependencies of side-effected variables. Knowing these allows restarting them and re-triggering all side effects. *)
      side_infl: VS.t HM.t; (** Influences to side-effected variables. Not normally in [infl], but used for restarting them. *)
      var_messages: Message.t HM.t; (** Messages from right-hand sides of variables. Used for incremental postsolving. *)
      rho_write: S.Dom.t HM.t HM.t; (** Side effects from variables to write-only variables with values. Used for fast incremental restarting of write-only variables. *)
      dep: VS.t HM.t; (** Dependencies of variables. Inverse of [infl]. Used for fast pre-reachable pruning in incremental postsolving. *)
    }

    type marshal = solver_data

    let create_empty_data () =
      let narrow_globs = GobConfig.get_bool "solvers.td3.narrow-globs.enabled" in
      {
      st = [];
      infl = HM.create 10;
      sides = HM.create 10;
      prev_sides = HM.create 10;
      divided_side_effects = HM.create (if narrow_globs then 10 else 0);
      narrow_globs_start_values = HM.create (if narrow_globs then 10 else 0);
      rho = HM.create 10;
      wpoint_gas = HM.create 10;
      stable = HM.create 10;
      side_dep = HM.create 10;
      side_infl = HM.create 10;
      var_messages = HM.create 10;
      rho_write = HM.create 10;
      dep = HM.create 10;
    }

    let print_data data =
      Logs.debug "|rho|=%d" (HM.length data.rho);
      Logs.debug "|stable|=%d" (HM.length data.stable);
      Logs.debug "|infl|=%d" (HM.length data.infl);
      Logs.debug "|wpoint_gas|=%d" (HM.length data.wpoint_gas);
      Logs.debug "|sides|=%d" (HM.length data.sides);
      Logs.debug "|side_dep|=%d" (HM.length data.side_dep);
      Logs.debug "|side_infl|=%d" (HM.length data.side_infl);
      Logs.debug "|var_messages|=%d" (HM.length data.var_messages);
      Logs.debug "|rho_write|=%d" (HM.length data.rho_write);
      Logs.debug "|dep|=%d" (HM.length data.dep);
      Hooks.print_data ()

    let print_data_verbose data str =
      if Logs.Level.should_log Debug then (
        Logs.debug "%s:" str;
        print_data data
      )

    let verify_data data =
      if GobConfig.get_bool "solvers.td3.verify" then (
        (* every variable in (pruned) rho should be stable *)
        HM.iter (fun x _ ->
            if not (HM.mem data.stable x) then (
              Logs.warn "unstable in rho: %a" S.Var.pretty_trace x;
              assert false
            )
          ) data.rho
        (* vice versa doesn't currently hold, because stable is not pruned *)
      )

    let copy_marshal (data: marshal): marshal =
      {
        rho = HM.copy data.rho;
        stable = HM.copy data.stable;
        wpoint_gas = HM.copy data.wpoint_gas;
        infl = HM.copy data.infl;
        sides = HM.copy data.sides;
        prev_sides = HM.copy data.prev_sides;
        divided_side_effects = HM.map (fun k v -> HM.copy v) data.divided_side_effects;
        narrow_globs_start_values = HM.copy data.narrow_globs_start_values;
        side_infl = HM.copy data.side_infl;
        side_dep = HM.copy data.side_dep;
        st = data.st; (* data.st is immutable *)
        var_messages = HM.copy data.var_messages;
        rho_write = HM.map (fun x w -> HM.copy w) data.rho_write; (* map copies outer HM *)
        dep = HM.copy data.dep;
      }

    (* The following hack is for fixing hashconsing.
       If hashcons is enabled now, then it also was for the loaded values (otherwise it would crash). If it is off, we don't need to do anything.
       HashconsLifter uses BatHashcons.hashcons on Lattice operations like join, so we call join (with bot) to make sure that the old values will populate the empty hashcons table via side-effects and at the same time get new tags that are conform with its state.
       The tags are used for `equals` and `compare` to avoid structural comparisons. TODO could this be replaced by `==` (if values are shared by hashcons they should be physically equal)?
       We have to replace all tags since they are not derived from the value (like hash) but are incremented starting with 1, i.e. dependent on the order in which lattice operations for different values are called, which will very likely be different for an incremental run.
       If we didn't do this, during solve, a rhs might give the same value as from the old rho but it wouldn't be detected as equal since the tags would be different.
       In the worst case, every rhs would yield the same value, but we would destabilize for every var in rho until we replaced all values (just with new tags).
       The other problem is that we would likely use more memory since values from old rho would not be shared with the same values in the hashcons table. So we would keep old values in memory until they are replace in rho and eventually garbage collected. *)
    (* Another problem are the tags for the context part of a S.Var.t.
       This will cause problems when old and new vars interact or when new S.Dom values are used as context:
       - reachability is a problem since it marks vars reachable with a new tag, which will remove vars with the same context but old tag from rho.
       - If we destabilized a node with a call, we will also destabilize all vars of the called function. However, if we end up with the same state at the caller node, without hashcons we would only need to go over all vars in the function once to restabilize them since we have
         the old values, whereas with hashcons, we would get a context with a different tag, could not find the old value for that var, and have to recompute all vars in the function (without access to old values). *)
    let relift_marshal (data: marshal): marshal =
      let rho = HM.create (HM.length data.rho) in
      HM.iter (fun k v ->
          (* call hashcons on contexts and abstract values; results in new tags *)
          let k' = S.Var.relift k in
          let v' = S.Dom.relift v in
          HM.replace rho k' v';
        ) data.rho;
      let stable = HM.create (HM.length data.stable) in
      HM.iter (fun k v ->
          HM.replace stable (S.Var.relift k) v
        ) data.stable;
      let wpoint_gas = HM.create (HM.length data.wpoint_gas) in
      HM.iter (fun k v ->
          HM.replace wpoint_gas (S.Var.relift k) v
        ) data.wpoint_gas;
      let infl = HM.create (HM.length data.infl) in
      HM.iter (fun k v ->
          HM.replace infl (S.Var.relift k) (VS.map S.Var.relift v)
        ) data.infl;
      let sides = HM.create (HM.length data.sides) in
      HM.iter (fun k v ->
          HM.replace sides (S.Var.relift k) (VS.map S.Var.relift v)
        ) data.sides;
      let prev_sides = HM.create (HM.length data.prev_sides) in
      HM.iter (fun k v ->
          HM.replace prev_sides (S.Var.relift k) (VS.map S.Var.relift v)
        ) data.prev_sides;
      let divided_side_effects = HM.create (HM.length data.divided_side_effects) in
      HM.iter (fun k v ->
          let inner_copy = HM.create (HM.length v) in
          HM.iter (fun k (v, gas) -> HM.replace inner_copy (S.Var.relift k) ((S.Dom.relift v), gas)) v;
          HM.replace divided_side_effects (S.Var.relift k) inner_copy
        ) data.divided_side_effects;
      let narrow_globs_start_values = HM.create (HM.length data.narrow_globs_start_values) in
      HM.iter (fun k v ->
          HM.replace narrow_globs_start_values (S.Var.relift k) (S.Dom.relift v)
        ) data.narrow_globs_start_values;
      let side_infl = HM.create (HM.length data.side_infl) in
      HM.iter (fun k v ->
          HM.replace side_infl (S.Var.relift k) (VS.map S.Var.relift v)
        ) data.side_infl;
      let side_dep = HM.create (HM.length data.side_dep) in
      HM.iter (fun k v ->
          HM.replace side_dep (S.Var.relift k) (VS.map S.Var.relift v)
        ) data.side_dep;
      let st = List.map (fun (k, v) -> S.Var.relift k, S.Dom.relift v) data.st in
      let var_messages = HM.create (HM.length data.var_messages) in
      HM.iter (fun k v ->
          HM.add var_messages (S.Var.relift k) v (* var_messages contains duplicate keys, so must add not replace! *)
        ) data.var_messages;
      let rho_write = HM.create (HM.length data.rho_write) in
      HM.iter (fun x w ->
          let w' = HM.create (HM.length w) in
          HM.iter (fun y d ->
              HM.add w' (S.Var.relift y) (S.Dom.relift d) (* w contains duplicate keys, so must add not replace! *)
            ) w;
          HM.replace rho_write (S.Var.relift x) w';
        ) data.rho_write;
      let dep = HM.create (HM.length data.dep) in
      HM.iter (fun k v ->
          HM.replace dep (S.Var.relift k) (VS.map S.Var.relift v)
        ) data.dep;
<<<<<<< HEAD
      {st; infl; sides; prev_sides; divided_side_effects; narrow_globs_start_values; rho; wpoint; stable; side_dep; side_infl; var_messages; rho_write; dep}
=======
      {st; infl; sides; rho; wpoint_gas; stable; side_dep; side_infl; var_messages; rho_write; dep}
>>>>>>> 153ce288

    type phase = Widen | Narrow [@@deriving show] (* used in inner solve *)

    module CurrentVarS = ConstrSys.CurrentVarEqConstrSys (S)
    module S = CurrentVarS.S

    let solve st vs marshal =
      let reuse_stable = GobConfig.get_bool "incremental.stable" in
      let reuse_wpoint = GobConfig.get_bool "incremental.wpoint" in
      let data =
        match marshal with
        | Some data ->
          if not reuse_stable then (
            Logs.info "Destabilizing everything!";
            HM.clear data.stable;
            HM.clear data.infl
          );
          if not reuse_wpoint then (
            HM.clear data.wpoint_gas;
            HM.clear data.sides
          );
          data
        | None ->
          create_empty_data ()
      in

      let term  = GobConfig.get_bool "solvers.td3.term" in
      let default_side_widen_gas = GobConfig.get_int "solvers.td3.side_widen_gas" in
      let default_widen_gas = GobConfig.get_int "solvers.td3.widen_gas" in
      let space = GobConfig.get_bool "solvers.td3.space" in
      let cache = GobConfig.get_bool "solvers.td3.space_cache" in
      let called = HM.create 10 in

      let infl = data.infl in
      let sides = data.sides in
      let prev_sides = data.prev_sides in
      let divided_side_effects = data.divided_side_effects in
      let narrow_globs_start_values = data.narrow_globs_start_values in
      let rho = data.rho in
      let wpoint_gas = data.wpoint_gas in
      let stable = data.stable in

      let narrow_reuse = GobConfig.get_bool "solvers.td3.narrow-reuse" in
      let remove_wpoint = GobConfig.get_bool "solvers.td3.remove-wpoint" in

      let side_dep = data.side_dep in
      let side_infl = data.side_infl in
      let restart_sided = GobConfig.get_bool "incremental.restart.sided.enabled" in
      let restart_vars = GobConfig.get_string "incremental.restart.sided.vars" in

      let restart_wpoint = GobConfig.get_bool "solvers.td3.restart.wpoint.enabled" in
      let restart_once = GobConfig.get_bool "solvers.td3.restart.wpoint.once" in
      let restarted_wpoint = HM.create 10 in

      let incr_verify = GobConfig.get_bool "incremental.postsolver.enabled" in
      let consider_superstable_reached = GobConfig.get_bool "incremental.postsolver.superstable-reached" in
      (* In incremental load, initially stable nodes, which are never destabilized.
         These don't have to be re-verified and warnings can be reused. *)
      let superstable = HM.copy stable in

      let narrow_globs = GobConfig.get_bool "solvers.td3.narrow-globs.enabled" in
      let narrow_globs_conservative_widen = GobConfig.get_bool "solvers.td3.narrow-globs.conservative-widen" in
      let narrow_globs_immediate_growth = GobConfig.get_bool "solvers.td3.narrow-globs.immediate-growth" in
      let narrow_globs_gas_default = GobConfig.get_int "solvers.td3.narrow-globs.narrow-gas" in
      let narrow_globs_gas_default = if narrow_globs_gas_default < 0 then None else Some (narrow_globs_gas_default, D_Widen) in
      let narrow_globs_eliminate_dead = GobConfig.get_bool "solvers.td3.narrow-globs.eliminate-dead" in

      let reluctant = GobConfig.get_bool "incremental.reluctant.enabled" in

      let var_messages = data.var_messages in
      let rho_write = data.rho_write in
      let dep = data.dep in

      let (module WPS) = SideWPointSelect.choose_impl () in
      let module WPS = struct
        include WPS (S) (HM) (VS)
      end in

      let () = print_solver_stats := fun () ->
          print_data data;
          Logs.info "|called|=%d" (HM.length called);
          print_context_stats rho
      in

      if GobConfig.get_bool "incremental.load" then (
        print_data_verbose data "Loaded data for incremental analysis";
        verify_data data
      );

      let cache_sizes = ref [] in

      let add_infl y x =
        if tracing then trace "sol2" "add_infl %a %a" S.Var.pretty_trace y S.Var.pretty_trace x;
        HM.replace infl y (VS.add x (try HM.find infl y with Not_found -> VS.empty));
        HM.replace dep x (VS.add y (HM.find_default dep x VS.empty));
      in
      let add_sides y x = HM.replace sides y (VS.add x (try HM.find sides y with Not_found -> VS.empty)) in

      let destabilize_ref: (S.v -> unit) ref = ref (fun _ -> failwith "no destabilize yet") in
      let destabilize x = !destabilize_ref x in (* must be eta-expanded to use changed destabilize_ref *)

      let pretty_wpoint () x =
        match HM.find_option wpoint_gas x with
        | None -> Pretty.text "false"
        | Some x -> Pretty.dprintf "true (gas: %d)" x
      in
      let mark_wpoint x default_gas =
        if not (HM.mem wpoint_gas x) then (HM.replace wpoint_gas x default_gas) in
      let reduce_gas x =
        match HM.find_option wpoint_gas x with
        | Some old_gas ->
          let decremented_gas = old_gas - 1 in
          if decremented_gas >= 0 then (
            if tracing then trace "widengas" "reducing gas of %a: %d -> %d" S.Var.pretty_trace x old_gas decremented_gas;
            HM.replace wpoint_gas x decremented_gas
          )
        | None -> ((* Not a widening point *)) in
      let should_widen x = HM.find_option wpoint_gas x = Some 0 in
      let wps_data = WPS.create_data (fun x -> HM.mem stable x) add_infl in

      (* Same as destabilize, but returns true if it destabilized a called var, or a var in vs which was stable. *)
      let rec destabilize_vs x = (* TODO remove? Only used for side_widen cycle. *)
        if tracing then trace "sol2" "destabilize_vs %a" S.Var.pretty_trace x;
        let w = HM.find_default infl x VS.empty in
        HM.replace infl x VS.empty;
        VS.fold (fun y b ->
            let was_stable = HM.mem stable y in
            HM.remove stable y;
            HM.remove superstable y;
            Hooks.stable_remove y;
            if not (HM.mem called y) then
              destabilize_vs y || b || was_stable && List.mem_cmp S.Var.compare y vs
            else
              true
          ) w false (* nosemgrep: fold-exists *) (* does side effects *)
      and solve ?reuse_eq x phase =
        if tracing then trace "sol2" "solve %a, phase: %s, called: %b, stable: %b, wpoint: %a" S.Var.pretty_trace x (show_phase phase) (HM.mem called x) (HM.mem stable x) pretty_wpoint x;
        init x;
        assert (Hooks.system x <> None);
        if not (HM.mem called x || HM.mem stable x) then (
          if tracing then trace "sol2" "stable add %a" S.Var.pretty_trace x;
          HM.replace stable x ();
          HM.replace called x ();
          (* Here we cache should_widen x before eq. If during eq eval makes x wpoint (with config widen_gas = 0), then be still don't apply widening the first time, but just overwrite.
             It means that the first iteration at wpoint is still precise.
             This doesn't matter during normal solving (?), because old would be bot.
             This matters during incremental loading, when wpoints have been removed (or not marshaled) and are redetected.
             Then the previous local wpoint value is discarded automagically and not joined/widened, providing limited restarting of local wpoints. (See eval for more complete restarting.) *)
          let wp = should_widen x in (* if x becomes a wpoint (with gas = 0) during eq, checking this will delay widening until next solve *)
          let l = HM.create 10 in (* local cache *)
          let eqd = (* d from equation/rhs *)
            match reuse_eq with
            | Some d when narrow_reuse ->
              (* Do not reset deps for reuse of eq *)
              if tracing then trace "sol2" "eq reused %a" S.Var.pretty_trace x;
              incr SolverStats.narrow_reuses;
              d
            | _ ->
              (* The RHS is re-evaluated, all deps are re-trigerred *)
              HM.replace dep x VS.empty;
              if narrow_globs then
                let acc = HM.create 0 in
                let changed = HM.create 0 in
                Fun.protect ~finally:(fun () -> (
                      if narrow_globs_eliminate_dead then begin
                        let prev_sides_x = HM.find_option prev_sides x in
                        begin match prev_sides_x with
                          | Some prev_sides_x -> VS.iter (fun y ->
                              if Option.is_none @@ HM.find_option acc y then begin
                                ignore @@ divided_side D_Narrow x y (S.Dom.bot ());
                                if S.Dom.is_bot @@ HM.find rho y then
                                  let casualties = S.postmortem y in
                                  List.iter (fun x -> solve x Widen) casualties
                              end;
                            ) prev_sides_x
                          | None -> () end;
                        let new_sides = ref VS.empty in
                        HM.iter (fun y _ -> new_sides := VS.add y !new_sides) acc;
                        if VS.is_empty !new_sides then
                          HM.remove prev_sides x
                        else
                          HM.replace prev_sides x !new_sides;
                      end;
                      if narrow_globs_immediate_growth then
                        HM.iter (fun y acc -> if not @@ HM.mem changed y then ignore @@ divided_side D_Narrow x y acc) acc
                      else (
                        HM.iter (fun y acc -> ignore @@ divided_side D_Box x y acc) acc
                      )
                    )) (fun () -> eq x (eval l x) (side_acc acc changed x))
              else
                eq x (eval l x) (side ~x)
          in
          HM.remove called x;
          let old = HM.find rho x in (* d from older solve *) (* find old value after eq since wpoint restarting in eq/eval might have changed it meanwhile *)

          (* if value has changed, reduce gas (only applies to marked widening points) *)
          if not (term && phase = Narrow) && not (S.Dom.equal eqd old) then reduce_gas x;

          let wpd = (* d after widen/narrow (if wp) *)
            if not wp then eqd
            else if term then
              match phase with
              | Widen -> S.Dom.widen old (S.Dom.join old eqd)
              | Narrow when GobConfig.get_bool "exp.no-narrow" -> old (* no narrow *)
              | Narrow ->
                (* assert S.Dom.(leq eqd old || not (leq old eqd)); (* https://github.com/goblint/analyzer/pull/490#discussion_r875554284 *) *)
                S.Dom.narrow old eqd
            else
              box old eqd
          in
          if tracing then trace "sol" "Var: %a (wp: %b)\nOld value: %a\nEqd: %a\nNew value: %a" S.Var.pretty_trace x wp S.Dom.pretty old S.Dom.pretty eqd S.Dom.pretty wpd;
          if cache then (
            if tracing then trace "cache" "cache size %d for %a" (HM.length l) S.Var.pretty_trace x;
            cache_sizes := HM.length l :: !cache_sizes;
          );
          if not (Timing.wrap "S.Dom.equal" (fun () -> S.Dom.equal old wpd) ()) then ( (* value changed *)
            if tracing then trace "sol" "Changed";
            (* if tracing && not (S.Dom.is_bot old) && wp then trace "solchange" "%a (wpx: %a): %a -> %a" S.Var.pretty_trace x pretty_wpoint x S.Dom.pretty old S.Dom.pretty wpd; *)
            if tracing && not (S.Dom.is_bot old) && wp then trace "solchange" "%a (wpx: %a): %a" S.Var.pretty_trace x pretty_wpoint x S.Dom.pretty_diff (wpd, old);
            update_var_event x old wpd;
            HM.replace rho x wpd;
            destabilize x;
            (solve[@tailcall]) x phase
          ) else (
            (* TODO: why non-equal and non-stable checks in switched order compared to TD3 paper? *)
            if not (HM.mem stable x) then ( (* value unchanged, but not stable, i.e. destabilized itself during rhs *)
              if tracing then trace "sol2" "solve still unstable %a" S.Var.pretty_trace x;
              (solve[@tailcall]) x Widen
            ) else (
              if term && phase = Widen && HM.mem wpoint_gas x then ( (* TODO: or use wp? *)
                if tracing then trace "sol2" "solve switching to narrow %a" S.Var.pretty_trace x;
                if tracing then trace "sol2" "stable remove %a" S.Var.pretty_trace x;
                HM.remove stable x;
                HM.remove superstable x;
                Hooks.stable_remove x;
                (solve[@tailcall]) ~reuse_eq:eqd x Narrow
              ) else if remove_wpoint && not space && (not term || phase = Narrow) then ( (* this makes e.g. nested loops precise, ex. tests/regression/34-localization/01-nested.c - if we do not remove wpoint, the inner loop head will stay a wpoint and widen the outer loop variable. *)
                if tracing then trace "sol2" "solve removing wpoint %a (%a)" S.Var.pretty_trace x pretty_wpoint x;
                HM.remove wpoint_gas x;
              )
            )
          )
        )
      and side_acc acc changed x y d =
        let new_acc = match HM.find_option acc y with
          | Some acc -> if not @@ S.Dom.leq d acc then Some (S.Dom.join acc d) else None
          | None -> Some d in
        match new_acc with
        | Some new_acc -> (
            HM.replace acc y new_acc;
            if narrow_globs_immediate_growth then (
              let y_changed = divided_side D_Widen x y new_acc in
              if y_changed then
                HM.replace changed y ();
            )
          )
        | _ -> ()
      and divided_side (phase:divided_side_mode) x y d : bool =
        if tracing then trace "side" "divided side to %a from %a ## value: %a" S.Var.pretty_trace y S.Var.pretty_trace x S.Dom.pretty d;
        if tracing then trace "sol2" "divided side to %a from %a ## value: %a" S.Var.pretty_trace y S.Var.pretty_trace x S.Dom.pretty d;
        if Hooks.system y <> None then (
          Logs.warn "side-effect to unknown w/ rhs: %a, contrib: %a" S.Var.pretty_trace y S.Dom.pretty d;
        );
        assert (Hooks.system y = None);
        init y;
        if tracing then trace "sol2" "stable add %a" S.Var.pretty_trace y;
        HM.replace stable y ();

        let sided = match HM.find_option sides y with
          | Some sides -> VS.mem x sides
          | None -> false in
        if not sided then add_sides y x;
        let init_divided_side_effects y = if not (HM.mem divided_side_effects y) then HM.replace divided_side_effects y (HM.create 10) in
        init_divided_side_effects y;

        let y_sides = HM.find divided_side_effects y in
        let (old_side, narrow_gas) = HM.find_default y_sides x (S.Dom.bot (), narrow_globs_gas_default) in
        let phase = if phase == D_Box then
            if S.Dom.leq d old_side then D_Narrow else D_Widen
          else
            phase
        in
        if not (phase = D_Narrow && narrow_gas = Some (0, D_Widen)) then (
          let (new_side, narrow_gas) = match phase with
            | D_Widen -> (
                let tmp = S.Dom.join old_side d in
                if not @@ S.Dom.equal tmp old_side then
                  (if narrow_globs_conservative_widen && (S.Dom.leq tmp (HM.find rho y)) then
                     tmp
                   else
                     S.Dom.widen old_side tmp), Option.map (fun (x, _) -> (x, D_Widen)) narrow_gas
                else old_side, narrow_gas)
            | D_Narrow ->
              let result = S.Dom.narrow old_side d in
              let narrow_gas = if not @@ S.Dom.equal result old_side then
                  Option.map (fun (gas, phase) -> if phase = D_Widen then gas - 1, D_Narrow else (gas, phase)) narrow_gas
                else
                  narrow_gas
              in
              result, narrow_gas
            | _ -> failwith "unreachable"
          in

          if not (S.Dom.equal old_side new_side) then (
            if tracing then trace "side" "divided side to %a from %a changed (phase: %s) Old value: %a ## New value: %a" S.Var.pretty_trace y S.Var.pretty_trace x (show_divided_side_mode phase) S.Dom.pretty old_side S.Dom.pretty new_side;

            if S.Dom.is_bot new_side && narrow_gas = None then
              HM.remove y_sides x
            else
              HM.replace y_sides x (new_side, narrow_gas);

            let combined_side y =
              let combined = match HM.find_option divided_side_effects y with
                | Some map -> HM.fold (fun _ (value, _) acc -> S.Dom.join acc value) map (S.Dom.bot ())
                | None -> S.Dom.bot () in
              let start_value = HM.find_default narrow_globs_start_values y (S.Dom.bot()) in
              S.Dom.join combined start_value in
            let y_oldval = HM.find rho y in
            let y_newval = if S.Dom.leq old_side new_side then
                (* If new side is strictly greater than the old one, the value of y can only increase. *)
                S.Dom.join y_oldval new_side
              else
                combined_side y in
            if not (S.Dom.equal y_newval y_oldval) then (
              if tracing then trace "side" "value of %a changed by side from %a (phase: %s) Old value: %a ## New value: %a"
                  S.Var.pretty_trace y S.Var.pretty_trace x (show_divided_side_mode phase) S.Dom.pretty y_oldval S.Dom.pretty y_newval;
              HM.replace rho y y_newval;
              destabilize y;
            );
            true
          ) else
            false
        ) else
          false
      and eq x get set =
        if tracing then trace "sol2" "eq %a" S.Var.pretty_trace x;
        match Hooks.system x with
        | None -> S.Dom.bot ()
        | Some f -> f get set
      and simple_solve l x y =
        if tracing then trace "sol2" "simple_solve %a (rhs: %b)" S.Var.pretty_trace y (Hooks.system y <> None);
        if Hooks.system y = None then (init y; HM.replace stable y (); HM.find rho y) else
          (* TODO: should td_space store information for widening points with remaining gas? *)
        if not space || HM.mem wpoint_gas y then (solve y Widen; HM.find rho y) else
        if HM.mem called y then (init y; HM.remove l y; HM.find rho y) else (* TODO: [HM.mem called y] is not in the TD3 paper, what is it for? optimization? *)
          (* if HM.mem called y then (init y; let y' = HM.find_default l y (S.Dom.bot ()) in HM.replace rho y y'; HM.remove l y; y') else *)
        if cache && HM.mem l y then HM.find l y
        else (
          HM.replace called y ();
          let eqd =
            if narrow_globs then
              failwith "narrow-globs not yet implemented for simple solve"
            else
              eq y (eval l x) (side ~x)
            in
          HM.remove called y;
          if HM.mem wpoint_gas y then (HM.remove l y; solve y Widen; HM.find rho y)
          else (if cache then HM.replace l y eqd; eqd)
        )
      and eval l x y =
        if tracing then trace "sol2" "eval %a ## %a" S.Var.pretty_trace x S.Var.pretty_trace y;
        get_var_event y;
        if HM.mem called y then (
          if restart_wpoint && not (HM.mem wpoint_gas y) then (
            (* Even though solve cleverly restarts redetected wpoints during incremental load, the loop body would be calculated based on the old wpoint value.
               The loop body might then side effect the old value, see tests/incremental/06-local-wpoint-read.
               Here we avoid this, by setting it to bottom for the loop body eval. *)
            if not (restart_once && HM.mem restarted_wpoint y) then (
              if tracing then trace "sol2" "wpoint restart %a ## %a" S.Var.pretty_trace y S.Dom.pretty (HM.find_default rho y (S.Dom.bot ()));
              HM.replace rho y (S.Dom.bot ());
              if restart_once then (* avoid populating hashtable unnecessarily *)
                HM.replace restarted_wpoint y ();
            )
          );
          if tracing then trace "sol2" "eval adding wpoint %a from %a" S.Var.pretty_trace y S.Var.pretty_trace x;
          mark_wpoint y default_widen_gas;
        );
        let tmp = simple_solve l x y in
        if HM.mem rho y then add_infl y x;
        if tracing then trace "sol2" "eval %a ## %a -> %a" S.Var.pretty_trace x S.Var.pretty_trace y S.Dom.pretty tmp;
        tmp
      and side ?x y d = (* side from x to y; only to variables y w/o rhs; x only used for trace *)
        if tracing then trace "sol2" "side to %a (wpx: %a) from %a ## value: %a" S.Var.pretty_trace y pretty_wpoint y (Pretty.docOpt (S.Var.pretty_trace ())) x S.Dom.pretty d;
        if Hooks.system y <> None then (
          Logs.warn "side-effect to unknown w/ rhs: %a, contrib: %a" S.Var.pretty_trace y S.Dom.pretty d;
        );
        assert (Hooks.system y = None);
        init y;

        WPS.notify_side wps_data x y;

        let widen a b =
          if M.tracing then M.traceli "sol2" "side widen %a %a" S.Dom.pretty a S.Dom.pretty b;
          let r = S.Dom.widen a (S.Dom.join a b) in
          if M.tracing then M.traceu "sol2" "-> %a" S.Dom.pretty r;
          r
        in
        let old_sides = HM.find_default sides y VS.empty in
        let vetoed_widen = WPS.veto_widen wps_data called old_sides x y in
        let op a b = (* If y still has widening gas, widening will not be performed. *)
          if vetoed_widen || not (should_widen y) then S.Dom.join a b else widen a b
        in
        let old = HM.find rho y in
        let tmp = op old d in
        if tracing then trace "sol2" "stable add %a" S.Var.pretty_trace y;
        HM.replace stable y ();
        if not (S.Dom.leq tmp old) then (
          if tracing && not (S.Dom.is_bot old) then trace "solside" "side to %a (wpx: %a) from %a: %a -> %a" S.Var.pretty_trace y pretty_wpoint y (Pretty.docOpt (S.Var.pretty_trace ())) x S.Dom.pretty old S.Dom.pretty tmp;
          if tracing && not (S.Dom.is_bot old) then trace "solchange" "side to %a (wpx: %a) from %a: %a" S.Var.pretty_trace y pretty_wpoint y (Pretty.docOpt (S.Var.pretty_trace ())) x S.Dom.pretty_diff (tmp, old);

          (match x with
           | Some x ->
             if not (VS.mem x old_sides) then add_sides y x;
           | None -> ());

          (* HM.replace rho y ((if HM.mem wpoint y then S.Dom.widen old else identity) (S.Dom.join old d)); *)
          HM.replace rho y tmp;
          let destabilized_vs: bool option = if WPS.record_destabilized_vs then (
              destabilize y;
              None
            ) else
              Some (destabilize_vs y) in

          (* make y a widening point if ... This will only matter for the next side _ y.  *)
          if WPS.should_mark_wpoint wps_data called old_sides x y destabilized_vs then (
            if tracing then trace "sol2" "side adding wpoint %a from %a" S.Var.pretty_trace y (Pretty.docOpt (S.Var.pretty_trace ())) x;
            mark_wpoint y default_side_widen_gas
          );

          (* y has grown. Reduce widening gas! *)
          if not vetoed_widen then reduce_gas y;
        )
      and init x =
        if tracing then trace "sol2" "init %a" S.Var.pretty_trace x;
        if not (HM.mem rho x) then (
          new_var_event x;
          HM.replace rho x (S.Dom.bot ())
        )
      in

      let set_start (x,d) =
        if tracing then trace "sol2" "set_start %a ## %a" S.Var.pretty_trace x S.Dom.pretty d;
        init x;
        if narrow_globs then
          HM.replace narrow_globs_start_values x d;
        HM.replace rho x d;
        HM.replace stable x ();
        (* solve x Widen *)
      in

      let rec destabilize_normal x =
        if tracing then trace "sol2" "destabilize %a" S.Var.pretty_trace x;
        let w = HM.find_default infl x VS.empty in
        HM.replace infl x VS.empty;
        VS.iter (fun y ->
            if tracing then trace "sol2" "stable remove %a" S.Var.pretty_trace y;
            HM.remove stable y;
            HM.remove superstable y;
            Hooks.stable_remove y;
            if not (HM.mem called y) then destabilize_normal y
          ) w
      in

      start_event ();

      (* reluctantly unchanged return nodes to additionally query for postsolving to get warnings, etc. *)
      let reluctant_vs: S.Var.t list ref = ref [] in

      let restart_write_only = GobConfig.get_bool "incremental.restart.write-only" in

      if GobConfig.get_bool "incremental.load" then (

        let restart_leaf x =
          if tracing then trace "sol2" "Restarting to bot %a" S.Var.pretty_trace x;
          Logs.debug "Restarting to bot %a" S.Var.pretty_trace x;
          HM.replace rho x (S.Dom.bot ());
          (* HM.remove rho x; *)
          HM.remove wpoint_gas x; (* otherwise gets immediately widened during resolve *)
          HM.remove sides x; (* just in case *)

          (* immediately redo "side effect" from st *)
          match GobList.assoc_eq_opt S.Var.equal x st with
          | Some d ->
            HM.replace rho x d;
          | None ->
            ()
        in

        let restart_fuel_only_globals = GobConfig.get_bool "incremental.restart.sided.fuel-only-global" in

        (* destabilize which restarts side-effected vars *)
        (* side_fuel specifies how many times (in recursion depth) to destabilize side_infl, None means infinite *)
        let rec destabilize_with_side ~side_fuel x =
          if tracing then trace "sol2" "destabilize_with_side %a %a" S.Var.pretty_trace x (Pretty.docOpt (Pretty.dprintf "%d")) side_fuel;

          (* retrieve and remove (side-effect) dependencies/influences *)
          let w_side_dep = HM.find_default side_dep x VS.empty in
          HM.remove side_dep x;
          let w_infl = HM.find_default infl x VS.empty in
          HM.replace infl x VS.empty;
          let w_side_infl = HM.find_default side_infl x VS.empty in
          HM.remove side_infl x;

          let should_restart =
            match restart_write_only, S.Var.is_write_only x with
            | true, true -> false (* prefer efficient write-only restarting during postsolving *)
            | _, is_write_only ->
              match restart_vars with
              | "all" -> true
              | "global" -> Node.equal (S.Var.node x) (Function GoblintCil.dummyFunDec) (* non-function entry node *)
              | "write-only" -> is_write_only
              | _ -> assert false
          in

          (* is side-effected var (global/function entry)? *)
          if not (VS.is_empty w_side_dep) && should_restart then (
            (* restart side-effected var *)
            restart_leaf x;

            (* destabilize side dep to redo side effects *)
            VS.iter (fun y ->
                if tracing then trace "sol2" "destabilize_with_side %a side_dep %a" S.Var.pretty_trace x S.Var.pretty_trace y;
                if tracing then trace "sol2" "stable remove %a" S.Var.pretty_trace y;
                HM.remove stable y;
                HM.remove superstable y;
                Hooks.stable_remove y;
                destabilize_with_side ~side_fuel y
              ) w_side_dep;
          );

          (* destabilize eval infl *)
          VS.iter (fun y ->
              if tracing then trace "sol2" "destabilize_with_side %a infl %a" S.Var.pretty_trace x S.Var.pretty_trace y;
              if tracing then trace "sol2" "stable remove %a" S.Var.pretty_trace y;
              HM.remove stable y;
              HM.remove superstable y;
              Hooks.stable_remove y;
              destabilize_with_side ~side_fuel y
            ) w_infl;

          (* destabilize side infl *)
          if side_fuel <> Some 0 then ( (* non-0 or infinite fuel is fine *)
            let side_fuel' =
              if not restart_fuel_only_globals || Node.equal (S.Var.node x) (Function GoblintCil.dummyFunDec) then
                Option.map Int.pred side_fuel
              else
                side_fuel (* don't decrease fuel for function entry side effect *)
            in
            (* TODO: should this also be conditional on restart_only_globals? right now goes through function entry side effects, but just doesn't restart them *)
            VS.iter (fun y ->
                if tracing then trace "sol2" "destabilize_with_side %a side_infl %a" S.Var.pretty_trace x S.Var.pretty_trace y;
                if tracing then trace "sol2" "stable remove %a" S.Var.pretty_trace y;
                HM.remove stable y;
                HM.remove superstable y;
                Hooks.stable_remove y;
                destabilize_with_side ~side_fuel:side_fuel' y
              ) w_side_infl
          )
        in

        destabilize_ref :=
          if restart_sided then (
            let side_fuel =
              match GobConfig.get_int "incremental.restart.sided.fuel" with
              | fuel when fuel >= 0 -> Some fuel
              | _ -> None (* infinite *)
            in
            destabilize_with_side ~side_fuel
          )
          else
            destabilize_normal;

        let sys_change = S.sys_change (fun v -> try HM.find rho v with Not_found -> S.Dom.bot ()) in

        let old_ret = HM.create 103 in
        if reluctant then (
          (* save entries of changed functions in rho for the comparison whether the result has changed after a function specific solve *)
          List.iter (fun k ->
              if HM.mem rho k then (
                let old_rho = HM.find rho k in
                let old_infl = HM.find_default infl k VS.empty in
                HM.replace old_ret k (old_rho, old_infl)
              )
            ) sys_change.reluctant;
        );

        if sys_change.obsolete <> [] then
          Logs.debug "Destabilizing changed functions and primary old nodes ...";
        List.iter (fun k ->
            if HM.mem stable k then
              destabilize k
          ) sys_change.obsolete;

        (* We remove all unknowns for program points in changed or removed functions from rho, stable, infl and wpoint *)
        Logs.debug "Removing data for changed and removed functions...";
        let delete_marked s = List.iter (fun k -> HM.remove s k) sys_change.delete in
        delete_marked rho;
        delete_marked infl; (* TODO: delete from inner sets? *)
        delete_marked wpoint_gas;
        delete_marked dep;
        Hooks.delete_marked sys_change.delete;

        (* destabilize_with_side doesn't have all infl to follow anymore, so should somewhat work with reluctant *)
        if restart_sided then (
          (* restarts old copies of functions and their (removed) side effects *)
          Logs.debug "Destabilizing sides of changed functions, primary old nodes and removed functions ...";
          List.iter (fun k ->
              if HM.mem stable k then (
                Logs.debug "marked %a" S.Var.pretty_trace k;
                destabilize k
              )
            ) sys_change.delete
        );

        (* [destabilize_leaf] is meant for restarting of globals selected by the user. *)
        (* Must be called on a leaf! *)
        let destabilize_leaf (x : S.v) =
          let destab_side_dep (x : S.v) =
            let w = HM.find_default side_dep x VS.empty in
            if not (VS.is_empty w) then (
              HM.remove side_dep x;
              (* destabilize side dep to redo side effects *)
              VS.iter (fun y ->
                  if tracing then trace "sol2" "destabilize_leaf %a side_dep %a" S.Var.pretty_trace x S.Var.pretty_trace y;
                  if tracing then trace "sol2" "stable remove %a" S.Var.pretty_trace y;
                  HM.remove stable y;
                  HM.remove superstable y;
                  Hooks.stable_remove y;
                  destabilize_normal y
                ) w
            )
          in
          restart_leaf x;
          destab_side_dep x;
          destabilize_normal x

        in

        List.iter (fun v ->
            if Hooks.system v <> None then
              Logs.warn "Trying to restart non-leaf unknown %a. This has no effect." S.Var.pretty_trace v
            else if HM.mem stable v then
              destabilize_leaf v
          ) sys_change.restart;

        let restart_and_destabilize x = (* destabilize_with_side doesn't restart x itself *)
          restart_leaf x;
          destabilize x
        in

        let should_restart_start = restart_sided && restart_vars <> "write-only" in (* assuming start vars are not write-only *)
        (* TODO: should this distinguish non-global (function entry) and global (earlyglobs) start vars? *)

        (* Call side on all globals and functions in the start variables to make sure that changes in the initializers are propagated.
         * This also destabilizes start functions if their start state changes because of globals that are neither in the start variables nor in the contexts *)
        List.iter (fun (v,d) ->
            if should_restart_start then (
              match GobList.assoc_eq_opt S.Var.equal v data.st with
              | Some old_d when not (S.Dom.equal old_d d) ->
                Logs.debug "Destabilizing and restarting changed start var %a" S.Var.pretty_trace v;
                restart_and_destabilize v (* restart side effect from start *)
              | _ ->
                (* don't restart unchanged start global *)
                (* no need to restart added start global (implicit bot before) *)
                (* restart removed start global below *)
                ()
            );
            side v d
          ) st;

        if should_restart_start then (
          List.iter (fun (v, _) ->
              match GobList.assoc_eq_opt S.Var.equal v st with
              | None ->
                (* restart removed start global to allow it to be pruned from incremental solution *)
                (* this gets rid of its warnings and makes comparing with from scratch sensible *)
                Logs.debug "Destabilizing and restarting removed start var %a" S.Var.pretty_trace v;
                restart_and_destabilize v
              | _ ->
                ()
            ) data.st
        );

        delete_marked stable;
        delete_marked side_dep; (* TODO: delete from inner sets? *)
        delete_marked side_infl; (* TODO: delete from inner sets? *)

        (* delete from incremental postsolving/warning structures to remove spurious warnings *)
        delete_marked superstable;
        delete_marked var_messages;

        if restart_write_only then (
          (* restart write-only *)
          (* before delete_marked because we also want to restart write-only side effects from deleted nodes *)
          HM.iter (fun x w ->
              HM.iter (fun y d ->
                  Logs.debug "Restarting write-only to bot %a" S.Var.pretty_trace y;
                  HM.replace rho y (S.Dom.bot ());
                ) w
            ) rho_write
        );
        delete_marked rho_write;
        HM.iter (fun x w -> delete_marked w) rho_write;

        print_data_verbose data "Data after clean-up";

        (* TODO: reluctant doesn't call destabilize on removed functions or old copies of modified functions (e.g. after removing write), so those globals don't get restarted *)

        if reluctant then (
          (* solve on the return node of changed functions. Only destabilize the function's return node if the analysis result changed *)
          Logs.debug "Separately solving changed functions...";
          HM.iter (fun x (old_rho, old_infl) -> HM.replace rho x old_rho; HM.replace infl x old_infl) old_ret;
          HM.iter (fun x (old_rho, old_infl) ->
              Logs.debug "test for %a" Node.pretty_trace (S.Var.node x);
              solve x Widen;
              if not (S.Dom.equal (HM.find rho x) old_rho) then (
                Logs.debug "Further destabilization happened ...";
              )
              else (
                Logs.debug "Destabilization not required...";
                reluctant_vs := x :: !reluctant_vs
              )
            ) old_ret;

          Logs.debug "Final solve..."
        );
      ) else (
        List.iter set_start st;
      );

      destabilize_ref := destabilize_normal; (* always use normal destabilize during actual solve *)

      List.iter init vs;
      (* If we have multiple start variables vs, we might solve v1, then while solving v2 we side some global which v1 depends on with a new value. Then v1 is no longer stable and we have to solve it again. *)
      let i = ref 0 in
      let rec solver () = (* as while loop in paper *)
        incr i;
        let unstable_vs = List.filter (neg (HM.mem stable)) vs in
        if unstable_vs <> [] then (
          if Logs.Level.should_log Debug then (
            if !i = 1 then Logs.newline ();
            Logs.debug "Unstable solver start vars in %d. phase:" !i;
            List.iter (fun v -> Logs.debug "\t%a" S.Var.pretty_trace v) unstable_vs;
            Logs.newline ();
            flush_all ();
          );
          List.iter (fun x -> solve x Widen) unstable_vs;
          solver ();
        )
      in
      solver ();
      (* Before we solved all unstable vars in rho with a rhs in a loop. This is unneeded overhead since it also solved unreachable vars (reachability only removes those from rho further down). *)
      (* After termination, only those variables are stable which are
       * - reachable from any of the queried variables vs, or
       * - effected by side-effects and have no constraints on their own (this should be the case for all of our analyses). *)

      (* verifies values at widening points and adds values for variables in-between *)
      let visited = HM.create 10 in
      let check_side x y d =
        HM.replace visited y ();
        let mem = HM.mem rho y in
        let d' = try HM.find rho y with Not_found -> S.Dom.bot () in
        if not (S.Dom.leq d d') then Logs.error "TDFP Fixpoint not reached in restore step at side-effected variable (mem: %b) %a from %a: %a not leq %a" mem S.Var.pretty_trace y S.Var.pretty_trace x S.Dom.pretty d S.Dom.pretty d'
      in
      let rec eq check x =
        HM.replace visited x ();
        match Hooks.system x with
        | None -> if HM.mem rho x then HM.find rho x else (Logs.warn "TDFP Found variable %a w/o rhs and w/o value in rho" S.Var.pretty_trace x; S.Dom.bot ())
        | Some f -> f (get ~check) (check_side x)
      and get ?(check=false) x =
        if HM.mem visited x then (
          HM.find rho x
        ) else if HM.mem rho x then ( (* `vs` are in `rho`, so to restore others we need to skip to `eq`. *)
          let d1 = HM.find rho x in
          let d2 = eq check x in (* just to reach unrestored variables *)
          if check then (
            if not (HM.mem stable x) && Hooks.system x <> None then Logs.error "TDFP Found an unknown in rho that should be stable: %a" S.Var.pretty_trace x;
            if not (S.Dom.leq d2 d1) then
              Logs.error "TDFP Fixpoint not reached in restore step at %a\n  @[Variable:\n%a\nRight-Hand-Side:\n%a\nCalculating one more step changes: %a\n@]" S.Var.pretty_trace x S.Dom.pretty d1 S.Dom.pretty d2 S.Dom.pretty_diff (d1,d2);
          );
          d1
        ) else (
          let d = eq check x in
          HM.replace rho x d;
          d
        )
      in
      (* restore values for non-widening-points *)
      if space && GobConfig.get_bool "solvers.td3.space_restore" then (
        Logs.debug "Restoring missing values.";
        let restore () =
          let get x =
            let d = get ~check:true x in
            if tracing then trace "sol2" "restored var %a ## %a" S.Var.pretty_trace x S.Dom.pretty d
          in
          List.iter get vs;
          HM.filteri_inplace (fun x _ -> HM.mem visited x) rho
        in
        Timing.wrap "restore" restore ();
        Logs.debug "Solved %d vars. Total of %d vars after restore." !SolverStats.vars (HM.length rho);
        let avg xs = if List.is_empty !cache_sizes then 0.0 else float_of_int (BatList.sum xs) /. float_of_int (List.length xs) in
        if tracing && cache then trace "cache" "#caches: %d, max: %d, avg: %.2f" (List.length !cache_sizes) (List.max !cache_sizes) (avg !cache_sizes);
      );

      stop_event ();
      print_data_verbose data "Data after solve completed";

      if GobConfig.get_bool "dbg.print_wpoints" then (
        Logs.newline ();
        Logs.debug "Widening points:";
        HM.iter (fun k gas -> Logs.debug "%a (gas: %d)" S.Var.pretty_trace k gas) wpoint_gas;
        Logs.newline ();
      );

      (* Prune other data structures than rho with reachable.
         These matter for the incremental data. *)
      let module IncrPrune: PostSolver.S with module S = S and module VH = HM =
      struct
        include PostSolver.Unit (S) (HM)

        let finalize ~vh ~reachable =
          VH.filteri_inplace (fun x _ ->
              VH.mem reachable x
            ) stable;

          (* filter both keys and value sets of a VS.t HM.t *)
          let filter_vs_hm hm =
            VH.filter_map_inplace (fun x vs ->
                if VH.mem reachable x then
                  Some (VS.filter (VH.mem reachable) vs)
                else
                  None
              ) hm
          in
          filter_vs_hm infl;
          filter_vs_hm side_infl;
          filter_vs_hm side_dep;
          filter_vs_hm dep;

          VH.filteri_inplace (fun x w ->
              if VH.mem reachable x then (
                VH.filteri_inplace (fun y _ ->
                    VH.mem reachable y
                  ) w;
                true
              )
              else
                false
            ) rho_write

        (* TODO: prune other data structures? *)
      end
      in

      (* postsolver also populates side_dep, side_infl, and dep *)
      let module SideInfl: PostSolver.S with module S = S and module VH = HM =
      struct
        include PostSolver.Unit (S) (HM)

        (* TODO: We should be able to reset side_infl before executing the RHS, as all relevant side-effects should happen here again *)
        (* However, this currently breaks some tests https://github.com/goblint/analyzer/pull/713#issuecomment-1114764937 *)
        let one_side ~vh ~x ~y ~d =
          (* Also record side-effects caused by post-solver *)
          HM.replace side_dep y (VS.add x (try HM.find side_dep y with Not_found -> VS.empty));
          HM.replace side_infl x (VS.add y (try HM.find side_infl x with Not_found -> VS.empty));
      end
      in

      let stable_reluctant_vs =
        List.filter (fun x -> HM.mem stable x) !reluctant_vs
      in
      let reachable_and_superstable =
        if incr_verify && not consider_superstable_reached then
          (* Perform reachability on whole constraint system, but cheaply by using logged dependencies *)
          (* This only works if the other reachability has been performed before, so dependencies created only during postsolve are recorded *)
          let reachable' = HM.create (HM.length rho) in
          let reachable_and_superstable = HM.create (HM.length rho) in
          let rec one_var' x =
            if not (HM.mem reachable' x) then (
              if HM.mem superstable x then HM.replace reachable_and_superstable x ();
              HM.replace reachable' x ();
              Option.may (VS.iter one_var') (HM.find_option dep x);
              Option.may (VS.iter one_var') (HM.find_option side_infl x)
            )
          in
          (Timing.wrap "cheap_full_reach" (List.iter one_var')) (vs @ stable_reluctant_vs);

          reachable_and_superstable (* consider superstable reached if it is still reachable: stop recursion (evaluation) and keep from being pruned *)
        else if incr_verify then
          superstable
        else
          HM.create 0 (* doesn't matter, not used *)
      in

      if incr_verify then (
        HM.filteri_inplace (fun x _ -> HM.mem reachable_and_superstable x) var_messages;
        HM.filteri_inplace (fun x _ -> HM.mem reachable_and_superstable x) rho_write
      )
      else (
        HM.clear var_messages;
        HM.clear rho_write
      );

      let init_reachable = reachable_and_superstable in

      let module IncrWarn: PostSolver.S with module S = S and module VH = HM =
      struct
        include PostSolver.Warn (S) (HM)

        let init () =
          init (); (* enable warning like standard Warn *)

          (* replay superstable messages from unknowns that are still reachable *)
          if incr_verify then (
            HM.iter (fun _ m ->
                Messages.add m
              ) var_messages;
          );

          (* hook to collect new messages *)
          Messages.Table.add_hook := (fun m ->
              match !CurrentVarS.current_var with
              | Some x -> HM.add var_messages x m
              | None -> ()
            )

        let finalize ~vh ~reachable =
          finalize ~vh ~reachable; (* disable warning like standard Warn *)

          (* unhook to avoid accidental var_messages modifications *)
          Messages.Table.add_hook := (fun _ -> ())
      end
      in

      (** Incremental write-only side effect restart handling:
          retriggers superstable ones (after restarting above) and collects new (non-superstable) ones. *)
      let module IncrWrite: PostSolver.S with module S = S and module VH = HM =
      struct
        include PostSolver.Unit (S) (HM)

        let init () =
          (* retrigger superstable side writes from unknowns that are still reachable *)
          if incr_verify then (
            HM.iter (fun x w ->
                HM.iter (fun y d ->
                    let old_d = try HM.find rho y with Not_found -> S.Dom.bot () in
                    (* Logs.debug "rho_write retrigger %a %a %a %a" S.Var.pretty_trace x S.Var.pretty_trace y S.Dom.pretty old_d S.Dom.pretty d; *)
                    HM.replace rho y (S.Dom.join old_d d);
                    HM.replace init_reachable y ();
                    HM.replace stable y (); (* make stable just in case, so following incremental load would have in superstable *)
                  ) w
              ) rho_write
          )

        let one_side ~vh ~x ~y ~d =
          if S.Var.is_write_only y then (
            (* Logs.debug "rho_write collect %a %a %a" S.Var.pretty_trace x S.Var.pretty_trace y S.Dom.pretty d; *)
            HM.replace stable y (); (* make stable just in case, so following incremental load would have in superstable *)
            let w =
              try
                VH.find rho_write x
              with Not_found ->
                let w = VH.create 1 in (* only create on demand, modify_def would eagerly allocate *)
                VH.replace rho_write x w;
                w
            in
            VH.add w y d (* intentional add *)
          )
      end
      in

      let module MakeIncrListArg =
      struct
        module Arg =
        struct
          include Arg
          let should_warn = false (* disable standard Warn in favor of IncrWarn *)
        end
        include PostSolver.ListArgFromStdArg (S) (HM) (Arg)

        (* Only put postsolvers defined in here with [S] from [CurrentVarEqConstrSys]! *)
        let postsolvers = (module IncrPrune: M) :: (module SideInfl: M) :: (module IncrWrite: M) :: (module IncrWarn: M) :: postsolvers

        let init_reachable ~vh =
          if incr_verify then
            init_reachable
          else
            HM.create (HM.length vh)
      end
      in

      let module Post = PostSolver.MakeIncrList (MakeIncrListArg) in
      Post.post st (stable_reluctant_vs @ vs) rho;

      print_data_verbose data "Data after postsolve";

      verify_data data;
<<<<<<< HEAD
      (rho, {st; infl; sides; prev_sides; divided_side_effects; narrow_globs_start_values; rho; wpoint; stable; side_dep; side_infl; var_messages; rho_write; dep})
=======
      (rho, {st; infl; sides; rho; wpoint_gas; stable; side_dep; side_infl; var_messages; rho_write; dep})
>>>>>>> 153ce288
  end

(** TD3 with no hooks. *)
module Basic: GenericEqIncrSolver =
  functor (Arg: IncrSolverArg) ->
  functor (S:EqConstrSys) ->
  functor (HM:Hashtbl.S with type key = S.v) ->
  struct
    include Generic.SolverStats (S) (HM)

    module Hooks =
    struct
      module S = S
      module HM = HM

      let print_data () = ()

      let system x =
        match S.system x with
        | None -> None
        | Some f ->
          let f' get set =
            eval_rhs_event x;
            f get set
          in
          Some f'

      let delete_marked _ = ()
      let stable_remove _ = ()
      let prune ~reachable = ()
    end

    include Base (Arg) (S) (HM) (Hooks)
  end

(** TD3 with eval skipping using [dep_vals]. *)
module DepVals: GenericEqIncrSolver =
  functor (Arg: IncrSolverArg) ->
  functor (S:EqConstrSys) ->
  functor (HM:Hashtbl.S with type key = S.v) ->
  struct
    include Generic.SolverStats (S) (HM)

    (* TODO: more efficient inner data structure than assoc list, https://github.com/goblint/analyzer/pull/738#discussion_r876016079 *)
    type dep_vals = (S.Dom.t * (S.Var.t * S.Dom.t) list) HM.t

    let current_dep_vals: dep_vals ref = ref (HM.create 0)
    (** Reference to current [dep_vals] in hooks. *)

    module Hooks =
    struct
      module S = S
      module HM = HM

      let print_data () =
        Logs.debug "|dep_vals|=%d" (HM.length !current_dep_vals)

      let system x =
        match S.system x with
        | None -> None
        | Some f ->
          let dep_vals = !current_dep_vals in
          let f' get set =
            let all_deps_unchanged =
              match HM.find_option dep_vals x with
              | None -> None
              | Some (oldv, deps) ->
                (* TODO: is this reversal necessary? https://github.com/goblint/analyzer/pull/738#discussion_r876703516 *)
                let deps_inorder = List.rev deps in
                if List.for_all (fun (var, value) -> S.Dom.equal (get var) value) deps_inorder then
                  Some oldv
                else
                  None
            in
            match all_deps_unchanged with
            | Some oldv ->
              if M.tracing then M.trace "sol2" "All deps unchanged for %a, not evaluating RHS" S.Var.pretty_trace x;
              oldv
            | None ->
              (* This needs to be done here as a local wrapper around get to avoid polluting dep_vals during earlier checks *)
              let get y =
                let tmp = get y in
                let (oldv,curr_dep_vals) = HM.find dep_vals x in
                HM.replace dep_vals x (oldv,((y,tmp) :: curr_dep_vals));
                tmp
              in
              eval_rhs_event x;
              (* Reset dep_vals to [] *)
              HM.replace dep_vals x (S.Dom.bot (),[]);
              let res = f get set in
              (* Insert old value of last RHS evaluation *)
              HM.replace dep_vals x (res, snd (HM.find dep_vals x));
              res
          in
          Some f'

      let delete_marked delete =
        (* very basic fix for incremental runs with aborting such that unknowns of function
           return nodes with changed rhs but same id are actually evaluated and not looked up
           (this is probably not sufficient / desirable for inefficient matchings) *)
        List.iter (HM.remove !current_dep_vals) delete

      let stable_remove x =
        HM.remove !current_dep_vals x

      let prune ~reachable =
        HM.filteri_inplace (fun x _ ->
            HM.mem reachable x
          ) !current_dep_vals
    end

    module Base = Base (Arg) (S) (HM) (Hooks)

    type marshal = {
      base: Base.marshal;
      dep_vals: dep_vals; (** Dependencies of variables and values encountered at last eval of RHS. *)
    }

    let copy_marshal {base; dep_vals} =
      {
        base = Base.copy_marshal base;
        dep_vals = HM.copy dep_vals;
      }

    let relift_marshal {base; dep_vals} =
      let base' = Base.relift_marshal base in
      let dep_vals' = HM.create (HM.length dep_vals) in
      HM.iter (fun k (value,deps) ->
          HM.replace dep_vals' (S.Var.relift k) (S.Dom.relift value, List.map (fun (var,value) -> (S.Var.relift var,S.Dom.relift value)) deps)
        ) dep_vals;
      {base = base'; dep_vals = dep_vals'}

    let solve st vs marshal =
      let base_marshal = match marshal with
        | Some {base; dep_vals} ->
          current_dep_vals := dep_vals;
          Some base
        | None ->
          current_dep_vals := HM.create 10;
          None
      in
      let (rho, base_marshal') = Base.solve st vs base_marshal in
      (rho, {base = base_marshal'; dep_vals = !current_dep_vals})
  end

let after_config () =
  let restart_sided = GobConfig.get_bool "incremental.restart.sided.enabled" in
  let restart_wpoint = GobConfig.get_bool "solvers.td3.restart.wpoint.enabled" in
  let restart_once = GobConfig.get_bool "solvers.td3.restart.wpoint.once" in
  let skip_unchanged_rhs = GobConfig.get_bool "solvers.td3.skip-unchanged-rhs" in
  if skip_unchanged_rhs then (
    if restart_sided || restart_wpoint || restart_once then (
      M.warn "restarting active, ignoring solvers.td3.skip-unchanged-rhs";
      (* TODO: fix DepVals with restarting, https://github.com/goblint/analyzer/pull/738#discussion_r876005821 *)
      Selector.add_solver ("td3", (module Basic: GenericEqIncrSolver))
    )
    else
      Selector.add_solver ("td3", (module DepVals: GenericEqIncrSolver))
  )
  else
    Selector.add_solver ("td3", (module Basic: GenericEqIncrSolver))

let () =
  AfterConfig.register after_config<|MERGE_RESOLUTION|>--- conflicted
+++ resolved
@@ -216,11 +216,7 @@
       HM.iter (fun k v ->
           HM.replace dep (S.Var.relift k) (VS.map S.Var.relift v)
         ) data.dep;
-<<<<<<< HEAD
-      {st; infl; sides; prev_sides; divided_side_effects; narrow_globs_start_values; rho; wpoint; stable; side_dep; side_infl; var_messages; rho_write; dep}
-=======
-      {st; infl; sides; rho; wpoint_gas; stable; side_dep; side_infl; var_messages; rho_write; dep}
->>>>>>> 153ce288
+      {st; infl; sides; prev_sides; divided_side_effects; narrow_globs_start_values; rho; wpoint_gas; stable; side_dep; side_infl; var_messages; rho_write; dep}
 
     type phase = Widen | Narrow [@@deriving show] (* used in inner solve *)
 
@@ -1218,11 +1214,7 @@
       print_data_verbose data "Data after postsolve";
 
       verify_data data;
-<<<<<<< HEAD
-      (rho, {st; infl; sides; prev_sides; divided_side_effects; narrow_globs_start_values; rho; wpoint; stable; side_dep; side_infl; var_messages; rho_write; dep})
-=======
-      (rho, {st; infl; sides; rho; wpoint_gas; stable; side_dep; side_infl; var_messages; rho_write; dep})
->>>>>>> 153ce288
+      (rho, {st; infl; sides; prev_sides; divided_side_effects; narrow_globs_start_values; rho; wpoint_gas; stable; side_dep; side_infl; var_messages; rho_write; dep})
   end
 
 (** TD3 with no hooks. *)
