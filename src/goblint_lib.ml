(** Main library. *)

(** {1 Framework} *)

module Maingoblint = Maingoblint
module Control = Control
module Server = Server

(** {2 CFG}

    Control-flow graphs (CFGs) are used to represent each function. *)

module Node = Node
module Edge = Edge
module MyCFG = MyCFG
module CfgTools = CfgTools

(** {2 Specification}

    Analyses are specified by domains and transfer functions.
    A dynamic composition of analyses is combined with CFGs to produce a constraint system. *)

module Analyses = Analyses
module ConstrSys = ConstrSys
module Constraints = Constraints
module CompareConstraints = CompareConstraints
module AnalysisState = AnalysisState
module AnalysisStateUtil = AnalysisStateUtil
module ControlSpecC = ControlSpecC

(** Master control program (MCP) is the analysis specification for the dynamic product of activated analyses. *)

module MCP = MCP
module MCPRegistry = MCPRegistry
module MCPAccess = MCPAccess

(** MCP allows activated analyses to query each other during the analysis.
    Query results from different analyses for the same query are {{!Lattice.S.meet} met} for precision. *)

module Queries = Queries

(** MCP allows activated analyses to emit events to each other during the analysis. *)

module Events = Events

(** {2 Results}

    The following modules help query the constraint system solution using semantic information. *)

module AnalysisResult = AnalysisResult
module ResultQuery = ResultQuery
module VarQuery = VarQuery

(** {2 Configuration}

    Runtime configuration is represented as JSON.
    Options are specified and documented by the JSON schema [src/config/options.schema.json]. *)

module GobConfig = GobConfig
module AfterConfig = AfterConfig

module AutoTune = AutoTune
module AutoSoundConfig = AutoSoundConfig

module JsonSchema = JsonSchema
module Options = Options


(** {1 Analyses}

    Analyses activatable under MCP. *)

(** {2 Value}

    Analyses related to values of program variables. *)

module Base = Base
module RelationAnalysis = RelationAnalysis
module ApronAnalysis = ApronAnalysis
module AffineEqualityAnalysis = AffineEqualityAnalysis
module LinearTwoVarEqualityAnalysis = LinearTwoVarEqualityAnalysis
module VarEq = VarEq
module CondVars = CondVars
module TmpSpecial = TmpSpecial

(** {2 Heap}

    Analyses related to the heap. *)

module Region = Region
module MallocFresh = MallocFresh
module Malloc_null = Malloc_null
module MemLeak = MemLeak
module UseAfterFree = UseAfterFree
module MemOutOfBounds = MemOutOfBounds

(** {2 Concurrency}

    Analyses related to concurrency. *)

(** {3 Locks}

    Analyses related to locking. *)

module MutexEventsAnalysis = MutexEventsAnalysis
module LocksetAnalysis = LocksetAnalysis
module MutexTypeAnalysis = MutexTypeAnalysis
module MutexAnalysis = MutexAnalysis
module MayLocks = MayLocks
module SymbLocks = SymbLocks
module Deadlock = Deadlock
module MutexGhosts = MutexGhosts

(** {3 Threads}

    Analyses related to threads. *)

module ThreadFlag = ThreadFlag
module ThreadId = ThreadId
module ThreadAnalysis = ThreadAnalysis
module ThreadJoins = ThreadJoins
module MHPAnalysis = MHPAnalysis
module ThreadReturn = ThreadReturn

(** {3 Other} *)

module RaceAnalysis = RaceAnalysis
module BasePriv = BasePriv
module RelationPriv = RelationPriv
module ThreadEscape = ThreadEscape
module PthreadSignals = PthreadSignals
module ExtractPthread = ExtractPthread

(** {2 Longjmp}

    Analyses related to [longjmp] and [setjmp]. *)

module ActiveSetjmp = ActiveSetjmp
module ModifiedSinceSetjmp = ModifiedSinceSetjmp
module ActiveLongjmp = ActiveLongjmp
module PoisonVariables = PoisonVariables
module Vla = Vla

(** {2 Tutorial}

    Analyses for didactic purposes. *)

module Constants = Constants
module Signs = Signs
module Taint = Taint
module UnitAnalysis = UnitAnalysis

(** {2 Other} *)

module Assert = Assert
module LoopTermination = LoopTermination
module Callstring = Callstring
module LoopfreeCallstring = LoopfreeCallstring
module Uninit = Uninit
module Expsplit = Expsplit
module StackTrace = StackTrace

(** {2 Helper}

    Analyses which only support other analyses. *)

module AccessAnalysis = AccessAnalysis
module WrapperFunctionAnalysis = WrapperFunctionAnalysis
module TaintPartialContexts = TaintPartialContexts
module UnassumeAnalysis = UnassumeAnalysis
module ExpRelation = ExpRelation
module AbortUnless = AbortUnless
module PtranalAnalysis = PtranalAnalysis


(** {1 Analysis lifters}

    Transformations of analyses into extended analyses. *)

<<<<<<< HEAD
module WideningDelay = WideningDelay
module WideningTokens = WideningTokens
=======
module SpecLifters = SpecLifters
module LongjmpLifter = LongjmpLifter
module RecursionTermLifter = RecursionTermLifter
module ContextGasLifter = ContextGasLifter
module WideningToken = WideningToken
module WideningTokenLifter = WideningTokenLifter
>>>>>>> e36e738d

module WitnessConstraints = WitnessConstraints


(** {1 Domains}

    Domains used by analysis specifications and constraint systems are {{!Lattice.S} lattices}.

    Besides lattice operations, their elements can also be compared and output (in various formats).
    Those operations are specified by {!Printable.S}. *)

module Printable = Printable
module Lattice = Lattice

(** {2 General}

    Standard general-purpose domains and domain functors. *)

module BoolDomain = BoolDomain
module SetDomain = SetDomain
module MapDomain = MapDomain
module TrieDomain = TrieDomain
module DisjointDomain = DisjointDomain
module HoareDomain = HoareDomain
module PartitionDomain = PartitionDomain
module FlagHelper = FlagHelper

(** {2 Analysis-specific}

    Domains for specific analyses. *)

(** {3 Value} *)

(** {4 Non-relational}

    Domains for {!Base} analysis. *)

(** {5 Numeric} *)

module IntDomain = IntDomain
module FloatDomain = FloatDomain

(** {5 Addresses}

    Memory locations are identified by {{!Mval} mvalues}, which consist of a {{!GoblintCil.varinfo} variable} and an {{!Offset.t} offset}.
    Mvalues are used throughout Goblint, not just the {!Base} analysis.

    Addresses extend mvalues with [NULL], unknown pointers and string literals. *)

module Mval = Mval
module Offset = Offset
module StringDomain = StringDomain
module AddressDomain = AddressDomain

(** {5 Complex} *)

module StructDomain = StructDomain
module UnionDomain = UnionDomain
module ArrayDomain = ArrayDomain
module NullByteSet = NullByteSet
module JmpBufDomain = JmpBufDomain

(** {5 Combined}

    These combine the above domains together for {!Base} analysis. *)

module BaseDomain = BaseDomain
module ValueDomain = ValueDomain
module ValueDomainQueries = ValueDomainQueries

(** {4 Relational}

    Domains for {!RelationAnalysis}. *)

module RelationDomain = RelationDomain
module ApronDomain = ApronDomain
module AffineEqualityDomain = AffineEqualityDomain
module LinearTwoVarEqualityDomain = LinearTwoVarEqualityDomain

(** {3 Concurrency} *)

module MutexAttrDomain = MutexAttrDomain
module LockDomain = LockDomain
module SymbLocksDomain = SymbLocksDomain
module DeadlockDomain = DeadlockDomain

module ThreadFlagDomain = ThreadFlagDomain
module ThreadIdDomain = ThreadIdDomain
module ConcDomain = ConcDomain
module MHP = MHP

module EscapeDomain = EscapeDomain
module PthreadDomain = PthreadDomain

(** {3 Other} *)

module Basetype = Basetype
module Lval = Lval
module Access = Access
module AccessDomain = AccessDomain

module MusteqDomain = MusteqDomain
module RegionDomain = RegionDomain
module StackDomain = StackDomain

(** {2 Testing}

    Modules related to (property-based) testing of domains. *)

module DomainProperties = DomainProperties
module AbstractionDomainProperties = AbstractionDomainProperties
module IntDomainProperties = IntDomainProperties


(** {1 Incremental}

    Incremental analysis is for analyzing multiple versions of the same program and reusing as many results as possible. *)

module CompareCIL = CompareCIL
module CompareAST = CompareAST
module CompareCFG = CompareCFG
module UpdateCil = UpdateCil
module MaxIdUtil = MaxIdUtil
module Serialize = Serialize
module CilMaps = CilMaps


(** {1 I/O}

    Various input/output interfaces and formats. *)

module Messages = Messages
module Logs = Logs

(** {2 Front-end}

    The following modules handle program input. *)

module Preprocessor = Preprocessor
module CompilationDatabase = CompilationDatabase
module MakefileUtil = MakefileUtil
module TerminationPreprocessing = TerminationPreprocessing

(** {2 Witnesses}

    Witnesses are an exchangeable format for analysis results. *)

module Svcomp = Svcomp
module SvcompSpec = SvcompSpec

module Invariant = Invariant
module InvariantCil = InvariantCil
module WitnessUtil = WitnessUtil

(** {3 GraphML}

    Automaton-based GraphML witnesses used in SV-COMP. *)

module MyARG = MyARG
module ArgTools = ArgTools
module Witness = Witness
module Graphml = Graphml

(** {3 YAML}

    Entry-based YAML witnesses to be used in SV-COMP. *)

module YamlWitness = YamlWitness
module YamlWitnessType = YamlWitnessType
<<<<<<< HEAD
=======
module WitnessGhost = WitnessGhost
>>>>>>> e36e738d

(** {3 Violation}

    Experimental generation of violation witness automata or refinement with observer automata. *)

module Violation = Violation
module ViolationZ3 = ViolationZ3
module ObserverAutomaton = ObserverAutomaton
module ObserverAnalysis = ObserverAnalysis
module Refinement = Refinement

(** {2 SARIF} *)

module Sarif = Sarif
module SarifType = SarifType
module SarifRules = SarifRules


(** {1 Transformations}

    Transformations can be activated to transform the program using analysis results. *)

module Transform = Transform
module DeadCode = DeadCode
module EvalAssert = EvalAssert
module ExpressionEvaluation = ExpressionEvaluation


(** {1 Utilities} *)

module Timing = Timing
module GoblintDir = GoblintDir

(** {2 General} *)

module IntOps = IntOps
module FloatOps = FloatOps

module LazyEval = LazyEval
module ResettableLazy = ResettableLazy

module ProcessPool = ProcessPool
module Timeout = Timeout

module TimeUtil = TimeUtil
module MessageUtil = MessageUtil
module AnsiColors = AnsiColors
module XmlUtil = XmlUtil

module GobExn = GobExn

(** {2 CIL} *)

module CilType = CilType
module Cilfacade = Cilfacade
module CilLocation = CilLocation
module RichVarinfo = RichVarinfo

module CilCfg = CilCfg
module LoopUnrolling = LoopUnrolling

(** {2 Library specification}

    For more precise analysis of C standard library, etc functions, whose definitions are not available, custom specifications can be added. *)

module AccessKind = AccessKind
module LibraryDesc = LibraryDesc
module LibraryDsl = LibraryDsl
module LibraryFunctions = LibraryFunctions

(** {2 Analysis-specific} *)

module BaseUtil = BaseUtil
module PrecisionUtil = PrecisionUtil
module ContextUtil = ContextUtil
module ReturnUtil = ReturnUtil
module BaseInvariant = BaseInvariant
module CommonPriv = CommonPriv
module WideningThresholds = WideningThresholds

module VectorMatrix = VectorMatrix
module SharedFunctions = SharedFunctions
module GobApron = GobApron

(** {2 Precision comparison} *)

module PrecCompare = PrecCompare
module PrecCompareUtil = PrecCompareUtil
module PrivPrecCompareUtil = PrivPrecCompareUtil
module RelationPrecCompareUtil = RelationPrecCompareUtil
module ApronPrecCompareUtil = ApronPrecCompareUtil

(** {1 Library extensions}

    OCaml library extensions which are completely independent of Goblint.

    See {!Goblint_std}. *)

(** {2 Standard library}

    OCaml standard library extensions which are not provided by {!Batteries}. *)

module GobFormat = GobFormat<|MERGE_RESOLUTION|>--- conflicted
+++ resolved
@@ -177,17 +177,13 @@
 
     Transformations of analyses into extended analyses. *)
 
-<<<<<<< HEAD
-module WideningDelay = WideningDelay
-module WideningTokens = WideningTokens
-=======
 module SpecLifters = SpecLifters
 module LongjmpLifter = LongjmpLifter
 module RecursionTermLifter = RecursionTermLifter
 module ContextGasLifter = ContextGasLifter
+module WideningDelay = WideningDelay
 module WideningToken = WideningToken
 module WideningTokenLifter = WideningTokenLifter
->>>>>>> e36e738d
 
 module WitnessConstraints = WitnessConstraints
 
@@ -357,10 +353,7 @@
 
 module YamlWitness = YamlWitness
 module YamlWitnessType = YamlWitnessType
-<<<<<<< HEAD
-=======
 module WitnessGhost = WitnessGhost
->>>>>>> e36e738d
 
 (** {3 Violation}
 
