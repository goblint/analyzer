--- conflicted
+++ resolved
@@ -351,11 +351,7 @@
 
 module YamlWitness = YamlWitness
 module YamlWitnessType = YamlWitnessType
-<<<<<<< HEAD
 module WitnessGhost = WitnessGhost
-module WideningTokens = WideningTokens
-=======
->>>>>>> 065f990a
 
 (** {3 Violation}
 
