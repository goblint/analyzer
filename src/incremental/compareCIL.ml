--- conflicted
+++ resolved
@@ -1,18 +1,13 @@
 open Cil
 open MyCFG
-<<<<<<< HEAD
 open CompareGlobals
 include DetectRenamedFunctions
-=======
-open CilMaps
->>>>>>> b3487bae
 include CompareAST
 include CompareCFG
 open CilMaps
 
 let empty_change_info () : change_info = {added = []; removed = []; changed = []; unchanged = []}
 
-<<<<<<< HEAD
 let eq_glob (a: global) (b: global) (cfgs : (cfg * (cfg * cfg)) option) = match a, b with
   | GFun (f,_), GFun (g,_) ->
     let identical, unchangedHeader, diffOpt, _, _, renamesOnSuccess = CompareGlobals.eqF f g cfgs VarinfoMap.empty VarinfoMap.empty in
@@ -23,99 +18,12 @@
     identical, unchangedHeader, diffOpt
   | GVar (x, init_x, _), GVar (y, init_y, _) -> eq_varinfo x y emptyRenameMapping |> fst, false, None (* ignore the init_info - a changed init of a global will lead to a different start state *)
   | GVarDecl (x, _), GVarDecl (y, _) -> eq_varinfo x y emptyRenameMapping |> fst, false, None
-=======
-let should_reanalyze (fdec: Cil.fundec) =
-  List.mem fdec.svar.vname (GobConfig.get_string_list "incremental.force-reanalyze.funs")
-
-(* If some CFGs of the two functions to be compared are provided, a fine-grained CFG comparison is done that also determines which
- * nodes of the function changed. If on the other hand no CFGs are provided, the "old" AST comparison on the CIL.file is
- * used for functions. Then no information is collected regarding which parts/nodes of the function changed. *)
-let eqF (a: Cil.fundec) (b: Cil.fundec) (cfgs : (cfg * (cfg * cfg)) option) (global_rename_mapping: method_rename_assumptions) =
-  let local_rename_map: (string, string) Hashtbl.t = Hashtbl.create (List.length a.slocals) in
-
-  if (List.length a.slocals) = (List.length b.slocals) then
-    List.combine a.slocals b.slocals |>
-    List.map (fun x -> match x with (a, b) -> (a.vname, b.vname)) |>
-    List.iter (fun pair -> match pair with (a, b) -> Hashtbl.replace local_rename_map a b);
-
-
-  (* Compares the two varinfo lists, returning as a first element, if the size of the two lists are equal,
-   * and as a second a rename_mapping, holding the rename assumptions *)
-  let rec rename_mapping_aware_compare (alocals: varinfo list) (blocals: varinfo list) (rename_mapping: string StringMap.t) = match alocals, blocals with
-    | [], [] -> true, rename_mapping
-    | origLocal :: als, nowLocal :: bls ->
-      let new_mapping = StringMap.add origLocal.vname nowLocal.vname rename_mapping in
-
-      (*TODO: maybe optimize this with eq_varinfo*)
-      rename_mapping_aware_compare als bls new_mapping
-    | _, _ -> false, rename_mapping
-  in
-
-  let headerSizeEqual, headerRenameMapping = rename_mapping_aware_compare a.sformals b.sformals (StringMap.empty) in
-  let actHeaderRenameMapping = (headerRenameMapping, global_rename_mapping) in
-
-  let unchangedHeader = eq_varinfo a.svar b.svar actHeaderRenameMapping && GobList.equal (eq_varinfo2 actHeaderRenameMapping) a.sformals b.sformals in
-  let identical, diffOpt =
-    if should_reanalyze a then
-      false, None
-    else
-      (* Here the local variables are checked to be equal *)
-      let sizeEqual, local_rename = rename_mapping_aware_compare a.slocals b.slocals headerRenameMapping in
-      let rename_mapping: rename_mapping = (local_rename, global_rename_mapping) in
-
-      let sameDef = unchangedHeader && sizeEqual in
-      if not sameDef then
-        (false, None)
-      else
-        match cfgs with
-        | None -> eq_block (a.sbody, a) (b.sbody, b) rename_mapping, None
-        | Some (cfgOld, (cfgNew, cfgNewBack)) ->
-          let module CfgOld : MyCFG.CfgForward = struct let next = cfgOld end in
-          let module CfgNew : MyCFG.CfgBidir = struct let prev = cfgNewBack let next = cfgNew end in
-          let matches, diffNodes1 = compareFun (module CfgOld) (module CfgNew) a b in
-          if diffNodes1 = [] then (true, None)
-          else (false, Some {unchangedNodes = matches; primObsoleteNodes = diffNodes1})
-  in
-  identical, unchangedHeader, diffOpt
-
-let eq_glob (a: global) (b: global) (cfgs : (cfg * (cfg * cfg)) option) (global_rename_mapping: method_rename_assumptions) = match a, b with
-  | GFun (f,_), GFun (g,_) ->
-    let identical, unchangedHeader, diffOpt = eqF f g cfgs global_rename_mapping in
-
-    identical, unchangedHeader, diffOpt
-  | GVar (x, init_x, _), GVar (y, init_y, _) -> eq_varinfo x y (StringMap.empty, VarinfoMap.empty), false, None (* ignore the init_info - a changed init of a global will lead to a different start state *)
-  | GVarDecl (x, _), GVarDecl (y, _) -> eq_varinfo x y (StringMap.empty, VarinfoMap.empty), false, None
->>>>>>> b3487bae
   | _ -> ignore @@ Pretty.printf "Not comparable: %a and %a\n" Cil.d_global a Cil.d_global b; false, false, None
 
 let compareCilFiles ?(eq=eq_glob) (oldAST: file) (newAST: file) =
   let cfgs = if GobConfig.get_string "incremental.compare" = "cfg"
     then Some (CfgTools.getCFG oldAST |> fst, CfgTools.getCFG newAST)
     else None in
-
-  let generate_global_rename_mapping map global =
-    try
-      let ident = identifier_of_global global in
-      let old_global = GlobalMap.find ident map in
-
-      match old_global, global with
-      | GFun(f, _), GFun (g, _) ->
-        let renamed_params: string StringMap.t = if (List.length f.sformals) = (List.length g.sformals) then
-            let mappings = List.combine f.sformals g.sformals |>
-                           List.filter (fun (original, now) -> not (original.vname = now.vname)) |>
-                           List.map (fun (original, now) -> (original.vname, now.vname)) |>
-                           List.to_seq
-            in
-
-            StringMap.add_seq mappings StringMap.empty
-          else StringMap.empty in
-
-        if not (f.svar.vname = g.svar.vname) || (StringMap.cardinal renamed_params) > 0 then
-          Some (f.svar, {original_method_name=f.svar.vname; new_method_name=g.svar.vname; parameter_renames=renamed_params})
-        else None
-      | _, _ -> None
-    with Not_found -> None
-  in
 
   let addGlobal map global  =
     try
@@ -131,7 +39,6 @@
 
   let changes = empty_change_info () in
   global_typ_acc := [];
-<<<<<<< HEAD
   let findChanges map global =
     try
       let isGFun = match global with
@@ -147,23 +54,11 @@
         if identical
         then changes.unchanged <- {current = global; old = old_global} :: changes.unchanged
         else changes.changed <- {current = global; old = old_global; unchangedHeader; diff} :: changes.changed
-=======
-  let findChanges map global global_rename_mapping =
-    try
-      let ident = identifier_of_global global in
-      let old_global = GlobalMap.find ident map in
-      (* Do a (recursive) equal comparison ignoring location information *)
-      let identical, unchangedHeader, diff = eq old_global global cfgs global_rename_mapping in
-      if identical
-      then changes.unchanged <- {current = global; old = old_global} :: changes.unchanged
-      else changes.changed <- {current = global; old = old_global; unchangedHeader; diff} :: changes.changed
->>>>>>> b3487bae
     with Not_found -> () (* Global was no variable or function, it does not belong into the map *)
   in
 
   (* Store a map from functionNames in the old file to the function definition*)
   let oldMap = Cil.foldGlobals oldAST addGlobal GlobalMap.empty in
-<<<<<<< HEAD
 
   let renameDetectionResults = detectRenamedFunctions oldAST newAST in
 
@@ -171,33 +66,22 @@
     GlobalElemMap.to_seq renameDetectionResults |>
     Seq.iter
       (fun (gT, (functionGlobal, status)) ->
-        Messages.trace "compareCIL" "Function status of %s is=" (globalElemName gT);
-        match status with
-        | Unchanged _ ->  Messages.trace "compareCIL" "Same Name\n";
-        | Added ->  Messages.trace "compareCIL" "Added\n";
-        | Removed ->  Messages.trace "compareCIL" "Removed\n";
-        | Changed _ ->  Messages.trace "compareCIL" "Changed\n";
-        | UnchangedButRenamed toFrom ->
-          match toFrom with
-          | GFun (f, _) ->  Messages.trace "compareCIL" "Renamed to %s\n" f.svar.vname;
-          | GVar(v, _, _) ->  Messages.trace "compareCIL" "Renamed to %s\n" v.vname;
-          | _ -> ();
+         Messages.trace "compareCIL" "Function status of %s is=" (globalElemName gT);
+         match status with
+         | Unchanged _ ->  Messages.trace "compareCIL" "Same Name\n";
+         | Added ->  Messages.trace "compareCIL" "Added\n";
+         | Removed ->  Messages.trace "compareCIL" "Removed\n";
+         | Changed _ ->  Messages.trace "compareCIL" "Changed\n";
+         | UnchangedButRenamed toFrom ->
+           match toFrom with
+           | GFun (f, _) ->  Messages.trace "compareCIL" "Renamed to %s\n" f.svar.vname;
+           | GVar(v, _, _) ->  Messages.trace "compareCIL" "Renamed to %s\n" v.vname;
+           | _ -> ();
       );
-=======
-  let newMap = Cil.foldGlobals newAST addGlobal GlobalMap.empty in
-
-  let global_rename_mapping: method_rename_assumptions = Cil.foldGlobals newAST (fun (current_global_rename_mapping: method_rename_assumption VarinfoMap.t) global ->
-      match generate_global_rename_mapping oldMap global with
-      | Some (funVar, rename_mapping) -> VarinfoMap.add funVar rename_mapping current_global_rename_mapping
-      | None -> current_global_rename_mapping
-    ) VarinfoMap.empty
-  in
->>>>>>> b3487bae
 
   (*  For each function in the new file, check whether a function with the same name
       already existed in the old version, and whether it is the same function. *)
   Cil.iterGlobals newAST
-<<<<<<< HEAD
     (fun glob -> findChanges oldMap glob);
 
   let unchanged, changed, added, removed = GlobalElemMap.fold (fun _ (global, status) (u, c, a, r) ->
@@ -214,9 +98,6 @@
   changes.removed <- removed;
   changes.changed <- changed;
   changes.unchanged <- unchanged;
-=======
-    (fun glob -> findChanges oldMap glob global_rename_mapping);
->>>>>>> b3487bae
 
   changes
 
