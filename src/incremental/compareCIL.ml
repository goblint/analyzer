open GoblintCil
open MyCFG
include CompareAST
include CompareCFG
include CilMaps

module GlobalMap = Map.Make(String)

type global_def = Var of varinfo | Fun of fundec
type global_col = {decls: varinfo option; def: global_def option}

let name_of_global_col gc = match gc.def with
  | Some (Fun f) -> f.svar.vname
  | Some (Var v) -> v.vname
  | None -> match gc.decls with
    | Some v -> v.vname
    | None -> raise (Failure "empty global record")

let compare_global_col gc1 gc2 = compare (name_of_global_col gc1) (name_of_global_col gc2)
let equal_name_global_col gc1 gc2 = compare_global_col gc1 gc2 == 0

let get_varinfo gc = match gc.decls, gc.def with
  | _, Some (Var v) -> v
  | _, Some (Fun f) -> f.svar
  | Some v, _ -> v
  | _ -> failwith "A global should have at least a declaration or a definition"

module GlobalColMap = Map.Make(
  struct
    type t = global_col
    let compare = compare_global_col
  end)

let name_of_global g = match g with
  | GVar (v,_,_) -> v.vname
  | GFun (f,_) -> f.svar.vname
  | GVarDecl (v,_) -> v.vname
  | _ -> failwith "global constructor not supported"

type nodes_diff = {
  unchangedNodes: (node * node) list;
  primObsoleteNodes: node list; (** primary obsolete nodes -> all obsolete nodes are reachable from these *)
}

type unchanged_global = {
  old: global_col;
  current: global_col
}
(** For semantically unchanged globals, still keep old and current version of global for resetting current to old. *)

type changed_global = {
  old: global_col;
  current: global_col;
  unchangedHeader: bool;
  diff: nodes_diff option
}

module VarinfoSet = Set.Make(CilType.Varinfo)

type change_info = {
  mutable changed: changed_global list;
  mutable unchanged: unchanged_global list;
  mutable removed: global_col list;
  mutable added: global_col list;
  mutable exclude_from_rel_destab: VarinfoSet.t;
  (** Set of functions that are to be force-reanalyzed.
      These functions are additionally included in the [changed] field, among the other changed globals. *)
}

let empty_change_info () : change_info =
  {added = []; removed = []; changed = []; unchanged = []; exclude_from_rel_destab = VarinfoSet.empty}

(* 'ChangedFunHeader' is used for functions whose varinfo or formal parameters changed. 'Changed' is used only for
 * changed functions whose header is unchanged and changed non-function globals *)
type change_status = Unchanged | Changed | ChangedFunHeader of Cil.fundec | ForceReanalyze of Cil.fundec

(** Given a boolean that indicates whether the code object is identical to the previous version, returns the corresponding [change_status]*)
let unchanged_to_change_status = function
  | true -> Unchanged
  | false -> Changed

let empty_rename_mapping: rename_mapping = (StringMap.empty, VarinfoMap.empty, VarinfoMap.empty, ([], []))

let should_reanalyze (fdec: Cil.fundec) =
  List.mem fdec.svar.vname (GobConfig.get_string_list "incremental.force-reanalyze.funs")

let performRenames (renamesOnSuccess: renamesOnSuccess) =
  begin
    let (compinfoRenames, enumRenames) = renamesOnSuccess in
    (* Reset cnames and ckeys to the old value. Only affects anonymous structs/unions where names are not checked for equality. *)
    List.iter (fun (compinfo2, compinfo1) -> compinfo2.cname <- compinfo1.cname; compinfo2.ckey <- compinfo1.ckey) compinfoRenames;
    List.iter (fun (enum2, enum1) -> enum2.ename <- enum1.ename) enumRenames;
  end

let preservesSameNameMatches n_old oldMap n_new newMap = n_old = n_new || (not (GlobalMap.mem n_old newMap) && not (GlobalMap.mem n_new oldMap))

let addToFinalMatchesMapping oV nV final_matches =
  VarinfoMap.add oV nV (fst final_matches), VarinfoMap.add nV oV (snd final_matches)

let empty_rename_assms m = VarinfoMap.for_all (fun vo vn -> vo.vname = vn.vname) m

let already_matched oV nV final_matches =
  match VarinfoMap.find_opt oV (fst final_matches) with
  | None -> false
  | Some v -> v.vid = oV.vid

(* looks up the result of the already executed comparison and returns true if it is unchanged, false if it is changed.
   Throws an exception if not found. *)
let change_info_lookup old_glob new_glob change_info =
  List.exists (fun (u : unchanged_global) -> equal_name_global_col u.old old_glob && equal_name_global_col u.current new_glob) change_info.unchanged

(* Compares two varinfos of globals. finalizeOnlyExactMatch=true allows to check a rename assumption and discard the comparison result in case they do not match *)
let eq_glob_var ?(finalizeOnlyExactMatch=false) oV gc_old oldMap nV gc_new newMap change_info final_matches =
  if already_matched oV nV final_matches then
    (* check if this function was already matched and lookup the result *)
    change_info_lookup gc_old gc_new change_info, change_info, final_matches
  else if not (preservesSameNameMatches oV.vname oldMap nV.vname newMap) then
    (* do not allow for matches between differently named variables if one of the variables names exists in both, the new and old file *)
    false, change_info, final_matches
  else (
    let identical, (_, function_dependencies, global_var_dependencies, renamesOnSuccess) = eq_varinfo oV nV ~rename_mapping:empty_rename_mapping in

    if not finalizeOnlyExactMatch || identical then
      performRenames renamesOnSuccess; (* updates enum names and compinfo names and keys that were collected during comparison of this matched function *)
    if identical then (
      change_info.unchanged <- {old = gc_old; current = gc_new} :: change_info.unchanged;
      true, change_info, addToFinalMatchesMapping oV nV final_matches
    ) else if not finalizeOnlyExactMatch then (
      change_info.changed <- {old = gc_old; current = gc_new; unchangedHeader = true; diff = None} :: change_info.changed;
      false, change_info, addToFinalMatchesMapping oV nV final_matches
    ) else
      false, change_info, final_matches
  )
let compare_varinfo_exact = eq_glob_var ~finalizeOnlyExactMatch:true

(* If some CFGs of the two functions to be compared are provided, a fine-grained CFG comparison is done that also determines which
 * nodes of the function changed. If on the other hand no CFGs are provided, the "old" AST comparison on the CIL.file is
 * used for functions. Then no information is collected regarding which parts/nodes of the function changed. *)
let eqF (old: Cil.fundec) (current: Cil.fundec) (cfgs : (cfg * (cfg * cfg)) option) (global_function_rename_mapping: method_rename_assumptions) (global_var_rename_mapping: glob_var_rename_assumptions) =
  let identical, diffOpt, (_, renamed_method_dependencies, renamed_global_vars_dependencies, renamesOnSuccess) =
    if should_reanalyze current then
      ForceReanalyze current, None, empty_rename_mapping
    else

      let add_locals_to_rename_mapping la lb map =
        try
          List.fold_left2 (fun map a b -> StringMap.add a.vname b.vname map) map la lb
        with Invalid_argument _ -> map in

      let parameterMapping = add_locals_to_rename_mapping old.sformals current.sformals StringMap.empty in
      let renameMapping = (parameterMapping, global_function_rename_mapping, global_var_rename_mapping, ([], [])) in

      (* compare the function header based on the collected rename assumptions for parameters *)
      let unchangedHeader, renameMapping = eq_varinfo old.svar current.svar ~rename_mapping:renameMapping
                                           &&>> forward_list_equal eq_varinfo old.sformals current.sformals in

      if not unchangedHeader then ChangedFunHeader current, None, empty_rename_mapping
      else
        (* include matching of local variables into rename mapping *)
        let renameMapping = match renameMapping with
          | (pm, gf, gv, re) -> (add_locals_to_rename_mapping old.slocals current.slocals pm, gf, gv, re) in
        let sameLocals, renameMapping = forward_list_equal eq_varinfo old.slocals current.slocals ~rename_mapping:renameMapping in

        if not sameLocals then
          (Changed, None, empty_rename_mapping)
        else
          match cfgs with
          | None ->
            let (identical, new_rename_mapping) = eq_block (old.sbody, old) (current.sbody, current) ~rename_mapping:renameMapping in
            unchanged_to_change_status identical, None, new_rename_mapping
          | Some (cfgOld, (cfgNew, cfgNewBack)) ->
            let module CfgOld : MyCFG.CfgForward = struct let next = cfgOld end in
            let module CfgNew : MyCFG.CfgBidir = struct let prev = cfgNewBack let next = cfgNew end in
            let matches, diffNodes1, updated_rename_mapping = compareFun (module CfgOld) (module CfgNew) old current renameMapping in
            if diffNodes1 = [] then (Unchanged, None, updated_rename_mapping)
            else (Changed, Some {unchangedNodes = matches; primObsoleteNodes = diffNodes1}, updated_rename_mapping)
  in
  identical, diffOpt, renamed_method_dependencies, renamed_global_vars_dependencies, renamesOnSuccess

let eqF_only_consider_exact_match gc_old gc_new change_info final_matches oldMap newMap =
  match gc_old.def, gc_new.def with
  | None, None -> (
      match gc_old.decls, gc_new.decls with
      | Some old_var, Some new_var ->
        compare_varinfo_exact old_var gc_old oldMap new_var gc_new newMap change_info final_matches
      | _ -> failwith "A global collection should never be empty")
  | Some (Fun f1), Some (Fun f2) -> (
      if already_matched f1.svar f2.svar final_matches then
        (* check if this function was already matched and lookup the result *)
        change_info_lookup gc_old gc_new change_info, change_info, final_matches
      else if not (preservesSameNameMatches f1.svar.vname oldMap f2.svar.vname newMap) then
        (* check that names of match are each only contained in new or old file *)
        false, change_info, final_matches
      else
        (* the exact comparison is always uses the AST comparison because only when unchanged this match is manifested *)
        let doMatch, diff, fun_deps, global_deps, renamesOnSuccess = eqF f1 f2 None VarinfoMap.empty VarinfoMap.empty in
        match doMatch with
        | Unchanged when empty_rename_assms (VarinfoMap.filter (fun vo vn -> not (vo.vname = f1.svar.vname && vn.vname = f2.svar.vname)) fun_deps) && empty_rename_assms global_deps ->
          performRenames renamesOnSuccess;
          change_info.unchanged <- {old = gc_old; current = gc_new} :: change_info.unchanged;
          let final_matches = addToFinalMatchesMapping f1.svar f2.svar final_matches in
          true, change_info, final_matches
        | Unchanged -> false, change_info, final_matches
        | Changed -> false, change_info, final_matches
        | ChangedFunHeader _ -> false, change_info, final_matches
        | ForceReanalyze _ -> false, change_info, final_matches)
  | _, _ -> false, change_info, final_matches

let eqF_check_contained_renames ~renameDetection f1 f2 oldMap newMap cfgs gc_old gc_new (change_info, final_matches) =
  let doMatch, diff, function_dependencies, global_var_dependencies, renamesOnSuccess = eqF f1 f2 cfgs VarinfoMap.empty VarinfoMap.empty in
  performRenames renamesOnSuccess; (* updates enum names and compinfo names and keys that were collected during comparison of this matched function *)

  (* for rename detection, check whether the rename assumptions collected during the function comparison actually match exactly,
     otherwise check that the function comparison was successful without collecting any rename assumptions *)
  let dependenciesMatch, change_info, final_matches =
    if renameDetection then
      let extract_globs _ gc map =
        let v = get_varinfo gc in
        VarinfoMap.add v gc map in
      let var_glob_old = GlobalMap.fold extract_globs oldMap VarinfoMap.empty in
      let var_glob_new = GlobalMap.fold extract_globs newMap VarinfoMap.empty in
      let funDependenciesMatch, change_info, final_matches = VarinfoMap.fold (fun f_old_var f_new_var (acc, ci, fm) ->
          let gc_old = VarinfoMap.find f_old_var var_glob_old in
          let gc_new = VarinfoMap.find f_new_var var_glob_new in
          if acc then
            eqF_only_consider_exact_match gc_old gc_new ci fm oldMap newMap
          else false, ci, fm
        ) function_dependencies (true, change_info, final_matches) in
      let globalDependenciesMatch, change_info, final_matches = VarinfoMap.fold (fun old_var new_var (acc, ci, fm) ->
          let glob_old = VarinfoMap.find old_var var_glob_old in
          let glob_new = VarinfoMap.find new_var var_glob_new in
          if acc then
            compare_varinfo_exact old_var glob_old oldMap new_var glob_new newMap ci fm
          else false, ci, fm
        ) global_var_dependencies (true, change_info, final_matches) in
      funDependenciesMatch && globalDependenciesMatch, change_info, final_matches
    else
      empty_rename_assms function_dependencies && empty_rename_assms global_var_dependencies, change_info, final_matches in

  let append_to_changed ~unchangedHeader ~diff =
    change_info.changed <- {current = gc_new; old = gc_old; unchangedHeader; diff} :: change_info.changed
  in
  (match doMatch with
   | Unchanged when dependenciesMatch ->
     change_info.unchanged <- {old = gc_old; current = gc_new} :: change_info.unchanged
   | Unchanged ->
     (* no diff is stored, also when comparing functions based on CFG because currently there is no mechanism to detect which part was affected by the *)
     append_to_changed ~unchangedHeader:true ~diff:None
   | Changed -> append_to_changed ~unchangedHeader:true ~diff:diff
   | _ -> (* this can only be ForceReanalyze or ChangedFunHeader *)
     change_info.exclude_from_rel_destab <- VarinfoSet.add f1.svar change_info.exclude_from_rel_destab;
     append_to_changed ~unchangedHeader:false ~diff:None);
  change_info, addToFinalMatchesMapping f1.svar f2.svar final_matches

let eq_glob ?(matchVars=true) ?(matchFuns=true) ?(renameDetection=false) oldMap newMap cfgs gc_old gc_new (change_info, final_matches) =
  match gc_old.def, gc_new.def with
  | Some (Var v1), Some (Var v2) when matchVars -> let _, ci, fm = eq_glob_var v1 gc_old oldMap v2 gc_new newMap change_info final_matches in ci, fm
  | Some (Fun f1), Some (Fun f2) when matchFuns ->
    eqF_check_contained_renames ~renameDetection f1 f2 oldMap newMap cfgs gc_old gc_new (change_info, final_matches)
  | None, None -> (match gc_old.decls, gc_new.decls with
      | Some v1, Some v2 when matchVars -> let _, ci, fm = eq_glob_var v1 gc_old oldMap v2 gc_new newMap change_info final_matches in ci, fm
      | _ -> change_info, final_matches (* a global collection should never be empty *))
  (* Without rename detection a global definition or declaration that does not have respective counterpart in the other version is considered to be changed (not added or removed)
     because a global collection only exists in the map if there is at least one declaration or definition for this global.
     For the rename detection they can only be added to changed when the according flag is set, because there would be duplicates when iterating over the globals several times. *)
  | Some (Var _), None
  | None, Some (Var _) -> if matchVars then (
      change_info.changed <- {old = gc_old; current = gc_new; diff = None; unchangedHeader = true} :: change_info.changed;
      change_info, addToFinalMatchesMapping (get_varinfo gc_old) (get_varinfo gc_new) final_matches)
    else
      change_info, final_matches
  | _, _ -> if matchVars && matchFuns then (
      change_info.changed <- {old = gc_old; current = gc_new; diff = None; unchangedHeader = true} :: change_info.changed;
      change_info, addToFinalMatchesMapping (get_varinfo gc_old) (get_varinfo gc_new) final_matches)
    else
      change_info, final_matches

let addNewGlobals name gc_new (change_info, final_matches) =
  if not (VarinfoMap.mem (get_varinfo gc_new) (snd final_matches)) then
    change_info.added <- gc_new :: change_info.added;
  (change_info, final_matches)

let addOldGlobals name gc_old (change_info, final_matches) =
  if not (VarinfoMap.mem (get_varinfo gc_old) (fst final_matches)) then
    change_info.removed <- gc_old :: change_info.removed;
  (change_info, final_matches)

let compareCilFiles ?(eq=eq_glob) (oldAST: file) (newAST: file) =
  let cfgs = if GobConfig.get_string "incremental.compare" = "cfg"
    then Some Batteries.(CfgTools.getCFG oldAST |> Tuple3.first, CfgTools.getCFG newAST |> Tuple3.get12)
    else None in

  let addGlobal map global =
    try
      let name, col = match global with
        | GVar (v,_,_) -> v.vname, {decls = None; def = Some (Var v)}
        | GFun (f,_) -> f.svar.vname, {decls = None; def = Some (Fun f)}
        | GVarDecl (v,_) -> v.vname, {decls = Some v; def = None}
        | _ -> raise Not_found in
      let merge_d def1 def2 = match def1, def2 with
        | Some d, None -> Some d
        | None, Some d -> Some d
        | None, None -> None
        | _ -> failwith "there can only be one definition and one declaration per global" in
      let merge_global_col entry = match entry with
        | None -> Some col
        | Some col' -> Some {decls = merge_d col.decls col'.decls; def = merge_d col.def col'.def} in
      GlobalMap.update name merge_global_col map;
    with
      Not_found -> map
  in

  (* Store a map from global names in the old file to the globals declarations and/or definition *)
  let oldMap = Cil.foldGlobals oldAST addGlobal GlobalMap.empty in
  let newMap = Cil.foldGlobals newAST addGlobal GlobalMap.empty in

<<<<<<< HEAD
=======
  let generate_global_rename_mapping name current_global =
    try
      let old_global = GlobalMap.find name oldMap in
      match old_global.def, current_global.def with
      | Some (Fun f1), Some (Fun f2) ->
        let renamed_params: string StringMap.t = if List.compare_lengths f1.sformals f2.sformals = 0 then
            let mappings = List.combine f1.sformals f2.sformals |>
                           List.filter (fun (original, now) -> not (original.vname = now.vname)) |>
                           List.map (fun (original, now) -> (original.vname, now.vname)) |>
                           List.to_seq
            in
            StringMap.add_seq mappings StringMap.empty
          else StringMap.empty in
        if not (f1.svar.vname = f2.svar.vname) || (StringMap.cardinal renamed_params) > 0 then
          Some (f1.svar, {original_method_name = f1.svar.vname; new_method_name = f2.svar.vname; parameter_renames = renamed_params})
        else None
      | _, _ -> None
    with Not_found -> None
  in

  let global_rename_mapping: method_rename_assumptions = GlobalMap.fold (fun name global_col current_global_rename_mapping ->
      match generate_global_rename_mapping name global_col with
      | Some (funVar, rename_mapping) -> VarinfoMap.add funVar rename_mapping current_global_rename_mapping
      | None -> current_global_rename_mapping
    ) newMap VarinfoMap.empty in

>>>>>>> 5dee4159
  let changes = empty_change_info () in
  global_typ_acc := [];

  let findChanges ?(matchVars=true) ?(matchFuns=true) ?(renameDetection=false) oldMap newMap cfgs name gc_new (change_info, final_matches) =
    try
      let gc_old = GlobalMap.find name oldMap in
      eq ~matchVars ~matchFuns ~renameDetection oldMap newMap cfgs gc_old gc_new (change_info, final_matches)
    with Not_found ->
      if not renameDetection then
        change_info.added <- gc_new::change_info.added; (* Global could not be found in old map -> added *)
      change_info, final_matches in

  if GobConfig.get_bool "incremental.detect-renames" then (
    let _ =
      (changes, (VarinfoMap.empty, VarinfoMap.empty)) (* change_info and final_matches (bi-directional) is propagated *)
      |> GlobalMap.fold (findChanges ~matchVars:true ~matchFuns:false ~renameDetection:true oldMap newMap cfgs) newMap
      |> GlobalMap.fold (findChanges ~matchVars:false ~matchFuns:true ~renameDetection:true oldMap newMap cfgs) newMap
      |> GlobalMap.fold addNewGlobals newMap
      |> GlobalMap.fold addOldGlobals oldMap in

    ()
  ) else (
    let _ =
      (changes, (VarinfoMap.empty, VarinfoMap.empty)) (* change_info and final_matches (bi-directional) is propagated *)
      |> GlobalMap.fold (findChanges oldMap newMap cfgs) newMap
      |> GlobalMap.fold addOldGlobals oldMap in
    ()
  );
  changes

(** Given an (optional) equality function between [Cil.global]s, an old and a new [Cil.file], this function computes a [change_info],
    which describes which [global]s are changed, unchanged, removed and added.  *)
let compareCilFiles ?eq (oldAST: file) (newAST: file) =
  Timing.wrap "compareCilFiles" (compareCilFiles ?eq oldAST) newAST<|MERGE_RESOLUTION|>--- conflicted
+++ resolved
@@ -314,35 +314,6 @@
   let oldMap = Cil.foldGlobals oldAST addGlobal GlobalMap.empty in
   let newMap = Cil.foldGlobals newAST addGlobal GlobalMap.empty in
 
-<<<<<<< HEAD
-=======
-  let generate_global_rename_mapping name current_global =
-    try
-      let old_global = GlobalMap.find name oldMap in
-      match old_global.def, current_global.def with
-      | Some (Fun f1), Some (Fun f2) ->
-        let renamed_params: string StringMap.t = if List.compare_lengths f1.sformals f2.sformals = 0 then
-            let mappings = List.combine f1.sformals f2.sformals |>
-                           List.filter (fun (original, now) -> not (original.vname = now.vname)) |>
-                           List.map (fun (original, now) -> (original.vname, now.vname)) |>
-                           List.to_seq
-            in
-            StringMap.add_seq mappings StringMap.empty
-          else StringMap.empty in
-        if not (f1.svar.vname = f2.svar.vname) || (StringMap.cardinal renamed_params) > 0 then
-          Some (f1.svar, {original_method_name = f1.svar.vname; new_method_name = f2.svar.vname; parameter_renames = renamed_params})
-        else None
-      | _, _ -> None
-    with Not_found -> None
-  in
-
-  let global_rename_mapping: method_rename_assumptions = GlobalMap.fold (fun name global_col current_global_rename_mapping ->
-      match generate_global_rename_mapping name global_col with
-      | Some (funVar, rename_mapping) -> VarinfoMap.add funVar rename_mapping current_global_rename_mapping
-      | None -> current_global_rename_mapping
-    ) newMap VarinfoMap.empty in
-
->>>>>>> 5dee4159
   let changes = empty_change_info () in
   global_typ_acc := [];
 
