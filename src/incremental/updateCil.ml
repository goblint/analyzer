--- conflicted
+++ resolved
@@ -5,13 +5,9 @@
 
 include UpdateCil0
 
-<<<<<<< HEAD
-let update_ids (old_file: file) (ids: max_ids) (new_file: file) (map: (global_identifier, Cil.global) Hashtbl.t) (changes: change_info) =
+let update_ids (old_file: file) (ids: max_ids) (new_file: file) (changes: change_info) =
   UpdateCil0.init (); (* reset for server mode *)
 
-=======
-let update_ids (old_file: file) (ids: max_ids) (new_file: file) (changes: change_info) =
->>>>>>> b3354ea8
   let vid_max = ref ids.max_vid in
   let sid_max = ref ids.max_sid in
 
