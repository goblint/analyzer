open Cil
open CilMaps

(* global_type and global_t are implicitly used by GlobalMap to keep GVarDecl apart from GVar and GFun, so do not remove! *)
type global_type = Fun | Decl | Var

and global_identifier = {name: string ; global_t: global_type} [@@deriving ord]

module StringMap = Map.Make(String)

type method_rename_assumption = {original_method_name: string; new_method_name: string}
type method_rename_assumptions = method_rename_assumption VarinfoMap.t
type glob_var_rename_assumptions = string VarinfoMap.t

(*On a successful match, these compinfo and enuminfo names have to be set to the snd element of the tuple. *)
type renamesOnSuccess = (compinfo * compinfo) list * (enuminfo * enuminfo) list

(*rename_mapping is carried through the stack when comparing the AST. Holds a list of rename assumptions.*)
type rename_mapping = (string StringMap.t) * (method_rename_assumptions) * glob_var_rename_assumptions * renamesOnSuccess

let emptyRenameMapping: rename_mapping = (StringMap.empty, VarinfoMap.empty, VarinfoMap.empty, ([], []))

(*Compares two names, being aware of the rename_mapping. Returns true iff:
  1. there is a rename for name1 -> name2 = rename(name1)
  2. there is no rename for name1 -> name1 = name2*)
let rename_mapping_aware_name_comparison (name1: string) (name2: string) (rename_mapping: rename_mapping) =
  let (local_c, method_c, _, _) = rename_mapping in
  let existingAssumption: string option = StringMap.find_opt name1 local_c in

  match existingAssumption with
  | Some now ->
    (*Printf.printf "Assumption is: %s -> %s\n" original now;*)
    now = name2
  | None ->
    (*Printf.printf "No assumption when %s, %s, %b\n" name1 name2 (name1 = name2);*)
    name1 = name2 (*Var names differ, but there is no assumption, so this can't be good*)

(*Creates the mapping of local renames. If the locals do not match in size, an empty mapping is returned.*)
let create_locals_rename_mapping (originalLocalNames: string list) (updatedLocalNames: string list): string StringMap.t =
  if (List.length originalLocalNames) = (List.length updatedLocalNames) then
    List.combine originalLocalNames updatedLocalNames |>
    List.filter (fun (original, now) -> not (original = now)) |>
    List.map (fun (original, now) -> (original, now)) |>
    (fun list ->
       List.fold_left (fun map mapping -> StringMap.add (fst mapping) (snd mapping) map) StringMap.empty list
    )
  else StringMap.empty

let string_tuple_to_string (tuple: (string * string) list) = "[" ^ (tuple |>
                                                                    List.map (fun x -> match x with (first, second) -> "(" ^ first ^ " -> " ^ second ^ ")") |>
                                                                    String.concat ", ") ^ "]"

let rename_mapping_to_string (rename_mapping: rename_mapping) =
  let (local, methods, glob_vars, _) = rename_mapping in
  let local_string = string_tuple_to_string (List.of_seq (StringMap.to_seq local)) in
  let methods_string: string = List.of_seq (VarinfoMap.to_seq methods |> Seq.map snd) |>
                               List.map (fun x -> match x with {original_method_name; new_method_name} ->
                                   "(methodName: " ^ original_method_name ^ " -> " ^ new_method_name ^ ")") |>
                               String.concat ", " in

  let global_var_string: string = string_tuple_to_string (List.of_seq (VarinfoMap.to_seq glob_vars) |>
                                                          List.map (fun (v, nowName) -> v.vname, nowName)) in

  "(local=" ^ local_string ^ "; methods=[" ^ methods_string ^ "]; glob_vars=" ^ global_var_string ^ ")"

let identifier_of_global glob =
  match glob with
  | GFun (fundec, l) -> {name = fundec.svar.vname; global_t = Fun}
  | GVar (var, init, l) -> {name = var.vname; global_t = Var}
  | GVarDecl (var, l) -> {name = var.vname; global_t = Decl}
  | _ -> raise Not_found

module GlobalMap = Map.Make(struct
    type t = global_identifier [@@deriving ord]
  end)

(*rename mapping forward propagation, takes the result from a call and propagates the rename mapping to the next call.
   the second call is only executed if the previous call returned true*)
let (&&>>) (prev_result: bool * rename_mapping) f : bool * rename_mapping =
  let (prev_equal, updated_rename_mapping) = prev_result in
  if prev_equal then f updated_rename_mapping else false, updated_rename_mapping

(*Same as && but propagates the rename mapping*)
let (&&>) (prev_result: bool * rename_mapping) (b: bool) : bool * rename_mapping =
  let (prev_equal, rename_mapping) = prev_result in
  (prev_equal && b, rename_mapping)

(*Same as Goblist.eq but propagates the rename_mapping*)
let forward_list_equal f l1 l2 (prev_result: rename_mapping) : bool * rename_mapping =
  if ((List.compare_lengths l1 l2) = 0) then
    List.fold_left2 (fun (b, r) x y -> if b then f x y r else (b, r)) (true, prev_result) l1 l2
  else false, prev_result

(* hack: CIL generates new type names for anonymous types - we want to ignore these *)
let compare_name (a: string) (b: string) =
  let anon_struct = "__anonstruct_" in
  let anon_union = "__anonunion_" in
  if a = b then true else BatString.(starts_with a anon_struct && starts_with b anon_struct || starts_with a anon_union && starts_with b anon_union)

<<<<<<< HEAD
let rec eq_constant (rename_mapping: rename_mapping) (a: constant) (b: constant) : bool * rename_mapping =
  match a, b with
  | CInt (val1, kind1, str1), CInt (val2, kind2, str2) -> Cilint.compare_cilint val1 val2 = 0 && kind1 = kind2, rename_mapping (* Ignore string representation, i.e. 0x2 == 2 *)
  | CEnum (exp1, str1, enuminfo1), CEnum (exp2, str2, enuminfo2) -> eq_exp exp1 exp2 rename_mapping (* Ignore name and enuminfo  *)
  | a, b -> a = b, rename_mapping
=======
let rec eq_constant (a: constant) (b: constant) = match a, b with
  | CInt (val1, kind1, str1), CInt (val2, kind2, str2) -> Cilint.compare_cilint val1 val2 = 0 && kind1 = kind2 (* Ignore string representation, i.e. 0x2 == 2 *)
  | CEnum (exp1, str1, enuminfo1), CEnum (exp2, str2, enuminfo2) -> eq_exp exp1 exp2 (* Ignore name and enuminfo  *)
  | a, b -> a = b

and eq_exp (a: exp) (b: exp) = match a,b with
  | Const c1, Const c2 -> eq_constant c1 c2
  | Lval lv1, Lval lv2 -> eq_lval lv1 lv2
  | SizeOf typ1, SizeOf typ2 -> eq_typ typ1 typ2
  | SizeOfE exp1, SizeOfE exp2 -> eq_exp exp1 exp2
  | SizeOfStr str1, SizeOfStr str2 -> str1 = str2 (* possibly, having the same length would suffice *)
  | AlignOf typ1, AlignOf typ2 -> eq_typ typ1 typ2
  | AlignOfE exp1, AlignOfE exp2 -> eq_exp exp1 exp2
  | UnOp (op1, exp1, typ1), UnOp (op2, exp2, typ2) -> op1 == op2 && eq_exp exp1 exp2 && eq_typ typ1 typ2
  | BinOp (op1, left1, right1, typ1), BinOp (op2, left2, right2, typ2) ->  op1 = op2 && eq_exp left1 left2 && eq_exp right1 right2 && eq_typ typ1 typ2
  | CastE (typ1, exp1), CastE (typ2, exp2) -> eq_typ typ1 typ2 &&  eq_exp exp1 exp2
  | AddrOf lv1, AddrOf lv2 -> eq_lval lv1 lv2
  | StartOf lv1, StartOf lv2 -> eq_lval lv1 lv2
  | Real exp1, Real exp2 -> eq_exp exp1 exp2
  | Imag exp1, Imag exp2 -> eq_exp exp1 exp2
  | Question (b1, t1, f1, typ1), Question (b2, t2, f2, typ2) -> eq_exp b1 b2 && eq_exp t1 t2 && eq_exp f1 f2 && eq_typ typ1 typ2
  | AddrOfLabel _, AddrOfLabel _ -> false (* TODO: what to do? *)
  | _, _ -> false
>>>>>>> 712bd328

and eq_exp2 (rename_mapping: rename_mapping) (a: exp) (b: exp) = eq_exp a b rename_mapping

and eq_exp (a: exp) (b: exp) (rename_mapping: rename_mapping) : bool * rename_mapping =
  match a, b with
  | Const c1, Const c2 -> eq_constant rename_mapping c1 c2
  | Lval lv1, Lval lv2 -> eq_lval lv1 lv2 rename_mapping
  | SizeOf typ1, SizeOf typ2 -> eq_typ typ1 typ2 rename_mapping
  | SizeOfE exp1, SizeOfE exp2 -> eq_exp exp1 exp2 rename_mapping
  | SizeOfStr str1, SizeOfStr str2 -> str1 = str2, rename_mapping (* possibly, having the same length would suffice *)
  | AlignOf typ1, AlignOf typ2 -> eq_typ typ1 typ2 rename_mapping
  | AlignOfE exp1, AlignOfE exp2 -> eq_exp exp1 exp2 rename_mapping
  | UnOp (op1, exp1, typ1), UnOp (op2, exp2, typ2) ->
    (op1 == op2, rename_mapping) &&>> eq_exp exp1 exp2 &&>> eq_typ typ1 typ2
  | BinOp (op1, left1, right1, typ1), BinOp (op2, left2, right2, typ2) ->  (op1 = op2, rename_mapping) &&>> eq_exp left1 left2 &&>> eq_exp right1 right2 &&>> eq_typ typ1 typ2
  | CastE (typ1, exp1), CastE (typ2, exp2) -> eq_typ typ1 typ2 rename_mapping &&>> eq_exp exp1 exp2
  | AddrOf lv1, AddrOf lv2 -> eq_lval lv1 lv2 rename_mapping
  | StartOf lv1, StartOf lv2 -> eq_lval lv1 lv2 rename_mapping
  | _, _ -> false, rename_mapping

and eq_lhost (a: lhost) (b: lhost) (rename_mapping: rename_mapping) = match a, b with
    Var v1, Var v2 -> eq_varinfo v1 v2 rename_mapping
  | Mem exp1, Mem exp2 -> eq_exp exp1 exp2 rename_mapping
  | _, _ -> false, rename_mapping

and global_typ_acc: (typ * typ) list ref = ref [] (* TODO: optimize with physical Hashtbl? *)

and mem_typ_acc (a: typ) (b: typ) acc = List.exists (fun p -> match p with (x, y) -> a == x && b == y) acc (* TODO: seems slightly more efficient to not use "fun (x, y) ->" directly to avoid caml_tuplify2 *)

and pretty_length () l = Pretty.num (List.length l)

and eq_typ_acc (a: typ) (b: typ) (acc: (typ * typ) list) ?(fun_parameter_name_comparison_enabled: bool = true) (rename_mapping: rename_mapping) : bool * rename_mapping =
  (* Registers a compinfo rename or a enum rename*)
  let register_rename_on_success = fun rename_mapping compinfo_option enum_option ->
    let maybeAddTuple = fun list option ->
      Option.value ~default:list (Option.bind option (fun elem -> Some(elem :: list)))
    in

    let (a, b, c, renames_on_success) = rename_mapping in
    let (compinfoRenames, enumRenames) = renames_on_success in

    let updatedCompinfoRenames = maybeAddTuple compinfoRenames compinfo_option in
    let updatedEnumRenames = maybeAddTuple enumRenames enum_option in

    a, b, c, (updatedCompinfoRenames, updatedEnumRenames)
  in

  if Messages.tracing then Messages.tracei "compareast" "eq_typ_acc %a vs %a (%a, %a)\n" d_type a d_type b pretty_length acc pretty_length !global_typ_acc; (* %a makes List.length calls lazy if compareast isn't being traced *)
  let r, updated_rename_mapping = match a, b with
    | TPtr (typ1, attr1), TPtr (typ2, attr2) ->
      eq_typ_acc typ1 typ2 acc rename_mapping &&>> forward_list_equal eq_attribute attr1 attr2
    | TArray (typ1, (Some lenExp1), attr1), TArray (typ2, (Some lenExp2), attr2) -> eq_typ_acc typ1 typ2 acc rename_mapping &&>> eq_exp lenExp1 lenExp2 &&>>  forward_list_equal (eq_attribute) attr1 attr2
    | TArray (typ1, None, attr1), TArray (typ2, None, attr2) -> eq_typ_acc typ1 typ2 acc rename_mapping &&>> forward_list_equal eq_attribute attr1 attr2
    | TFun (typ1, (Some list1), varArg1, attr1), TFun (typ2, (Some list2), varArg2, attr2) ->
      eq_typ_acc typ1 typ2 acc rename_mapping &&>>
      forward_list_equal (eq_args acc ~fun_parameter_name_comparison_enabled:fun_parameter_name_comparison_enabled) list1 list2 &&>
      (varArg1 = varArg2) &&>>
      forward_list_equal eq_attribute attr1 attr2
    | TFun (typ1, None, varArg1, attr1), TFun (typ2, None, varArg2, attr2) ->
      eq_typ_acc typ1 typ2 acc rename_mapping &&>
      (varArg1 = varArg2) &&>>
      forward_list_equal eq_attribute attr1 attr2
    | TNamed (typinfo1, attr1), TNamed (typeinfo2, attr2) ->
      eq_typ_acc typinfo1.ttype typeinfo2.ttype acc rename_mapping &&>> forward_list_equal eq_attribute attr1 attr2 (* Ignore tname, treferenced *)
    | TNamed (tinf, attr), b -> eq_typ_acc tinf.ttype b acc rename_mapping (* Ignore tname, treferenced. TODO: dismiss attributes, or not? *)
    | a, TNamed (tinf, attr) -> eq_typ_acc a tinf.ttype acc rename_mapping (* Ignore tname, treferenced . TODO: dismiss attributes, or not? *)
    (* The following two lines are a hack to ensure that anonymous types get the same name and thus, the same typsig *)
    | TComp (compinfo1, attr1), TComp (compinfo2, attr2) ->
      if mem_typ_acc a b acc || mem_typ_acc a b !global_typ_acc then (
        if Messages.tracing then Messages.trace "compareast" "in acc\n";
        true, rename_mapping
      )
      else (
        let acc = (a, b) :: acc in
        let (res, rm) = eq_compinfo compinfo1 compinfo2 acc rename_mapping &&>> forward_list_equal eq_attribute attr1 attr2 in
        let updated_rm: rename_mapping = if res && compinfo1.cname <> compinfo2.cname then
            (* This renaming now only takes place when the comparison was successful.*)
            (*compinfo2.cname <- compinfo1.cname;*)

            register_rename_on_success rm (Some((compinfo2, compinfo1))) None
          else rm
        in
        if res then
          global_typ_acc := (a, b) :: !global_typ_acc;
        res, updated_rm
      )
    | TEnum (enuminfo1, attr1), TEnum (enuminfo2, attr2) ->
      let (res, rm) = eq_enuminfo enuminfo1 enuminfo2 rename_mapping &&>> forward_list_equal eq_attribute attr1 attr2 in
      if res && enuminfo1.ename <> enuminfo2.ename then
        res, register_rename_on_success rm None (Some((enuminfo2, enuminfo1)))
      else res, rm
    | TBuiltin_va_list attr1, TBuiltin_va_list attr2 -> forward_list_equal eq_attribute attr1 attr2 rename_mapping
    | TVoid attr1, TVoid attr2 -> forward_list_equal eq_attribute attr1 attr2 rename_mapping
    | TInt (ik1, attr1), TInt (ik2, attr2) -> (ik1 = ik2, rename_mapping) &&>> forward_list_equal eq_attribute attr1 attr2
    | TFloat (fk1, attr1), TFloat (fk2, attr2) -> (fk1 = fk2, rename_mapping) &&>> forward_list_equal eq_attribute attr1 attr2
    | _, _ -> false, rename_mapping
  in
  if Messages.tracing then Messages.traceu "compareast" "eq_typ_acc %a vs %a\n" d_type a d_type b;
  (r, updated_rename_mapping)

and eq_typ (a: typ) (b: typ) ?(fun_parameter_name_comparison_enabled: bool = true) (rename_mapping: rename_mapping) : bool * rename_mapping = eq_typ_acc a b [] ~fun_parameter_name_comparison_enabled:fun_parameter_name_comparison_enabled rename_mapping

and eq_eitems (a: string * exp * location) (b: string * exp * location) (rename_mapping: rename_mapping) = match a, b with
    (name1, exp1, _l1), (name2, exp2, _l2) -> (name1 = name2, rename_mapping) &&>> eq_exp exp1 exp2
(* Ignore location *)

and eq_enuminfo (a: enuminfo) (b: enuminfo) (rename_mapping: rename_mapping) =
  (compare_name a.ename b.ename, rename_mapping) &&>>
  forward_list_equal eq_attribute a.eattr b.eattr &&>>
  forward_list_equal eq_eitems a.eitems b.eitems
(* Ignore ereferenced *)

(*param: fun_parameter_name_comparison_enabled when set to false, skips the comparison of the names*)
and eq_args (acc: (typ * typ) list) (a: string * typ * attributes) (b: string * typ * attributes) ?(fun_parameter_name_comparison_enabled: bool = true) (rename_mapping: rename_mapping) : bool * rename_mapping = match a, b with
    (name1, typ1, attr1), (name2, typ2, attr2) ->
    ((not fun_parameter_name_comparison_enabled) || rename_mapping_aware_name_comparison name1 name2 rename_mapping, rename_mapping) &&>>
    eq_typ_acc typ1 typ2 acc &&>>
    forward_list_equal eq_attribute attr1 attr2

and eq_attrparam (a: attrparam) (b: attrparam) (rename_mapping: rename_mapping) : bool * rename_mapping = match a, b with
  | ACons (str1, attrparams1), ACons (str2, attrparams2) -> (str1 = str2, rename_mapping) &&>> forward_list_equal eq_attrparam attrparams1 attrparams2
  | ASizeOf typ1, ASizeOf typ2 -> eq_typ typ1 typ2 rename_mapping
  | ASizeOfE attrparam1, ASizeOfE attrparam2 -> eq_attrparam attrparam1 attrparam2 rename_mapping
  | ASizeOfS typsig1, ASizeOfS typsig2 -> typsig1 = typsig2, rename_mapping
  | AAlignOf typ1, AAlignOf typ2 -> eq_typ typ1 typ2 rename_mapping
  | AAlignOfE attrparam1, AAlignOfE attrparam2 -> eq_attrparam attrparam1 attrparam2 rename_mapping
  | AAlignOfS typsig1, AAlignOfS typsig2 -> typsig1 = typsig2, rename_mapping
  | AUnOp (op1, attrparam1), AUnOp (op2, attrparam2) -> (op1 = op2, rename_mapping) &&>> eq_attrparam attrparam1 attrparam2
  | ABinOp (op1, left1, right1), ABinOp (op2, left2, right2) -> (op1 = op2, rename_mapping) &&>> eq_attrparam left1 left2 &&>> eq_attrparam right1 right2
  | ADot (attrparam1, str1), ADot (attrparam2, str2) -> eq_attrparam attrparam1 attrparam2 rename_mapping &&> (str1 = str2)
  | AStar attrparam1, AStar attrparam2 -> eq_attrparam attrparam1 attrparam2 rename_mapping
  | AAddrOf attrparam1, AAddrOf attrparam2 -> eq_attrparam attrparam1 attrparam2 rename_mapping
  | AIndex (left1, right1), AIndex (left2, right2) -> eq_attrparam left1 left2 rename_mapping &&>> eq_attrparam right1 right2
  | AQuestion (left1, middle1, right1), AQuestion (left2, middle2, right2) ->
    eq_attrparam left1 left2 rename_mapping &&>>
    eq_attrparam middle1 middle2 &&>>
    eq_attrparam right1 right2
  | a, b -> a = b, rename_mapping

and eq_attribute (a: attribute) (b: attribute) (rename_mapping: rename_mapping) : bool * rename_mapping = match a, b with
  | Attr (name1, params1), Attr (name2, params2) -> (name1 = name2, rename_mapping) &&>> forward_list_equal eq_attrparam params1 params2

and eq_varinfo2 (rename_mapping: rename_mapping) (a: varinfo) (b: varinfo) = eq_varinfo a b rename_mapping

and eq_varinfo (a: varinfo) (b: varinfo) (rename_mapping: rename_mapping) : bool * rename_mapping =
  (*Printf.printf "Comp %s with %s\n" a.vname b.vname;*)

  let (locals_renames, method_rename_mappings, glob_vars, renames_on_success) = rename_mapping in

  let compare_local_and_global_var =
    if a.vglob then
      let present_mapping = VarinfoMap.find_opt a glob_vars in

      match present_mapping with
      | Some (knownNowName) ->
        b.vname = knownNowName, method_rename_mappings, glob_vars
      | None -> (
          let update_glob_vars = VarinfoMap.add a b.vname glob_vars in
          true, method_rename_mappings, update_glob_vars
        )
    else rename_mapping_aware_name_comparison a.vname b.vname rename_mapping, method_rename_mappings, glob_vars
  in

  (*When we compare function names, we can directly compare the naming from the rename_mapping if it exists.*)
  let isNamingOk, updated_method_rename_mappings, updatedGlobVarMapping = match a.vtype, b.vtype with
    | TFun(_, aParamSpec, _, _), TFun(_, bParamSpec, _, _) -> (
        let specific_method_rename_mapping = VarinfoMap.find_opt a method_rename_mappings in
        match specific_method_rename_mapping with
        | Some method_rename_mapping ->
          let is_naming_ok = method_rename_mapping.original_method_name = a.vname && method_rename_mapping.new_method_name = b.vname in
          is_naming_ok, method_rename_mappings, glob_vars
        | None ->
          if a.vname <> b.vname then
            let assumption =
              {original_method_name = a.vname; new_method_name = b.vname} in

            true, VarinfoMap.add a assumption method_rename_mappings, glob_vars
          else true, method_rename_mappings, glob_vars
      )
    | TInt (_, _), TInt (_, _) -> compare_local_and_global_var
    | TFloat (_, _), TFloat (_, _) -> compare_local_and_global_var
    | TPtr (_, _), TPtr(_, _) -> compare_local_and_global_var
    | _, _ -> rename_mapping_aware_name_comparison a.vname b.vname rename_mapping, method_rename_mappings, glob_vars
  in

  (*If the following is a method call, we need to check if we have a mapping for that method call. *)
  let fun_parameter_name_comparison_enabled = match b.vtype with
    | TFun(_, _, _, _) -> false
    (*| GVar (_, _, _) -> (
        let new_local = VarinfoMap.find_opt a glob_vars in

        match new_local with
        | Some now_name -> (StringMap.add a.vname now_name StringMap.empty, updated_method_rename_mappings, updatedGlobVarMapping)
        | None -> (StringMap.empty, updated_method_rename_mappings, updatedGlobVarMapping)
      )*)
    | _ -> true
  in

  (*Ignore rename mapping for type check, as it doesn't change anyway. We only need the renames_on_success*)
  let (typeCheck, (_, _, _, updated_renames_on_success)) = eq_typ a.vtype b.vtype ~fun_parameter_name_comparison_enabled:fun_parameter_name_comparison_enabled (StringMap.empty, VarinfoMap.empty, VarinfoMap.empty, renames_on_success) in

  (isNamingOk && typeCheck, (locals_renames, updated_method_rename_mappings, updatedGlobVarMapping, updated_renames_on_success)) &&>>
  forward_list_equal eq_attribute a.vattr b.vattr &&>
  (a.vstorage = b.vstorage) &&> (a.vglob = b.vglob) &&> (a.vaddrof = b.vaddrof)
(* Ignore the location, vid, vreferenced, vdescr, vdescrpure, vinline *)

(* Accumulator is needed because of recursive types: we have to assume that two types we already encountered in a previous step of the recursion are equivalent *)
and eq_compinfo (a: compinfo) (b: compinfo) (acc: (typ * typ) list) (rename_mapping: rename_mapping) : bool * rename_mapping =
  (a.cstruct = b.cstruct, rename_mapping) &&>
  compare_name a.cname b.cname &&>>
  forward_list_equal (fun a b -> eq_fieldinfo a b acc) a.cfields b.cfields &&>>
  forward_list_equal eq_attribute a.cattr b.cattr &&>
  (a.cdefined = b.cdefined) (* Ignore ckey, and ignore creferenced *)

and eq_fieldinfo (a: fieldinfo) (b: fieldinfo) (acc: (typ * typ) list) (rename_mapping: rename_mapping) =
  if Messages.tracing then Messages.tracei "compareast" "fieldinfo %s vs %s\n" a.fname b.fname;
  let (r, rm) = (a.fname = b.fname, rename_mapping) &&>>
                eq_typ_acc a.ftype b.ftype acc &&> (a.fbitfield = b.fbitfield) &&>>
                forward_list_equal eq_attribute a.fattr b.fattr in
  if Messages.tracing then Messages.traceu "compareast" "fieldinfo %s vs %s\n" a.fname b.fname;
  (r, rm)

and eq_offset (a: offset) (b: offset) (rename_mapping: rename_mapping) : bool * rename_mapping = match a, b with
    NoOffset, NoOffset -> true, rename_mapping
  | Field (info1, offset1), Field (info2, offset2) -> eq_fieldinfo info1 info2 [] rename_mapping &&>> eq_offset offset1 offset2
  | Index (exp1, offset1), Index (exp2, offset2) -> eq_exp exp1 exp2 rename_mapping &&>> eq_offset offset1 offset2
  | _, _ -> false, rename_mapping

and eq_lval (a: lval) (b: lval) (rename_mapping: rename_mapping) : bool * rename_mapping = match a, b with
    (host1, off1), (host2, off2) -> eq_lhost host1 host2 rename_mapping &&>> eq_offset off1 off2

let eq_instr (a: instr) (b: instr) (rename_mapping: rename_mapping) = match a, b with
  | Set (lv1, exp1, _l1, _el1), Set (lv2, exp2, _l2, _el2) -> eq_lval lv1 lv2 rename_mapping &&>> eq_exp exp1 exp2
  | Call (Some lv1, f1, args1, _l1, _el1), Call (Some lv2, f2, args2, _l2, _el2) ->
    eq_lval lv1 lv2 rename_mapping &&>> eq_exp f1 f2 &&>> forward_list_equal eq_exp args1 args2
  | Call (None, f1, args1, _l1, _el1), Call (None, f2, args2, _l2, _el2) ->
    eq_exp f1 f2 rename_mapping &&>> forward_list_equal eq_exp args1 args2
  | Asm (attr1, tmp1, ci1, dj1, rk1, l1), Asm (attr2, tmp2, ci2, dj2, rk2, l2) ->
    (GobList.equal String.equal tmp1 tmp2, rename_mapping) &&>>
    forward_list_equal (fun (x1,y1,z1) (x2,y2,z2) x-> (x1 = x2, x) &&> (y1 = y2) &&>> eq_lval z1 z2) ci1 ci2 &&>>
    forward_list_equal (fun (x1,y1,z1) (x2,y2,z2) x-> (x1 = x2, x) &&> (y1 = y2) &&>> eq_exp z1 z2) dj1 dj2 &&>
    GobList.equal String.equal rk1 rk2(* ignore attributes and locations *)
  | VarDecl (v1, _l1), VarDecl (v2, _l2) -> eq_varinfo v1 v2 rename_mapping
  | _, _ -> false, rename_mapping

let eq_label (a: label) (b: label) = match a, b with
    Label (lb1, _l1, s1), Label (lb2, _l2, s2) -> lb1 = lb2 && s1 = s2
  |   Case (exp1, _l1, _el1), Case (exp2, _l2, el_2) -> exp1 = exp2
  | Default (_l1, _el1), Default (_l2, _el2) -> true
  | _, _ -> false

(* This is needed for checking whether a goto does go to the same semantic location/statement*)
let eq_stmt_with_location ((a, af): stmt * fundec) ((b, bf): stmt * fundec) =
  let offsetA = a.sid - (List.hd af.sallstmts).sid in
  let offsetB = b.sid - (List.hd bf.sallstmts).sid in
  GobList.equal eq_label a.labels b.labels && offsetA = offsetB

(* cfg_comp: blocks need only be compared in the AST comparison. For cfg comparison of functions one instead walks
   through the cfg and only compares the currently visited node (The cil blocks inside an if statement should not be
   compared together with its condition to avoid a to early and not precise detection of a changed node inside).
   Switch, break and continue statements are removed during cfg preparation and therefore need not to be handeled *)
let rec eq_stmtkind ?(cfg_comp = false) ((a, af): stmtkind * fundec) ((b, bf): stmtkind * fundec) (rename_mapping: rename_mapping) =
  let eq_block' = fun x y rm -> if cfg_comp then true, rm else eq_block (x, af) (y, bf) rm in
  match a, b with
<<<<<<< HEAD
  | Instr is1, Instr is2 -> forward_list_equal eq_instr is1 is2 rename_mapping
  | Return (Some exp1, _l1), Return (Some exp2, _l2) -> eq_exp exp1 exp2 rename_mapping
  | Return (None, _l1), Return (None, _l2) -> true, rename_mapping
  | Return _, Return _ -> false, rename_mapping
  | Goto (st1, _l1), Goto (st2, _l2) -> eq_stmt_with_location (!st1, af) (!st2, bf), rename_mapping
  | Break _, Break _ -> if cfg_comp then failwith "CompareCFG: Invalid stmtkind in CFG" else true, rename_mapping
  | Continue _, Continue _ -> if cfg_comp then failwith "CompareCFG: Invalid stmtkind in CFG" else true, rename_mapping
  | If (exp1, then1, else1, _l1, _el1), If (exp2, then2, else2, _l2, _el2) -> eq_exp exp1 exp2 rename_mapping &&>>
                                                                              eq_block' then1 then2 &&>>
                                                                              eq_block' else1 else2
  | Switch (exp1, block1, stmts1, _l1, _el1), Switch (exp2, block2, stmts2, _l2, _el2) -> if cfg_comp then failwith "CompareCFG: Invalid stmtkind in CFG" else eq_exp exp1 exp2 rename_mapping &&>> eq_block' block1 block2 &&>> forward_list_equal (fun a b -> eq_stmt (a,af) (b,bf)) stmts1 stmts2
  | Loop (block1, _l1, _el1, _con1, _br1), Loop (block2, _l2, _el2, _con2, _br2) -> eq_block' block1 block2 rename_mapping
  | Block block1, Block block2 -> eq_block' block1 block2 rename_mapping
  | _, _ -> false, rename_mapping

and eq_stmt ?(cfg_comp = false) ((a, af): stmt * fundec) ((b, bf): stmt * fundec) (rename_mapping: rename_mapping) =
  (GobList.equal eq_label a.labels b.labels, rename_mapping) &&>>
  eq_stmtkind ~cfg_comp (a.skind, af) (b.skind, bf)

and eq_block ((a, af): Cil.block * fundec) ((b, bf): Cil.block * fundec) (rename_mapping: rename_mapping) : bool * rename_mapping =
  (a.battrs = b.battrs, rename_mapping) &&>> forward_list_equal (fun x y -> eq_stmt (x, af) (y, bf)) a.bstmts b.bstmts

let rec eq_init (a: init) (b: init) (rename_mapping: rename_mapping) = match a, b with
  | SingleInit e1, SingleInit e2 -> eq_exp e1 e2 rename_mapping
  | CompoundInit (t1, l1), CompoundInit (t2, l2) ->
    eq_typ t1 t2 rename_mapping &&>>
    forward_list_equal (fun (o1, i1) (o2, i2) x -> eq_offset o1 o2 x &&>> eq_init i1 i2) l1 l2
  | _, _ -> false, rename_mapping

let eq_initinfo (a: initinfo) (b: initinfo) (rename_mapping: rename_mapping) = match a.init, b.init with
  | (Some init_a), (Some init_b) -> eq_init init_a init_b rename_mapping
  | None, None -> true, rename_mapping
  | _, _ -> false, rename_mapping
=======
  | Instr is1, Instr is2 -> GobList.equal eq_instr is1 is2
  | Return (Some exp1, _l1), Return (Some exp2, _l2) -> eq_exp exp1 exp2
  | Return (None, _l1), Return (None, _l2) -> true
  | Return _, Return _ -> false
  | Goto (st1, _l1), Goto (st2, _l2) -> eq_stmt_with_location (!st1, af) (!st2, bf)
  | Break _, Break _ -> if cfg_comp then failwith "CompareCFG: Invalid stmtkind in CFG" else true
  | Continue _, Continue _ -> if cfg_comp then failwith "CompareCFG: Invalid stmtkind in CFG" else true
  | If (exp1, then1, else1, _l1, _el1), If (exp2, then2, else2, _l2, _el2) -> eq_exp exp1 exp2 && eq_block' then1 then2 && eq_block' else1 else2
  | Switch (exp1, block1, stmts1, _l1, _el1), Switch (exp2, block2, stmts2, _l2, _el2) -> if cfg_comp then failwith "CompareCFG: Invalid stmtkind in CFG" else eq_exp exp1 exp2 && eq_block' block1 block2 && GobList.equal (fun a b -> eq_stmt (a,af) (b,bf)) stmts1 stmts2
  | Loop (block1, _l1, _el1, _con1, _br1), Loop (block2, _l2, _el2, _con2, _br2) -> eq_block' block1 block2
  | Block block1, Block block2 -> eq_block' block1 block2
  | _, _ -> false

and eq_stmt ?cfg_comp ((a, af): stmt * fundec) ((b, bf): stmt * fundec) =
  GobList.equal eq_label a.labels b.labels &&
  eq_stmtkind ?cfg_comp (a.skind, af) (b.skind, bf)

and eq_block ((a, af): Cil.block * fundec) ((b, bf): Cil.block * fundec) =
  a.battrs = b.battrs && GobList.equal (fun x y -> eq_stmt (x, af) (y, bf)) a.bstmts b.bstmts
>>>>>>> 712bd328
<|MERGE_RESOLUTION|>--- conflicted
+++ resolved
@@ -97,37 +97,11 @@
   let anon_union = "__anonunion_" in
   if a = b then true else BatString.(starts_with a anon_struct && starts_with b anon_struct || starts_with a anon_union && starts_with b anon_union)
 
-<<<<<<< HEAD
 let rec eq_constant (rename_mapping: rename_mapping) (a: constant) (b: constant) : bool * rename_mapping =
   match a, b with
   | CInt (val1, kind1, str1), CInt (val2, kind2, str2) -> Cilint.compare_cilint val1 val2 = 0 && kind1 = kind2, rename_mapping (* Ignore string representation, i.e. 0x2 == 2 *)
   | CEnum (exp1, str1, enuminfo1), CEnum (exp2, str2, enuminfo2) -> eq_exp exp1 exp2 rename_mapping (* Ignore name and enuminfo  *)
   | a, b -> a = b, rename_mapping
-=======
-let rec eq_constant (a: constant) (b: constant) = match a, b with
-  | CInt (val1, kind1, str1), CInt (val2, kind2, str2) -> Cilint.compare_cilint val1 val2 = 0 && kind1 = kind2 (* Ignore string representation, i.e. 0x2 == 2 *)
-  | CEnum (exp1, str1, enuminfo1), CEnum (exp2, str2, enuminfo2) -> eq_exp exp1 exp2 (* Ignore name and enuminfo  *)
-  | a, b -> a = b
-
-and eq_exp (a: exp) (b: exp) = match a,b with
-  | Const c1, Const c2 -> eq_constant c1 c2
-  | Lval lv1, Lval lv2 -> eq_lval lv1 lv2
-  | SizeOf typ1, SizeOf typ2 -> eq_typ typ1 typ2
-  | SizeOfE exp1, SizeOfE exp2 -> eq_exp exp1 exp2
-  | SizeOfStr str1, SizeOfStr str2 -> str1 = str2 (* possibly, having the same length would suffice *)
-  | AlignOf typ1, AlignOf typ2 -> eq_typ typ1 typ2
-  | AlignOfE exp1, AlignOfE exp2 -> eq_exp exp1 exp2
-  | UnOp (op1, exp1, typ1), UnOp (op2, exp2, typ2) -> op1 == op2 && eq_exp exp1 exp2 && eq_typ typ1 typ2
-  | BinOp (op1, left1, right1, typ1), BinOp (op2, left2, right2, typ2) ->  op1 = op2 && eq_exp left1 left2 && eq_exp right1 right2 && eq_typ typ1 typ2
-  | CastE (typ1, exp1), CastE (typ2, exp2) -> eq_typ typ1 typ2 &&  eq_exp exp1 exp2
-  | AddrOf lv1, AddrOf lv2 -> eq_lval lv1 lv2
-  | StartOf lv1, StartOf lv2 -> eq_lval lv1 lv2
-  | Real exp1, Real exp2 -> eq_exp exp1 exp2
-  | Imag exp1, Imag exp2 -> eq_exp exp1 exp2
-  | Question (b1, t1, f1, typ1), Question (b2, t2, f2, typ2) -> eq_exp b1 b2 && eq_exp t1 t2 && eq_exp f1 f2 && eq_typ typ1 typ2
-  | AddrOfLabel _, AddrOfLabel _ -> false (* TODO: what to do? *)
-  | _, _ -> false
->>>>>>> 712bd328
 
 and eq_exp2 (rename_mapping: rename_mapping) (a: exp) (b: exp) = eq_exp a b rename_mapping
 
@@ -146,6 +120,10 @@
   | CastE (typ1, exp1), CastE (typ2, exp2) -> eq_typ typ1 typ2 rename_mapping &&>> eq_exp exp1 exp2
   | AddrOf lv1, AddrOf lv2 -> eq_lval lv1 lv2 rename_mapping
   | StartOf lv1, StartOf lv2 -> eq_lval lv1 lv2 rename_mapping
+  | Real exp1, Real exp2 -> eq_exp exp1 exp2 rename_mapping
+  | Imag exp1, Imag exp2 -> eq_exp exp1 exp2 rename_mapping
+  | Question (b1, t1, f1, typ1), Question (b2, t2, f2, typ2) -> eq_exp b1 b2 rename_mapping &&>> eq_exp t1 t2 &&>> eq_exp f1 f2 &&>> eq_typ typ1 typ2
+  | AddrOfLabel _, AddrOfLabel _ -> false, rename_mapping (* TODO: what to do? *)
   | _, _ -> false, rename_mapping
 
 and eq_lhost (a: lhost) (b: lhost) (rename_mapping: rename_mapping) = match a, b with
@@ -392,7 +370,6 @@
 let rec eq_stmtkind ?(cfg_comp = false) ((a, af): stmtkind * fundec) ((b, bf): stmtkind * fundec) (rename_mapping: rename_mapping) =
   let eq_block' = fun x y rm -> if cfg_comp then true, rm else eq_block (x, af) (y, bf) rm in
   match a, b with
-<<<<<<< HEAD
   | Instr is1, Instr is2 -> forward_list_equal eq_instr is1 is2 rename_mapping
   | Return (Some exp1, _l1), Return (Some exp2, _l2) -> eq_exp exp1 exp2 rename_mapping
   | Return (None, _l1), Return (None, _l2) -> true, rename_mapping
@@ -408,9 +385,9 @@
   | Block block1, Block block2 -> eq_block' block1 block2 rename_mapping
   | _, _ -> false, rename_mapping
 
-and eq_stmt ?(cfg_comp = false) ((a, af): stmt * fundec) ((b, bf): stmt * fundec) (rename_mapping: rename_mapping) =
+and eq_stmt ?cfg_comp ((a, af): stmt * fundec) ((b, bf): stmt * fundec) (rename_mapping: rename_mapping) =
   (GobList.equal eq_label a.labels b.labels, rename_mapping) &&>>
-  eq_stmtkind ~cfg_comp (a.skind, af) (b.skind, bf)
+  eq_stmtkind ?cfg_comp (a.skind, af) (b.skind, bf)
 
 and eq_block ((a, af): Cil.block * fundec) ((b, bf): Cil.block * fundec) (rename_mapping: rename_mapping) : bool * rename_mapping =
   (a.battrs = b.battrs, rename_mapping) &&>> forward_list_equal (fun x y -> eq_stmt (x, af) (y, bf)) a.bstmts b.bstmts
@@ -425,25 +402,4 @@
 let eq_initinfo (a: initinfo) (b: initinfo) (rename_mapping: rename_mapping) = match a.init, b.init with
   | (Some init_a), (Some init_b) -> eq_init init_a init_b rename_mapping
   | None, None -> true, rename_mapping
-  | _, _ -> false, rename_mapping
-=======
-  | Instr is1, Instr is2 -> GobList.equal eq_instr is1 is2
-  | Return (Some exp1, _l1), Return (Some exp2, _l2) -> eq_exp exp1 exp2
-  | Return (None, _l1), Return (None, _l2) -> true
-  | Return _, Return _ -> false
-  | Goto (st1, _l1), Goto (st2, _l2) -> eq_stmt_with_location (!st1, af) (!st2, bf)
-  | Break _, Break _ -> if cfg_comp then failwith "CompareCFG: Invalid stmtkind in CFG" else true
-  | Continue _, Continue _ -> if cfg_comp then failwith "CompareCFG: Invalid stmtkind in CFG" else true
-  | If (exp1, then1, else1, _l1, _el1), If (exp2, then2, else2, _l2, _el2) -> eq_exp exp1 exp2 && eq_block' then1 then2 && eq_block' else1 else2
-  | Switch (exp1, block1, stmts1, _l1, _el1), Switch (exp2, block2, stmts2, _l2, _el2) -> if cfg_comp then failwith "CompareCFG: Invalid stmtkind in CFG" else eq_exp exp1 exp2 && eq_block' block1 block2 && GobList.equal (fun a b -> eq_stmt (a,af) (b,bf)) stmts1 stmts2
-  | Loop (block1, _l1, _el1, _con1, _br1), Loop (block2, _l2, _el2, _con2, _br2) -> eq_block' block1 block2
-  | Block block1, Block block2 -> eq_block' block1 block2
-  | _, _ -> false
-
-and eq_stmt ?cfg_comp ((a, af): stmt * fundec) ((b, bf): stmt * fundec) =
-  GobList.equal eq_label a.labels b.labels &&
-  eq_stmtkind ?cfg_comp (a.skind, af) (b.skind, bf)
-
-and eq_block ((a, af): Cil.block * fundec) ((b, bf): Cil.block * fundec) =
-  a.battrs = b.battrs && GobList.equal (fun x y -> eq_stmt (x, af) (y, bf)) a.bstmts b.bstmts
->>>>>>> 712bd328
+  | _, _ -> false, rename_mapping