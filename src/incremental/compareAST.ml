--- conflicted
+++ resolved
@@ -12,24 +12,19 @@
 
 (*rename_mapping is carried through the stack when comparing the AST. Holds a list of rename assumptions.*)
 type rename_mapping = (string StringMap.t) * (method_rename_assumptions) * glob_var_rename_assumptions * renamesOnSuccess
-
-let emptyRenameMapping: rename_mapping = (StringMap.empty, VarinfoMap.empty, VarinfoMap.empty, ([], []))
 
 (*Compares two names, being aware of the rename_mapping. Returns true iff:
   1. there is a rename for name1 -> name2 = rename(name1)
   2. there is no rename for name1 -> name1 = name2*)
 let rename_mapping_aware_name_comparison (name1: string) (name2: string) (rename_mapping: rename_mapping) =
-<<<<<<< HEAD
   if GobConfig.get_bool "incremental.detect-renames" then (
     let (local_c, method_c, _, _) = rename_mapping in
     let existingAssumption: string option = StringMap.find_opt name1 local_c in
 
     match existingAssumption with
     | Some now ->
-      (*Printf.printf "Assumption is: %s -> %s\n" original now;*)
       now = name2
     | None ->
-      (*Printf.printf "No assumption when %s, %s, %b\n" name1 name2 (name1 = name2);*)
       name1 = name2 (*Var names differ, but there is no assumption, so this can't be good*)
   )
   else name1 = name2
@@ -48,16 +43,6 @@
 let string_tuple_to_string (tuple: (string * string) list) = "[" ^ (tuple |>
                                                                     List.map (fun x -> match x with (first, second) -> "(" ^ first ^ " -> " ^ second ^ ")") |>
                                                                     String.concat ", ") ^ "]"
-=======
-  let (local_c, method_c) = rename_mapping in
-  let existingAssumption: string option = StringMap.find_opt name1 local_c in
-
-  match existingAssumption with
-  | Some now ->
-    now = name2
-  | None ->
-    name1 = name2 (*Var names differ, but there is no assumption, so this can't be good*)
->>>>>>> cc90b36e
 
 let rename_mapping_to_string (rename_mapping: rename_mapping) =
   let (local, methods, glob_vars, _) = rename_mapping in
@@ -76,23 +61,11 @@
   let local, methods, glob_vars, _= rename_mapping in
   StringMap.is_empty local && VarinfoMap.is_empty methods && VarinfoMap.is_empty glob_vars
 
-<<<<<<< HEAD
-let identifier_of_global glob =
-  match glob with
-  | GFun (fundec, l) -> {name = fundec.svar.vname; global_t = Fun}
-  | GVar (var, init, l) -> {name = var.vname; global_t = Var}
-  | GVarDecl (var, l) -> {name = var.vname; global_t = Decl}
-  | _ -> raise Not_found
-
-module GlobalMap = Map.Make(struct
-    type t = global_identifier [@@deriving ord]
-  end)
-
 (*rename mapping forward propagation, takes the result from a call and propagates the rename mapping to the next call.
    the second call is only executed if the previous call returned true*)
 let (&&>>) (prev_result: bool * rename_mapping) f : bool * rename_mapping =
   let (prev_equal, updated_rename_mapping) = prev_result in
-  if prev_equal then f updated_rename_mapping else false, updated_rename_mapping
+  if prev_equal then f ~rename_mapping:updated_rename_mapping else false, updated_rename_mapping
 
 (*Same as && but propagates the rename mapping*)
 let (&&>) (prev_result: bool * rename_mapping) (b: bool) : bool * rename_mapping =
@@ -100,85 +73,48 @@
   (prev_equal && b, rename_mapping)
 
 (*Same as Goblist.eq but propagates the rename_mapping*)
-let forward_list_equal ?(propF = (&&>>)) f l1 l2 (prev_result: rename_mapping) : bool * rename_mapping =
+let forward_list_equal ?(propF = (&&>>)) f l1 l2 ~(rename_mapping: rename_mapping) : bool * rename_mapping =
   if ((List.compare_lengths l1 l2) = 0) then
-    List.fold_left2 (fun (b, r) x y -> propF (b, r) (f x y)) (true, prev_result) l1 l2
-  else false, prev_result
-
-=======
->>>>>>> cc90b36e
+    List.fold_left2 (fun (b, r) x y -> propF (b, r) (f x y)) (true, rename_mapping) l1 l2
+  else false, rename_mapping
+
 (* hack: CIL generates new type names for anonymous types - we want to ignore these *)
 let compare_name (a: string) (b: string) =
   let anon_struct = "__anonstruct_" in
   let anon_union = "__anonunion_" in
   if a = b then true else BatString.(starts_with a anon_struct && starts_with b anon_struct || starts_with a anon_union && starts_with b anon_union)
 
-<<<<<<< HEAD
-let rec eq_constant (rename_mapping: rename_mapping) (a: constant) (b: constant) : bool * rename_mapping =
+let rec eq_constant ~(rename_mapping: rename_mapping) ~(acc: (typ * typ) list) (a: constant) (b: constant) : bool * rename_mapping =
   match a, b with
-  | CInt (val1, kind1, str1), CInt (val2, kind2, str2) -> Cilint.compare_cilint val1 val2 = 0 && kind1 = kind2, rename_mapping (* Ignore string representation, i.e. 0x2 == 2 *)
-  | CEnum (exp1, str1, enuminfo1), CEnum (exp2, str2, enuminfo2) -> eq_exp exp1 exp2 rename_mapping (* Ignore name and enuminfo  *)
+  | CInt (val1, kind1, str1), CInt (val2, kind2, str2) -> Z.compare val1 val2 = 0 && kind1 = kind2, rename_mapping (* Ignore string representation, i.e. 0x2 == 2 *)
+  | CEnum (exp1, str1, enuminfo1), CEnum (exp2, str2, enuminfo2) -> eq_exp exp1 exp2 ~rename_mapping ~acc (* Ignore name and enuminfo  *)
   | a, b -> a = b, rename_mapping
 
-and eq_exp2 (rename_mapping: rename_mapping) (a: exp) (b: exp) = eq_exp a b rename_mapping
-
-and eq_exp (a: exp) (b: exp) (rename_mapping: rename_mapping) : bool * rename_mapping =
-  match a, b with
-  | Const c1, Const c2 -> eq_constant rename_mapping c1 c2
-  | Lval lv1, Lval lv2 -> eq_lval lv1 lv2 rename_mapping
-  | SizeOf typ1, SizeOf typ2 -> eq_typ typ1 typ2 rename_mapping
-  | SizeOfE exp1, SizeOfE exp2 -> eq_exp exp1 exp2 rename_mapping
-  | SizeOfStr str1, SizeOfStr str2 -> str1 = str2, rename_mapping (* possibly, having the same length would suffice *)
-  | AlignOf typ1, AlignOf typ2 -> eq_typ typ1 typ2 rename_mapping
-  | AlignOfE exp1, AlignOfE exp2 -> eq_exp exp1 exp2 rename_mapping
-  | UnOp (op1, exp1, typ1), UnOp (op2, exp2, typ2) ->
-    (op1 == op2, rename_mapping) &&>> eq_exp exp1 exp2 &&>> eq_typ typ1 typ2
-  | BinOp (op1, left1, right1, typ1), BinOp (op2, left2, right2, typ2) ->  (op1 = op2, rename_mapping) &&>> eq_exp left1 left2 &&>> eq_exp right1 right2 &&>> eq_typ typ1 typ2
-  | CastE (typ1, exp1), CastE (typ2, exp2) -> eq_typ typ1 typ2 rename_mapping &&>> eq_exp exp1 exp2
-  | AddrOf lv1, AddrOf lv2 -> eq_lval lv1 lv2 rename_mapping
-  | StartOf lv1, StartOf lv2 -> eq_lval lv1 lv2 rename_mapping
-  | Real exp1, Real exp2 -> eq_exp exp1 exp2 rename_mapping
-  | Imag exp1, Imag exp2 -> eq_exp exp1 exp2 rename_mapping
-  | Question (b1, t1, f1, typ1), Question (b2, t2, f2, typ2) -> eq_exp b1 b2 rename_mapping &&>> eq_exp t1 t2 &&>> eq_exp f1 f2 &&>> eq_typ typ1 typ2
-  | AddrOfLabel _, AddrOfLabel _ -> false, rename_mapping (* TODO: what to do? *)
-  | _, _ -> false, rename_mapping
-
-and eq_lhost (a: lhost) (b: lhost) (rename_mapping: rename_mapping) = match a, b with
-    Var v1, Var v2 -> eq_varinfo v1 v2 rename_mapping
-  | Mem exp1, Mem exp2 -> eq_exp exp1 exp2 rename_mapping
-  | _, _ -> false, rename_mapping
-=======
-let rec eq_constant ~(rename_mapping: rename_mapping) ~(acc: (typ * typ) list) (a: constant) (b: constant) =
-  match a, b with
-  | CInt (val1, kind1, str1), CInt (val2, kind2, str2) -> Z.compare val1 val2 = 0 && kind1 = kind2 (* Ignore string representation, i.e. 0x2 == 2 *)
-  | CEnum (exp1, str1, enuminfo1), CEnum (exp2, str2, enuminfo2) -> eq_exp exp1 exp2 ~rename_mapping ~acc (* Ignore name and enuminfo  *)
-  | a, b -> a = b
-
-and eq_exp ?(no_const_vals = false) (a: exp) (b: exp) ~(rename_mapping: rename_mapping) ~(acc: (typ * typ) list) =
+and eq_exp (a: exp) (b: exp) ~(rename_mapping: rename_mapping) ~(acc: (typ * typ) list) : bool * rename_mapping =
   match a, b with
   | Const c1, Const c2 -> eq_constant c1 c2 ~rename_mapping ~acc
   | Lval lv1, Lval lv2 -> eq_lval lv1 lv2 ~rename_mapping ~acc
   | SizeOf typ1, SizeOf typ2 -> eq_typ_acc typ1 typ2 ~rename_mapping ~acc
   | SizeOfE exp1, SizeOfE exp2 -> eq_exp exp1 exp2 ~rename_mapping ~acc
-  | SizeOfStr str1, SizeOfStr str2 -> str1 = str2 (* possibly, having the same length would suffice *)
+  | SizeOfStr str1, SizeOfStr str2 -> str1 = str2, rename_mapping (* possibly, having the same length would suffice *)
   | AlignOf typ1, AlignOf typ2 -> eq_typ_acc typ1 typ2 ~rename_mapping ~acc
   | AlignOfE exp1, AlignOfE exp2 -> eq_exp exp1 exp2 ~rename_mapping ~acc
-  | UnOp (op1, exp1, typ1), UnOp (op2, exp2, typ2) -> op1 == op2 && eq_exp exp1 exp2 ~rename_mapping ~acc && eq_typ_acc typ1 typ2 ~rename_mapping ~acc
-  | BinOp (op1, left1, right1, typ1), BinOp (op2, left2, right2, typ2) ->  op1 = op2 && eq_exp left1 left2 ~rename_mapping ~acc && eq_exp right1 right2 ~rename_mapping ~acc && eq_typ_acc typ1 typ2 ~rename_mapping ~acc
-  | CastE (typ1, exp1), CastE (typ2, exp2) -> eq_typ_acc typ1 typ2 ~rename_mapping ~acc  && eq_exp exp1 exp2 ~rename_mapping ~acc
+  | UnOp (op1, exp1, typ1), UnOp (op2, exp2, typ2) ->
+    ((op1 == op2), rename_mapping) &&>> eq_exp exp1 exp2 ~acc &&>> eq_typ_acc typ1 typ2 ~acc
+  | BinOp (op1, left1, right1, typ1), BinOp (op2, left2, right2, typ2) ->  (op1 = op2, rename_mapping) &&>> eq_exp left1 left2 ~acc &&>> eq_exp right1 right2 ~acc &&>> eq_typ_acc typ1 typ2 ~acc
+  | CastE (typ1, exp1), CastE (typ2, exp2) -> eq_typ_acc typ1 typ2 ~rename_mapping ~acc &&>> eq_exp exp1 exp2 ~acc
   | AddrOf lv1, AddrOf lv2 -> eq_lval lv1 lv2 ~rename_mapping ~acc
   | StartOf lv1, StartOf lv2 -> eq_lval lv1 lv2 ~rename_mapping ~acc
   | Real exp1, Real exp2 -> eq_exp exp1 exp2 ~rename_mapping ~acc
   | Imag exp1, Imag exp2 -> eq_exp exp1 exp2 ~rename_mapping ~acc
-  | Question (b1, t1, f1, typ1), Question (b2, t2, f2, typ2) -> eq_exp b1 b2 ~rename_mapping ~acc && eq_exp t1 t2 ~rename_mapping ~acc && eq_exp f1 f2 ~rename_mapping ~acc && eq_typ_acc typ1 typ2 ~rename_mapping ~acc
-  | AddrOfLabel _, AddrOfLabel _ -> false (* TODO: what to do? *)
-  | _, _ -> false
+  | Question (b1, t1, f1, typ1), Question (b2, t2, f2, typ2) -> eq_exp b1 b2 ~rename_mapping ~acc &&>> eq_exp t1 t2 ~acc &&>> eq_exp f1 f2 ~acc &&>> eq_typ_acc typ1 typ2 ~acc
+  | AddrOfLabel _, AddrOfLabel _ -> false, rename_mapping (* TODO: what to do? *)
+  | _, _ -> false, rename_mapping
 
 and eq_lhost (a: lhost) (b: lhost) ~(rename_mapping: rename_mapping) ~(acc: (typ * typ) list) = match a, b with
     Var v1, Var v2 -> eq_varinfo v1 v2 ~rename_mapping ~acc
   | Mem exp1, Mem exp2 -> eq_exp exp1 exp2 ~rename_mapping ~acc
-  | _, _ -> false
->>>>>>> cc90b36e
+  | _, _ -> false, rename_mapping
 
 and global_typ_acc: (typ * typ) list ref = ref [] (* TODO: optimize with physical Hashtbl? *)
 
@@ -186,8 +122,7 @@
 
 and pretty_length () l = Pretty.num (List.length l)
 
-<<<<<<< HEAD
-and eq_typ_acc (a: typ) (b: typ) (acc: (typ * typ) list) ?(fun_parameter_name_comparison_enabled: bool = true) (rename_mapping: rename_mapping) : bool * rename_mapping =
+and eq_typ_acc ?(fun_parameter_name_comparison_enabled: bool = true) (a: typ) (b: typ) ~(rename_mapping: rename_mapping) ~(acc: (typ * typ) list) : bool * rename_mapping =
   (* Registers a compinfo rename or a enum rename*)
   let register_rename_on_success = fun rename_mapping compinfo_option enum_option ->
     let maybeAddTuple = fun list option ->
@@ -205,40 +140,22 @@
 
   if Messages.tracing then Messages.tracei "compareast" "eq_typ_acc %a vs %a (%a, %a)\n" d_type a d_type b pretty_length acc pretty_length !global_typ_acc; (* %a makes List.length calls lazy if compareast isn't being traced *)
   let r, updated_rename_mapping = match a, b with
-    | TPtr (typ1, attr1), TPtr (typ2, attr2) ->
-      eq_typ_acc typ1 typ2 acc rename_mapping &&>> forward_list_equal eq_attribute attr1 attr2
-    | TArray (typ1, (Some lenExp1), attr1), TArray (typ2, (Some lenExp2), attr2) -> eq_typ_acc typ1 typ2 acc rename_mapping &&>> eq_exp lenExp1 lenExp2 &&>>  forward_list_equal (eq_attribute) attr1 attr2
-    | TArray (typ1, None, attr1), TArray (typ2, None, attr2) -> eq_typ_acc typ1 typ2 acc rename_mapping &&>> forward_list_equal eq_attribute attr1 attr2
+    | TPtr (typ1, attr1), TPtr (typ2, attr2) -> eq_typ_acc typ1 typ2 ~rename_mapping ~acc &&>> forward_list_equal (eq_attribute ~acc) attr1 attr2
+    | TArray (typ1, (Some lenExp1), attr1), TArray (typ2, (Some lenExp2), attr2) -> eq_typ_acc typ1 typ2 ~rename_mapping ~acc &&>> eq_exp lenExp1 lenExp2 ~acc &&>>  forward_list_equal (eq_attribute ~acc) attr1 attr2
+    | TArray (typ1, None, attr1), TArray (typ2, None, attr2) -> eq_typ_acc typ1 typ2 ~rename_mapping ~acc &&>> forward_list_equal (eq_attribute ~acc) attr1 attr2
     | TFun (typ1, (Some list1), varArg1, attr1), TFun (typ2, (Some list2), varArg2, attr2) ->
-      eq_typ_acc typ1 typ2 acc rename_mapping &&>>
-      forward_list_equal (eq_args acc ~fun_parameter_name_comparison_enabled:fun_parameter_name_comparison_enabled) list1 list2 &&>
+      eq_typ_acc typ1 typ2 ~rename_mapping ~acc &&>>
+      forward_list_equal (eq_args ~fun_parameter_name_comparison_enabled:fun_parameter_name_comparison_enabled ~acc) list1 list2 &&>
       (varArg1 = varArg2) &&>>
-      forward_list_equal eq_attribute attr1 attr2
+      forward_list_equal (eq_attribute ~acc) attr1 attr2
     | TFun (typ1, None, varArg1, attr1), TFun (typ2, None, varArg2, attr2) ->
-      eq_typ_acc typ1 typ2 acc rename_mapping &&>
+      eq_typ_acc typ1 typ2 ~rename_mapping ~acc &&>
       (varArg1 = varArg2) &&>>
-      forward_list_equal eq_attribute attr1 attr2
+      forward_list_equal (eq_attribute ~acc) attr1 attr2
     | TNamed (typinfo1, attr1), TNamed (typeinfo2, attr2) ->
-      eq_typ_acc typinfo1.ttype typeinfo2.ttype acc rename_mapping &&>> forward_list_equal eq_attribute attr1 attr2 (* Ignore tname, treferenced *)
-    | TNamed (tinf, attr), b -> eq_typ_acc tinf.ttype b acc rename_mapping (* Ignore tname, treferenced. TODO: dismiss attributes, or not? *)
-    | a, TNamed (tinf, attr) -> eq_typ_acc a tinf.ttype acc rename_mapping (* Ignore tname, treferenced . TODO: dismiss attributes, or not? *)
-=======
-and eq_typ_acc (a: typ) (b: typ) ~(acc: (typ * typ) list) ~(rename_mapping: rename_mapping) =
-  if Messages.tracing then Messages.tracei "compareast" "eq_typ_acc %a vs %a (%a, %a)\n" d_type a d_type b pretty_length acc pretty_length !global_typ_acc; (* %a makes List.length calls lazy if compareast isn't being traced *)
-  let r = match a, b with
-    | TPtr (typ1, attr1), TPtr (typ2, attr2) -> eq_typ_acc typ1 typ2 ~rename_mapping ~acc  && GobList.equal (eq_attribute ~rename_mapping ~acc) attr1 attr2
-    | TArray (typ1, (Some lenExp1), attr1), TArray (typ2, (Some lenExp2), attr2) -> eq_typ_acc typ1 typ2 ~rename_mapping ~acc  && eq_exp lenExp1 lenExp2 ~rename_mapping ~acc &&  GobList.equal (eq_attribute ~rename_mapping ~acc) attr1 attr2
-    | TArray (typ1, None, attr1), TArray (typ2, None, attr2) -> eq_typ_acc typ1 typ2 ~rename_mapping ~acc  && GobList.equal (eq_attribute ~rename_mapping ~acc) attr1 attr2
-    | TFun (typ1, (Some list1), varArg1, attr1), TFun (typ2, (Some list2), varArg2, attr2)
-      -> eq_typ_acc typ1 typ2 ~rename_mapping ~acc  && GobList.equal (eq_args rename_mapping acc) list1 list2 && varArg1 = varArg2 &&
-         GobList.equal (eq_attribute ~rename_mapping ~acc) attr1 attr2
-    | TFun (typ1, None, varArg1, attr1), TFun (typ2, None, varArg2, attr2)
-      ->  eq_typ_acc typ1 typ2 ~rename_mapping ~acc  && varArg1 = varArg2 &&
-          GobList.equal (eq_attribute ~rename_mapping ~acc) attr1 attr2
-    | TNamed (typinfo1, attr1), TNamed (typinfo2, attr2) -> eq_typ_acc typinfo1.ttype typinfo2.ttype ~rename_mapping ~acc  && GobList.equal (eq_attribute ~rename_mapping ~acc) attr1 attr2 (* Ignore tname, treferenced *)
-    | TNamed (tinf, attr), b -> eq_typ_acc tinf.ttype b ~rename_mapping ~acc  (* Ignore tname, treferenced. TODO: dismiss attributes, or not? *)
-    | a, TNamed (tinf, attr) -> eq_typ_acc a tinf.ttype ~rename_mapping ~acc  (* Ignore tname, treferenced . TODO: dismiss attributes, or not? *)
->>>>>>> cc90b36e
+      eq_typ_acc typinfo1.ttype typeinfo2.ttype ~rename_mapping ~acc &&>> forward_list_equal (eq_attribute ~acc) attr1 attr2 (* Ignore tname, treferenced *)
+    | TNamed (tinf, attr), b -> eq_typ_acc tinf.ttype b ~rename_mapping ~acc (* Ignore tname, treferenced. TODO: dismiss attributes, or not? *)
+    | a, TNamed (tinf, attr) -> eq_typ_acc a tinf.ttype ~rename_mapping ~acc (* Ignore tname, treferenced . TODO: dismiss attributes, or not? *)
     (* The following two lines are a hack to ensure that anonymous types get the same name and thus, the same typsig *)
     | TComp (compinfo1, attr1), TComp (compinfo2, attr2) ->
       if mem_typ_acc a b acc || mem_typ_acc a b !global_typ_acc then (
@@ -247,135 +164,71 @@
       )
       else (
         let acc = (a, b) :: acc in
-<<<<<<< HEAD
-        let (res, rm) = eq_compinfo compinfo1 compinfo2 acc rename_mapping &&>> forward_list_equal eq_attribute attr1 attr2 in
-        let updated_rm: rename_mapping = if res && compinfo1.cname <> compinfo2.cname then
-            (* This renaming now only takes place when the comparison was successful.*)
-            (*compinfo2.cname <- compinfo1.cname;*)
-
-            register_rename_on_success rm (Some((compinfo2, compinfo1))) None
-          else rm
+        let (res, rm) = eq_compinfo compinfo1 compinfo2 acc rename_mapping &&>> forward_list_equal (eq_attribute ~acc) attr1 attr2 in
+        let updated_rm: rename_mapping =
+          if res then
+            global_typ_acc := (a, b) :: !global_typ_acc;
+          (* Reset cnames and ckeys to the old value. Only affects anonymous structs/unions where names are not checked for equality. *)
+          (* TODO
+              compinfo2.cname <- compinfo1.cname;
+              compinfo2.ckey <- compinfo1.ckey;
+          *)
+          register_rename_on_success rm (Some((compinfo2, compinfo1))) None
         in
-        if res then
-          global_typ_acc := (a, b) :: !global_typ_acc;
         res, updated_rm
       )
     | TEnum (enuminfo1, attr1), TEnum (enuminfo2, attr2) ->
-      let (res, rm) = eq_enuminfo enuminfo1 enuminfo2 rename_mapping &&>> forward_list_equal eq_attribute attr1 attr2 in
+      let (res, rm) = eq_enuminfo enuminfo1 enuminfo2 ~rename_mapping ~acc &&>> forward_list_equal (eq_attribute ~acc) attr1 attr2 in
       if res && enuminfo1.ename <> enuminfo2.ename then
         res, register_rename_on_success rm None (Some((enuminfo2, enuminfo1)))
       else res, rm
-    | TBuiltin_va_list attr1, TBuiltin_va_list attr2 -> forward_list_equal eq_attribute attr1 attr2 rename_mapping
-    | TVoid attr1, TVoid attr2 -> forward_list_equal eq_attribute attr1 attr2 rename_mapping
-    | TInt (ik1, attr1), TInt (ik2, attr2) -> (ik1 = ik2, rename_mapping) &&>> forward_list_equal eq_attribute attr1 attr2
-    | TFloat (fk1, attr1), TFloat (fk2, attr2) -> (fk1 = fk2, rename_mapping) &&>> forward_list_equal eq_attribute attr1 attr2
+    | TBuiltin_va_list attr1, TBuiltin_va_list attr2 -> forward_list_equal (eq_attribute ~acc) attr1 attr2 ~rename_mapping
+    | TVoid attr1, TVoid attr2 -> forward_list_equal (eq_attribute ~acc) attr1 attr2 ~rename_mapping
+    | TInt (ik1, attr1), TInt (ik2, attr2) -> (ik1 = ik2, rename_mapping) &&>> forward_list_equal (eq_attribute ~acc) attr1 attr2
+    | TFloat (fk1, attr1), TFloat (fk2, attr2) -> (fk1 = fk2, rename_mapping) &&>> forward_list_equal (eq_attribute ~acc) attr1 attr2
     | _, _ -> false, rename_mapping
-=======
-        let res = eq_compinfo compinfo1 compinfo2 acc rename_mapping && GobList.equal (eq_attribute ~rename_mapping ~acc) attr1 attr2 in
-        if res then begin
-          global_typ_acc := (a, b) :: !global_typ_acc;
-
-          (* Reset cnames and ckeys to the old value. Only affects anonymous structs/unions where names are not checked for equality. *)
-          compinfo2.cname <- compinfo1.cname;
-          compinfo2.ckey <- compinfo1.ckey;
-        end;
-        res
-      )
-    | TEnum (enuminfo1, attr1), TEnum (enuminfo2, attr2) -> let res = eq_enuminfo enuminfo1 enuminfo2 ~rename_mapping ~acc && GobList.equal (eq_attribute ~rename_mapping ~acc) attr1 attr2 in (if res && enuminfo1.ename <> enuminfo2.ename then enuminfo2.ename <- enuminfo1.ename); res
-    | TBuiltin_va_list attr1, TBuiltin_va_list attr2 -> GobList.equal (eq_attribute ~rename_mapping ~acc) attr1 attr2
-    | TVoid attr1, TVoid attr2 -> GobList.equal (eq_attribute ~rename_mapping ~acc) attr1 attr2
-    | TInt (ik1, attr1), TInt (ik2, attr2) -> ik1 = ik2 && GobList.equal (eq_attribute ~rename_mapping ~acc) attr1 attr2
-    | TFloat (fk1, attr1), TFloat (fk2, attr2) -> fk1 = fk2 && GobList.equal (eq_attribute ~rename_mapping ~acc) attr1 attr2
-    | _, _ -> false
->>>>>>> cc90b36e
   in
   if Messages.tracing then Messages.traceu "compareast" "eq_typ_acc %a vs %a\n" d_type a d_type b;
   (r, updated_rename_mapping)
 
-<<<<<<< HEAD
-and eq_typ (a: typ) (b: typ) ?(fun_parameter_name_comparison_enabled: bool = true) (rename_mapping: rename_mapping) : bool * rename_mapping = eq_typ_acc a b [] ~fun_parameter_name_comparison_enabled:fun_parameter_name_comparison_enabled rename_mapping
-
-and eq_eitems (a: string * exp * location) (b: string * exp * location) (rename_mapping: rename_mapping) = match a, b with
-    (name1, exp1, _l1), (name2, exp2, _l2) -> (name1 = name2, rename_mapping) &&>> eq_exp exp1 exp2
+and eq_eitems (a: string * exp * location) (b: string * exp * location) ~(rename_mapping: rename_mapping) ~(acc: (typ * typ) list) = match a, b with
+    (name1, exp1, _l1), (name2, exp2, _l2) -> (name1 = name2, rename_mapping) &&>> eq_exp exp1 exp2 ~acc
 (* Ignore location *)
 
-and eq_enuminfo (a: enuminfo) (b: enuminfo) (rename_mapping: rename_mapping) =
+and eq_enuminfo (a: enuminfo) (b: enuminfo) ~(rename_mapping: rename_mapping) ~(acc: (typ * typ) list) =
   (compare_name a.ename b.ename, rename_mapping) &&>>
-  forward_list_equal eq_attribute a.eattr b.eattr &&>>
-  forward_list_equal eq_eitems a.eitems b.eitems
-=======
-
-and eq_eitems ~(rename_mapping: rename_mapping) ~(acc: (typ * typ) list) (a: string * exp * location) (b: string * exp * location) = match a, b with
-    (name1, exp1, _l1), (name2, exp2, _l2) -> name1 = name2 && eq_exp exp1 exp2 ~rename_mapping ~acc
-(* Ignore location *)
-
-and eq_enuminfo (a: enuminfo) (b: enuminfo) ~(rename_mapping: rename_mapping) ~(acc: (typ * typ) list) =
-  compare_name a.ename b.ename &&
-  GobList.equal (eq_attribute ~rename_mapping ~acc) a.eattr b.eattr &&
-  GobList.equal (eq_eitems ~rename_mapping ~acc) a.eitems b.eitems
->>>>>>> cc90b36e
+  forward_list_equal (eq_attribute ~acc) a.eattr b.eattr &&>>
+  forward_list_equal (eq_eitems ~acc) a.eitems b.eitems
 (* Ignore ereferenced *)
 
 (*param: fun_parameter_name_comparison_enabled when set to false, skips the comparison of the names*)
-and eq_args (acc: (typ * typ) list) (a: string * typ * attributes) (b: string * typ * attributes) ?(fun_parameter_name_comparison_enabled: bool = true) (rename_mapping: rename_mapping) : bool * rename_mapping = match a, b with
+and eq_args ?(fun_parameter_name_comparison_enabled: bool = true) (a: string * typ * attributes) (b: string * typ * attributes) ~(rename_mapping: rename_mapping) ~(acc: (typ * typ) list) : bool * rename_mapping = match a, b with
     (name1, typ1, attr1), (name2, typ2, attr2) ->
-<<<<<<< HEAD
     ((not fun_parameter_name_comparison_enabled) || rename_mapping_aware_name_comparison name1 name2 rename_mapping, rename_mapping) &&>>
-    eq_typ_acc typ1 typ2 acc &&>>
-    forward_list_equal eq_attribute attr1 attr2
-
-and eq_attrparam (a: attrparam) (b: attrparam) (rename_mapping: rename_mapping) : bool * rename_mapping = match a, b with
-  | ACons (str1, attrparams1), ACons (str2, attrparams2) -> (str1 = str2, rename_mapping) &&>> forward_list_equal eq_attrparam attrparams1 attrparams2
-  | ASizeOf typ1, ASizeOf typ2 -> eq_typ typ1 typ2 rename_mapping
-  | ASizeOfE attrparam1, ASizeOfE attrparam2 -> eq_attrparam attrparam1 attrparam2 rename_mapping
-  | ASizeOfS typsig1, ASizeOfS typsig2 -> typsig1 = typsig2, rename_mapping
-  | AAlignOf typ1, AAlignOf typ2 -> eq_typ typ1 typ2 rename_mapping
-  | AAlignOfE attrparam1, AAlignOfE attrparam2 -> eq_attrparam attrparam1 attrparam2 rename_mapping
-  | AAlignOfS typsig1, AAlignOfS typsig2 -> typsig1 = typsig2, rename_mapping
-  | AUnOp (op1, attrparam1), AUnOp (op2, attrparam2) -> (op1 = op2, rename_mapping) &&>> eq_attrparam attrparam1 attrparam2
-  | ABinOp (op1, left1, right1), ABinOp (op2, left2, right2) -> (op1 = op2, rename_mapping) &&>> eq_attrparam left1 left2 &&>> eq_attrparam right1 right2
-  | ADot (attrparam1, str1), ADot (attrparam2, str2) -> eq_attrparam attrparam1 attrparam2 rename_mapping &&> (str1 = str2)
-  | AStar attrparam1, AStar attrparam2 -> eq_attrparam attrparam1 attrparam2 rename_mapping
-  | AAddrOf attrparam1, AAddrOf attrparam2 -> eq_attrparam attrparam1 attrparam2 rename_mapping
-  | AIndex (left1, right1), AIndex (left2, right2) -> eq_attrparam left1 left2 rename_mapping &&>> eq_attrparam right1 right2
-  | AQuestion (left1, middle1, right1), AQuestion (left2, middle2, right2) ->
-    eq_attrparam left1 left2 rename_mapping &&>>
-    eq_attrparam middle1 middle2 &&>>
-    eq_attrparam right1 right2
-  | a, b -> a = b, rename_mapping
-
-and eq_attribute (a: attribute) (b: attribute) (rename_mapping: rename_mapping) : bool * rename_mapping = match a, b with
-  | Attr (name1, params1), Attr (name2, params2) -> (name1 = name2, rename_mapping) &&>> forward_list_equal eq_attrparam params1 params2
-
-and eq_varinfo2 (rename_mapping: rename_mapping) (a: varinfo) (b: varinfo) = eq_varinfo a b rename_mapping
-
-and eq_varinfo (a: varinfo) (b: varinfo) (rename_mapping: rename_mapping) : bool * rename_mapping =
-  (*Printf.printf "Comp %s with %s\n" a.vname b.vname;*)
-=======
-    rename_mapping_aware_name_comparison name1 name2 rename_mapping && eq_typ_acc typ1 typ2 ~rename_mapping ~acc && GobList.equal (eq_attribute ~rename_mapping ~acc) attr1 attr2
-
-and eq_attrparam ~(acc: (typ * typ) list) ~(rename_mapping: rename_mapping) (a: attrparam) (b: attrparam) = match a, b with
-  | ACons (str1, attrparams1), ACons (str2, attrparams2) -> str1 = str2 && GobList.equal (eq_attrparam ~rename_mapping ~acc) attrparams1 attrparams2
+    eq_typ_acc typ1 typ2 ~acc &&>>
+    forward_list_equal (eq_attribute ~acc) attr1 attr2
+
+and eq_attrparam (a: attrparam) (b: attrparam) ~(rename_mapping: rename_mapping) ~(acc: (typ * typ) list) : bool * rename_mapping = match a, b with
+  | ACons (str1, attrparams1), ACons (str2, attrparams2) -> (str1 = str2, rename_mapping) &&>> forward_list_equal (eq_attrparam ~acc) attrparams1 attrparams2
   | ASizeOf typ1, ASizeOf typ2 -> eq_typ_acc typ1 typ2 ~rename_mapping ~acc
   | ASizeOfE attrparam1, ASizeOfE attrparam2 -> eq_attrparam attrparam1 attrparam2 ~rename_mapping ~acc
-  | ASizeOfS typsig1, ASizeOfS typsig2 -> typsig1 = typsig2
+  | ASizeOfS typsig1, ASizeOfS typsig2 -> typsig1 = typsig2, rename_mapping
   | AAlignOf typ1, AAlignOf typ2 -> eq_typ_acc typ1 typ2 ~rename_mapping ~acc
   | AAlignOfE attrparam1, AAlignOfE attrparam2 -> eq_attrparam attrparam1 attrparam2 ~rename_mapping ~acc
-  | AAlignOfS typsig1, AAlignOfS typsig2 -> typsig1 = typsig2
-  | AUnOp (op1, attrparam1), AUnOp (op2, attrparam2) -> op1 = op2 && eq_attrparam attrparam1 attrparam2 ~rename_mapping ~acc
-  | ABinOp (op1, left1, right1), ABinOp (op2, left2, right2) -> op1 = op2 && eq_attrparam left1 left2 ~rename_mapping ~acc && eq_attrparam right1 right2 ~rename_mapping ~acc
-  | ADot (attrparam1, str1), ADot (attrparam2, str2) -> eq_attrparam attrparam1 attrparam2 ~rename_mapping ~acc && str1 = str2
+  | AAlignOfS typsig1, AAlignOfS typsig2 -> typsig1 = typsig2, rename_mapping
+  | AUnOp (op1, attrparam1), AUnOp (op2, attrparam2) -> (op1 = op2, rename_mapping) &&>> eq_attrparam attrparam1 attrparam2 ~acc
+  | ABinOp (op1, left1, right1), ABinOp (op2, left2, right2) -> (op1 = op2, rename_mapping) &&>> eq_attrparam left1 left2 ~acc &&>> eq_attrparam right1 right2 ~acc
+  | ADot (attrparam1, str1), ADot (attrparam2, str2) -> (str1 = str2, rename_mapping) &&>> eq_attrparam attrparam1 attrparam2 ~acc
   | AStar attrparam1, AStar attrparam2 -> eq_attrparam attrparam1 attrparam2 ~rename_mapping ~acc
   | AAddrOf attrparam1, AAddrOf attrparam2 -> eq_attrparam attrparam1 attrparam2 ~rename_mapping ~acc
-  | AIndex (left1, right1), AIndex (left2, right2) -> eq_attrparam left1 left2 ~rename_mapping ~acc && eq_attrparam right1 right2 ~rename_mapping ~acc
-  | AQuestion (left1, middle1, right1), AQuestion (left2, middle2, right2) -> eq_attrparam left1 left2 ~rename_mapping ~acc && eq_attrparam middle1 middle2 ~rename_mapping ~acc && eq_attrparam right1 right2 ~rename_mapping ~acc
-  | a, b -> a = b
-
-and eq_attribute  ~(acc: (typ * typ) list) ~(rename_mapping: rename_mapping) (a: attribute) (b: attribute) = match a, b with
-  | Attr (name1, params1), Attr (name2, params2) -> name1 = name2 && GobList.equal (eq_attrparam ~rename_mapping ~acc ) params1 params2
-
-and eq_varinfo  (a: varinfo) (b: varinfo) ~(acc: (typ * typ) list) ~(rename_mapping: rename_mapping) =
->>>>>>> cc90b36e
+  | AIndex (left1, right1), AIndex (left2, right2) -> eq_attrparam left1 left2 ~rename_mapping ~acc &&>> eq_attrparam right1 right2 ~acc
+  | AQuestion (left1, middle1, right1), AQuestion (left2, middle2, right2) -> eq_attrparam left1 left2 ~rename_mapping ~acc &&>> eq_attrparam middle1 middle2 ~acc &&>> eq_attrparam right1 right2 ~acc
+  | a, b -> a = b, rename_mapping
+
+and eq_attribute (a: attribute) (b: attribute) ~(acc: (typ * typ) list) ~(rename_mapping: rename_mapping) = match a, b with
+  | Attr (name1, params1), Attr (name2, params2) -> (name1 = name2, rename_mapping) &&>> forward_list_equal (eq_attrparam ~acc) params1 params2
+
+and eq_varinfo (a: varinfo) (b: varinfo) ~(acc: (typ * typ) list) ~(rename_mapping: rename_mapping) =
 
   let (locals_renames, method_rename_mappings, glob_vars, renames_on_success) = rename_mapping in
 
@@ -428,12 +281,11 @@
     | _ -> true
   in
 
-<<<<<<< HEAD
   (*Ignore rename mapping for type check, as it doesn't change anyway. We only need the renames_on_success*)
-  let (typeCheck, (_, _, _, updated_renames_on_success)) = eq_typ a.vtype b.vtype ~fun_parameter_name_comparison_enabled:fun_parameter_name_comparison_enabled (StringMap.empty, VarinfoMap.empty, VarinfoMap.empty, renames_on_success) in
+  let (typeCheck, (_, _, _, updated_renames_on_success)) = eq_typ_acc ~fun_parameter_name_comparison_enabled:fun_parameter_name_comparison_enabled a.vtype b.vtype ~rename_mapping:(StringMap.empty, VarinfoMap.empty, VarinfoMap.empty, renames_on_success) ~acc in
 
   (isNamingOk && typeCheck, (locals_renames, updated_method_rename_mappings, updatedGlobVarMapping, updated_renames_on_success)) &&>>
-  forward_list_equal eq_attribute a.vattr b.vattr &&>
+  forward_list_equal (eq_attribute ~acc ) a.vattr b.vattr &&>
   (a.vstorage = b.vstorage) &&> (a.vglob = b.vglob) &&> (a.vaddrof = b.vaddrof)
 (* Ignore the location, vid, vreferenced, vdescr, vdescrpure, vinline *)
 
@@ -441,95 +293,56 @@
 and eq_compinfo (a: compinfo) (b: compinfo) (acc: (typ * typ) list) (rename_mapping: rename_mapping) : bool * rename_mapping =
   (a.cstruct = b.cstruct, rename_mapping) &&>
   compare_name a.cname b.cname &&>>
-  forward_list_equal (fun a b -> eq_fieldinfo a b acc) a.cfields b.cfields &&>>
-  forward_list_equal eq_attribute a.cattr b.cattr &&>
+  forward_list_equal (fun a b -> eq_fieldinfo a b ~acc) a.cfields b.cfields &&>>
+  forward_list_equal (eq_attribute ~acc ) a.cattr b.cattr &&>
   (a.cdefined = b.cdefined) (* Ignore ckey, and ignore creferenced *)
-=======
-  let typeCheck = eq_typ_acc a.vtype b.vtype ~rename_mapping:typ_rename_mapping ~acc  in
-  let attrCheck = GobList.equal (eq_attribute ~rename_mapping ~acc ) a.vattr b.vattr in
-
-  isNamingOk && typeCheck && attrCheck && a.vstorage = b.vstorage && a.vglob = b.vglob && a.vaddrof = b.vaddrof
-(* Ignore the location, vid, vreferenced, vdescr, vdescrpure, vinline *)
-
-(* Accumulator is needed because of recursive types: we have to assume that two types we already encountered in a previous step of the recursion are equivalent *)
-and eq_compinfo (a: compinfo) (b: compinfo) (acc: (typ * typ) list) (rename_mapping: rename_mapping) =
-  a.cstruct = b.cstruct &&
-  compare_name a.cname b.cname &&
-  GobList.equal (fun a b-> eq_fieldinfo a b ~rename_mapping ~acc ) a.cfields b.cfields &&
-  GobList.equal (eq_attribute ~rename_mapping ~acc ) a.cattr b.cattr &&
-  a.cdefined = b.cdefined (* Ignore ckey, and ignore creferenced *)
->>>>>>> cc90b36e
 
 and eq_fieldinfo (a: fieldinfo) (b: fieldinfo) ~(acc: (typ * typ) list) ~(rename_mapping: rename_mapping) =
   if Messages.tracing then Messages.tracei "compareast" "fieldinfo %s vs %s\n" a.fname b.fname;
-<<<<<<< HEAD
   let (r, rm) = (a.fname = b.fname, rename_mapping) &&>>
-                eq_typ_acc a.ftype b.ftype acc &&> (a.fbitfield = b.fbitfield) &&>>
-                forward_list_equal eq_attribute a.fattr b.fattr in
-=======
-  let r = a.fname = b.fname && eq_typ_acc a.ftype b.ftype ~rename_mapping ~acc  && a.fbitfield = b.fbitfield &&  GobList.equal (eq_attribute ~rename_mapping ~acc) a.fattr b.fattr in
->>>>>>> cc90b36e
+                eq_typ_acc a.ftype b.ftype ~acc &&> (a.fbitfield = b.fbitfield) &&>>
+                forward_list_equal (eq_attribute ~acc) a.fattr b.fattr in
   if Messages.tracing then Messages.traceu "compareast" "fieldinfo %s vs %s\n" a.fname b.fname;
   (r, rm)
 
-<<<<<<< HEAD
-and eq_offset (a: offset) (b: offset) (rename_mapping: rename_mapping) : bool * rename_mapping = match a, b with
+and eq_offset (a: offset) (b: offset) ~(rename_mapping: rename_mapping) ~(acc: (typ * typ) list) : bool * rename_mapping = match a, b with
     NoOffset, NoOffset -> true, rename_mapping
-  | Field (info1, offset1), Field (info2, offset2) -> eq_fieldinfo info1 info2 [] rename_mapping &&>> eq_offset offset1 offset2
-  | Index (exp1, offset1), Index (exp2, offset2) -> eq_exp exp1 exp2 rename_mapping &&>> eq_offset offset1 offset2
-  | _, _ -> false, rename_mapping
-
-and eq_lval (a: lval) (b: lval) (rename_mapping: rename_mapping) : bool * rename_mapping = match a, b with
-    (host1, off1), (host2, off2) -> eq_lhost host1 host2 rename_mapping &&>> eq_offset off1 off2
-
-let eq_instr (a: instr) (b: instr) (rename_mapping: rename_mapping) = match a, b with
-  | Set (lv1, exp1, _l1, _el1), Set (lv2, exp2, _l2, _el2) -> eq_lval lv1 lv2 rename_mapping &&>> eq_exp exp1 exp2
+  | Field (info1, offset1), Field (info2, offset2) -> eq_fieldinfo info1 info2 ~rename_mapping ~acc &&>> eq_offset offset1 offset2 ~acc
+  | Index (exp1, offset1), Index (exp2, offset2) -> eq_exp exp1 exp2 ~rename_mapping ~acc &&>> eq_offset offset1 offset2 ~acc
+  | _, _ -> false, rename_mapping
+
+and eq_lval (a: lval) (b: lval) ~(rename_mapping: rename_mapping) ~(acc: (typ * typ) list) : bool * rename_mapping = match a, b with
+    (host1, off1), (host2, off2) -> eq_lhost host1 host2 ~rename_mapping ~acc &&>> eq_offset off1 off2 ~acc
+
+let eq_typ =
+  eq_typ_acc ~acc:[]
+
+let eq_exp =
+  eq_exp ~acc:[]
+
+let eq_varinfo =
+  eq_varinfo ~acc:[]
+
+let eq_lval =
+  eq_lval ~acc:[]
+
+let eq_offset =
+  eq_offset ~acc:[]
+
+let eq_instr (a: instr) (b: instr) ~(rename_mapping: rename_mapping) = match a, b with
+  | Set (lv1, exp1, _l1, _el1), Set (lv2, exp2, _l2, _el2) -> eq_lval lv1 lv2 ~rename_mapping &&>> eq_exp exp1 exp2
   | Call (Some lv1, f1, args1, _l1, _el1), Call (Some lv2, f2, args2, _l2, _el2) ->
-    eq_lval lv1 lv2 rename_mapping &&>> eq_exp f1 f2 &&>> forward_list_equal eq_exp args1 args2
+    eq_lval lv1 lv2 ~rename_mapping &&>> eq_exp f1 f2 &&>> forward_list_equal eq_exp args1 args2
   | Call (None, f1, args1, _l1, _el1), Call (None, f2, args2, _l2, _el2) ->
-    eq_exp f1 f2 rename_mapping &&>> forward_list_equal eq_exp args1 args2
+    eq_exp f1 f2 ~rename_mapping &&>> forward_list_equal eq_exp args1 args2
   | Asm (attr1, tmp1, ci1, dj1, rk1, l1), Asm (attr2, tmp2, ci2, dj2, rk2, l2) ->
     (GobList.equal String.equal tmp1 tmp2, rename_mapping) &&>>
-    forward_list_equal (fun (x1,y1,z1) (x2,y2,z2) x-> (x1 = x2, x) &&> (y1 = y2) &&>> eq_lval z1 z2) ci1 ci2 &&>>
-    forward_list_equal (fun (x1,y1,z1) (x2,y2,z2) x-> (x1 = x2, x) &&> (y1 = y2) &&>> eq_exp z1 z2) dj1 dj2 &&>
+    forward_list_equal (fun (x1,y1,z1) (x2,y2,z2) ~rename_mapping:x-> (x1 = x2, x) &&> (y1 = y2) &&>> eq_lval z1 z2) ci1 ci2 &&>>
+    forward_list_equal (fun (x1,y1,z1) (x2,y2,z2) ~rename_mapping:x-> (x1 = x2, x) &&> (y1 = y2) &&>> eq_exp z1 z2) dj1 dj2 &&>
     GobList.equal String.equal rk1 rk2(* ignore attributes and locations *)
-  | VarDecl (v1, _l1), VarDecl (v2, _l2) -> eq_varinfo v1 v2 rename_mapping
-  | _, _ -> false, rename_mapping
-=======
-and eq_offset (a: offset) (b: offset) ~(rename_mapping: rename_mapping) ~(acc: (typ * typ) list) = match a, b with
-    NoOffset, NoOffset -> true
-  | Field (info1, offset1), Field (info2, offset2) -> eq_fieldinfo info1 info2 ~rename_mapping ~acc && eq_offset offset1 offset2 ~rename_mapping ~acc
-  | Index (exp1, offset1), Index (exp2, offset2) -> eq_exp exp1 exp2 ~rename_mapping ~acc && eq_offset offset1 offset2 ~rename_mapping ~acc
-  | _, _ -> false
-
-and eq_lval (a: lval) (b: lval) ~(rename_mapping: rename_mapping) ~(acc: (typ * typ) list) = match a, b with
-    (host1, off1), (host2, off2) -> eq_lhost host1 host2 ~rename_mapping ~acc && eq_offset off1 off2 ~rename_mapping ~acc
-
-let eq_typ =
-  eq_typ_acc ~acc:[]
-
-let eq_exp =
-  eq_exp ~acc:[]
-
-let eq_varinfo =
-  eq_varinfo ~acc:[]
-
-let eq_lval =
-  eq_lval ~acc:[]
-
-let eq_offset =
-  eq_offset ~acc:[]
-
-let eq_instr (a: instr) (b: instr) ~(rename_mapping: rename_mapping) = match a, b with
-  | Set (lv1, exp1, _l1, _el1), Set (lv2, exp2, _l2, _el2) -> eq_lval lv1 lv2 ~rename_mapping && eq_exp exp1 exp2 ~rename_mapping
-  | Call (Some lv1, f1, args1, _l1, _el1), Call (Some lv2, f2, args2, _l2, _el2) ->
-    eq_lval lv1 lv2 ~rename_mapping && eq_exp f1 f2 ~rename_mapping && GobList.equal (eq_exp ~rename_mapping) args1 args2
-  | Call (None, f1, args1, _l1, _el1), Call (None, f2, args2, _l2, _el2) ->
-    eq_exp f1 f2 ~rename_mapping && GobList.equal (eq_exp ~rename_mapping) args1 args2
-  | Asm (attr1, tmp1, ci1, dj1, rk1, l1), Asm (attr2, tmp2, ci2, dj2, rk2, l2) -> GobList.equal String.equal tmp1 tmp2 && GobList.equal(fun (x1,y1,z1) (x2,y2,z2)-> x1 = x2 && y1 = y2 && eq_lval z1 z2 ~rename_mapping) ci1 ci2 && GobList.equal(fun (x1,y1,z1) (x2,y2,z2)-> x1 = x2 && y1 = y2 && eq_exp z1 z2 ~rename_mapping) dj1 dj2 && GobList.equal String.equal rk1 rk2(* ignore attributes and locations *)
   | VarDecl (v1, _l1), VarDecl (v2, _l2) -> eq_varinfo v1 v2 ~rename_mapping
-  | _, _ -> false
->>>>>>> cc90b36e
+  | _, _ -> false, rename_mapping
+
 
 let eq_label (a: label) (b: label) = match a, b with
     Label (lb1, _l1, s1), Label (lb2, _l2, s2) -> lb1 = lb2 && s1 = s2
@@ -547,74 +360,40 @@
    through the cfg and only compares the currently visited node (The cil blocks inside an if statement should not be
    compared together with its condition to avoid a to early and not precise detection of a changed node inside).
    Switch, break and continue statements are removed during cfg preparation and therefore need not to be handeled *)
-<<<<<<< HEAD
-let rec eq_stmtkind ?(cfg_comp = false) ((a, af): stmtkind * fundec) ((b, bf): stmtkind * fundec) (rename_mapping: rename_mapping) =
-  let eq_block' = fun x y rm -> if cfg_comp then true, rm else eq_block (x, af) (y, bf) rm in
+
+let rec eq_stmtkind ?(cfg_comp = false) ((a, af): stmtkind * fundec) ((b, bf): stmtkind * fundec) ~(rename_mapping: rename_mapping) =
+  let eq_block' = fun x y ~(rename_mapping:rename_mapping) -> if cfg_comp then true, rename_mapping else eq_block (x, af) (y, bf) ~rename_mapping in
   match a, b with
-  | Instr is1, Instr is2 -> forward_list_equal eq_instr is1 is2 rename_mapping
-  | Return (Some exp1, _l1), Return (Some exp2, _l2) -> eq_exp exp1 exp2 rename_mapping
+  | Instr is1, Instr is2 -> forward_list_equal eq_instr is1 is2 ~rename_mapping
+  | Return (Some exp1, _l1), Return (Some exp2, _l2) -> eq_exp exp1 exp2 ~rename_mapping
   | Return (None, _l1), Return (None, _l2) -> true, rename_mapping
   | Return _, Return _ -> false, rename_mapping
   | Goto (st1, _l1), Goto (st2, _l2) -> eq_stmt_with_location (!st1, af) (!st2, bf), rename_mapping
   | Break _, Break _ -> if cfg_comp then failwith "CompareCFG: Invalid stmtkind in CFG" else true, rename_mapping
   | Continue _, Continue _ -> if cfg_comp then failwith "CompareCFG: Invalid stmtkind in CFG" else true, rename_mapping
-  | If (exp1, then1, else1, _l1, _el1), If (exp2, then2, else2, _l2, _el2) -> eq_exp exp1 exp2 rename_mapping &&>>
+  | If (exp1, then1, else1, _l1, _el1), If (exp2, then2, else2, _l2, _el2) -> eq_exp exp1 exp2 ~rename_mapping &&>>
                                                                               eq_block' then1 then2 &&>>
                                                                               eq_block' else1 else2
-  | Switch (exp1, block1, stmts1, _l1, _el1), Switch (exp2, block2, stmts2, _l2, _el2) -> if cfg_comp then failwith "CompareCFG: Invalid stmtkind in CFG" else eq_exp exp1 exp2 rename_mapping &&>> eq_block' block1 block2 &&>> forward_list_equal (fun a b -> eq_stmt (a,af) (b,bf)) stmts1 stmts2
-  | Loop (block1, _l1, _el1, _con1, _br1), Loop (block2, _l2, _el2, _con2, _br2) -> eq_block' block1 block2 rename_mapping
-  | Block block1, Block block2 -> eq_block' block1 block2 rename_mapping
-  | _, _ -> false, rename_mapping
-
-and eq_stmt ?cfg_comp ((a, af): stmt * fundec) ((b, bf): stmt * fundec) (rename_mapping: rename_mapping) =
+  | Switch (exp1, block1, stmts1, _l1, _el1), Switch (exp2, block2, stmts2, _l2, _el2) -> if cfg_comp then failwith "CompareCFG: Invalid stmtkind in CFG" else eq_exp exp1 exp2 ~rename_mapping &&>> eq_block' block1 block2 &&>> forward_list_equal (fun a b -> eq_stmt (a,af) (b,bf)) stmts1 stmts2
+  | Loop (block1, _l1, _el1, _con1, _br1), Loop (block2, _l2, _el2, _con2, _br2) -> eq_block' block1 block2 ~rename_mapping
+  | Block block1, Block block2 -> eq_block' block1 block2 ~rename_mapping
+  | _, _ -> false, rename_mapping
+
+and eq_stmt ?cfg_comp ((a, af): stmt * fundec) ((b, bf): stmt * fundec) ~(rename_mapping: rename_mapping) =
   (GobList.equal eq_label a.labels b.labels, rename_mapping) &&>>
   eq_stmtkind ?cfg_comp (a.skind, af) (b.skind, bf)
 
-and eq_block ((a, af): Cil.block * fundec) ((b, bf): Cil.block * fundec) (rename_mapping: rename_mapping) : bool * rename_mapping =
+and eq_block ((a, af): Cil.block * fundec) ((b, bf): Cil.block * fundec) ~(rename_mapping: rename_mapping) : bool * rename_mapping =
   (a.battrs = b.battrs, rename_mapping) &&>> forward_list_equal (fun x y -> eq_stmt (x, af) (y, bf)) a.bstmts b.bstmts
-
-let rec eq_init (a: init) (b: init) (rename_mapping: rename_mapping) = match a, b with
-  | SingleInit e1, SingleInit e2 -> eq_exp e1 e2 rename_mapping
-  | CompoundInit (t1, l1), CompoundInit (t2, l2) ->
-    eq_typ t1 t2 rename_mapping &&>>
-    forward_list_equal (fun (o1, i1) (o2, i2) x -> eq_offset o1 o2 x &&>> eq_init i1 i2) l1 l2
-  | _, _ -> false, rename_mapping
-
-let eq_initinfo (a: initinfo) (b: initinfo) (rename_mapping: rename_mapping) = match a.init, b.init with
-  | (Some init_a), (Some init_b) -> eq_init init_a init_b rename_mapping
-  | None, None -> true, rename_mapping
-  | _, _ -> false, rename_mapping
-=======
-let rec eq_stmtkind ?(cfg_comp = false) ((a, af): stmtkind * fundec) ((b, bf): stmtkind * fundec) ~(rename_mapping: rename_mapping) =
-  let eq_block' = fun x y -> if cfg_comp then true else eq_block (x, af) (y, bf) ~rename_mapping in
-  match a, b with
-  | Instr is1, Instr is2 -> GobList.equal (eq_instr ~rename_mapping) is1 is2
-  | Return (Some exp1, _l1), Return (Some exp2, _l2) -> eq_exp exp1 exp2 ~rename_mapping
-  | Return (None, _l1), Return (None, _l2) -> true
-  | Return _, Return _ -> false
-  | Goto (st1, _l1), Goto (st2, _l2) -> eq_stmt_with_location (!st1, af) (!st2, bf)
-  | Break _, Break _ -> if cfg_comp then failwith "CompareCFG: Invalid stmtkind in CFG" else true
-  | Continue _, Continue _ -> if cfg_comp then failwith "CompareCFG: Invalid stmtkind in CFG" else true
-  | If (exp1, then1, else1, _l1, _el1), If (exp2, then2, else2, _l2, _el2) -> eq_exp exp1 exp2 ~rename_mapping && eq_block' then1 then2 && eq_block' else1 else2
-  | Switch (exp1, block1, stmts1, _l1, _el1), Switch (exp2, block2, stmts2, _l2, _el2) -> if cfg_comp then failwith "CompareCFG: Invalid stmtkind in CFG" else eq_exp exp1 exp2 ~rename_mapping && eq_block' block1 block2 && GobList.equal (fun a b -> eq_stmt (a,af) (b,bf) ~rename_mapping) stmts1 stmts2
-  | Loop (block1, _l1, _el1, _con1, _br1), Loop (block2, _l2, _el2, _con2, _br2) -> eq_block' block1 block2
-  | Block block1, Block block2 -> eq_block' block1 block2
-  | _, _ -> false
-
-and eq_stmt ?cfg_comp ((a, af): stmt * fundec) ((b, bf): stmt * fundec) ~(rename_mapping: rename_mapping) =
-  GobList.equal eq_label a.labels b.labels &&
-  eq_stmtkind ?cfg_comp (a.skind, af) (b.skind, bf) ~rename_mapping
-
-and eq_block ((a, af): Cil.block * fundec) ((b, bf): Cil.block * fundec) ~(rename_mapping: rename_mapping) =
-  a.battrs = b.battrs && GobList.equal (fun x y -> eq_stmt (x, af) (y, bf) ~rename_mapping) a.bstmts b.bstmts
 
 let rec eq_init (a: init) (b: init) ~(rename_mapping: rename_mapping) = match a, b with
   | SingleInit e1, SingleInit e2 -> eq_exp e1 e2 ~rename_mapping
-  | CompoundInit (t1, l1), CompoundInit (t2, l2) -> eq_typ t1 t2 ~rename_mapping && GobList.equal (fun (o1, i1) (o2, i2) -> eq_offset o1 o2 ~rename_mapping && eq_init i1 i2 ~rename_mapping) l1 l2
-  | _, _ -> false
-
-let eq_initinfo (a: initinfo) (b: initinfo) (rename_mapping: rename_mapping) = match a.init, b.init with
+  | CompoundInit (t1, l1), CompoundInit (t2, l2) ->
+    eq_typ t1 t2 ~rename_mapping &&>>
+    forward_list_equal (fun (o1, i1) (o2, i2) ~rename_mapping:rename_mapping -> eq_offset o1 o2 ~rename_mapping &&>> eq_init i1 i2) l1 l2
+  | _, _ -> false, rename_mapping
+
+let eq_initinfo (a: initinfo) (b: initinfo) ~(rename_mapping: rename_mapping) = match a.init, b.init with
   | (Some init_a), (Some init_b) -> eq_init init_a init_b ~rename_mapping
-  | None, None -> true
-  | _, _ -> false
->>>>>>> cc90b36e
+  | None, None -> true, rename_mapping
+  | _, _ -> false, rename_mapping