--- conflicted
+++ resolved
@@ -303,19 +303,15 @@
   and is_equiv_chain_next n1 n2 = match Arg.next n1, Arg.next n2 with
     | [(e1, to_n1)], [(e2, to_n2)] ->
       is_equiv_edge e1 e2 && is_equiv_chain to_n1 to_n2
-    | _, _-> false *)
+    | _, _-> false
+  *)
 
   let rec is_equiv_chain n1 n2 =
     Node.equal n1 n2
 
   let rec next_opt' n = match n with
-<<<<<<< HEAD
     | Statement {sid; skind=If _; _} ->
-      let (e, if_true_next_n,  if_false_next_n) = partition_if_next (Arg.next n) in
-=======
-    | Statement {sid; skind=If _; _} when GobConfig.get_bool "exp.arg.uncil" ->
       let (e, (if_true_next_n, if_true_next_p), (if_false_next_n, if_false_next_p)) = partition_if_next (Arg.next n) in
->>>>>>> 67e4cefa
       (* avoid infinite recursion with sid <> sid2 in if_nondet_var *)
       (* TODO: why physical comparison if_false_next_n != n doesn't work? *)
       (* TODO: need to handle longer loops? *)
@@ -370,13 +366,8 @@
       Question(e_cond, e_true, e_false, Cilfacade.typeOf e_false)
 
   let next_opt' n = match n with
-<<<<<<< HEAD
     | Statement {skind=If _; _} ->
-      let (e_cond, if_true_next_n, if_false_next_n) = partition_if_next (Arg.next n) in
-=======
-    | Statement {skind=If _; _} when GobConfig.get_bool "exp.arg.uncil" ->
       let (e_cond, (if_true_next_n, if_true_next_p), (if_false_next_n, if_false_next_p)) = partition_if_next (Arg.next n) in
->>>>>>> 67e4cefa
       let loc = Node.location n in
       if CilType.Location.equal (Node.location if_true_next_n) loc && CilType.Location.equal (Node.location if_false_next_n) loc then
         match Arg.next if_true_next_n, Arg.next if_false_next_n with
