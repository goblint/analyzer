(** An analysis specification for witnesses. *)

open Prelude.Ana
open Analyses

module PrintableVar =
struct
  include Var
  let to_yojson = MyCFG.node_to_yojson

  let isSimple _ = true
  let pretty_f _ = pretty
  let pretty_diff () (x,y) = dprintf "Unsupported"
  (* let short n x = Pretty.sprint n (pretty () x) *)
  (* let short _ x = var_id x *)
  let short _ x =
    let open MyCFG in
    match x with
    | Statement stmt  -> string_of_int stmt.sid
    | Function f      -> "return of " ^ f.vname ^ "()"
    | FunctionEntry f -> f.vname ^ "()"
  let toXML x =
    let text = short 100 x in
    Xml.Element ("value", [], [Xml.Element ("data", [], [Xml.PCData text])])
  let toXML_f _ = toXML
  let printXml f x =
    BatPrintf.fprintf f "%s" (Xml.to_string (toXML x))
  let name () = "var"
  let invariant _ _ = Invariant.none
  let tag _ = failwith "PrintableVar: no tag"
end

module Edge: Printable.S with type t = MyARG.inline_edge =
struct
  type t = MyARG.inline_edge [@@deriving to_yojson]

  let equal = Util.equals
  let compare = Stdlib.compare
  let hash = Hashtbl.hash

  let short w x = Pretty.sprint w (MyARG.pretty_inline_edge () x)
  let name () = "edge"

  include Printable.PrintSimple (
    struct
      type t' = t
      let short = short
      let name = name
    end
    )

  let invariant _ _ = Invariant.none
  let tag _ = failwith "Edge: no tag"
end


module WitnessLifter (S:Spec): Spec =
struct
  module V = Printable.Prod (PrintableVar) (S.C)
  module VE = Printable.Prod (V) (Edge)
  module VES = SetDomain.ToppedSet (VE) (struct let topname = "VES top" end)
  module VF = Lattice.Flat (V) (struct let bot_name = "VF bot" let top_name = "VF top" end)
  module W = Lattice.Prod (VES) (VF)

  module D =
  struct
    include Lattice.Prod (S.D) (W)

    let invariant c (d, w) = S.D.invariant c d (* don't return invariants from prev vars contexts *)

    let printXml f (d, w) =
      (* BatPrintf.fprintf f "%a<path><analysis name=\"witness\">%a</analysis></path>" S.D.printXml d W.printXml w *)
      BatPrintf.fprintf f "%a<analysis name=\"witness\">%a</analysis>" S.D.printXml d W.printXml w
  end
  module G = S.G
  module C = S.C

  let get_context ctx = ctx.context2 ()

  let set_of_flat (x:VF.t) (edge:Edge.t): VES.t = match x with
    | `Lifted x -> VES.singleton (x, edge)
    | `Bot -> VES.bot ()
    | `Top -> VES.top ()

  let step (from:VF.t) (edge:Edge.t) (to_node:V.t): W.t =
    let prev = set_of_flat from edge in
    (* ignore (Pretty.printf "from: %a, prev: %a -> to_node: %a\n" W.pretty from VS.pretty prev V.pretty to_node); *)
    (prev, `Lifted to_node)

  let step_witness (from:W.t) = step (snd from)

  let step_ctx ctx =
    try
      let context = get_context ctx in
      let prev_node_witness = snd (snd ctx.local) in
      let prev_node_ctx = `Lifted (ctx.prev_node, context) in
      (* assert (VF.equal prev_node_witness prev_node_ctx); *)
      if not (VF.equal prev_node_witness prev_node_ctx) then begin
        let extract_node: VF.t -> MyCFG.node = function
          | `Lifted (node, _) -> node
          | _ -> MyCFG.dummy_node
        in
        let s = Pretty.sprint 80 (Pretty.dprintf "WitnessLifter: prev_node mismatch at %a via %a: %a vs %a" MyCFG.pretty_node ctx.node MyCFG.pretty_edge ctx.edge MyCFG.pretty_node (extract_node prev_node_witness) MyCFG.pretty_node (extract_node prev_node_ctx)) in
        (* M.waitWhat s; *)
        failwith s;
      end;
      step prev_node_witness (CFGEdge ctx.edge) (ctx.node, context)
    with Ctx_failure _ ->
      W.bot ()

  let should_inline f =
    let loc = f.vdecl in
    let is_svcomp = String.ends_with loc.file "sv-comp.c" in (* only includes/sv-comp.c functions, not __VERIFIER_assert in benchmark *)
    let is_verifier = String.starts_with f.vname "__VERIFIER" in
    (* inline __VERIFIER_error because Control requires the corresponding FunctionEntry node *)
    let should_not_inline = is_svcomp && is_verifier && f.vname <> Svcomp.verifier_error in
    not should_not_inline

  let name () = S.name () ^ " witnessed"

  let init = S.init
  let finalize = S.finalize

  let startstate v = (S.startstate v, W.bot ())
  let morphstate v (d, w) = (S.morphstate v d, w)
  let exitstate v = (S.exitstate v, W.bot ())
  let otherstate v = (S.otherstate v, W.bot ())

  let should_join (x, _) (y, _) = S.should_join x y
  let val_of c = (S.val_of c, W.bot ())
  let context (d, _) = S.context d
  let call_descr = S.call_descr

  let unlift_ctx (ctx:(D.t, 'g, 'c) Analyses.ctx) =
    let w = snd ctx.local in
    { ctx with
      local = fst ctx.local;
      spawn = (fun v d ->
          (* like enter *)
          (* TODO: don't duplicate logic with enter *)
          let to_node = (MyCFG.FunctionEntry v, S.context d) in
          let w' =
            if should_inline v then
              step_witness w (InlineEntry []) to_node (* TODO: args *)
            else
              (VES.bot (), `Lifted to_node)
          in
          ctx.spawn v (d, w')
        );
      split = (fun d e tv -> ctx.split (d, w) e tv)
    }
  let part_access ctx = S.part_access (unlift_ctx ctx)

  let sync ctx =
    let (d, l) = S.sync (unlift_ctx ctx) in
    (* let w = step_ctx ctx in *)
    let w = snd ctx.local in
    (d, w), l

  let query ctx q =
    match q with
    | Queries.IterPrevVars f ->
      begin match fst (snd ctx.local) with
        | VES.All ->
          failwith (Pretty.sprint 80 (Pretty.dprintf "WitnessLifter: witness messed up! prev vars top at %a" MyCFG.pretty_node ctx.node))
        | VES.Set s ->
          VES.S.iter (fun ((n, c), e) ->
              f 0 (n, Obj.repr c, 0) e
            ) s
      end;
      `Bot
    | _ -> S.query (unlift_ctx ctx) q

  (* TODO: handle Bailure during tf step? *)

  let assign ctx lv e =
    let d = S.assign (unlift_ctx ctx) lv e in
    let w = step_ctx ctx in
    d, w

  let vdecl ctx v =
    let d = S.vdecl (unlift_ctx ctx) v in
    let w = step_ctx ctx in
    d, w

  let branch ctx e tv =
    let d = S.branch (unlift_ctx ctx) e tv in
    let w = step_ctx ctx in
    d, w

  let body ctx f =
    let d = S.body (unlift_ctx ctx) f in
    let w = step_ctx ctx in
    d, w

  let return ctx r f =
    let d = S.return (unlift_ctx ctx) r f in
    let w = step_ctx ctx in
    d, w

  let intrpt ctx =
    let d = S.intrpt (unlift_ctx ctx) in
    let w = snd ctx.local in (* interrupt is a self-loop and doesn't step to next node *)
    d, w

  let asm ctx =
    let d = S.asm (unlift_ctx ctx) in
    let w = step_ctx ctx in
    d, w

  let skip ctx =
    let d = S.skip (unlift_ctx ctx) in
    let w = step_ctx ctx in
    d, w

  let special ctx r f args =
    let d = S.special (unlift_ctx ctx) r f args in
    let w = step_ctx ctx in
    d, w

  let enter ctx r f args =
    let ddl = S.enter (unlift_ctx ctx) r f args in
    let w = snd ctx.local in
    List.map (fun (d1, d2) ->
        let to_node = (MyCFG.FunctionEntry f, S.context d2) in
        let w' =
          if should_inline f then
            step_witness w (InlineEntry args) to_node
          else
            (VES.bot (), `Lifted to_node)
        in
        (d1, w), (d2, w')
      ) ddl

  let combine ctx r fe f args fc (d', w') =
    let d = S.combine (unlift_ctx ctx) r fe f args fc d' in
    let w =
      if should_inline f then
        step_witness w' (InlineReturn r) (ctx.node, get_context ctx)
      else
        step_ctx ctx
    in
<<<<<<< HEAD
    d, w
=======
    strict (d, w)
end



module N = struct let topname = "Top" end
(** Add path sensitivity to a analysis *)
module PathSensitive3 (Spec:Spec)
  : Spec
    (* with type D.t = SetDomain.ToppedSet(Spec.D)(N).t
     and module G = Spec.G
     and module C = Spec.C *)
=
struct
  (* module I = IntDomain.Integers *)
  module I =
  struct
    include Spec.D

    (* TODO: use something less collision-prone, e.g. tag *)
    (* tag requires hashcons domain inside *)
    let to_int = hash
  end
  module VI = Printable.Prod3 (PrintableVar) (Spec.C) (I)
  module VIE =
  struct
    include Printable.Prod (VI) (Edge)

    let leq ((v, c, x'), e) ((w, d, y'), f) =
      PrintableVar.equal v w && Spec.C.equal c d && I.leq x' y' && Edge.equal e f
    let join _ _ = failwith "VIE join"
    let meet _ _ = failwith "VIE meet"
    let widen _ _ = failwith "VIE widen"
    let narrow _ _ = failwith "VIE narrow"
    let top () = failwith "VIE top"
    let is_top _ = failwith "VIE is_top"
    let bot () = failwith "VIE bot"
    let is_bot ((_, _, x'), _) = I.is_bot x'
  end
  module VIES = SetDomain.Hoare (VIE) (struct let topname = "VIES top" end)

  module R = VIES

  module D =
  struct
    module SpecDGroupable =
    struct
      include Printable.Std
      include Spec.D
    end
    include MapDomain.MapBot_LiftTop (SpecDGroupable) (R)

    (* TODO: get rid of these value-ignoring set-mimicing hacks *)
    let cardinal (s: t): int = match s with
      | `Top -> failwith "cardinal"
      | `Lifted s -> M.M.cardinal s
    let choose (s: t): Spec.D.t = match s with
      | `Top -> failwith "choose"
      | `Lifted s -> fst (M.M.choose s)
    let filter (p: key -> bool) (s: t): t = filter (fun x _ -> p x) s
    let iter' = iter
    let iter (f: key -> unit) (s: t): unit = iter (fun x _ -> f x) s
    let for_all' = for_all
    let for_all (p: key -> bool) (s: t): bool = for_all (fun x _ -> p x) s
    let fold' = fold
    let fold (f: key -> 'a -> 'a) (s: t) (acc: 'a): 'a = fold (fun x _ acc -> f x acc) s acc
    let singleton (x: key) (r: R.t): t = `Lifted (M.M.singleton x r)
    let empty (): t = `Lifted M.M.empty
    let add (x: key) (r: R.t) (s: t): t = match s with
      | `Top -> `Top
      | `Lifted s -> `Lifted (M.M.add x (R.join r (M.find x s)) s)
    let map (f: key -> key) (s: t): t = match s with
      | `Top -> `Top
      | `Lifted s -> `Lifted (M.fold (fun x v acc -> M.M.add (f x) (R.join v (M.find (f x) acc)) acc) s (M.M.empty))

    module S =
    struct
      let exists (p: key -> bool) (s: M.t): bool = M.M.exists (fun x _ -> p x) s
      let elements (s: M.t): (key * R.t) list = M.M.bindings s
      let of_list (l: (key * R.t) list): M.t = List.fold_left (fun acc (x, r) -> M.M.add x (R.join r (M.find x acc)) acc) M.M.empty l
    end

    let name () = "PathSensitive (" ^ name () ^ ")"

    let pretty_diff () ((s1:t),(s2:t)): Pretty.doc =
      if leq s1 s2 then dprintf "%s (%d and %d paths): These are fine!" (name ()) (cardinal s1) (cardinal s2) else begin
        try
          let p t = not (mem t s2) in
          let evil = choose (filter p s1) in
          let other = choose s2 in
          (* dprintf "%s has a problem with %a not leq %a because %a" (name ())
             Spec.D.pretty evil Spec.D.pretty other
             Spec.D.pretty_diff (evil,other) *)
          Spec.D.pretty_diff () (evil,other)
        with _ ->
          dprintf "choose failed b/c of empty set s1: %d s2: %d"
          (cardinal s1)
          (cardinal s2)
      end

    let printXml f x =
      let print_one x r =
        (* BatPrintf.fprintf f "\n<path>%a</path>" Spec.D.printXml x *)
        BatPrintf.fprintf f "\n<path>%a<analysis name=\"witness\">%a</analysis></path>" Spec.D.printXml x R.printXml r
      in
      iter' print_one x

    (* copied & modified from SetDomain.Hoare *)
    let mem x xr = function
      | `Top -> true
      (* | `Lifted s -> S.exists (Spec.D.leq x) s *)
      (* exists check per previous VIE.t in R.t *)
      (* seems to be necessary for correct ARG but why? *)
      (* | `Lifted s -> R.for_all (fun vie -> M.M.exists (fun y yr -> Spec.D.leq x y && R.mem vie yr) s) xr *)
      (* | `Lifted s -> R.for_all (fun vie -> M.M.exists (fun y yr -> Spec.D.leq x y && R.exists (fun vie' -> VIE.leq vie vie') yr) s) xr *)
      | `Lifted s -> R.for_all (fun vie -> M.M.exists (fun y yr -> Spec.D.leq x y && R.mem vie yr) s) xr
    let leq a b =
      match a with
      | `Top -> b = `Top
      | _ -> for_all' (fun x xr -> mem x xr b) a (* mem uses B.leq! *)
    let apply_list f = function
      | `Top -> `Top
      | `Lifted s -> `Lifted (S.elements s |> f |> S.of_list)
    (* join elements in the same partition (specified by should_join) *)
    let join_reduce a =
      let rec loop js = function
        | [] -> js
        | (x, xr)::xs -> let ((j, jr),r) = List.fold_left (fun ((j, jr),r) (x,xr) ->
            if Spec.should_join x j then (Spec.D.join x j, R.join xr jr), r else (j, jr), (x, xr)::r
          ) ((x, xr),[]) xs in
          loop ((j, jr)::js) r
      in
      apply_list (loop []) a

    let leq a b =
      leq a b || leq (join_reduce a) (join_reduce b)

    let binop op a b = op a b |> join_reduce

    let join = binop join
    let meet = binop meet
    let widen = binop widen
    let narrow = binop narrow

    let invariant c s =
      match s with
      | `Top -> failwith "invariant Top"
      | `Lifted s ->
        (* TODO: optimize indexing *)
        (* let (d, _) = List.at (S.elements s) c.Invariant.i in *)
        let (d, _) = List.find (fun (x, _) -> I.to_int x = c.Invariant.i) (S.elements s) in
        Spec.D.invariant c d
  end

  module G = Spec.G
  module C = Spec.C

  let name () = "PathSensitive3("^Spec.name ()^")"

  let init = Spec.init
  let finalize = Spec.finalize

  let should_join x y = true

  let otherstate v = D.singleton (Spec.otherstate v) (R.bot ())
  let exitstate  v = D.singleton (Spec.exitstate  v) (R.bot ())
  let startstate v = D.singleton (Spec.startstate v) (R.bot ())
  let morphstate v d = D.map (Spec.morphstate v) d

  let call_descr = Spec.call_descr

  let val_of c = D.singleton (Spec.val_of c) (R.bot ())
  let context l =
    if D.cardinal l <> 1 then
      failwith "PathSensitive3.context must be called with a singleton set."
    else
      Spec.context @@ D.choose l

  let conv ctx x =
    (* TODO: R.bot () isn't right here *)
    let rec ctx' = { ctx with ask   = query
                            ; local = x
                            ; spawn = (fun v -> ctx.spawn v % (fun x -> D.singleton x (R.bot ())) )
                            ; split = (ctx.split % (fun x -> D.singleton x (R.bot ()))) }
    and query x = Spec.query ctx' x in
    ctx'

  let get_context ctx = ctx.context2 ()

  (* let prev_i i x = Int64.of_int i *)
  let prev_i i x = x

  let map ctx f g =
    let h x (i, xs) =
      let r =
        try
          R.singleton ((ctx.prev_node, get_context ctx, prev_i i x), CFGEdge ctx.edge)
        with Ctx_failure _ ->
          R.bot ()
      in
      try (succ i, D.add (g (f (conv ctx x))) r xs)
      with Deadcode -> (succ i, xs)
    in
    let (_, d) = D.fold h ctx.local (0, D.empty ()) in
    if D.is_bot d then raise Deadcode else d

  let assign ctx l e    = map ctx Spec.assign  (fun h -> h l e )
  let body   ctx f      = map ctx Spec.body    (fun h -> h f   )
  let return ctx e f    = map ctx Spec.return  (fun h -> h e f )
  let branch ctx e tv   = map ctx Spec.branch  (fun h -> h e tv)
  let intrpt ctx        = map ctx Spec.intrpt  identity
  let asm ctx           = map ctx Spec.asm     identity
  let skip ctx          = map ctx Spec.skip    identity
  let special ctx l f a = map ctx Spec.special (fun h -> h l f a)

  let fold ctx f g h a =
    let k x a =
      try h a @@ g @@ f @@ conv ctx x
      with Deadcode -> a
    in
    let d = D.fold k ctx.local a in
    if D.is_bot d then raise Deadcode else d

  let fold' ctx f g h a =
    let k x a =
      try h a x @@ g @@ f @@ conv ctx x
      with Deadcode -> a
    in
    D.fold k ctx.local a

  let fold'' ctx f g h a =
    let k x r a =
      try h a x r @@ g @@ f @@ conv ctx x
      with Deadcode -> a
    in
    D.fold' k ctx.local a

  let sync ctx =
    (* TODO: no idea if this is right *)
    fold'' ctx Spec.sync identity (fun (a,b) _ r (a',b') -> D.add a' r a, b'@b) (D.empty (), [])

  let query ctx q =
    match q with
    | Queries.IterPrevVars f ->
      begin match ctx.local with
        | `Lifted s ->
          D.S.elements s
          |> List.iteri (fun i (x, r) ->
              R.iter (fun ((n, c, j), e) ->
                (* f i (n, Obj.repr c, Int64.to_int j) e *)
                f (I.to_int x) (n, Obj.repr c, I.to_int j) e
              ) r
            )
        | `Top -> failwith "prev messed up: top"
      end;
      `Bot
    | Queries.IterVars f ->
      begin match ctx.local with
        | `Lifted s ->
          D.S.elements s
          |> List.iteri (fun i (x, r) ->
              (* f i *)
              f (I.to_int x)
            )
        | `Top -> failwith "prev messed up: top"
      end;
      `Bot
    | _ ->
      fold' ctx Spec.query identity (fun x _ f -> Queries.Result.meet x (f q)) `Top

  let enter ctx l f a =
    let g (i, xs) x' ys =
      let ys' = List.map (fun (x,y) ->
          (* R.bot () isn't right here? doesn't actually matter? *)
          let yr =
            try
              R.singleton ((ctx.prev_node, get_context ctx, prev_i i x'), InlineEntry a)
            with Ctx_failure _ ->
              R.bot ()
          in
          (D.singleton x (R.bot ()), D.singleton y yr)
        ) ys
      in
      (succ i, ys' @ xs)
    in
    snd @@ fold' ctx Spec.enter (fun h -> h l f a) g (0, [])

  let combine ctx l fe f a fc d =
    assert (D.cardinal ctx.local = 1);
    let cd = D.choose ctx.local in
    let k x (i, y) =
      let r = R.singleton ((Function f, fc, prev_i i x), InlineReturn l) in
      try (succ i, D.add (Spec.combine (conv ctx cd) l fe f a fc x) r y)
      with Deadcode -> (succ i, y)
    in
    let (_, d) = D.fold k d (0, D.bot ()) in
    if D.is_bot d then raise Deadcode else d

  let part_access _ _ _ _ =
    (Access.LSSSet.singleton (Access.LSSet.empty ()), Access.LSSet.empty ())
>>>>>>> eb0b3fd7
end<|MERGE_RESOLUTION|>--- conflicted
+++ resolved
@@ -240,10 +240,7 @@
       else
         step_ctx ctx
     in
-<<<<<<< HEAD
-    d, w
-=======
-    strict (d, w)
+    d, w
 end
 
 
@@ -543,5 +540,4 @@
 
   let part_access _ _ _ _ =
     (Access.LSSSet.singleton (Access.LSSet.empty ()), Access.LSSet.empty ())
->>>>>>> eb0b3fd7
 end