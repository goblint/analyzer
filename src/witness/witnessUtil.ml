--- conflicted
+++ resolved
@@ -80,18 +80,6 @@
     else
       emit_other
 
-<<<<<<< HEAD
-  let find_syntactic_loop_head n =
-    let prevs = Cfg.prev n in
-    List.find_map (fun (edges, prev) ->
-        let stmts = Cfg.skippedByEdge prev edges n in
-        List.find_map (fun s ->
-            match s.GoblintCil.skind with
-            | Loop (_, loc, _, _, _) -> Some loc
-            | _ -> None
-          ) stmts
-      ) prevs
-=======
   let find_syntactic_loop_head = function
     | Statement s ->
       let n' = Statement (LoopUnrolling.find_original s) in
@@ -105,7 +93,6 @@
             ) stmts
         ) prevs
     | FunctionEntry _ | Function _ -> None
->>>>>>> 29581484
 end
 
 module YamlInvariant (FileCfg: MyCFG.FileCfg) =
@@ -120,11 +107,7 @@
     match n with
     | Statement s ->
       let {loc; _}: CilLocation.locs = CilLocation.get_stmtLoc s in
-<<<<<<< HEAD
-      if not loc.synthetic && is_invariant_node n && not (is_stub_node n) then (* TODO: remove is_invariant_node? *)
-=======
       if not loc.synthetic && is_invariant_node n && not (is_stub_node n) then (* TODO: remove is_invariant_node? i.e. exclude witness.invariant.loop-head check *)
->>>>>>> 29581484
         Some loc
       else
         None
