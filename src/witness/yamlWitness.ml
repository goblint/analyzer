open Analyses

let uuid_random_state = Random.State.make_self_init ()

let sha256_file f = Sha256.(to_hex (file f))
let sha256_file_cache = BatCache.make_ht ~gen:sha256_file ~init_size:5
let sha256_file = sha256_file_cache.get

module Entry =
struct
  open YamlWitnessType

  (* yaml_conf is too verbose *)
  (* let yaml_conf: Yaml.value = Json_repr.convert (module Json_repr.Yojson) (module Json_repr.Ezjsonm) (!GobConfig.json_conf) in *)
  let producer: Producer.t = {
    name = "Goblint";
    version = Version.goblint;
    command_line = Goblintutil.command_line;
  }

  let metadata ?task (): Metadata.t =
    let uuid = Uuidm.v4_gen uuid_random_state () in
    let creation_time = TimeUtil.iso8601_now () in
    {
      format_version = "0.1";
      uuid = Uuidm.to_string uuid;
      creation_time;
      producer;
      task
    }

  let task ~input_files ~data_model ~(specification): Task.t =
    {
      input_files;
      input_file_hashes = List.map (fun file ->
          (file, sha256_file file)
        ) input_files;
      data_model;
      language = "C";
      specification
    }

  let location ~location:(loc: Cil.location) ~(location_function): Location.t = {
    file_name = loc.file;
    file_hash = sha256_file loc.file;
    line = loc.line;
    column = loc.column - 1;
    function_ = location_function;
  }

  let invariant invariant: Invariant.t = {
    string = invariant;
    type_ = "assertion";
    format = "C";
  }

  let loop_invariant ~task ~location ~(invariant): Entry.t = {
    entry_type = LoopInvariant {
      location;
      loop_invariant = invariant;
    };
    metadata = metadata ~task ();
  }

  (* non-standard extension *)
  let precondition_loop_invariant ~task ~location ~precondition ~(invariant): Entry.t = {
    entry_type = PreconditionLoopInvariant {
      location;
      loop_invariant = invariant;
      precondition;
    };
    metadata = metadata ~task ();
  }

  let target ~uuid ~type_ ~(file_name): Target.t = {
    uuid;
    type_;
    file_hash = sha256_file file_name;
  }

  let certification verdict: Certification.t = {
    string = if verdict then "confirmed" else "rejected";
    type_ = "verdict";
    format = "confirmed | rejected";
  }

  let loop_invariant_certificate ~target ~(certification): Entry.t = {
    entry_type = LoopInvariantCertificate {
      target;
      certification;
    };
    metadata = metadata ();
  }

  let precondition_loop_invariant_certificate ~target ~(certification): Entry.t = {
    entry_type = PreconditionLoopInvariantCertificate {
      target;
      certification;
    };
    metadata = metadata ();
  }
end

let yaml_entries_to_file yaml_entries file =
  let yaml = `A yaml_entries in
  (* Yaml_unix.to_file_exn file yaml *)
  (* to_file/to_string uses a fixed-size buffer... *)
  (* estimate how big it should be + extra in case empty *)
  let text = Yaml.to_string_exn ~len:(List.length yaml_entries * 2048 + 2048) yaml in
  Batteries.output_file ~filename:(Fpath.to_string file) ~text


module Make
    (File: WitnessUtil.File)
    (Cfg: MyCFG.CfgBidir)
    (Spec : Spec)
    (EQSys : GlobConstrSys with module LVar = VarF (Spec.C)
                            and module GVar = GVarF (Spec.V)
                            and module D = Spec.D
                            and module G = Spec.G)
    (LHT : BatHashtbl.S with type key = EQSys.LVar.t)
    (GHT : BatHashtbl.S with type key = EQSys.GVar.t) =
struct

  module NH = BatHashtbl.Make (Node)
  module WitnessInvariant = WitnessUtil.Invariant (File) (Cfg)

  (* copied from Constraints.CompareNode *)
  let join_contexts (lh: Spec.D.t LHT.t): Spec.D.t NH.t =
    let nh = NH.create 113 in
    LHT.iter (fun (n, _) d ->
        let d' = try Spec.D.join (NH.find nh n) d with Not_found -> d in
        NH.replace nh n d'
      ) lh;
    nh

  let write lh gh =
    let input_files = GobConfig.get_string_list "files" in
    let data_model = match GobConfig.get_string "exp.architecture" with
      | "64bit" -> "LP64"
      | "32bit" -> "ILP32"
      | _ -> failwith "invalid architecture"
    in
    let specification = Option.map (fun (module Task: Svcomp.Task) ->
        Svcomp.Specification.to_string Task.specification
      ) !Svcomp.task
    in
    let task = Entry.task ~input_files ~data_model ~specification in

    let nh = join_contexts lh in

    let entries = NH.fold (fun n local acc ->
        match n with
        | Statement _ when WitnessInvariant.is_invariant_node n ->
          let context: Invariant.context = {
            scope=Node.find_fundec n;
            i = -1;
            lval=None;
            offset=Cil.NoOffset;
            deref_invariant=(fun _ _ _ -> Invariant.none) (* TODO: should throw instead? *)
          }
          in
          begin match Spec.D.invariant context local with
            | Some inv ->
              let loc = Node.location n in
              let invs = WitnessUtil.InvariantExp.process_exp inv in
              List.fold_left (fun acc inv ->
                  let location_function = (Node.find_fundec n).svar.vname in
                  let location = Entry.location ~location:loc ~location_function in
                  let invariant = Entry.invariant (CilType.Exp.show inv) in
                  let entry = Entry.loop_invariant ~task ~location ~invariant in
                  entry :: acc
                ) acc invs
            | None ->
              acc
          end
        | _ -> (* avoid FunctionEntry/Function because their locations are not inside the function where assert could be inserted *)
          acc
      ) nh []
    in

<<<<<<< HEAD
    (* TODO: deduplicate *)
    let entries = LHT.fold (fun (n, c) local acc ->
        match n with
        | Statement _ when WitnessInvariant.is_invariant_node n ->
          let context: Invariant.context = {
            scope=Node.find_fundec n;
            i = -1;
            lval=None;
            offset=Cil.NoOffset;
            deref_invariant=(fun _ _ _ -> Invariant.none) (* TODO: should throw instead? *)
          }
          in
          begin match Spec.C.invariant context c, Spec.D.invariant context local with
            | Some c_inv, Some inv ->
              let loc = Node.location n in
              (* TODO: group by precondition *)
              let c_inv = InvariantCil.exp_replace_original_name c_inv in (* cannot be split *)
              let invs = WitnessUtil.InvariantExp.process_exp inv in
              List.fold_left (fun acc inv ->
                  let location_function = (Node.find_fundec n).svar.vname in
                  let location = Entry.location ~location:loc ~location_function in
                  let precondition = Entry.invariant (CilType.Exp.show c_inv) in
                  let invariant = Entry.invariant (CilType.Exp.show inv) in
                  let entry = Entry.precondition_loop_invariant ~task ~location ~precondition ~invariant in
                  entry :: acc
                ) acc invs
            | _, _ -> (* TODO: handle some other combination? *)
              acc
          end
        | _ -> (* avoid FunctionEntry/Function because their locations are not inside the function where assert could be inserted *)
          acc
      ) lh entries
    in

    let yaml = `A (List.map YamlWitnessType.Entry.to_yaml entries) in
    Yaml_unix.to_file_exn (Fpath.v (GobConfig.get_string "witness.yaml.path")) yaml
=======
    M.msg_group Info ~category:Witness "witness generation summary" [
      (Pretty.dprintf "total: %d" (List.length yaml_entries), None);
    ];

    yaml_entries_to_file yaml_entries (Fpath.v (GobConfig.get_string "witness.yaml.path"))
>>>>>>> 85ce1395
end


module ValidationResult =
struct
  (* constructor order is important for the chain lattice *)
  type result =
    | Confirmed
    | Unconfirmed
    | Refuted
    | ParseError
  [@@deriving enum, show]

  module ChainParams =
  struct
    let n = max_result - 1
    let names i = show_result (Option.get (result_of_enum i))
  end
  include Lattice.Chain (ChainParams)
end

module Validator
    (Spec : Spec)
    (EQSys : GlobConstrSys with module LVar = VarF (Spec.C)
                            and module GVar = GVarF (Spec.V)
                            and module D = Spec.D
                            and module G = Spec.G)
    (LHT : BatHashtbl.S with type key = EQSys.LVar.t)
    (GHT : BatHashtbl.S with type key = EQSys.GVar.t) =
struct
  module Locator = WitnessUtil.Locator (EQSys.LVar)
  module LvarS = Locator.ES
  module InvariantParser = WitnessUtil.InvariantParser

  let loc_of_location (location: YamlWitnessType.Location.t): Cil.location = {
    file = location.file_name;
    line = location.line;
    column = location.column + 1;
    byte = -1;
    endLine = -1;
    endColumn = -1;
    endByte = -1;
  }

  let validate lh gh (file: Cil.file) =
    let locator = Locator.create () in
    LHT.iter (fun ((n, _) as lvar) _ ->
        let loc = Node.location n in
        Locator.add locator loc lvar
      ) lh;

<<<<<<< HEAD
    let inv_parser = InvariantParser.create file in
=======
    let global_vars = List.filter_map (function
        | Cil.GVar (v, _, _)
        | Cil.GFun ({svar=v; _}, _) -> Some v
        | _ -> None
      ) file.globals
    in
>>>>>>> 85ce1395

    let ask_local (lvar:EQSys.LVar.t) local =
      (* build a ctx for using the query system *)
      let rec ctx =
        { ask    = (fun (type a) (q: a Queries.t) -> Spec.query ctx q)
        ; emit   = (fun _ -> failwith "Cannot \"emit\" in witness context.")
        ; node   = fst lvar
        ; prev_node = MyCFG.dummy_node
        ; control_context = Obj.repr (fun () -> snd lvar)
        ; context = (fun () -> snd lvar)
        ; edge    = MyCFG.Skip
        ; local  = local
        ; global = (fun v -> try GHT.find gh v with Not_found -> Spec.G.bot ()) (* TODO: how can be missing? *)
        ; presub = (fun _ -> raise Not_found)
        ; spawn  = (fun v d    -> failwith "Cannot \"spawn\" in witness context.")
        ; split  = (fun d es   -> failwith "Cannot \"split\" in witness context.")
        ; sideg  = (fun v g    -> failwith "Cannot \"sideg\" in witness context.")
        }
      in
      Spec.query ctx
    in

    let yaml = Yaml_unix.of_file_exn (Fpath.v (GobConfig.get_string "witness.yaml.validate")) in
    let yaml_entries = yaml |> GobYaml.list |> BatResult.get_ok in

    let validate_entry (entry: YamlWitnessType.Entry.t): YamlWitnessType.Entry.t option =
      let uuid = entry.metadata.uuid in
      let target_type = YamlWitnessType.EntryType.entry_type entry.entry_type in

      let validate_lvars_invariant ~entry_certificate ~loc ~lvars inv =
        match InvariantParser.parse_cabs inv with
        | Ok inv_cabs ->
          let module VR = ValidationResult in

          let result = LvarS.fold (fun ((n, _) as lvar) (acc: VR.t) ->
              let d = LHT.find lh lvar in
              let fundec = Node.find_fundec n in

              let result: VR.result = match InvariantParser.parse_cil inv_parser ~fundec ~loc inv_cabs with
                | Ok inv_exp ->
                  begin match ask_local lvar d (Queries.EvalInt inv_exp) with
                    | x when Queries.ID.is_bool x ->
                      let verdict = Option.get (Queries.ID.to_bool x) in
                      if verdict then
                        Confirmed
                      else
                        Refuted
                    | _ ->
                      Unconfirmed
                  end
                | Error e ->
                  ParseError
              in
              VR.join acc (VR.result_to_enum result)
            ) lvars (VR.bot ())
          in

<<<<<<< HEAD
          begin match Option.get (VR.result_of_enum result) with
            | Confirmed ->
              M.success ~category:Witness ~loc "invariant confirmed: %s" inv;
              let target = Entry.target ~uuid ~type_:target_type ~file_name:loc.file in
              let certification = Entry.certification true in
              let certificate_entry = entry_certificate ~target ~certification in
              Some certificate_entry
            | Unconfirmed ->
              M.warn ~category:Witness ~loc "invariant unconfirmed: %s" inv;None
            | Refuted ->
              M.error ~category:Witness ~loc "invariant refuted: %s" inv;
              let target = Entry.target ~uuid ~type_:target_type ~file_name:loc.file in
              let certification = Entry.certification false in
              let certificate_entry = entry_certificate ~target ~certification in
              Some certificate_entry
            | ParseError ->
              M.error ~category:Witness ~loc "CIL couldn't parse invariant: %s" inv;
              M.info ~category:Witness ~loc "invariant has undefined variables or side effects: %s" inv;
=======
    let cnt_confirmed = ref 0 in
    let cnt_unconfirmed = ref 0 in
    let cnt_refuted = ref 0 in
    let cnt_error = ref 0 in

    let yaml_entries' = List.fold_left (fun yaml_entries' yaml_entry ->
        let yaml_metadata = Yaml.Util.(yaml_entry |> find_exn "metadata" |> Option.get) in
        let uuid = Yaml.Util.(yaml_metadata |> find_exn "uuid" |> Option.get |> to_string_exn) in
        let yaml_location = Yaml.Util.(yaml_entry |> find_exn "location" |> Option.get) in
        let file = Yaml.Util.(yaml_location |> find_exn "file_name" |> Option.get |> to_string_exn) in
        let line = Yaml.Util.(yaml_location |> find_exn "line" |> Option.get |> to_float_exn |> int_of_float) in
        let column = Yaml.Util.(yaml_location |> find_exn "column" |> Option.get |> to_float_exn |> int_of_float) + 1 in
        let inv = Yaml.Util.(yaml_entry |> find_exn "loop_invariant" |> Option.get |> find_exn "string" |> Option.get |> to_string_exn) in
        let loc: Cil.location = {
          file;
          line;
          column;
          byte = -1;
          endLine = -1;
          endColumn = -1;
          endByte = -1;
        }
        in

        match Frontc.parse_standalone_exp inv with
        | inv_cabs ->

          let lvars_opt: LvarS.t option =
            let (let*) = Option.bind in (* TODO: move to general library *)
            let* loc_lvars = FileH.find_option file_loc_lvars loc.file in
            (* for each file, locations (of lvar nodes) have total order, so LocM essentially does binary search *)
            let* (_, lvars) = LocM.find_first_opt (fun loc' ->
                CilType.Location.compare loc loc' <= 0 (* allow inexact match *)
              ) loc_lvars
            in
            if LvarS.is_empty lvars then
>>>>>>> 85ce1395
              None
          end
        | Error e ->
          M.error ~category:Witness ~loc "Frontc couldn't parse invariant: %s" inv;
          M.info ~category:Witness ~loc "invariant has invalid syntax: %s" inv;
          None
      in

      let validate_loop_invariant (loop_invariant: YamlWitnessType.LoopInvariant.t) =
        let loc = loc_of_location loop_invariant.location in
        let inv = loop_invariant.loop_invariant.string in
        let entry_certificate = Entry.loop_invariant_certificate in

        match Locator.find_opt locator loc with
        | Some lvars ->
          validate_lvars_invariant ~entry_certificate ~loc ~lvars inv
        | None ->
          M.warn ~category:Witness ~loc "couldn't locate invariant: %s" inv;
          None
      in

<<<<<<< HEAD
      let validate_precondition_loop_invariant (precondition_loop_invariant: YamlWitnessType.PreconditionLoopInvariant.t) =
        let loc = loc_of_location precondition_loop_invariant.location in
        let pre = precondition_loop_invariant.precondition.string in
        let inv = precondition_loop_invariant.loop_invariant.string in
        let entry_certificate = Entry.precondition_loop_invariant_certificate in

        match Locator.find_opt locator loc with
        | Some lvars ->
          begin match InvariantParser.parse_cabs pre with
            | Ok pre_cabs ->

              let precondition_holds ((n, c) as lvar) =
                let fundec = Node.find_fundec n in
                let pre_d = LHT.find lh (FunctionEntry fundec, c) in

                match InvariantParser.parse_cil inv_parser ~fundec ~loc pre_cabs with
                | Ok pre_exp ->
                  begin match ask_local lvar pre_d (Queries.EvalInt pre_exp) with
                    | x when Queries.ID.is_bool x ->
                      Option.get (Queries.ID.to_bool x)
=======
          begin match lvars_opt with
            | Some lvars ->
              let module VR = ValidationResult in

              let result = LvarS.fold (fun ((n, _) as lvar) (acc: VR.t) ->
                  let d = LHT.find lh lvar in
                  let fd = Node.find_fundec n in
                  let vars = fd.sformals @ fd.slocals @ global_vars in

                  let genv = Cabs2cil.genvironment in
                  let env = Hashtbl.copy genv in
                  List.iter (fun (v: Cil.varinfo) ->
                      Hashtbl.replace env v.vname (Cabs2cil.EnvVar v, v.vdecl)
                    ) (fd.sformals @ fd.slocals);

                  let inv_exp_opt =
                    Cil.currentLoc := loc;
                    Cil.currentExpLoc := loc;
                    Cabs2cil.currentFunctionFDEC := fd;
                    let old_locals = fd.slocals in
                    let old_useLogicalOperators = !Cil.useLogicalOperators in
                    Fun.protect ~finally:(fun () ->
                        fd.slocals <- old_locals; (* restore locals, Cabs2cil may mangle them by inserting temporary variables *)
                        Cil.useLogicalOperators := old_useLogicalOperators
                      ) (fun () ->
                        Cil.useLogicalOperators := true;
                        Cabs2cil.convStandaloneExp ~genv ~env inv_cabs
                      )
                  in

                  let result: VR.result = match inv_exp_opt with
                    | Some inv_exp when Check.checkStandaloneExp ~vars inv_exp ->
                      let x = ask_local lvar d (Queries.EvalInt inv_exp) in
                      if Queries.ID.is_bot x || Queries.ID.is_bot_ikind x then (* dead code *)
                        Option.get (VR.result_of_enum (VR.bot ()))
                      else if Queries.ID.is_bool x then (
                        let verdict = Option.get (Queries.ID.to_bool x) in
                        if verdict then
                          Confirmed
                        else
                          Refuted
                      )
                      else
                        Unconfirmed
>>>>>>> 85ce1395
                    | _ ->
                      false (* unknown precondition is excluded from checking *)
                  end
                | Error e ->
                  M.error ~category:Witness ~loc "CIL couldn't parse precondition: %s" inv;
                  M.info ~category:Witness ~loc "precondition has undefined variables or side effects: %s" inv;
                  false
              in

<<<<<<< HEAD
              let lvars = LvarS.filter precondition_holds lvars in
              if LvarS.is_empty lvars then (
                M.warn ~category:Witness ~loc "precondition never definitely holds: %s" pre;
                None
              )
              else
                validate_lvars_invariant ~entry_certificate ~loc ~lvars inv
            | Error e ->
              M.error ~category:Witness ~loc "Frontc couldn't parse precondition: %s" pre;
              M.info ~category:Witness ~loc "precondition has invalid syntax: %s" pre;
              None
          end
        | None ->
          M.warn ~category:Witness ~loc "couldn't locate invariant: %s" inv;
          None
      in

      match entry.entry_type with
      | LoopInvariant x ->
        validate_loop_invariant x
      | PreconditionLoopInvariant x ->
        validate_precondition_loop_invariant x
      | _ ->
        M.info_noloc ~category:Witness "cannot validate entry of type %s" target_type;
        None
    in

    let yaml_entries' = List.fold_left (fun yaml_entries' yaml_entry ->
        match YamlWitnessType.Entry.of_yaml yaml_entry with
        | Ok entry ->
          let certificate_entry = validate_entry entry in
          let yaml_certificate_entry = Option.map YamlWitnessType.Entry.to_yaml certificate_entry in
          Option.to_list yaml_certificate_entry @ yaml_entry :: yaml_entries'
        | Error (`Msg e) ->
          M.info_noloc ~category:Witness "couldn't parse entry: %s" e;
=======
              begin match Option.get (VR.result_of_enum result) with
                | Confirmed ->
                  incr cnt_confirmed;
                  M.success ~category:Witness ~loc "invariant confirmed: %s" inv;
                  let certificate_entry = Entry.yaml_loop_invariant_certificate ~target_uuid:uuid ~target_file_name:loc.file ~verdict:true in
                  certificate_entry :: yaml_entry :: yaml_entries'
                | Unconfirmed ->
                  incr cnt_unconfirmed;
                  M.warn ~category:Witness ~loc "invariant unconfirmed: %s" inv;yaml_entry :: yaml_entries'
                | Refuted ->
                  incr cnt_refuted;
                  M.error ~category:Witness ~loc "invariant refuted: %s" inv;let certificate_entry = Entry.yaml_loop_invariant_certificate ~target_uuid:uuid ~target_file_name:loc.file ~verdict:false in
                  certificate_entry :: yaml_entry :: yaml_entries'
                | ParseError ->
                  incr cnt_error;
                  M.error ~category:Witness ~loc "CIL couldn't parse invariant: %s" inv;
                  M.info ~category:Witness ~loc "invariant has undefined variables or side effects: %s" inv;
                  yaml_entry :: yaml_entries'
              end
            | None ->
              incr cnt_error;
              M.warn ~category:Witness ~loc "couldn't locate invariant: %s" inv;
              yaml_entry :: yaml_entries'
          end
        | exception Frontc.ParseError _ ->
          incr cnt_error;
          Errormsg.log "\n"; (* CIL prints garbage without \n before *)
          M.error ~category:Witness ~loc "Frontc couldn't parse invariant: %s" inv;
          M.info ~category:Witness ~loc "invariant has invalid syntax: %s" inv;
>>>>>>> 85ce1395
          yaml_entry :: yaml_entries'
      ) [] yaml_entries
    in

    M.msg_group Info ~category:Witness "witness validation summary" [
      (Pretty.dprintf "confirmed: %d" !cnt_confirmed, None);
      (Pretty.dprintf "unconfirmed: %d" !cnt_unconfirmed, None);
      (Pretty.dprintf "refuted: %d" !cnt_refuted, None);
      (Pretty.dprintf "error: %d" !cnt_error, None);
      (Pretty.dprintf "total: %d" (!cnt_confirmed + !cnt_unconfirmed + !cnt_refuted + !cnt_error), None);
    ];

    yaml_entries_to_file (List.rev yaml_entries') (Fpath.v (GobConfig.get_string "witness.yaml.certificate"))
end<|MERGE_RESOLUTION|>--- conflicted
+++ resolved
@@ -179,7 +179,6 @@
       ) nh []
     in
 
-<<<<<<< HEAD
     (* TODO: deduplicate *)
     let entries = LHT.fold (fun (n, c) local acc ->
         match n with
@@ -214,15 +213,13 @@
       ) lh entries
     in
 
-    let yaml = `A (List.map YamlWitnessType.Entry.to_yaml entries) in
-    Yaml_unix.to_file_exn (Fpath.v (GobConfig.get_string "witness.yaml.path")) yaml
-=======
+    let yaml_entries = List.map YamlWitnessType.Entry.to_yaml entries in
+
     M.msg_group Info ~category:Witness "witness generation summary" [
       (Pretty.dprintf "total: %d" (List.length yaml_entries), None);
     ];
 
     yaml_entries_to_file yaml_entries (Fpath.v (GobConfig.get_string "witness.yaml.path"))
->>>>>>> 85ce1395
 end
 
 
@@ -256,6 +253,7 @@
   module Locator = WitnessUtil.Locator (EQSys.LVar)
   module LvarS = Locator.ES
   module InvariantParser = WitnessUtil.InvariantParser
+  module VR = ValidationResult
 
   let loc_of_location (location: YamlWitnessType.Location.t): Cil.location = {
     file = location.file_name;
@@ -274,16 +272,7 @@
         Locator.add locator loc lvar
       ) lh;
 
-<<<<<<< HEAD
     let inv_parser = InvariantParser.create file in
-=======
-    let global_vars = List.filter_map (function
-        | Cil.GVar (v, _, _)
-        | Cil.GFun ({svar=v; _}, _) -> Some v
-        | _ -> None
-      ) file.globals
-    in
->>>>>>> 85ce1395
 
     let ask_local (lvar:EQSys.LVar.t) local =
       (* build a ctx for using the query system *)
@@ -309,6 +298,13 @@
     let yaml = Yaml_unix.of_file_exn (Fpath.v (GobConfig.get_string "witness.yaml.validate")) in
     let yaml_entries = yaml |> GobYaml.list |> BatResult.get_ok in
 
+    let cnt_confirmed = ref 0 in
+    let cnt_unconfirmed = ref 0 in
+    let cnt_refuted = ref 0 in
+    let cnt_unchecked = ref 0 in
+    let cnt_unsupported = ref 0 in
+    let cnt_error = ref 0 in
+
     let validate_entry (entry: YamlWitnessType.Entry.t): YamlWitnessType.Entry.t option =
       let uuid = entry.metadata.uuid in
       let target_type = YamlWitnessType.EntryType.entry_type entry.entry_type in
@@ -316,7 +312,6 @@
       let validate_lvars_invariant ~entry_certificate ~loc ~lvars inv =
         match InvariantParser.parse_cabs inv with
         | Ok inv_cabs ->
-          let module VR = ValidationResult in
 
           let result = LvarS.fold (fun ((n, _) as lvar) (acc: VR.t) ->
               let d = LHT.find lh lvar in
@@ -324,16 +319,18 @@
 
               let result: VR.result = match InvariantParser.parse_cil inv_parser ~fundec ~loc inv_cabs with
                 | Ok inv_exp ->
-                  begin match ask_local lvar d (Queries.EvalInt inv_exp) with
-                    | x when Queries.ID.is_bool x ->
-                      let verdict = Option.get (Queries.ID.to_bool x) in
-                      if verdict then
-                        Confirmed
-                      else
-                        Refuted
-                    | _ ->
-                      Unconfirmed
-                  end
+                  let x = ask_local lvar d (Queries.EvalInt inv_exp) in
+                  if Queries.ID.is_bot x || Queries.ID.is_bot_ikind x then (* dead code *)
+                    Option.get (VR.result_of_enum (VR.bot ()))
+                  else if Queries.ID.is_bool x then (
+                    let verdict = Option.get (Queries.ID.to_bool x) in
+                    if verdict then
+                      Confirmed
+                    else
+                      Refuted
+                  )
+                  else
+                    Unconfirmed
                 | Error e ->
                   ParseError
               in
@@ -341,66 +338,32 @@
             ) lvars (VR.bot ())
           in
 
-<<<<<<< HEAD
           begin match Option.get (VR.result_of_enum result) with
             | Confirmed ->
+              incr cnt_confirmed;
               M.success ~category:Witness ~loc "invariant confirmed: %s" inv;
               let target = Entry.target ~uuid ~type_:target_type ~file_name:loc.file in
               let certification = Entry.certification true in
               let certificate_entry = entry_certificate ~target ~certification in
               Some certificate_entry
             | Unconfirmed ->
+              incr cnt_unconfirmed;
               M.warn ~category:Witness ~loc "invariant unconfirmed: %s" inv;None
             | Refuted ->
+              incr cnt_refuted;
               M.error ~category:Witness ~loc "invariant refuted: %s" inv;
               let target = Entry.target ~uuid ~type_:target_type ~file_name:loc.file in
               let certification = Entry.certification false in
               let certificate_entry = entry_certificate ~target ~certification in
               Some certificate_entry
             | ParseError ->
+              incr cnt_error;
               M.error ~category:Witness ~loc "CIL couldn't parse invariant: %s" inv;
               M.info ~category:Witness ~loc "invariant has undefined variables or side effects: %s" inv;
-=======
-    let cnt_confirmed = ref 0 in
-    let cnt_unconfirmed = ref 0 in
-    let cnt_refuted = ref 0 in
-    let cnt_error = ref 0 in
-
-    let yaml_entries' = List.fold_left (fun yaml_entries' yaml_entry ->
-        let yaml_metadata = Yaml.Util.(yaml_entry |> find_exn "metadata" |> Option.get) in
-        let uuid = Yaml.Util.(yaml_metadata |> find_exn "uuid" |> Option.get |> to_string_exn) in
-        let yaml_location = Yaml.Util.(yaml_entry |> find_exn "location" |> Option.get) in
-        let file = Yaml.Util.(yaml_location |> find_exn "file_name" |> Option.get |> to_string_exn) in
-        let line = Yaml.Util.(yaml_location |> find_exn "line" |> Option.get |> to_float_exn |> int_of_float) in
-        let column = Yaml.Util.(yaml_location |> find_exn "column" |> Option.get |> to_float_exn |> int_of_float) + 1 in
-        let inv = Yaml.Util.(yaml_entry |> find_exn "loop_invariant" |> Option.get |> find_exn "string" |> Option.get |> to_string_exn) in
-        let loc: Cil.location = {
-          file;
-          line;
-          column;
-          byte = -1;
-          endLine = -1;
-          endColumn = -1;
-          endByte = -1;
-        }
-        in
-
-        match Frontc.parse_standalone_exp inv with
-        | inv_cabs ->
-
-          let lvars_opt: LvarS.t option =
-            let (let*) = Option.bind in (* TODO: move to general library *)
-            let* loc_lvars = FileH.find_option file_loc_lvars loc.file in
-            (* for each file, locations (of lvar nodes) have total order, so LocM essentially does binary search *)
-            let* (_, lvars) = LocM.find_first_opt (fun loc' ->
-                CilType.Location.compare loc loc' <= 0 (* allow inexact match *)
-              ) loc_lvars
-            in
-            if LvarS.is_empty lvars then
->>>>>>> 85ce1395
               None
           end
         | Error e ->
+          incr cnt_error;
           M.error ~category:Witness ~loc "Frontc couldn't parse invariant: %s" inv;
           M.info ~category:Witness ~loc "invariant has invalid syntax: %s" inv;
           None
@@ -415,11 +378,11 @@
         | Some lvars ->
           validate_lvars_invariant ~entry_certificate ~loc ~lvars inv
         | None ->
+          incr cnt_error;
           M.warn ~category:Witness ~loc "couldn't locate invariant: %s" inv;
           None
       in
 
-<<<<<<< HEAD
       let validate_precondition_loop_invariant (precondition_loop_invariant: YamlWitnessType.PreconditionLoopInvariant.t) =
         let loc = loc_of_location precondition_loop_invariant.location in
         let pre = precondition_loop_invariant.precondition.string in
@@ -437,78 +400,35 @@
 
                 match InvariantParser.parse_cil inv_parser ~fundec ~loc pre_cabs with
                 | Ok pre_exp ->
-                  begin match ask_local lvar pre_d (Queries.EvalInt pre_exp) with
-                    | x when Queries.ID.is_bool x ->
-                      Option.get (Queries.ID.to_bool x)
-=======
-          begin match lvars_opt with
-            | Some lvars ->
-              let module VR = ValidationResult in
-
-              let result = LvarS.fold (fun ((n, _) as lvar) (acc: VR.t) ->
-                  let d = LHT.find lh lvar in
-                  let fd = Node.find_fundec n in
-                  let vars = fd.sformals @ fd.slocals @ global_vars in
-
-                  let genv = Cabs2cil.genvironment in
-                  let env = Hashtbl.copy genv in
-                  List.iter (fun (v: Cil.varinfo) ->
-                      Hashtbl.replace env v.vname (Cabs2cil.EnvVar v, v.vdecl)
-                    ) (fd.sformals @ fd.slocals);
-
-                  let inv_exp_opt =
-                    Cil.currentLoc := loc;
-                    Cil.currentExpLoc := loc;
-                    Cabs2cil.currentFunctionFDEC := fd;
-                    let old_locals = fd.slocals in
-                    let old_useLogicalOperators = !Cil.useLogicalOperators in
-                    Fun.protect ~finally:(fun () ->
-                        fd.slocals <- old_locals; (* restore locals, Cabs2cil may mangle them by inserting temporary variables *)
-                        Cil.useLogicalOperators := old_useLogicalOperators
-                      ) (fun () ->
-                        Cil.useLogicalOperators := true;
-                        Cabs2cil.convStandaloneExp ~genv ~env inv_cabs
-                      )
-                  in
-
-                  let result: VR.result = match inv_exp_opt with
-                    | Some inv_exp when Check.checkStandaloneExp ~vars inv_exp ->
-                      let x = ask_local lvar d (Queries.EvalInt inv_exp) in
-                      if Queries.ID.is_bot x || Queries.ID.is_bot_ikind x then (* dead code *)
-                        Option.get (VR.result_of_enum (VR.bot ()))
-                      else if Queries.ID.is_bool x then (
-                        let verdict = Option.get (Queries.ID.to_bool x) in
-                        if verdict then
-                          Confirmed
-                        else
-                          Refuted
-                      )
-                      else
-                        Unconfirmed
->>>>>>> 85ce1395
-                    | _ ->
-                      false (* unknown precondition is excluded from checking *)
-                  end
+                  let x = ask_local lvar pre_d (Queries.EvalInt pre_exp) in
+                  if Queries.ID.is_bot x || Queries.ID.is_bot_ikind x then (* dead code *)
+                    true
+                  else if Queries.ID.is_bool x then
+                    Option.get (Queries.ID.to_bool x)
+                  else
+                    false
                 | Error e ->
                   M.error ~category:Witness ~loc "CIL couldn't parse precondition: %s" inv;
                   M.info ~category:Witness ~loc "precondition has undefined variables or side effects: %s" inv;
                   false
               in
 
-<<<<<<< HEAD
               let lvars = LvarS.filter precondition_holds lvars in
               if LvarS.is_empty lvars then (
+                incr cnt_unchecked;
                 M.warn ~category:Witness ~loc "precondition never definitely holds: %s" pre;
                 None
               )
               else
                 validate_lvars_invariant ~entry_certificate ~loc ~lvars inv
             | Error e ->
+              incr cnt_error;
               M.error ~category:Witness ~loc "Frontc couldn't parse precondition: %s" pre;
               M.info ~category:Witness ~loc "precondition has invalid syntax: %s" pre;
               None
           end
         | None ->
+          incr cnt_error;
           M.warn ~category:Witness ~loc "couldn't locate invariant: %s" inv;
           None
       in
@@ -519,6 +439,7 @@
       | PreconditionLoopInvariant x ->
         validate_precondition_loop_invariant x
       | _ ->
+        incr cnt_unsupported;
         M.info_noloc ~category:Witness "cannot validate entry of type %s" target_type;
         None
     in
@@ -530,38 +451,8 @@
           let yaml_certificate_entry = Option.map YamlWitnessType.Entry.to_yaml certificate_entry in
           Option.to_list yaml_certificate_entry @ yaml_entry :: yaml_entries'
         | Error (`Msg e) ->
+          incr cnt_error;
           M.info_noloc ~category:Witness "couldn't parse entry: %s" e;
-=======
-              begin match Option.get (VR.result_of_enum result) with
-                | Confirmed ->
-                  incr cnt_confirmed;
-                  M.success ~category:Witness ~loc "invariant confirmed: %s" inv;
-                  let certificate_entry = Entry.yaml_loop_invariant_certificate ~target_uuid:uuid ~target_file_name:loc.file ~verdict:true in
-                  certificate_entry :: yaml_entry :: yaml_entries'
-                | Unconfirmed ->
-                  incr cnt_unconfirmed;
-                  M.warn ~category:Witness ~loc "invariant unconfirmed: %s" inv;yaml_entry :: yaml_entries'
-                | Refuted ->
-                  incr cnt_refuted;
-                  M.error ~category:Witness ~loc "invariant refuted: %s" inv;let certificate_entry = Entry.yaml_loop_invariant_certificate ~target_uuid:uuid ~target_file_name:loc.file ~verdict:false in
-                  certificate_entry :: yaml_entry :: yaml_entries'
-                | ParseError ->
-                  incr cnt_error;
-                  M.error ~category:Witness ~loc "CIL couldn't parse invariant: %s" inv;
-                  M.info ~category:Witness ~loc "invariant has undefined variables or side effects: %s" inv;
-                  yaml_entry :: yaml_entries'
-              end
-            | None ->
-              incr cnt_error;
-              M.warn ~category:Witness ~loc "couldn't locate invariant: %s" inv;
-              yaml_entry :: yaml_entries'
-          end
-        | exception Frontc.ParseError _ ->
-          incr cnt_error;
-          Errormsg.log "\n"; (* CIL prints garbage without \n before *)
-          M.error ~category:Witness ~loc "Frontc couldn't parse invariant: %s" inv;
-          M.info ~category:Witness ~loc "invariant has invalid syntax: %s" inv;
->>>>>>> 85ce1395
           yaml_entry :: yaml_entries'
       ) [] yaml_entries
     in
@@ -571,7 +462,9 @@
       (Pretty.dprintf "unconfirmed: %d" !cnt_unconfirmed, None);
       (Pretty.dprintf "refuted: %d" !cnt_refuted, None);
       (Pretty.dprintf "error: %d" !cnt_error, None);
-      (Pretty.dprintf "total: %d" (!cnt_confirmed + !cnt_unconfirmed + !cnt_refuted + !cnt_error), None);
+      (Pretty.dprintf "unchecked: %d" !cnt_unchecked, None);
+      (Pretty.dprintf "unsupported: %d" !cnt_unsupported, None);
+      (Pretty.dprintf "total: %d" (!cnt_confirmed + !cnt_unconfirmed + !cnt_refuted + !cnt_unchecked + !cnt_unsupported + !cnt_error), None);
     ];
 
     yaml_entries_to_file (List.rev yaml_entries') (Fpath.v (GobConfig.get_string "witness.yaml.certificate"))
