--- conflicted
+++ resolved
@@ -57,16 +57,7 @@
       function_ = Some location_function;
     }
 
-  let location_invariant ~location ~(invariant): InvariantSet.Invariant.t = {
-    invariant_type = LocationInvariant {
-        location;
-        value = invariant;
-        format = "c_expression";
-      };
-  }
-
-<<<<<<< HEAD
-  let location_invariant' ~location ~(invariant): InvariantSet.InvariantKind.t =
+  let location_invariant ~location ~(invariant): InvariantSet.InvariantKind.t =
     Invariant {
       invariant_type = LocationInvariant {
           location;
@@ -76,7 +67,7 @@
         };
     }
 
-  let loop_invariant' ~location ~(invariant): InvariantSet.InvariantKind.t =
+  let loop_invariant ~location ~(invariant): InvariantSet.InvariantKind.t =
     Invariant {
       invariant_type = LoopInvariant {
           location;
@@ -85,23 +76,15 @@
           labels = None;
         };
     }
-=======
-  let loop_invariant ~location ~(invariant): InvariantSet.Invariant.t = {
-    invariant_type = LoopInvariant {
-        location;
-        value = invariant;
-        format = "c_expression";
-      };
-  }
 
   (* non-standard extension *)
-  let flow_insensitive_invariant ~(invariant): InvariantSet.Invariant.t = {
-    invariant_type = FlowInsensitiveInvariant {
-        value = invariant;
-        format = "c_expression";
-      };
-  }
->>>>>>> 5c83c18e
+  let flow_insensitive_invariant ~(invariant): InvariantSet.InvariantKind.t =
+    Invariant {
+      invariant_type = FlowInsensitiveInvariant {
+          value = invariant;
+          format = "c_expression";
+        };
+    }
 
   let invariant_set ~task ~(invariants): Entry.t = {
     entry_type = InvariantSet {
@@ -601,7 +584,6 @@
           | _ ->
             incr cnt_unsupported;
             M.warn_noloc ~category:Witness "cannot validate invariant of type %s" target_type
-<<<<<<< HEAD
         in
 
         let validate_invariant_kind (invariant_kind: YamlWitnessType.InvariantSet.InvariantKind.t) =
@@ -612,8 +594,6 @@
           | _ ->
             incr cnt_unsupported;
             M.warn_noloc ~category:Witness "cannot validate invariant of kind %s" target_type
-=======
->>>>>>> 5c83c18e
         in
 
         List.iter validate_invariant_kind invariant_set.content
