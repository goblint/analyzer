(** YAML witness generation and validation. *)

open Analyses
open GoblintCil

let uuid_random_state = Random.State.make_self_init ()

let sha256_file f = try Sha256.(to_hex (file f)) with Sys_error _ -> ""
let sha256_file_cache = BatCache.make_ht ~gen:sha256_file ~init_size:5
let sha256_file = sha256_file_cache.get

module Entry =
struct
  open YamlWitnessType

  (* yaml_conf is too verbose *)
  (* let yaml_conf: Yaml.value = Json_repr.convert (module Json_repr.Yojson) (module Json_repr.Ezjsonm) (!GobConfig.json_conf) in *)
  let producer: Producer.t = {
    name = "Goblint";
    version = Goblint_build_info.version;
    command_line = Some GobSys.command_line;
  }

  let metadata ?(format_version = YamlWitnessVersion.of_option ()) ?task (): Metadata.t =
    let uuid = Uuidm.v4_gen uuid_random_state () in
    let creation_time = TimeUtil.iso8601_now () in
    {
      format_version = YamlWitnessVersion.show format_version;
      uuid = Uuidm.to_string uuid;
      creation_time;
      producer;
      task
    }

  let with_metadata ~task entry_type: Entry.t = {
    entry_type;
    metadata = metadata ~format_version:(EntryType.min_version entry_type) ~task ();
  }

  let task ~input_files ~data_model ~(specification): Task.t =
    {
      input_files;
      input_file_hashes = List.map (fun file ->
          (file, sha256_file file)
        ) input_files;
      data_model;
      language = "C";
      specification
    }

  let location ~location:(loc: Cil.location) ~(location_function): Location.t =
    let file_hash =
<<<<<<< HEAD
      match YamlWitnessVersion.of_option () with
      | V0_1 -> Some (sha256_file loc.file)
      | V2_0
      | V2_1 -> None
=======
      match GobConfig.get_string "witness.yaml.format-version" with
      | "2.0" -> None (* TODO: 2.1? *)
      | _ -> assert false
>>>>>>> a83cb1bb
    in
    {
      file_name = loc.file;
      file_hash;
      line = loc.line;
      column = Some loc.column;
      function_ = Some location_function;
    }

<<<<<<< HEAD
  let invariant invariant: Invariant.t = {
    string = invariant;
    type_ = "assertion";
    format = "C";
  }

  let location_invariant ~task ~location ~(invariant): Entry.t =
    with_metadata ~task @@ LocationInvariant {
      location;
      location_invariant = invariant;
    }

  let loop_invariant ~task ~location ~(invariant): Entry.t =
    with_metadata ~task @@  LoopInvariant {
      location;
      loop_invariant = invariant;
    }

  (* non-standard extension *)
  let flow_insensitive_invariant ~task ~(invariant): Entry.t =
    with_metadata ~task @@ FlowInsensitiveInvariant {
      flow_insensitive_invariant = invariant;
    }

  (* non-standard extension *)
  let precondition_loop_invariant ~task ~location ~precondition ~(invariant): Entry.t =
    with_metadata ~task @@ PreconditionLoopInvariant {
      location;
      loop_invariant = invariant;
      precondition;
    }

  let location_invariant' ~location ~(invariant): InvariantSet.InvariantKind.t =
=======
  let location_invariant ~location ~(invariant): InvariantSet.InvariantKind.t =
>>>>>>> a83cb1bb
    Invariant {
      invariant_type = LocationInvariant {
          location;
          value = invariant;
          format = "c_expression";
          labels = None;
        };
    }

  let loop_invariant ~location ~(invariant): InvariantSet.InvariantKind.t =
    Invariant {
      invariant_type = LoopInvariant {
          location;
          value = invariant;
          format = "c_expression";
          labels = None;
        };
    }

<<<<<<< HEAD
  let invariant_set ~task ~(invariants): Entry.t =
    with_metadata ~task @@ InvariantSet {
      content = invariants;
    }
=======
  (* non-standard extension *)
  let flow_insensitive_invariant ~(invariant): InvariantSet.InvariantKind.t =
    Invariant {
      invariant_type = FlowInsensitiveInvariant {
          value = invariant;
          format = "c_expression";
        };
    }

  let invariant_set ~task ~(invariants): Entry.t = {
    entry_type = InvariantSet {
        content = invariants;
      };
    metadata = metadata ~task ();
  }
>>>>>>> a83cb1bb

  let ghost_variable' ~variable ~type_ ~(initial): GhostInstrumentation.Variable.t = {
    name = variable;
    scope = "global";
    type_;
    initial = {
      value = initial;
      format = "c_expression";
    };
  }

  let ghost_update' ~variable ~(expression): GhostInstrumentation.Update.t = {
    variable;
    value = expression;
    format = "c_expression";
  }

  let ghost_location_update' ~location ~(updates): GhostInstrumentation.LocationUpdate.t = {
    location;
    updates;
  }

  let ghost_instrumentation ~task ~variables ~(location_updates): Entry.t =
    with_metadata ~task @@ GhostInstrumentation {
      ghost_variables = variables;
      ghost_updates = location_updates;
    }
end

let yaml_entries_to_file yaml_entries file =
  let yaml = `A yaml_entries in
  (* Yaml_unix.to_file_exn file yaml *)
  (* to_file/to_string uses a fixed-size buffer... *)
  let text = match GobYaml.to_string' yaml with
    | Ok text -> text
    | Error (`Msg m) -> failwith ("Yaml.to_string: " ^ m)
  in
  Batteries.output_file ~filename:(Fpath.to_string file) ~text

let entry_type_enabled entry_type =
  List.mem entry_type (GobConfig.get_string_list "witness.yaml.entry-types")

let invariant_type_enabled invariant_type =
  List.mem invariant_type (GobConfig.get_string_list "witness.yaml.invariant-types")

module Make (R: ResultQuery.SpecSysSol2) =
struct
  open R
  open SpecSys

  module NH = BatHashtbl.Make (Node)
  module WitnessInvariant = WitnessUtil.YamlInvariant (FileCfg)
  module FMap = BatHashtbl.Make (CilType.Fundec)
  module FCMap = BatHashtbl.Make (Printable.Prod (CilType.Fundec) (Spec.C))
  type con_inv = {node: Node.t; context: Spec.C.t; invariant: Invariant.t; state: Spec.D.t}

  (* TODO: fix location hack *)
  module LH = BatHashtbl.Make (CilType.Location)
  let location_nodes: Node.t list LH.t Lazy.t = lazy (
    let lh = LH.create 113 in
    NH.iter (fun n _ ->
        Option.iter (fun loc ->
            LH.modify_def [] loc (List.cons n) lh
          ) (WitnessInvariant.location_location n)
      ) (Lazy.force nh);
    lh
  )
  let loop_nodes: Node.t list LH.t Lazy.t = lazy (
    let lh = LH.create 113 in
    NH.iter (fun n _ ->
        Option.iter (fun loc ->
            LH.modify_def [] loc (List.cons n) lh
          ) (WitnessInvariant.loop_location n)
      ) (Lazy.force nh);
    lh
  )

  let write () =
    let input_files = GobConfig.get_string_list "files" in
    let data_model = match GobConfig.get_string "exp.architecture" with
      | "64bit" -> "LP64"
      | "32bit" -> "ILP32"
      | _ -> failwith "invalid architecture"
    in
    let specification = Option.map (fun (module Task: Svcomp.Task) ->
        Svcomp.Specification.to_string Task.specification
      ) !Svcomp.task
    in
    let task = Entry.task ~input_files ~data_model ~specification in

    let local_lvals n local =
      if GobConfig.get_bool "witness.invariant.accessed" then (
        match R.ask_local_node n ~local MayAccessed with
        | `Top ->
          Lval.Set.top ()
        | (`Lifted _) as es ->
          let lvals = AccessDomain.EventSet.fold (fun e lvals ->
              match e with
              | {var_opt = Some var; offs_opt = Some offs; kind = Write} ->
                Lval.Set.add (Var var, offs) lvals
              | _ ->
                lvals
            ) es (Lval.Set.empty ())
          in
          let lvals =
            FileCfg.Cfg.next n
            |> List.to_seq
            |> Seq.filter_map (fun (_, next_n) ->
                match R.ask_local_node next_n MayAccessed with
                | `Top -> None
                | `Lifted _ as es -> Some es)
            |> Seq.fold_left AccessDomain.EventSet.union (AccessDomain.EventSet.empty ())
            |> fun es -> AccessDomain.EventSet.fold (fun e lvals ->
                match e with
                | {var_opt = Some var; offs_opt = Some offs; kind = Read} ->
                  Lval.Set.add (Var var, offs) lvals
                | _ ->
                  lvals
              ) es lvals
          in
          lvals
      )
      else
        Lval.Set.top ()
    in

    let entries = [] in

    let cnt_loop_invariant = ref 0 in
    let cnt_location_invariant = ref 0 in
    let cnt_flow_insensitive_invariant = ref 0 in

    let invariant_global_nodes = lazy (R.ask_global InvariantGlobalNodes) in

    let fold_flow_insensitive_as_location ~inv f acc =
      (* Currently same invariants (from InvariantGlobal query) for all nodes (from InvariantGlobalNodes query).
         The alternative would be querying InvariantGlobal per local unknown when looping over them to generate location invariants.
         See: https://github.com/goblint/analyzer/pull/1394#discussion_r1698149514. *)
      let invs = WitnessUtil.InvariantExp.process_exp inv in
      Queries.NS.fold (fun n acc ->
          let fundec = Node.find_fundec n in
          match WitnessInvariant.location_location n with (* Not just using Node.location because it returns expression location which may be invalid for location invariant (e.g. inside conditional). *)
          | Some loc ->
            let location_function = fundec.svar.vname in
            let location = Entry.location ~location:loc ~location_function in
            List.fold_left (fun acc inv ->
                f ~location ~inv acc
              ) acc invs
          | None -> acc
        ) (Lazy.force invariant_global_nodes) acc
    in

    (* Generate flow-insensitive entries (ghost instrumentation) *)
    let entries =
      if entry_type_enabled YamlWitnessType.GhostInstrumentation.entry_type then (
        (* TODO: only at most one ghost_instrumentation entry can ever be produced, so this fold and deduplication is overkill *)
        let module EntrySet = Queries.YS in
        fst @@ GHT.fold (fun g v accs ->
            match g with
            | `Left g -> (* global unknown from analysis Spec *)
              begin match R.ask_global (YamlEntryGlobal (Obj.repr g, task)) with
                | `Lifted _ as inv ->
                  Queries.YS.fold (fun entry (acc, acc') ->
                      if EntrySet.mem entry acc' then (* deduplicate only with other global entries because local ones have different locations anyway *)
                        accs
                      else
                        (entry :: acc, EntrySet.add entry acc')
                    ) inv accs
                | `Top ->
                  accs
              end
            | `Right _ -> (* global unknown for FromSpec contexts *)
              accs
          ) gh (entries, EntrySet.empty ())
      )
      else
        entries
    in

    (* Generate invariant set *)
    let entries =
      if entry_type_enabled YamlWitnessType.InvariantSet.entry_type then (
        let invariants = [] in

        (* Generate location invariants *)
        let invariants =
          if invariant_type_enabled YamlWitnessType.InvariantSet.LocationInvariant.invariant_type then (
            LH.fold (fun loc ns acc ->
                let inv = List.fold_left (fun acc n ->
                    let local = try NH.find (Lazy.force nh) n with Not_found -> Spec.D.bot () in
                    let lvals = local_lvals n local in
                    Invariant.(acc || R.ask_local_node n ~local (Invariant {Invariant.default_context with lvals})) [@coverage off] (* bisect_ppx cannot handle redefined (||) *)
                  ) (Invariant.bot ()) ns
                in
                match inv with
                | `Lifted inv ->
                  let fundec = Node.find_fundec (List.hd ns) in (* TODO: fix location hack *)
                  let location_function = fundec.svar.vname in
                  let location = Entry.location ~location:loc ~location_function in
                  let invs = WitnessUtil.InvariantExp.process_exp inv in
                  List.fold_left (fun acc inv ->
                      let invariant = CilType.Exp.show inv in
                      let invariant = Entry.location_invariant ~location ~invariant in
                      incr cnt_location_invariant;
                      invariant :: acc
                    ) acc invs
                | `Bot | `Top -> (* TODO: 0 for bot (dead code)? *)
                  acc
              ) (Lazy.force location_nodes) invariants
          )
          else
            invariants
        in

        (* Generate loop invariants *)
        let invariants =
          if invariant_type_enabled YamlWitnessType.InvariantSet.LoopInvariant.invariant_type then (
            LH.fold (fun loc ns acc ->
                if WitnessInvariant.emit_loop_head then ( (* TODO: remove double condition? *)
                  let inv = List.fold_left (fun acc n ->
                      let local = try NH.find (Lazy.force nh) n with Not_found -> Spec.D.bot () in
                      Invariant.(acc || R.ask_local_node n ~local (Invariant Invariant.default_context)) [@coverage off] (* bisect_ppx cannot handle redefined (||) *)
                    ) (Invariant.bot ()) ns
                  in
                  match inv with
                  | `Lifted inv ->
                    let fundec = Node.find_fundec (List.hd ns) in (* TODO: fix location hack *)
                    let location_function = fundec.svar.vname in
                    let location = Entry.location ~location:loc ~location_function in
                    let invs = WitnessUtil.InvariantExp.process_exp inv in
                    List.fold_left (fun acc inv ->
                        let invariant = CilType.Exp.show inv in
                        let invariant = Entry.loop_invariant ~location ~invariant in
                        incr cnt_loop_invariant;
                        invariant :: acc
                      ) acc invs
                  | `Bot | `Top -> (* TODO: 0 for bot (dead code)? *)
                    acc
                )
                else
                  acc
              ) (Lazy.force loop_nodes) invariants
          )
          else
            invariants
        in

        (* Generate flow-insensitive invariants *)
        let invariants =
          if invariant_type_enabled YamlWitnessType.InvariantSet.FlowInsensitiveInvariant.invariant_type then (
            GHT.fold (fun g v acc ->
                match g with
                | `Left g -> (* global unknown from analysis Spec *)
                  begin match R.ask_global (InvariantGlobal (Obj.repr g)), GobConfig.get_string "witness.invariant.flow_insensitive-as" with
                    | `Lifted inv, "invariant_set-flow_insensitive_invariant" ->
                      let invs = WitnessUtil.InvariantExp.process_exp inv in
                      List.fold_left (fun acc inv ->
                          let invariant = CilType.Exp.show inv in
                          let invariant = Entry.flow_insensitive_invariant ~invariant in
                          incr cnt_flow_insensitive_invariant;
                          invariant :: acc
                        ) acc invs
                    | `Lifted inv, "invariant_set-location_invariant" ->
                      (* TODO: fold_flow_insensitive_as_location is now only used here, inline/move? *)
                      fold_flow_insensitive_as_location ~inv (fun ~location ~inv acc ->
                          let invariant = CilType.Exp.show inv in
                          let invariant = Entry.location_invariant ~location ~invariant in
                          incr cnt_location_invariant;
                          invariant :: acc
                        ) acc
                    | `Lifted _, _
                    | `Bot, _ | `Top, _ -> (* global bot might only be possible for alloc variables, if at all, so emit nothing *)
                      acc
                  end
                | `Right _ -> (* global unknown for FromSpec contexts *)
                  acc
              ) gh invariants
          )
          else
            invariants
        in

        let invariants = List.rev invariants in
        let entry = Entry.invariant_set ~task ~invariants in
        entry :: entries
      )
      else
        entries
    in

    let yaml_entries = List.rev_map YamlWitnessType.Entry.to_yaml entries in (* reverse to make entries in file in the same order as generation messages *)

    M.msg_group Info ~category:Witness "witness generation summary" [
      (Pretty.dprintf "location invariants: %d" !cnt_location_invariant, None);
      (Pretty.dprintf "loop invariants: %d" !cnt_loop_invariant, None);
      (Pretty.dprintf "flow-insensitive invariants: %d" !cnt_flow_insensitive_invariant, None);
      (Pretty.dprintf "total generation entries: %d" (List.length yaml_entries), None);
    ];

    yaml_entries_to_file yaml_entries (Fpath.v (GobConfig.get_string "witness.yaml.path"))

  let write () =
    Timing.wrap "yaml witness" write ()

  let write ~svcomp_result =
    if GobConfig.get_bool "witness.yaml.sv-comp-true-only" then (
      match svcomp_result with
      | Some (Ok Svcomp.Result.True) -> write ()
      | _ -> ()
    )
    else
      write ()
end

let init () =
  match GobConfig.get_string "witness.yaml.validate" with
  | "" -> ()
  | path ->
    (* Check witness existence before doing the analysis. *)
    if not (Sys.file_exists path) then (
      Logs.error "witness.yaml.validate: %s not found" path;
      Svcomp.errorwith "witness missing"
    )

let loc_of_location (location: YamlWitnessType.Location.t): Cil.location = {
  file = location.file_name;
  line = location.line;
  column = Option.value location.column ~default:1;
  byte = -1;
  endLine = -1;
  endColumn = -1;
  endByte = -1;
  synthetic = false;
}

module ValidationResult =
struct
  (* constructor order is important for the chain lattice *)
  type result =
    | Confirmed
    | Unconfirmed
    | Refuted
    | ParseError
  [@@deriving enum, show]

  module ChainParams =
  struct
    let n () = max_result - 1
    let names i = show_result (Option.get (result_of_enum i))
  end
  include Lattice.Chain (ChainParams)
end

(* TODO: record *)
let cnt_confirmed = ref 0
let cnt_unconfirmed = ref 0
let cnt_refuted = ref 0
let cnt_unchecked = ref 0
let cnt_unsupported = ref 0
let cnt_error = ref 0
let cnt_disabled = ref 0

module Validator (R: ResultQuery.SpecSysSol2) =
struct
  open R
  open SpecSys

  module Locator = WitnessUtil.Locator (EQSys.LVar)
  module LvarS = Locator.ES
  module WitnessInvariant = WitnessUtil.YamlInvariant (FileCfg)
  module InvariantParser = WitnessUtil.InvariantParser
  module VR = ValidationResult

  let validate () =
    let location_locator = Locator.create () in
    let loop_locator = Locator.create () in
    (* TODO: add all CFG nodes, not just live ones from lh, like UnassumeAnalysis *)
    LHT.iter (fun ((n, _) as lvar) _ ->
        Option.iter (fun loc ->
            Locator.add location_locator loc lvar
          ) (WitnessInvariant.location_location n);
        Option.iter (fun loc ->
            Locator.add loop_locator loc lvar
          ) (WitnessInvariant.loop_location n)
      ) lh;

    let inv_parser = InvariantParser.create FileCfg.file in

    let yaml = match GobResult.Syntax.(Fpath.of_string (GobConfig.get_string "witness.yaml.validate") >>= Yaml_unix.of_file) with
      | Ok yaml -> yaml
      | Error (`Msg m) ->
        Logs.error "Yaml_unix.of_file: %s" m;
        Svcomp.errorwith "witness missing"
    in
    let yaml_entries = yaml |> GobYaml.list |> BatResult.get_ok in

    cnt_confirmed := 0;
    cnt_unconfirmed := 0;
    cnt_refuted := 0;
    cnt_unchecked := 0;
    cnt_unsupported := 0;
    cnt_error := 0;
    cnt_disabled := 0;

    let validate_entry (entry: YamlWitnessType.Entry.t): unit =
      let target_type = YamlWitnessType.EntryType.entry_type entry.entry_type in

      let validate_lvars_invariant ~loc ~lvars inv =
        let msgLoc: M.Location.t = CilLocation loc in
        match InvariantParser.parse_cabs inv with
        | Ok inv_cabs ->

          let result = LvarS.fold (fun ((n, _) as lvar) (acc: VR.t) ->
              let fundec = Node.find_fundec n in

              let result: VR.result = match InvariantParser.parse_cil inv_parser ~fundec ~loc inv_cabs with
                | Ok inv_exp ->
                  begin match Queries.eval_bool {f = (fun (type a) (q: a Queries.t) -> ask_local lvar q)} inv_exp with
                    | `Bot -> Option.get (VR.result_of_enum (VR.bot ())) (* dead code *)
                    | `Lifted true -> Confirmed
                    | `Lifted false -> Refuted
                    | `Top -> Unconfirmed
                  end
                | Error e ->
                  ParseError
              in
              VR.join acc (VR.result_to_enum result)
            ) lvars (VR.bot ())
          in

          begin match Option.get (VR.result_of_enum result) with
            | Confirmed ->
              incr cnt_confirmed;
              M.success ~category:Witness ~loc:msgLoc "invariant confirmed: %s" inv
            | Unconfirmed ->
              incr cnt_unconfirmed;
              M.warn ~category:Witness ~loc:msgLoc "invariant unconfirmed: %s" inv
            | Refuted ->
              incr cnt_refuted;
              M.error ~category:Witness ~loc:msgLoc "invariant refuted: %s" inv
            | ParseError ->
              incr cnt_error;
              M.error ~category:Witness ~loc:msgLoc "CIL couldn't parse invariant: %s" inv;
              M.info ~category:Witness ~loc:msgLoc "invariant has undefined variables or side effects: %s" inv
          end
        | Error e ->
          incr cnt_error;
          M.error ~category:Witness ~loc:msgLoc "Frontc couldn't parse invariant: %s" inv;
          M.info ~category:Witness ~loc:msgLoc "invariant has invalid syntax: %s" inv
      in

      let validate_invariant_set (invariant_set: YamlWitnessType.InvariantSet.t) =

        let validate_location_invariant (location_invariant: YamlWitnessType.InvariantSet.LocationInvariant.t) =
          let loc = loc_of_location location_invariant.location in
          let inv = location_invariant.value in

          match Locator.find_opt location_locator loc with
          | Some lvars ->
            validate_lvars_invariant ~loc ~lvars inv
          | None ->
            incr cnt_error;
            M.warn ~category:Witness ~loc:(CilLocation loc) "couldn't locate invariant: %s" inv;
        in

        let validate_loop_invariant (loop_invariant: YamlWitnessType.InvariantSet.LoopInvariant.t) =
          let loc = loc_of_location loop_invariant.location in
          let inv = loop_invariant.value in

          match Locator.find_opt loop_locator loc with
          | Some lvars ->
            validate_lvars_invariant ~loc ~lvars inv
          | None ->
            incr cnt_error;
            M.warn ~category:Witness ~loc:(CilLocation loc) "couldn't locate invariant: %s" inv;
        in

        let validate_invariant (invariant: YamlWitnessType.InvariantSet.Invariant.t) =
          let target_type = YamlWitnessType.InvariantSet.InvariantType.invariant_type invariant.invariant_type in
          match invariant_type_enabled target_type, invariant.invariant_type with
          | true, LocationInvariant ({labels = (None | Some []); _} as x) ->
            validate_location_invariant x
          | true, LoopInvariant ({labels = (None | Some []); _} as x) ->
            validate_loop_invariant x
          | false, (LocationInvariant _ | LoopInvariant _) ->
            incr cnt_disabled;
            M.info_noloc ~category:Witness "disabled invariant of type %s" target_type
          | _ ->
            incr cnt_unsupported;
            M.warn_noloc ~category:Witness "cannot validate invariant of type %s" target_type
        in

        let validate_invariant_kind (invariant_kind: YamlWitnessType.InvariantSet.InvariantKind.t) =
          let target_type = YamlWitnessType.InvariantSet.InvariantKind.invariant_kind invariant_kind in
          match invariant_kind with
          | Invariant x ->
            validate_invariant x
          | _ ->
            incr cnt_unsupported;
            M.warn_noloc ~category:Witness "cannot validate invariant of kind %s" target_type
        in

        List.iter validate_invariant_kind invariant_set.content
      in

      let validate_violation_sequence (violation_sequence: YamlWitnessType.ViolationSequence.t) =
        (* TODO: update cnt-s appropriately (needs access to SV-COMP result pre-witness validation) *)
        (* Nothing needs to be checked here!
           If program is correct and we can prove it, we output true, which counts as refutation of violation witness.
           If program is correct and we cannot prove it, we output unknown.
           If program is incorrect, we output unknown. *)
        ()
      in

      match entry_type_enabled target_type, entry.entry_type with
      | true, InvariantSet x ->
        validate_invariant_set x
      | true, ViolationSequence x ->
        validate_violation_sequence x
      | false, (InvariantSet _ | ViolationSequence _) ->
        incr cnt_disabled;
        M.info_noloc ~category:Witness "disabled entry of type %s" target_type
      | _ ->
        incr cnt_unsupported;
        M.warn_noloc ~category:Witness "cannot validate entry of type %s" target_type
    in

    List.iter (fun yaml_entry ->
        match YamlWitnessType.Entry.of_yaml yaml_entry with
        | Ok entry ->
          validate_entry entry
        | Error (`Msg e) ->
          incr cnt_error;
          M.error_noloc ~category:Witness "couldn't parse entry: %s" e
      ) yaml_entries;

    M.msg_group Info ~category:Witness "witness validation summary" [
      (Pretty.dprintf "confirmed: %d" !cnt_confirmed, None);
      (Pretty.dprintf "unconfirmed: %d" !cnt_unconfirmed, None);
      (Pretty.dprintf "refuted: %d" !cnt_refuted, None);
      (Pretty.dprintf "error: %d" !cnt_error, None);
      (Pretty.dprintf "unchecked: %d" !cnt_unchecked, None);
      (Pretty.dprintf "unsupported: %d" !cnt_unsupported, None);
      (Pretty.dprintf "disabled: %d" !cnt_disabled, None);
      (Pretty.dprintf "total validation entries: %d" (!cnt_confirmed + !cnt_unconfirmed + !cnt_refuted + !cnt_unchecked + !cnt_unsupported + !cnt_error + !cnt_disabled), None);
    ];

    match GobConfig.get_bool "witness.yaml.strict" with
    | true when !cnt_error > 0 ->
      Error "witness error"
    | true when !cnt_unsupported > 0 ->
      Error "witness unsupported"
    | true when !cnt_disabled > 0 ->
      Error "witness disabled"
    | _ when !cnt_refuted > 0 ->
      (* Refuted only when assuming the invariant is reachable. *)
      (* Ok (Svcomp.Result.False None) *) (* Wasn't a problem because valid*->correctness->false gave 0 points under old validator track scoring schema: https://doi.org/10.1007/978-3-031-22308-2_8. *)
      Ok Svcomp.Result.Unknown (* Now valid*->correctness->false gives 1p (negative) points under new validator track scoring schema: https://doi.org/10.1007/978-3-031-57256-2_15. *)
    | _ when !cnt_unconfirmed > 0 ->
      Ok Unknown
    | _ ->
      Ok True
end<|MERGE_RESOLUTION|>--- conflicted
+++ resolved
@@ -49,63 +49,15 @@
     }
 
   let location ~location:(loc: Cil.location) ~(location_function): Location.t =
-    let file_hash =
-<<<<<<< HEAD
-      match YamlWitnessVersion.of_option () with
-      | V0_1 -> Some (sha256_file loc.file)
-      | V2_0
-      | V2_1 -> None
-=======
-      match GobConfig.get_string "witness.yaml.format-version" with
-      | "2.0" -> None (* TODO: 2.1? *)
-      | _ -> assert false
->>>>>>> a83cb1bb
-    in
     {
       file_name = loc.file;
-      file_hash;
+      file_hash = None;
       line = loc.line;
       column = Some loc.column;
       function_ = Some location_function;
     }
 
-<<<<<<< HEAD
-  let invariant invariant: Invariant.t = {
-    string = invariant;
-    type_ = "assertion";
-    format = "C";
-  }
-
-  let location_invariant ~task ~location ~(invariant): Entry.t =
-    with_metadata ~task @@ LocationInvariant {
-      location;
-      location_invariant = invariant;
-    }
-
-  let loop_invariant ~task ~location ~(invariant): Entry.t =
-    with_metadata ~task @@  LoopInvariant {
-      location;
-      loop_invariant = invariant;
-    }
-
-  (* non-standard extension *)
-  let flow_insensitive_invariant ~task ~(invariant): Entry.t =
-    with_metadata ~task @@ FlowInsensitiveInvariant {
-      flow_insensitive_invariant = invariant;
-    }
-
-  (* non-standard extension *)
-  let precondition_loop_invariant ~task ~location ~precondition ~(invariant): Entry.t =
-    with_metadata ~task @@ PreconditionLoopInvariant {
-      location;
-      loop_invariant = invariant;
-      precondition;
-    }
-
-  let location_invariant' ~location ~(invariant): InvariantSet.InvariantKind.t =
-=======
   let location_invariant ~location ~(invariant): InvariantSet.InvariantKind.t =
->>>>>>> a83cb1bb
     Invariant {
       invariant_type = LocationInvariant {
           location;
@@ -125,12 +77,6 @@
         };
     }
 
-<<<<<<< HEAD
-  let invariant_set ~task ~(invariants): Entry.t =
-    with_metadata ~task @@ InvariantSet {
-      content = invariants;
-    }
-=======
   (* non-standard extension *)
   let flow_insensitive_invariant ~(invariant): InvariantSet.InvariantKind.t =
     Invariant {
@@ -140,13 +86,10 @@
         };
     }
 
-  let invariant_set ~task ~(invariants): Entry.t = {
-    entry_type = InvariantSet {
-        content = invariants;
-      };
-    metadata = metadata ~task ();
-  }
->>>>>>> a83cb1bb
+  let invariant_set ~task ~(invariants): Entry.t =
+    with_metadata ~task @@ InvariantSet {
+      content = invariants;
+    }
 
   let ghost_variable' ~variable ~type_ ~(initial): GhostInstrumentation.Variable.t = {
     name = variable;
