--- conflicted
+++ resolved
@@ -445,79 +445,6 @@
   let entry_type = "precondition_loop_invariant_certificate"
 end
 
-<<<<<<< HEAD
-module GhostVariable =
-struct
-  type t = {
-    variable: string;
-    scope: string;
-    type_: string;
-    initial: string;
-  }
-  [@@deriving eq, ord, hash]
-
-  let entry_type = "ghost_variable"
-
-  let to_yaml' {variable; scope; type_; initial} =
-    [
-      ("variable", `String variable);
-      ("scope", `String scope);
-      ("type", `String type_);
-      ("initial", `String initial);
-    ]
-
-  let of_yaml y =
-    let open GobYaml in
-    let+ variable = y |> find "variable" >>= to_string
-    and+ scope = y |> find "scope" >>= to_string
-    and+ type_ = y |> find "type" >>= to_string
-    and+ initial = y |> find "initial" >>= to_string in
-    {variable; scope; type_; initial}
-end
-
-module GhostUpdate =
-struct
-  type t = {
-    variable: string;
-    expression: string;
-    location: Location.t;
-  }
-  [@@deriving eq, ord, hash]
-
-  let entry_type = "ghost_update"
-
-  let to_yaml' {variable; expression; location} =
-    [
-      ("variable", `String variable);
-      ("expression", `String expression);
-      ("location", Location.to_yaml location);
-    ]
-
-  let of_yaml y =
-    let open GobYaml in
-    let+ variable = y |> find "variable" >>= to_string
-    and+ expression = y |> find "expression" >>= to_string
-    and+ location = y |> find "location" >>= Location.of_yaml in
-    {variable; expression; location}
-end
-
-module GhostInstrumentation =
-struct
-
-  module Initial =
-  struct
-    type t = {
-      value: string;
-      format: string;
-    }
-    [@@deriving eq, ord, hash]
-
-    let to_yaml {value; format} =
-      `O [
-        ("value", `String value);
-        ("format", `String format);
-      ]
-=======
 module ViolationSequence =
 struct
 
@@ -527,7 +454,7 @@
       value: string;
       format: string option;
     }
-    [@@deriving ord]
+    [@@deriving eq, ord, hash]
 
     let to_yaml {value; format} =
       `O ([
@@ -539,33 +466,10 @@
           | None ->
             []
         ))
->>>>>>> 065f990a
 
     let of_yaml y =
       let open GobYaml in
       let+ value = y |> find "value" >>= to_string
-<<<<<<< HEAD
-      and+ format = y |> find "format" >>= to_string in
-      {value; format}
-  end
-
-  module Variable =
-  struct
-    type t = {
-      name: string;
-      scope: string;
-      type_: string;
-      initial: Initial.t;
-    }
-    [@@deriving eq, ord, hash]
-
-    let to_yaml {name; scope; type_; initial} =
-      `O [
-        ("name", `String name);
-        ("scope", `String scope);
-        ("type", `String type_);
-        ("initial", Initial.to_yaml initial);
-=======
       and+ format = y |> Yaml.Util.find "format" >>= option_map to_string in
       {value; format}
   end
@@ -577,7 +481,7 @@
       action: string;
       constraint_: Constraint.t;
     }
-    [@@deriving ord]
+    [@@deriving eq, ord, hash]
 
     let waypoint_type = "assumption"
 
@@ -586,34 +490,10 @@
         ("location", Location.to_yaml location);
         ("action", `String action);
         ("constraint", Constraint.to_yaml constraint_);
->>>>>>> 065f990a
       ]
 
     let of_yaml y =
       let open GobYaml in
-<<<<<<< HEAD
-      let+ name = y |> find "name" >>= to_string
-      and+ scope = y |> find "scope" >>= to_string
-      and+ type_ = y |> find "type" >>= to_string
-      and+ initial = y |> find "initial" >>= Initial.of_yaml in
-      {name; scope; type_; initial}
-  end
-
-  module Update =
-  struct
-    type t = {
-      variable: string;
-      value: string;
-      format: string;
-    }
-    [@@deriving eq, ord, hash]
-
-    let to_yaml {variable; value; format} =
-      `O [
-        ("variable", `String variable);
-        ("value", `String value);
-        ("format", `String format);
-=======
       let+ location = y |> find "location" >>= Location.of_yaml
       and+ action = y |> find "action" >>= to_string
       and+ constraint_ = y |> find "constraint" >>= Constraint.of_yaml in
@@ -626,7 +506,7 @@
       location: Location.t;
       action: string;
     }
-    [@@deriving ord]
+    [@@deriving eq, ord, hash]
 
     let waypoint_type = "target"
 
@@ -634,31 +514,10 @@
       [
         ("location", Location.to_yaml location);
         ("action", `String action);
->>>>>>> 065f990a
       ]
 
     let of_yaml y =
       let open GobYaml in
-<<<<<<< HEAD
-      let+ variable = y |> find "variable" >>= to_string
-      and+ value = y |> find "value" >>= to_string
-      and+ format = y |> find "format" >>= to_string in
-      {variable; value; format}
-  end
-
-  module LocationUpdate =
-  struct
-    type t = {
-      location: Location.t;
-      updates: Update.t list;
-    }
-    [@@deriving eq, ord, hash]
-
-    let to_yaml {location; updates} =
-      `O [
-        ("location", Location.to_yaml location);
-        ("updates", `A (List.map Update.to_yaml updates));
-=======
       let+ location = y |> find "location" >>= Location.of_yaml
       and+ action = y |> find "action" >>= to_string in
       {location; action}
@@ -694,7 +553,7 @@
       | FunctionEnter of FunctionEnter.t
       | FunctionReturn of FunctionReturn.t
       | Branching of Branching.t
-    [@@deriving ord]
+    [@@deriving eq, ord, hash]
 
     let waypoint_type = function
       | Assumption _ -> Assumption.waypoint_type
@@ -737,7 +596,7 @@
     type t = {
       waypoint_type: WaypointType.t;
     }
-    [@@deriving ord]
+    [@@deriving eq, ord, hash]
 
     let to_yaml {waypoint_type} =
       `O [
@@ -745,12 +604,192 @@
              ("type", `String (WaypointType.waypoint_type waypoint_type));
            ] @ WaypointType.to_yaml' waypoint_type)
         )
->>>>>>> 065f990a
       ]
 
     let of_yaml y =
       let open GobYaml in
-<<<<<<< HEAD
+      let+ waypoint_type = y |> find "waypoint" >>= WaypointType.of_yaml in
+      {waypoint_type}
+  end
+
+  module Segment =
+  struct
+    type t = {
+      segment: Waypoint.t list;
+    }
+    [@@deriving eq, ord, hash]
+
+    let to_yaml {segment} =
+      `O [("segment", `A (List.map Waypoint.to_yaml segment))]
+
+    let of_yaml y =
+      let open GobYaml in
+      let+ segment = y |> find "segment" >>= list >>= list_map Waypoint.of_yaml in
+      {segment}
+  end
+
+  type t = {
+    content: Segment.t list;
+  }
+  [@@deriving eq, ord, hash]
+
+  let entry_type = "violation_sequence"
+
+  let to_yaml' {content} =
+    [("content", `A (List.map Segment.to_yaml content))]
+
+  let of_yaml y =
+    let open GobYaml in
+    let+ content = y |> find "content" >>= list >>= list_map Segment.of_yaml in
+    {content}
+end
+
+module GhostVariable =
+struct
+  type t = {
+    variable: string;
+    scope: string;
+    type_: string;
+    initial: string;
+  }
+  [@@deriving eq, ord, hash]
+
+  let entry_type = "ghost_variable"
+
+  let to_yaml' {variable; scope; type_; initial} =
+    [
+      ("variable", `String variable);
+      ("scope", `String scope);
+      ("type", `String type_);
+      ("initial", `String initial);
+    ]
+
+  let of_yaml y =
+    let open GobYaml in
+    let+ variable = y |> find "variable" >>= to_string
+    and+ scope = y |> find "scope" >>= to_string
+    and+ type_ = y |> find "type" >>= to_string
+    and+ initial = y |> find "initial" >>= to_string in
+    {variable; scope; type_; initial}
+end
+
+module GhostUpdate =
+struct
+  type t = {
+    variable: string;
+    expression: string;
+    location: Location.t;
+  }
+  [@@deriving eq, ord, hash]
+
+  let entry_type = "ghost_update"
+
+  let to_yaml' {variable; expression; location} =
+    [
+      ("variable", `String variable);
+      ("expression", `String expression);
+      ("location", Location.to_yaml location);
+    ]
+
+  let of_yaml y =
+    let open GobYaml in
+    let+ variable = y |> find "variable" >>= to_string
+    and+ expression = y |> find "expression" >>= to_string
+    and+ location = y |> find "location" >>= Location.of_yaml in
+    {variable; expression; location}
+end
+
+module GhostInstrumentation =
+struct
+
+  module Initial =
+  struct
+    type t = {
+      value: string;
+      format: string;
+    }
+    [@@deriving eq, ord, hash]
+
+    let to_yaml {value; format} =
+      `O [
+        ("value", `String value);
+        ("format", `String format);
+      ]
+
+    let of_yaml y =
+      let open GobYaml in
+      let+ value = y |> find "value" >>= to_string
+      and+ format = y |> find "format" >>= to_string in
+      {value; format}
+  end
+
+  module Variable =
+  struct
+    type t = {
+      name: string;
+      scope: string;
+      type_: string;
+      initial: Initial.t;
+    }
+    [@@deriving eq, ord, hash]
+
+    let to_yaml {name; scope; type_; initial} =
+      `O [
+        ("name", `String name);
+        ("scope", `String scope);
+        ("type", `String type_);
+        ("initial", Initial.to_yaml initial);
+      ]
+
+    let of_yaml y =
+      let open GobYaml in
+      let+ name = y |> find "name" >>= to_string
+      and+ scope = y |> find "scope" >>= to_string
+      and+ type_ = y |> find "type" >>= to_string
+      and+ initial = y |> find "initial" >>= Initial.of_yaml in
+      {name; scope; type_; initial}
+  end
+
+  module Update =
+  struct
+    type t = {
+      variable: string;
+      value: string;
+      format: string;
+    }
+    [@@deriving eq, ord, hash]
+
+    let to_yaml {variable; value; format} =
+      `O [
+        ("variable", `String variable);
+        ("value", `String value);
+        ("format", `String format);
+      ]
+
+    let of_yaml y =
+      let open GobYaml in
+      let+ variable = y |> find "variable" >>= to_string
+      and+ value = y |> find "value" >>= to_string
+      and+ format = y |> find "format" >>= to_string in
+      {variable; value; format}
+  end
+
+  module LocationUpdate =
+  struct
+    type t = {
+      location: Location.t;
+      updates: Update.t list;
+    }
+    [@@deriving eq, ord, hash]
+
+    let to_yaml {location; updates} =
+      `O [
+        ("location", Location.to_yaml location);
+        ("updates", `A (List.map Update.to_yaml updates));
+      ]
+
+    let of_yaml y =
+      let open GobYaml in
       let+ location = y |> find "location" >>= Location.of_yaml
       and+ updates = y |> find "updates" >>= list >>= list_map Update.of_yaml in
       {location; updates}
@@ -778,42 +817,6 @@
     let+ ghost_variables = content |> find "ghost_variables" >>= list >>= list_map Variable.of_yaml
     and+ ghost_updates = content |> find "ghost_updates" >>= list >>= list_map LocationUpdate.of_yaml in
     {ghost_variables; ghost_updates}
-=======
-      let+ waypoint_type = y |> find "waypoint" >>= WaypointType.of_yaml in
-      {waypoint_type}
-  end
-
-  module Segment =
-  struct
-    type t = {
-      segment: Waypoint.t list;
-    }
-    [@@deriving ord]
-
-    let to_yaml {segment} =
-      `O [("segment", `A (List.map Waypoint.to_yaml segment))]
-
-    let of_yaml y =
-      let open GobYaml in
-      let+ segment = y |> find "segment" >>= list >>= list_map Waypoint.of_yaml in
-      {segment}
-  end
-
-  type t = {
-    content: Segment.t list;
-  }
-  [@@deriving ord]
-
-  let entry_type = "violation_sequence"
-
-  let to_yaml' {content} =
-    [("content", `A (List.map Segment.to_yaml content))]
-
-  let of_yaml y =
-    let open GobYaml in
-    let+ content = y |> find "content" >>= list >>= list_map Segment.of_yaml in
-    {content}
->>>>>>> 065f990a
 end
 
 (* TODO: could maybe use GADT, but adds ugly existential layer to entry type pattern matching *)
@@ -827,15 +830,11 @@
     | LoopInvariantCertificate of LoopInvariantCertificate.t
     | PreconditionLoopInvariantCertificate of PreconditionLoopInvariantCertificate.t
     | InvariantSet of InvariantSet.t
-<<<<<<< HEAD
+    | ViolationSequence of ViolationSequence.t
     | GhostVariable of GhostVariable.t
     | GhostUpdate of GhostUpdate.t
     | GhostInstrumentation of GhostInstrumentation.t
   [@@deriving eq, ord, hash]
-=======
-    | ViolationSequence of ViolationSequence.t
-  [@@deriving ord]
->>>>>>> 065f990a
 
   let entry_type = function
     | LocationInvariant _ -> LocationInvariant.entry_type
@@ -845,13 +844,10 @@
     | LoopInvariantCertificate _ -> LoopInvariantCertificate.entry_type
     | PreconditionLoopInvariantCertificate _ -> PreconditionLoopInvariantCertificate.entry_type
     | InvariantSet _ -> InvariantSet.entry_type
-<<<<<<< HEAD
+    | ViolationSequence _ -> ViolationSequence.entry_type
     | GhostVariable _ -> GhostVariable.entry_type
     | GhostUpdate _ -> GhostUpdate.entry_type
     | GhostInstrumentation _ -> GhostInstrumentation.entry_type
-=======
-    | ViolationSequence _ -> ViolationSequence.entry_type
->>>>>>> 065f990a
 
   let to_yaml' = function
     | LocationInvariant x -> LocationInvariant.to_yaml' x
@@ -861,13 +857,10 @@
     | LoopInvariantCertificate x -> LoopInvariantCertificate.to_yaml' x
     | PreconditionLoopInvariantCertificate x -> PreconditionLoopInvariantCertificate.to_yaml' x
     | InvariantSet x -> InvariantSet.to_yaml' x
-<<<<<<< HEAD
+    | ViolationSequence x -> ViolationSequence.to_yaml' x
     | GhostVariable x -> GhostVariable.to_yaml' x
     | GhostUpdate x -> GhostUpdate.to_yaml' x
     | GhostInstrumentation x -> GhostInstrumentation.to_yaml' x
-=======
-    | ViolationSequence x -> ViolationSequence.to_yaml' x
->>>>>>> 065f990a
 
   let of_yaml y =
     let open GobYaml in
@@ -893,7 +886,9 @@
     else if entry_type = InvariantSet.entry_type then
       let+ x = y |> InvariantSet.of_yaml in
       InvariantSet x
-<<<<<<< HEAD
+    else if entry_type = ViolationSequence.entry_type then
+      let+ x = y |> ViolationSequence.of_yaml in
+      ViolationSequence x
     else if entry_type = GhostVariable.entry_type then
       let+ x = y |> GhostVariable.of_yaml in
       GhostVariable x
@@ -903,11 +898,6 @@
     else if entry_type = GhostInstrumentation.entry_type then
       let+ x = y |> GhostInstrumentation.of_yaml in
       GhostInstrumentation x
-=======
-    else if entry_type = ViolationSequence.entry_type then
-      let+ x = y |> ViolationSequence.of_yaml in
-      ViolationSequence x
->>>>>>> 065f990a
     else
       Error (`Msg ("entry_type " ^ entry_type))
 end
