--- conflicted
+++ resolved
@@ -151,129 +151,6 @@
     {file_name; file_hash; line; column; function_}
 end
 
-<<<<<<< HEAD
-module Invariant =
-struct
-  type t = {
-    string: string;
-    type_: string;
-    format: string;
-  }
-  [@@deriving eq, ord, hash]
-
-  let to_yaml {string; type_; format} =
-    `O [
-      ("string", `String string);
-      ("type", `String type_);
-      ("format", `String format);
-    ]
-
-  let of_yaml y =
-    let open GobYaml in
-    let+ string = y |> find "string" >>= to_string
-    and+ type_ = y |> find "type" >>= to_string
-    and+ format = y |> find "format" >>= to_string in
-    {string; type_; format}
-end
-
-module LoopInvariant =
-struct
-  type t = {
-    location: Location.t;
-    loop_invariant: Invariant.t;
-  }
-  [@@deriving eq, ord, hash]
-
-  let entry_type = "loop_invariant"
-  let min_version _ = YamlWitnessVersion.V0_1
-
-  let to_yaml' {location; loop_invariant} =
-    [
-      ("location", Location.to_yaml location);
-      ("loop_invariant", Invariant.to_yaml loop_invariant);
-    ]
-
-  let of_yaml y =
-    let open GobYaml in
-    let+ location = y |> find "location" >>= Location.of_yaml
-    and+ loop_invariant = y |> find "loop_invariant" >>= Invariant.of_yaml in
-    {location; loop_invariant}
-end
-
-module LocationInvariant =
-struct
-  type t = {
-    location: Location.t;
-    location_invariant: Invariant.t;
-  }
-  [@@deriving eq, ord, hash]
-
-  let entry_type = "location_invariant"
-  let min_version _ = YamlWitnessVersion.V0_1
-
-  let to_yaml' {location; location_invariant} =
-    [
-      ("location", Location.to_yaml location);
-      ("location_invariant", Invariant.to_yaml location_invariant);
-    ]
-
-  let of_yaml y =
-    let open GobYaml in
-    let+ location = y |> find "location" >>= Location.of_yaml
-    and+ location_invariant = y |> find "location_invariant" >>= Invariant.of_yaml in
-    {location; location_invariant}
-end
-
-module FlowInsensitiveInvariant =
-struct
-  type t = {
-    flow_insensitive_invariant: Invariant.t;
-  }
-  [@@deriving eq, ord, hash]
-
-  let entry_type = "flow_insensitive_invariant"
-  let min_version _ = YamlWitnessVersion.V0_1
-
-  let to_yaml' {flow_insensitive_invariant} =
-    [
-      ("flow_insensitive_invariant", Invariant.to_yaml flow_insensitive_invariant);
-    ]
-
-  let of_yaml y =
-    let open GobYaml in
-    let+ flow_insensitive_invariant = y |> find "flow_insensitive_invariant" >>= Invariant.of_yaml in
-    {flow_insensitive_invariant}
-end
-
-module PreconditionLoopInvariant =
-struct
-  type t = {
-    location: Location.t;
-    loop_invariant: Invariant.t;
-    precondition: Invariant.t;
-  }
-  [@@deriving eq, ord, hash]
-
-  let entry_type = "precondition_loop_invariant"
-  let min_version _ = YamlWitnessVersion.V0_1
-
-  let to_yaml' {location; loop_invariant; precondition} =
-    [
-      ("location", Location.to_yaml location);
-      ("loop_invariant", Invariant.to_yaml loop_invariant);
-      ("precondition", Invariant.to_yaml precondition);
-    ]
-
-  let of_yaml y =
-    let open GobYaml in
-    let+ location = y |> find "location" >>= Location.of_yaml
-    and+ loop_invariant = y |> find "loop_invariant" >>= Invariant.of_yaml
-    and+ precondition = y |> find "precondition" >>= Invariant.of_yaml in
-    {location; loop_invariant; precondition}
-end
-
-=======
->>>>>>> a83cb1bb
 module InvariantSet =
 struct
   module LoopInvariant =
@@ -344,6 +221,7 @@
     [@@deriving eq, ord, hash]
 
     let invariant_type = "flow_insensitive_invariant"
+    let min_version _ = YamlWitnessVersion.V2_1 (* TODO: add goblint-specific version? *)
 
     let to_yaml' {value; format} =
       [
@@ -381,6 +259,7 @@
       | LoopInvariant x -> LoopInvariant.min_version x
       | LoopTransitionInvariant x -> LoopTransitionInvariant.min_version x
       | LocationTransitionInvariant x -> LocationTransitionInvariant.min_version x
+      | FlowInsensitiveInvariant x -> FlowInsensitiveInvariant.min_version x
 
     let to_yaml' = function
       | LocationInvariant x -> LocationInvariant.to_yaml' x
@@ -935,10 +814,6 @@
     | GhostInstrumentation _ -> GhostInstrumentation.entry_type
 
   let min_version = function
-    | LocationInvariant x -> LocationInvariant.min_version x
-    | LoopInvariant x -> LoopInvariant.min_version x
-    | FlowInsensitiveInvariant x -> FlowInsensitiveInvariant.min_version x
-    | PreconditionLoopInvariant x -> PreconditionLoopInvariant.min_version x
     | InvariantSet x -> InvariantSet.min_version x
     | ViolationSequence x -> ViolationSequence.min_version x
     | GhostInstrumentation x -> GhostInstrumentation.min_version x
