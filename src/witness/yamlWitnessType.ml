--- conflicted
+++ resolved
@@ -192,7 +192,6 @@
     let invariant_type = "location_invariant"
   end
 
-<<<<<<< HEAD
   module LoopTransitionInvariant =
   struct
     include LoopInvariant
@@ -205,7 +204,8 @@
     include LoopTransitionInvariant
 
     let invariant_type = "location_transition_invariant"
-=======
+  end
+
   module FlowInsensitiveInvariant =
   struct
     type t = {
@@ -227,7 +227,6 @@
       let+ value = y |> find "value" >>= to_string
       and+ format = y |> find "format" >>= to_string in
       {value; format}
->>>>>>> 5c83c18e
   end
 
   (* TODO: could maybe use GADT, but adds ugly existential layer to entry type pattern matching *)
@@ -236,33 +235,24 @@
     type t =
       | LocationInvariant of LocationInvariant.t
       | LoopInvariant of LoopInvariant.t
-<<<<<<< HEAD
       | LoopTransitionInvariant of LoopTransitionInvariant.t
       | LocationTransitionInvariant of LocationTransitionInvariant.t
-=======
       | FlowInsensitiveInvariant of FlowInsensitiveInvariant.t
->>>>>>> 5c83c18e
     [@@deriving eq, ord, hash]
 
     let invariant_type = function
       | LocationInvariant _ -> LocationInvariant.invariant_type
       | LoopInvariant _ -> LoopInvariant.invariant_type
-<<<<<<< HEAD
       | LoopTransitionInvariant _ -> LoopTransitionInvariant.invariant_type
       | LocationTransitionInvariant _ -> LocationTransitionInvariant.invariant_type
-=======
       | FlowInsensitiveInvariant _ -> FlowInsensitiveInvariant.invariant_type
->>>>>>> 5c83c18e
 
     let to_yaml' = function
       | LocationInvariant x -> LocationInvariant.to_yaml' x
       | LoopInvariant x -> LoopInvariant.to_yaml' x
-<<<<<<< HEAD
       | LoopTransitionInvariant x -> LoopTransitionInvariant.to_yaml' x
       | LocationTransitionInvariant x -> LocationTransitionInvariant.to_yaml' x
-=======
       | FlowInsensitiveInvariant x -> FlowInsensitiveInvariant.to_yaml' x
->>>>>>> 5c83c18e
 
     let of_yaml y =
       let open GobYaml in
@@ -273,18 +263,15 @@
       else if invariant_type = LoopInvariant.invariant_type then
         let+ x = y |> LoopInvariant.of_yaml in
         LoopInvariant x
-<<<<<<< HEAD
       else if invariant_type = LoopTransitionInvariant.invariant_type then
         let+ x = y |> LoopTransitionInvariant.of_yaml in
         LoopTransitionInvariant x
       else if invariant_type = LocationTransitionInvariant.invariant_type then
         let+ x = y |> LocationTransitionInvariant.of_yaml in
         LocationTransitionInvariant x
-=======
       else if invariant_type = FlowInsensitiveInvariant.invariant_type then
         let+ x = y |> FlowInsensitiveInvariant.of_yaml in
         FlowInsensitiveInvariant x
->>>>>>> 5c83c18e
       else
         Error (`Msg "type")
   end
