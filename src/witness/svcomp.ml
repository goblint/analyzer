(** SV-COMP tasks and results. *)

open GoblintCil
open Batteries

module Specification = SvcompSpec

module type Task =
sig
  val file: Cil.file
  val specification: Specification.t

  module Cfg: MyCFG.CfgBidir
end

let task: (module Task) option ref = ref None


let is_error_function f =
  let module Task = (val (Option.get !task)) in
  match Task.specification with
  | UnreachCall f_spec -> f.vname = f_spec
  | _ -> false

(* TODO: unused, but should be used? *)
let is_special_function f =
  let loc = f.vdecl in
  let is_svcomp = String.ends_with loc.file "sv-comp.c" in (* only includes/sv-comp.c functions, not __VERIFIER_assert in benchmark *)
  let is_verifier = match f.vname with
    | fname when String.starts_with fname "__VERIFIER" -> true
    | fname ->
      let module Task = (val (Option.get !task)) in
      match Task.specification with
      | UnreachCall f_spec -> fname = f_spec
      | _ -> false
  in
  is_svcomp && is_verifier


module Result =
struct
  type t =
    | True
    | False of Specification.t option
    | Unknown

  let to_string = function
    | True -> "true"
    | False None -> "false"
    | False (Some spec) ->
      let result_spec = match spec with
        | UnreachCall _ -> "unreach-call"
        | NoOverflow -> "no-overflow"
        | NoDataRace -> "no-data-race" (* not yet in SV-COMP/Benchexec *)
<<<<<<< HEAD
        | Termination -> "termination"
=======
        | ValidFree -> "valid-free"
        | ValidDeref -> "valid-deref"
        | ValidMemtrack -> "valid-memtrack"
>>>>>>> 7e575622
      in
      "false(" ^ result_spec ^ ")"
    | Unknown -> "unknown"
end

module type TaskResult =
sig
  module Arg: MyARG.S

  val result: Result.t

  (* correctness witness *)
  val invariant: Arg.Node.t -> Invariant.t

  (* violation witness *)
  val is_violation: Arg.Node.t -> bool
  val is_sink: Arg.Node.t -> bool
end

module StackTaskResult (Cfg:MyCFG.CfgForward) (TaskResult: TaskResult) =
struct
  module Arg = MyARG.Stack (Cfg) (TaskResult.Arg)

  let result = TaskResult.result

  let invariant nl = TaskResult.invariant (List.hd nl)

  let is_violation nl = TaskResult.is_violation (List.hd nl)
  let is_sink nl = TaskResult.is_sink (List.hd nl)
end<|MERGE_RESOLUTION|>--- conflicted
+++ resolved
@@ -52,13 +52,10 @@
         | UnreachCall _ -> "unreach-call"
         | NoOverflow -> "no-overflow"
         | NoDataRace -> "no-data-race" (* not yet in SV-COMP/Benchexec *)
-<<<<<<< HEAD
         | Termination -> "termination"
-=======
         | ValidFree -> "valid-free"
         | ValidDeref -> "valid-deref"
         | ValidMemtrack -> "valid-memtrack"
->>>>>>> 7e575622
       in
       "false(" ^ result_spec ^ ")"
     | Unknown -> "unknown"
