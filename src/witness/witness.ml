open MyCFG
open Graphml
open Svcomp
open GobConfig

module type WitnessTaskResult = TaskResult with module Arg.Edge = MyARG.InlineEdge

let write_file filename (module Task:Task) (module TaskResult:WitnessTaskResult): unit =
  let module Cfg = Task.Cfg in
  let module Invariant = WitnessUtil.Invariant (struct let file = Task.file end) (Cfg) in

  let module TaskResult =
    (val if get_bool "witness.stack" then
        (module StackTaskResult (Cfg) (TaskResult) : WitnessTaskResult)
      else
        (module TaskResult)
    )
  in
  let module N = TaskResult.Arg.Node in
  let module IsInteresting =
  struct
    (* type node = N.t
    type edge = TaskResult.Arg.Edge.t *)
    let minwitness = get_bool "witness.minimize"
    let is_interesting_real from_node edge to_node =
      (* TODO: don't duplicate this logic with write_node, write_edge *)
      (* startlines aren't currently interesting because broken, see below *)
      let from_cfgnode = N.cfgnode from_node in
      let to_cfgnode = N.cfgnode to_node in
      if TaskResult.is_violation to_node || TaskResult.is_sink to_node then
        true
      else if WitnessUtil.NH.mem Invariant.loop_heads to_cfgnode then
        true
      else begin match edge with
        | MyARG.CFGEdge (Test _) -> true
        | _ -> false
      end || begin if Invariant.is_invariant_node to_cfgnode then
               match to_cfgnode, TaskResult.invariant to_node with
               | Statement _, `Lifted _ -> true
               | _, _ -> false
             else
               false
           end || begin match from_cfgnode, to_cfgnode with
          | _, FunctionEntry f -> true
          | Function f, _ -> true
          | _, _ -> false
        end
    let is_interesting from_node edge to_node =
      not minwitness || is_interesting_real from_node edge to_node
  end
  in
  let module Arg = TaskResult.Arg in
  let module Arg = MyARG.InterestingArg (Arg) (IsInteresting) in

  let module N = Arg.Node in
  let module GML = XmlGraphMlWriter in
  let module GML =
    (val match get_string "witness.id" with
      | "node" ->
        (module ArgNodeGraphMlWriter (N) (GML) : GraphMlWriter with type node = N.t)
      | "enumerate" ->
        (module EnumerateNodeGraphMlWriter (N) (GML))
      | _ -> failwith "witness.id: illegal value"
    )
  in
  let module GML = DeDupGraphMlWriter (N) (GML) in
  let module NH = Hashtbl.Make (N) in

  let main_entry = Arg.main_entry in

  let out = open_out filename in
  let g = GML.start out in

  GML.write_key g "graph" "witness-type" "string" None;
  GML.write_key g "graph" "sourcecodelang" "string" None;
  GML.write_key g "graph" "producer" "string" None;
  GML.write_key g "graph" "specification" "string" None;
  GML.write_key g "graph" "programfile" "string" None;
  GML.write_key g "graph" "programhash" "string" None;
  GML.write_key g "graph" "architecture" "string" None;
  GML.write_key g "graph" "creationtime" "string" None;
  GML.write_key g "node" "entry" "boolean" (Some "false");
  GML.write_key g "node" "sink" "boolean" (Some "false");
  GML.write_key g "node" "violation" "boolean" (Some "false");
  GML.write_key g "node" "invariant" "string" None;
  GML.write_key g "node" "invariant.scope" "string" None;
  GML.write_key g "edge" "assumption" "string" None;
  GML.write_key g "edge" "assumption.scope" "string" None;
  GML.write_key g "edge" "assumption.resultfunction" "string" None;
  GML.write_key g "edge" "control" "string" None;
  GML.write_key g "edge" "startline" "int" None;
  GML.write_key g "edge" "endline" "int" None;
  GML.write_key g "edge" "startoffset" "int" None;
  GML.write_key g "edge" "endoffset" "int" None;
  GML.write_key g "edge" "enterLoopHead" "boolean" (Some "false");
  GML.write_key g "edge" "enterFunction" "string" None;
  GML.write_key g "edge" "returnFromFunction" "string" None;
  GML.write_key g "edge" "threadId" "string" None;
  GML.write_key g "edge" "createThread" "string" None;

  (* GML.write_key g "node" "goblintNode" "string" None; *)
  (* GML.write_key g "node" "sourcecode" "string" None; *)
  GML.write_key g "edge" "goblintEdge" "string" None;
  GML.write_key g "edge" "goblintLine" "string" None;
  (* TODO: remove *)
  (* GML.write_key g "edge" "enterFunction2" "string" None;
  GML.write_key g "edge" "returnFromFunction2" "string" None; *)

  GML.start_graph g;

  GML.write_metadata g "witness-type" (
      match TaskResult.result with
      | Result.True -> "correctness_witness"
      | Result.False _ -> "violation_witness"
      | Result.Unknown -> "unknown_witness"
    );
  GML.write_metadata g "sourcecodelang" "C";
  GML.write_metadata g "producer" (Printf.sprintf "Goblint (%s)" Version.goblint);
  GML.write_metadata g "specification" (Svcomp.Specification.to_string Task.specification);
  let programfile = (Node.location (N.cfgnode main_entry)).file in
  GML.write_metadata g "programfile" programfile;
  let programhash = Sha256.(to_hex (file programfile)) in
  GML.write_metadata g "programhash" programhash;
  GML.write_metadata g "architecture" (get_string "exp.architecture");
  GML.write_metadata g "creationtime" (TimeUtil.iso8601_now ());

  let write_node ?(entry=false) node =
    let cfgnode = N.cfgnode node in
    GML.write_node g node (List.concat [
        begin if entry then
            [("entry", "true")]
          else
            []
        end;
        begin
          if Invariant.is_invariant_node cfgnode then
            match cfgnode, TaskResult.invariant node with
            | Statement _, `Lifted i ->
              let i = InvariantCil.exp_replace_original_name i in
              [("invariant", CilType.Exp.show i);
              ("invariant.scope", (Node.find_fundec cfgnode).svar.vname)]
            | _ ->
              (* ignore entry and return invariants, variables of wrong scopes *)
              (* TODO: don't? fix scopes? *)
              []
          else
            []
        end;
        (* begin match cfgnode with
          | Statement s ->
            [("sourcecode", Pretty.sprint 80 (Basetype.CilStmt.pretty () s))] (* TODO: sourcecode not official? especially on node? *)
          | _ -> []
        end; *)
        (* violation actually only allowed in violation witness *)
        (* maybe should appear on from_node of entry edge instead *)
        begin if TaskResult.is_violation node then
            [("violation", "true")]
          else
            []
        end;
        begin if TaskResult.is_sink node then
            [("sink", "true")]
          else
            []
        end;
        (* [("goblintNode", match cfgnode with
           | Statement stmt  -> Printf.sprintf "s%d" stmt.sid
           | Function f      -> Printf.sprintf "ret%d%s" f.vid f.vname
           | FunctionEntry f -> Printf.sprintf "fun%d%s" f.vid f.vname
          )] *)
        (* [("goblintNode", N.to_string node)] *)
      ])
  in
  let write_edge from_node edge to_node =
    let from_cfgnode = N.cfgnode from_node in
    let to_cfgnode = N.cfgnode to_node in
    GML.write_edge g from_node to_node (List.concat [
        (* TODO: add back loc as argument with edge? *)
        (* begin if loc.line <> -1 then
               [("startline", string_of_int loc.line);
                ("endline", string_of_int loc.line)]
             else
               []
           end; *)
        begin let loc = Node.location from_cfgnode in
          (* exclude line numbers from sv-comp.c and unknown line numbers *)
          if loc.file = programfile && loc.line <> -1 then
            (* TODO: startline disabled because Ultimate doesn't like our line numbers for some reason *)
            (* [("startline", string_of_int loc.line)] *)
            [("goblintLine", string_of_int loc.line)]
          else
            []
        end;
        begin if WitnessUtil.NH.mem Invariant.loop_heads to_cfgnode then
            [("enterLoopHead", "true")]
          else
            []
        end;
        begin match from_cfgnode, to_cfgnode with
          | _, FunctionEntry f ->
            [("enterFunction", f.svar.vname)]
          | Function f, _ ->
            [("returnFromFunction", f.svar.vname)]
          | _, _ -> []
        end;
        begin match edge with
          (* control actually only allowed in violation witness *)
          | MyARG.CFGEdge (Test (_, b)) ->
            [("control", "condition-" ^ string_of_bool b)]
          (* enter and return on other side of nodes,
             more correct loc (startline) but had some scope problem? *)
          (* | MyARG.CFGEdge (Entry f) ->
            [("enterFunction2", f.svar.vname)]
          | MyARG.CFGEdge (Ret (_, f)) ->
            [("returnFromFunction2", f.svar.vname)] *)
          | _ -> []
        end;
        [("goblintEdge", Arg.Edge.to_string edge)]
      ])
  in

  (* DFS with BFS-like child ordering, just for nicer ordering of witness graph children *)
  let itered_nodes = NH.create 100 in
  let rec iter_node node =
    if not (NH.mem itered_nodes node) then begin
      NH.add itered_nodes node ();
      write_node node;
      let is_sink = TaskResult.is_violation node || TaskResult.is_sink node in
      if not is_sink then begin
        let edge_to_nodes =
          Arg.next node
          (* TODO: keep control (Test) edges to dead (sink) nodes for violation witness? *)
        in
        List.iter (fun (edge, to_node) ->
            write_node to_node;
            write_edge node edge to_node
          ) edge_to_nodes;
        List.iter (fun (edge, to_node) ->
            iter_node to_node
          ) edge_to_nodes
      end
    end
  in

  write_node ~entry:true main_entry;
  iter_node main_entry;

  GML.stop g;
  close_out_noerr out


let print_svcomp_result (s: string): unit =
  Printf.printf "SV-COMP result: %s\n" s

let print_task_result (module TaskResult:TaskResult): unit =
  print_svcomp_result (Result.to_string TaskResult.result)


open Analyses
module Result (Cfg : CfgBidir)
              (Spec : Spec)
              (EQSys : GlobConstrSys with module LVar = VarF (Spec.C)
                                  and module GVar = GVarF (Spec.V)
                                  and module D = Spec.D
                                  and module G = GVarG (Spec.G) (Spec.C))
              (LHT : BatHashtbl.S with type key = EQSys.LVar.t)
              (GHT : BatHashtbl.S with type key = EQSys.GVar.t) =
struct
  open Svcomp
  let init file =
    (* TODO: toggle analyses based on specification *)
    let module Task = struct
      let file = file
      let specification = Svcomp.Specification.of_option ()

      module Cfg = Cfg
    end
    in
    Printf.printf "SV-COMP specification: %s\n" (Svcomp.Specification.to_string Task.specification);
    Svcomp.task := Some (module Task)

  let determine_result lh gh entrystates (module Task:Task): (module WitnessTaskResult) =
    let get: node * Spec.C.t -> Spec.D.t =
      fun nc -> LHT.find_default lh nc (Spec.D.bot ())
    in
    let ask_local (lvar:EQSys.LVar.t) local =
      (* build a ctx for using the query system *)
      let rec ctx =
        { ask    = (fun (type a) (q: a Queries.t) -> Spec.query ctx q)
        ; emit   = (fun _ -> failwith "Cannot \"emit\" in witness context.")
        ; node   = fst lvar
        ; prev_node = MyCFG.dummy_node
        ; control_context = (fun () -> Obj.magic (snd lvar)) (* magic is fine because Spec is top-level Control Spec *)
        ; context = (fun () -> snd lvar)
        ; edge    = MyCFG.Skip
        ; local  = local
<<<<<<< HEAD
        ; global = (fun g -> EQSys.G.spec (GHT.find gh (EQSys.GVar.spec g)))
        ; presub = (fun _ -> raise Not_found)
=======
        ; global = GHT.find gh
>>>>>>> b6e4544d
        ; spawn  = (fun v d    -> failwith "Cannot \"spawn\" in witness context.")
        ; split  = (fun d es   -> failwith "Cannot \"split\" in witness context.")
        ; sideg  = (fun v g    -> failwith "Cannot \"sideg\" in witness context.")
        }
      in
      Spec.query ctx
    in
    let ask_indices lvar =
      let local = get lvar in
      let indices = ref [] in
      ignore ((ask_local lvar local) (Queries.IterVars (fun i ->
          indices := i :: !indices
        )));
      !indices
    in

    let module CfgNode = Node in

    let module Node =
    struct
      type t = MyCFG.node * Spec.C.t * int

      let equal (n1, c1, i1) (n2, c2, i2) =
        EQSys.LVar.equal (n1, c1) (n2, c2) && i1 = i2

      let hash (n, c, i) = 31 * EQSys.LVar.hash (n, c) + i

      let cfgnode (n, c, i) = n

      let to_string (n, c, i) =
        (* copied from NodeCtxStackGraphMlWriter *)
        let c_tag = Spec.C.tag c in
        let i_str = string_of_int i in
        match n with
        | Statement stmt  -> Printf.sprintf "s%d(%d)[%s]" stmt.sid c_tag i_str
        | Function f      -> Printf.sprintf "ret%d%s(%d)[%s]" f.svar.vid f.svar.vname c_tag i_str
        | FunctionEntry f -> Printf.sprintf "fun%d%s(%d)[%s]" f.svar.vid f.svar.vname c_tag i_str

      (* TODO: less hacky way (without ask_indices) to move node *)
      let is_live (n, c, i) = not (Spec.D.is_bot (get (n, c)))
      let move_opt (n, c, i) to_n =
        match ask_indices (to_n, c) with
        | [] -> None
        | [to_i] ->
          let to_node = (to_n, c, to_i) in
          BatOption.filter is_live (Some to_node)
        | _ :: _ :: _ ->
          failwith "Node.move_opt: ambiguous moved index"
      let equal_node_context (n1, c1, i1) (n2, c2, i2) =
        EQSys.LVar.equal (n1, c1) (n2, c2)
    end
    in

    let module NHT = BatHashtbl.Make (Node) in

    let (witness_prev_map, witness_prev, witness_next) =
      let prev = NHT.create 100 in
      let next = NHT.create 100 in
      LHT.iter (fun lvar local ->
          ignore ((ask_local lvar local) (Queries.IterPrevVars (fun i (prev_node, prev_c_obj, j) edge ->
              let lvar' = (fst lvar, snd lvar, i) in
              let prev_lvar: NHT.key = (prev_node, Obj.obj prev_c_obj, j) in
              NHT.modify_def [] lvar' (fun prevs -> (edge, prev_lvar) :: prevs) prev;
              NHT.modify_def [] prev_lvar (fun nexts -> (edge, lvar') :: nexts) next
            )))
        ) lh;

      (prev,
        (fun n ->
          NHT.find_default prev n []), (* main entry is not in prev at all *)
        (fun n ->
          NHT.find_default next n [])) (* main return is not in next at all *)
    in
    let witness_main =
      let lvar = WitnessUtil.find_main_entry entrystates in
      let main_indices = ask_indices lvar in
      (* TODO: get rid of this hack for getting index of entry state *)
      assert (List.compare_length_with main_indices 1 = 0);
      let main_index = List.hd main_indices in
      (fst lvar, snd lvar, main_index)
    in

    let module Arg =
    struct
      module Node = Node
      module Edge = MyARG.InlineEdge
      let main_entry = witness_main
      let next = witness_next
    end
    in
    let module Arg =
    struct
      open MyARG
      module ArgIntra = UnCilTernaryIntra (UnCilLogicIntra (CfgIntra (Cfg)))
      include Intra (ArgIntra) (Arg)
    end
    in

    let find_invariant (n, c, i) =
      let context = {Invariant.default_context with path = Some i} in
      ask_local (n, c) (get (n, c)) (Invariant context)
    in

    match Task.specification with
    | UnreachCall _ ->
      (* error function name is globally known through Svcomp.task *)
      let is_unreach_call =
        LHT.fold (fun (n, c) v acc ->
            match n with
            (* FunctionEntry isn't used for extern __VERIFIER_error... *)
            | FunctionEntry f when Svcomp.is_error_function f.svar ->
              let is_dead = Spec.D.is_bot v in
              acc && is_dead
            | _ -> acc
          ) lh true
      in

      if is_unreach_call then (
        let module TaskResult =
        struct
          module Arg = Arg
          let result = Result.True
          let invariant = find_invariant
          let is_violation _ = false
          let is_sink _ = false
        end
        in
        (module TaskResult:WitnessTaskResult)
      ) else (
        let is_violation = function
          | FunctionEntry f, _, _ when Svcomp.is_error_function f.svar -> true
          | _, _, _ -> false
        in
        (* redefine is_violation to shift violations back by one, so enterFunction __VERIFIER_error is never used *)
        let is_violation n =
          Arg.next n
          |> List.exists (fun (_, to_n) -> is_violation to_n)
        in
        let violations =
          NHT.fold (fun lvar _ acc ->
              if is_violation lvar then
                lvar :: acc
              else
                acc
            ) witness_prev_map []
        in
        let module ViolationArg =
        struct
          include Arg

          let prev = witness_prev
          let violations = violations
        end
        in
        let result_unknown () =
          (* TODO: exclude sinks before find_path? *)
          let is_sink = Violation.find_sinks (module ViolationArg) in
          let module TaskResult =
          struct
            module Arg = Arg
            let result = Result.Unknown
            let invariant = find_invariant
            let is_violation = is_violation
            let is_sink = is_sink
          end
          in
          (module TaskResult:WitnessTaskResult)
        in
        if get_bool "ana.wp" then (
          match Violation.find_path (module ViolationArg) (module ViolationZ3.WP (ViolationArg.Node)) with
          | Feasible (module PathArg) ->
            (* TODO: add assumptions *)
            let module TaskResult =
            struct
              module Arg = PathArg
              let result = Result.False (Some Task.specification)
              let invariant _ = Invariant.none
              let is_violation = is_violation
              let is_sink _ = false
            end
            in
            (module TaskResult:WitnessTaskResult)
          | Infeasible subpath ->
            (* TODO: match edges in observer? *)
            let observer_path = List.map (fun (n1, e, n2) ->
                (Arg.Node.cfgnode n1, Arg.Node.cfgnode n2)
              ) subpath
            in
            let module Spec = ObserverAnalysis.MakePathSpec (
              struct
                let path = observer_path
              end
            )
            in
            MCP.register_analysis (module Spec);
            (* TODO: don't modify JSON but have ref vars for these instead *)
            (* GobConfig.set_list "ana.activated" (Json.Build.string (Spec.name ()) :: GobConfig.get_list "ana.activated");
            GobConfig.set_list "ana.path_sens" (Json.Build.string (Spec.name ()) :: GobConfig.get_list "ana.path_sens"); *)
            (* TODO: don't append to end; currently done to get observer order to be nice *)
            GobConfig.set_list "ana.activated" (GobConfig.get_list "ana.activated" @ [`String (Spec.name ())]);
            GobConfig.set_list "ana.path_sens" (GobConfig.get_list "ana.path_sens" @ [`String (Spec.name ())]);

            raise Refinement.RestartAnalysis
          | Unknown ->
            result_unknown ()
        )
        else
          result_unknown ()
      )
    | NoDataRace ->
      (* TODO: something better than trivial ARG *)
      let module TrivialArg =
      struct
        include Arg
        let next _ = []
      end
      in
      if !Access.is_all_safe then (
        let module TaskResult =
        struct
          module Arg = TrivialArg
          let result = Result.True
          let invariant _ = Invariant.none
          let is_violation _ = false
          let is_sink _ = false
        end
        in
        (module TaskResult:WitnessTaskResult)
      ) else (
        let module TaskResult =
        struct
          module Arg = TrivialArg
          let result = Result.Unknown
          let invariant _ = Invariant.none
          let is_violation _ = false
          let is_sink _ = false
        end
        in
        (module TaskResult:WitnessTaskResult)
      )
    | NoOverflow ->
      let module TrivialArg =
      struct
        include Arg
        let next _ = []
      end
      in
      if not !Goblintutil.svcomp_may_overflow then
        let module TaskResult =
        struct
          module Arg = Arg
          let result = Result.True
          let invariant = find_invariant
          let is_violation _ = false
          let is_sink _ = false
        end
        in
        (module TaskResult:WitnessTaskResult)
      else (
        let module TaskResult =
        struct
          module Arg = TrivialArg
          let result = Result.Unknown
          let invariant _ = Invariant.none
          let is_violation _ = false
          let is_sink _ = false
        end
        in
        (module TaskResult:WitnessTaskResult)
      )


  let write lh gh entrystates =
    let module Task = (val (BatOption.get !task)) in
    let module TaskResult = (val (Stats.time "determine" (determine_result lh gh entrystates) (module Task))) in

    print_task_result (module TaskResult);

    (* TODO: use witness.enabled elsewhere as well *)
    if get_bool "witness.enabled" && (TaskResult.result <> Result.Unknown || get_bool "witness.unknown") then (
      let witness_path = get_string "witness.path" in
      Stats.time "write" (write_file witness_path (module Task)) (module TaskResult)
    )

  let write lh gh entrystates =
    match !Goblintutil.verified with
    | Some false -> print_svcomp_result "ERROR (verify)"
    | _ -> write lh gh entrystates

  let write lh gh entrystates =
    Stats.time "witness" (write lh gh) entrystates
end<|MERGE_RESOLUTION|>--- conflicted
+++ resolved
@@ -294,12 +294,7 @@
         ; context = (fun () -> snd lvar)
         ; edge    = MyCFG.Skip
         ; local  = local
-<<<<<<< HEAD
         ; global = (fun g -> EQSys.G.spec (GHT.find gh (EQSys.GVar.spec g)))
-        ; presub = (fun _ -> raise Not_found)
-=======
-        ; global = GHT.find gh
->>>>>>> b6e4544d
         ; spawn  = (fun v d    -> failwith "Cannot \"spawn\" in witness context.")
         ; split  = (fun d es   -> failwith "Cannot \"split\" in witness context.")
         ; sideg  = (fun v g    -> failwith "Cannot \"sideg\" in witness context.")
