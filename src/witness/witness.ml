--- conflicted
+++ resolved
@@ -14,11 +14,7 @@
 
   let module TaskResult =
     (val if get_bool "witness.graphml.stack" then
-<<<<<<< HEAD
-        (module StackTaskResult (Task.Cfg) (TaskResult) : WitnessTaskResult)
-=======
         (module StackTaskResult (TaskResult) : WitnessTaskResult)
->>>>>>> 6aed24ff
       else
         (module TaskResult)
     )
