--- conflicted
+++ resolved
@@ -154,12 +154,8 @@
       reconstructs value of y from contributions;
       propagates infl together with y and updates value - if value has changed
     *)
-<<<<<<< HEAD
-    if tracing then trace "set_local" "set_local %a %a" System.LVar.pretty_trace y D.pretty d;
-=======
     if tracing then trace "set_local" "set_local %a from %a" System.LVar.pretty_trace y System.LVar.pretty_trace x;
     if tracing then trace "set_local" "value: %a" D.pretty d;
->>>>>>> b66d7d85
     let {loc_value;loc_init;called;aborted;loc_from} as y_record = get_local_ref y in
     let (old_value,delay,gas) = get_old_local_value x loc_from in
     if D.equal d old_value then (
@@ -178,15 +174,6 @@
       (* if tracing then trace "set_local" "new contribution %a" D.pretty new_value; *)
       LM.replace loc_from x (new_value,delay,gas);
       let new_y = get_local_value loc_init loc_from in
-<<<<<<< HEAD
-      if D.equal loc_value new_y then ()
-      else (
-         let y_record = y_record with {loc_value = new_y} in
-         LM.replace loc y y_record;
-         if !called then aborted := true
-      )      
-      else iterate y 
-=======
       if tracing then trace "set_local" "new value for %a is %a" System.LVar.pretty_trace y D.pretty new_y;
       if D.equal loc_value new_y then (
         if tracing then trace "set_local" "no change in local %a after updating from %a" System.LVar.pretty_trace y System.LVar.pretty_trace x;
@@ -203,7 +190,6 @@
           iterate y 
         )
       )
->>>>>>> b66d7d85
 
 (*
         wrapper around propagation function to collect multiple contributions to same unknowns;
