(** An analyzer that takes the CFG from [MyCFG], a solver from [Selector], constraints from [Constraints] (using the specification from [MCP]) *)

open Prelude
open GoblintCil
open MyCFG
open Analyses
open GobConfig
open Constraints

module type S2S = functor (X : Spec) -> Spec

(* spec is lazy, so HConsed table in Hashcons lifters is preserved between analyses in server mode *)
let spec_module: (module Spec) Lazy.t = lazy (
  GobConfig.building_spec := true;
  let open Batteries in
  (* apply functor F on module X if opt is true *)
  let lift opt (module F : S2S) (module X : Spec) = (module (val if opt then (module F (X)) else (module X) : Spec) : Spec) in
  let module S1 = (val
            (module MCP.MCP2 : Spec)
            |> lift true (module WidenContextLifterSide) (* option checked in functor *)
            (* hashcons before witness to reduce duplicates, because witness re-uses contexts in domain and requires tag for PathSensitive3 *)
            |> lift (get_bool "ana.opt.hashcons" || get_bool "ana.sv-comp.enabled") (module HashconsContextLifter)
            |> lift (get_bool "ana.sv-comp.enabled") (module HashconsLifter)
            |> lift (get_bool "ana.sv-comp.enabled") (module WitnessConstraints.PathSensitive3)
            |> lift (not (get_bool "ana.sv-comp.enabled")) (module PathSensitive2)
            |> lift (get_bool "ana.dead-code.branches") (module DeadBranchLifter)
            |> lift true (module DeadCodeLifter)
            |> lift (get_bool "dbg.slice.on") (module LevelSliceLifter)
            |> lift (get_int "dbg.limit.widen" > 0) (module LimitLifter)
            |> lift (get_bool "ana.opt.equal" && not (get_bool "ana.opt.hashcons")) (module OptEqual)
            |> lift (get_bool "ana.opt.hashcons") (module HashconsLifter)
            (* Widening tokens must be outside of hashcons, because widening token domain ignores token sets for identity, so hashcons doesn't allow adding tokens.
               Also must be outside of deadcode, because deadcode splits (like mutex lock event) don't pass on tokens. *)
            |> lift (get_bool "ana.widen.tokens") (module WideningTokens.Lifter)
          ) in
  GobConfig.building_spec := false;
  Analyses.control_spec_c := (module S1.C);
  (module S1)
)

(** gets Spec for current options *)
let get_spec (): (module Spec) =
  Lazy.force spec_module

let current_node_state_json : (Node.t -> Yojson.Safe.t) ref = ref (fun _ -> assert false)

(** Given a [Cfg], a [Spec], and an [Inc], computes the solution to [MCP.Path] *)
module AnalyzeCFG (Cfg:CfgBidir) (Spec:Spec) (Inc:Increment) =
struct

  module SpecSys: SpecSys with module Spec = Spec =
  struct
    (* Must be created in module, because cannot be wrapped in a module later. *)
    module Spec = Spec

    (* The Equation system *)
    module EQSys = FromSpec (Spec) (Cfg) (Inc)

    (* Hashtbl for locals *)
    module LHT   = BatHashtbl.Make (EQSys.LVar)
    (* Hashtbl for globals *)
    module GHT   = BatHashtbl.Make (EQSys.GVar)
  end

  open SpecSys

  (* The solver *)
  module PostSolverArg =
  struct
    let should_prune = true
    let should_verify = get_bool "verify"
    let should_warn = get_string "warn_at" <> "never"
    let should_save_run =
      (* copied from solve_and_postprocess *)
      let gobview = get_bool "gobview" in
      let save_run = let o = get_string "save_run" in if o = "" then (if gobview then "run" else "") else o in
      save_run <> ""
  end
  module Slvr  = (GlobSolverFromEqSolver (Selector.Make (PostSolverArg))) (EQSys) (LHT) (GHT)
  (* The comparator *)
  module CompareGlobSys = Constraints.CompareGlobSys (SpecSys)

  (* Triple of the function, context, and the local value. *)
  module RT = Analyses.ResultType2 (Spec)
  (* Set of triples [RT] *)
  module LT = SetDomain.HeadlessSet (RT)
  (* Analysis result structure---a hashtable from program points to [LT] *)
  module Result = Analyses.Result (LT) (struct let result_name = "analysis" end)

  module Query = ResultQuery.Query (SpecSys)

  (* print out information about dead code *)
  let print_dead_code (xs:Result.t) uncalled_fn_loc =
    let module NH = Hashtbl.Make (Node) in
    let live_nodes : unit NH.t = NH.create 10 in
    let count = ref 0 in (* Is only populated if "ana.dead-code.lines" or "ana.dead-code.branches" is true *)
    let module StringMap = BatMap.Make (String) in
    let live_lines = ref StringMap.empty in
    let dead_lines = ref StringMap.empty in
    let add_one n v =
      (* Not using Node.location here to have updated locations in incremental analysis.
          See: https://github.com/goblint/analyzer/issues/290#issuecomment-881258091. *)
      let l = UpdateCil.getLoc n in
      let f = Node.find_fundec n in
      let add_fun  = BatISet.add l.line in
      let add_file = StringMap.modify_def BatISet.empty f.svar.vname add_fun in
      let is_dead = LT.for_all (fun (_,x,f) -> Spec.D.is_bot x) v in
      if is_dead then (
        dead_lines := StringMap.modify_def StringMap.empty l.file add_file !dead_lines
      ) else (
        live_lines := StringMap.modify_def StringMap.empty l.file add_file !live_lines;
        NH.add live_nodes n ()
      );
    in
    Result.iter add_one xs;
    let live_count = StringMap.fold (fun _ file_lines acc ->
        StringMap.fold (fun _ fun_lines acc ->
            acc + ISet.cardinal fun_lines
          ) file_lines acc
      ) !live_lines 0
    in
    let live file fn =
      try StringMap.find fn (StringMap.find file !live_lines)
      with Not_found -> BatISet.empty
    in
    dead_lines := StringMap.mapi (fun fi -> StringMap.mapi (fun fu ded -> BatISet.diff ded (live fi fu))) !dead_lines;
    dead_lines := StringMap.map (StringMap.filter (fun _ x -> not (BatISet.is_empty x))) !dead_lines;
    dead_lines := StringMap.filter (fun _ x -> not (StringMap.is_empty x)) !dead_lines;
    let warn_func file f xs =
      let warn_range b e =
        count := !count + (e - b + 1); (* for total count below *)
        let doc =
          if b = e then
            Pretty.dprintf "on line %d" b
          else
            Pretty.dprintf "on lines %d..%d" b e
        in
        let loc: Cil.location = {
          file;
          line = b;
          column = -1; (* not shown *)
          byte = 0; (* wrong, but not shown *)
          endLine = e;
          endColumn = -1; (* not shown *)
          endByte = 0; (* wrong, but not shown *)
          synthetic = false;
        }
        in
        (doc, Some (Messages.Location.CilLocation loc)) (* CilLocation is fine because always printed from scratch *)
      in
      let msgs =
        BatISet.fold_range (fun b e acc ->
            warn_range b e :: acc
          ) xs []
      in
      let msgs = List.rev msgs in (* lines in ascending order *)
      M.msg_group Warning ~category:Deadcode "Function '%s' has dead code" f msgs
    in
    let warn_file f = StringMap.iter (warn_func f) in
    if get_bool "ana.dead-code.lines" then (
      StringMap.iter warn_file !dead_lines; (* populates count by side-effect *)
      let severity: M.Severity.t = if StringMap.is_empty !dead_lines then Info else Warning in
      let dead_total = !count + uncalled_fn_loc in
      let total = live_count + dead_total in (* We can only give total LoC if we counted dead code *)
      M.msg_group severity ~category:Deadcode "Logical lines of code (LLoC) summary" [
        (Pretty.dprintf "live: %d" live_count, None);
        (Pretty.dprintf "dead: %d%s" dead_total (if uncalled_fn_loc > 0 then Printf.sprintf " (%d in uncalled functions)" uncalled_fn_loc else ""), None);
        (Pretty.dprintf "total lines: %d" total, None);
      ]
    );
    NH.mem live_nodes

  (* convert result that can be out-put *)
  let solver2source_result h : Result.t =
    (* processed result *)
    let res = Result.create 113 in

    (* Adding the state at each system variable to the final result *)
    let add_local_var (n,es) state =
      (* Not using Node.location here to have updated locations in incremental analysis.
          See: https://github.com/goblint/analyzer/issues/290#issuecomment-881258091. *)
      let loc = UpdateCil.getLoc n in
      if loc <> locUnknown then try
          let fundec = Node.find_fundec n in
          if Result.mem res n then
            (* If this source location has been added before, we look it up
              * and add another node to it information to it. *)
            let prev = Result.find res n in
            Result.replace res n (LT.add (es,state,fundec) prev)
          else
            Result.add res n (LT.singleton (es,state,fundec))
        (* If the function is not defined, and yet has been included to the
          * analysis result, we generate a warning. *)
        with Not_found ->
          Messages.debug ~category:Analyzer ~loc:(CilLocation loc) "Calculated state for undefined function: unexpected node %a" Node.pretty_trace n
    in
    LHT.iter add_local_var h;
    res

  (** The main function to preform the selected analyses. *)
  let analyze (file: file) (startfuns, exitfuns, otherfuns: Analyses.fundecs) =
    let module FileCfg: FileCfg =
    struct
      let file = file
      module Cfg = Cfg
    end
    in

    Goblintutil.should_warn := false; (* reset for server mode *)

    (* exctract global xml from result *)
    let make_global_fast_xml f g =
      let open Printf in
      let print_globals k v =
        fprintf f "\n<glob><key>%s</key>%a</glob>" (XmlUtil.escape (EQSys.GVar.show k)) EQSys.G.printXml v;
      in
      GHT.iter print_globals g
    in

    (* add extern variables to local state *)
    let do_extern_inits ctx (file : file) : Spec.D.t =
      let module VS = Set.Make (Basetype.Variables) in
      let add_glob s = function
          GVar (v,_,_) -> VS.add v s
        | _            -> s
      in
      let vars = foldGlobals file add_glob VS.empty in
      let set_bad v st =
        Spec.assign {ctx with local = st} (var v) MyCFG.unknown_exp
      in
      let is_std = function
        | {vname = ("__tzname" | "__daylight" | "__timezone"); _} (* unix time.h *)
        | {vname = ("tzname" | "daylight" | "timezone"); _} (* unix time.h *)
        | {vname = "getdate_err"; _} (* unix time.h, but somehow always in MacOS even without include *)
        | {vname = ("stdin" | "stdout" | "stderr"); _} -> (* standard stdio.h *)
          true
        | _ -> false
      in
      let add_externs s = function
        | GVarDecl (v,_) when not (VS.mem v vars || isFunctionType v.vtype) && not (get_bool "exp.hide-std-globals" && is_std v) -> set_bad v s
        | _ -> s
      in
      foldGlobals file add_externs (Spec.startstate MyCFG.dummy_func.svar)
    in

    (* Simulate globals before analysis. *)
    (* TODO: make extern/global inits part of constraint system so all of this would be unnecessary. *)
    let gh = GHT.create 13 in
    let getg v = GHT.find_default gh v (EQSys.G.bot ()) in
    let sideg v d =
      if M.tracing then M.trace "global_inits" "sideg %a = %a\n" EQSys.GVar.pretty v EQSys.G.pretty d;
      GHT.replace gh v (EQSys.G.join (getg v) d)
    in
    (* Old-style global function for context.
     * This indirectly prevents global initializers from depending on each others' global side effects, which would require proper solving. *)
    let getg v = EQSys.G.bot () in

    (* analyze cil's global-inits function to get a starting state *)
    let do_global_inits (file: file) : Spec.D.t * fundec list =
      let ctx =
        { ask     = (fun (type a) (q: a Queries.t) -> Queries.Result.top q)
        ; emit   = (fun _ -> failwith "Cannot \"emit\" in global initializer context.")
        ; node    = MyCFG.dummy_node
        ; prev_node = MyCFG.dummy_node
        ; control_context = (fun () -> ctx_failwith "Global initializers have no context.")
        ; context = (fun () -> ctx_failwith "Global initializers have no context.")
        ; edge    = MyCFG.Skip
        ; local   = Spec.D.top ()
        ; global  = (fun g -> EQSys.G.spec (getg (EQSys.GVar.spec g)))
        ; spawn   = (fun _ -> failwith "Global initializers should never spawn threads. What is going on?")
        ; split   = (fun _ -> failwith "Global initializers trying to split paths.")
        ; sideg   = (fun g d -> sideg (EQSys.GVar.spec g) (EQSys.G.create_spec d))
        }
      in
      let edges = CfgTools.getGlobalInits file in
      if (get_bool "dbg.verbose") then print_endline ("Executing "^string_of_int (List.length edges)^" assigns.");
      let funs = ref [] in
      (*let count = ref 0 in*)
      let transfer_func (st : Spec.D.t) (loc, edge) : Spec.D.t =
        if M.tracing then M.trace "con" "Initializer %a\n" CilType.Location.pretty loc;
        (*incr count;
          if (get_bool "dbg.verbose")&& (!count mod 1000 = 0)  then Printf.printf "%d %!" !count;    *)
        Tracing.current_loc := loc;
        match edge with
        | MyCFG.Entry func        ->
          if M.tracing then M.trace "global_inits" "Entry %a\n" d_lval (var func.svar);
          Spec.body {ctx with local = st} func
        | MyCFG.Assign (lval,exp) ->
          if M.tracing then M.trace "global_inits" "Assign %a = %a\n" d_lval lval d_exp exp;
          (match lval, exp with
            | (Var v,o), (AddrOf (Var f,NoOffset))
              when v.vstorage <> Static && isFunctionType f.vtype ->
              (try funs := Cilfacade.find_varinfo_fundec f :: !funs with Not_found -> ())
            | _ -> ()
          );
          let res = Spec.assign {ctx with local = st} lval exp in
          (* Needed for privatizations (e.g. None) that do not side immediately *)
          let res' = Spec.sync {ctx with local = res} `Normal in
          if M.tracing then M.trace "global_inits" "\t\t -> state:%a\n" Spec.D.pretty res;
          res'
        | _                       -> failwith "Unsupported global initializer edge"
      in
      let with_externs = do_extern_inits ctx file in
      (*if (get_bool "dbg.verbose") then Printf.printf "Number of init. edges : %d\nWorking:" (List.length edges);    *)
      let old_loc = !Tracing.current_loc in
      let result : Spec.D.t = List.fold_left transfer_func with_externs edges in
      Tracing.current_loc := old_loc;
      if M.tracing then M.trace "global_inits" "startstate: %a\n" Spec.D.pretty result;
      result, !funs
    in

    let print_globals glob =
      let out = M.get_out (Spec.name ()) !GU.out in
      let print_one v st =
        ignore (Pretty.fprintf out "%a -> %a\n" EQSys.GVar.pretty_trace v EQSys.G.pretty st)
      in
      GHT.iter print_one glob
    in

    (* real beginning of the [analyze] function *)
    if get_bool "ana.sv-comp.enabled" then
      Witness.init (module FileCfg); (* TODO: move this out of analyze_loop *)

    GU.global_initialization := true;
    GU.earlyglobs := get_bool "exp.earlyglobs";
    let marshal: Spec.marshal option =
      if get_string "load_run" <> "" then
        Some (Serialize.unmarshal Fpath.(v (get_string "load_run") / "spec_marshal"))
      else if Serialize.results_exist () && get_bool "incremental.load" then
        Some (Serialize.Cache.(get_data AnalysisData))
      else
        None
    in
    
    if get_bool "ana.warn-postprocess.enabled" then (
      WarnPostProc.init ();
    );

    (* Some happen in init, so enable this temporarily (if required by option). *)
    Goblintutil.should_warn := PostSolverArg.should_warn;
    Spec.init marshal;
    Access.init file;
    Goblintutil.should_warn := false;

    let test_domain (module D: Lattice.S): unit =
      let module DP = DomainProperties.All (D) in
      ignore (Pretty.printf "domain testing...: %s\n" (D.name ()));
      let errcode = QCheck_base_runner.run_tests DP.tests in
      if (errcode <> 0) then
        failwith "domain tests failed"
    in
    let _ =
      if (get_bool "dbg.test.domain") then (
        ignore (Pretty.printf "domain testing analysis...: %s\n" (Spec.name ()));
        test_domain (module Spec.D);
        test_domain (module Spec.G);
      )
    in

    let startstate, more_funs =
      if (get_bool "dbg.verbose") then print_endline ("Initializing "^string_of_int (CfgTools.numGlobals file)^" globals.");
      Timing.wrap "global_inits" do_global_inits file
    in

    let otherfuns = if get_bool "kernel" then otherfuns @ more_funs else otherfuns in

    let enter_with st fd =
      let st = st fd.svar in
      let ctx =
        { ask     = (fun (type a) (q: a Queries.t) -> Queries.Result.top q)
        ; emit   = (fun _ -> failwith "Cannot \"emit\" in enter_with context.")
        ; node    = MyCFG.dummy_node
        ; prev_node = MyCFG.dummy_node
        ; control_context = (fun () -> ctx_failwith "enter_func has no context.")
        ; context = (fun () -> ctx_failwith "enter_func has no context.")
        ; edge    = MyCFG.Skip
        ; local   = st
        ; global  = (fun g -> EQSys.G.spec (getg (EQSys.GVar.spec g)))
        ; spawn   = (fun _ -> failwith "Bug1: Using enter_func for toplevel functions with 'otherstate'.")
        ; split   = (fun _ -> failwith "Bug2: Using enter_func for toplevel functions with 'otherstate'.")
        ; sideg   = (fun g d -> sideg (EQSys.GVar.spec g) (EQSys.G.create_spec d))
        }
      in
      let args = List.map (fun x -> MyCFG.unknown_exp) fd.sformals in
      let ents = Spec.enter ctx None fd args in
      List.map (fun (_,s) -> fd, s) ents
    in

    (try MyCFG.dummy_func.svar.vdecl <- (List.hd otherfuns).svar.vdecl with Failure _ -> ());

    let startvars =
      if startfuns = []
      then [[MyCFG.dummy_func, startstate]]
      else
        let morph f = Spec.morphstate f startstate in
        List.map (enter_with morph) startfuns
    in

    let exitvars = List.map (enter_with Spec.exitstate) exitfuns in
    let otherstate st v =
      let ctx =
        { ask     = (fun (type a) (q: a Queries.t) -> Queries.Result.top q)
        ; emit   = (fun _ -> failwith "Cannot \"emit\" in otherstate context.")
        ; node    = MyCFG.dummy_node
        ; prev_node = MyCFG.dummy_node
        ; control_context = (fun () -> ctx_failwith "enter_func has no context.")
        ; context = (fun () -> ctx_failwith "enter_func has no context.")
        ; edge    = MyCFG.Skip
        ; local   = st
        ; global  = (fun g -> EQSys.G.spec (getg (EQSys.GVar.spec g)))
        ; spawn   = (fun _ -> failwith "Bug1: Using enter_func for toplevel functions with 'otherstate'.")
        ; split   = (fun _ -> failwith "Bug2: Using enter_func for toplevel functions with 'otherstate'.")
        ; sideg   = (fun g d -> sideg (EQSys.GVar.spec g) (EQSys.G.create_spec d))
        }
      in
      (* TODO: don't hd *)
      List.hd (Spec.threadenter ctx None v [])
      (* TODO: do threadspawn to mainfuns? *)
    in
    let prestartstate = Spec.startstate MyCFG.dummy_func.svar in (* like in do_extern_inits *)
    let othervars = List.map (enter_with (otherstate prestartstate)) otherfuns in
    let startvars = List.concat (startvars @ exitvars @ othervars) in
    if startvars = [] then
      failwith "BUG: Empty set of start variables; may happen if enter_func of any analysis returns an empty list.";

    GU.global_initialization := false;

    let startvars' =
      if get_bool "exp.forward" then
        List.map (fun (n,e) -> (MyCFG.FunctionEntry n, Spec.context n e)) startvars
      else
        List.map (fun (n,e) -> (MyCFG.Function n, Spec.context n e)) startvars
    in

    let entrystates = List.map (fun (n,e) -> (MyCFG.FunctionEntry n, Spec.context n e), e) startvars in
    let entrystates_global = GHT.to_list gh in

    let uncalled_dead = ref 0 in

    let solve_and_postprocess () =
      (* handle save_run/load_run *)
      let solver_file = "solver.marshalled" in
      let load_run = get_string "load_run" in
      let compare_runs = get_string_list "compare_runs" in
      let gobview = get_bool "gobview" in
      let save_run_str = let o = get_string "save_run" in if o = "" then (if gobview then "run" else "") else o in

      let lh, gh = if load_run <> "" then (
          let module S2' = (GlobSolverFromEqSolver (Generic.LoadRunIncrSolver (PostSolverArg))) (EQSys) (LHT) (GHT) in
          let (r2, _) = S2'.solve entrystates entrystates_global startvars' None in (* TODO: has incremental data? *)
          r2
        ) else if compare_runs <> [] then (
          match compare_runs with
          | d1::d2::[] -> (* the directories of the runs *)
            if d1 = d2 then print_endline "Beware that you are comparing a run with itself! There should be no differences.";
            (* instead of rewriting Compare for EqConstrSys, just transform unmarshaled EqConstrSys solutions to GlobConstrSys soltuions *)
            let module Splitter = GlobConstrSolFromEqConstrSol (EQSys) (LHT) (GHT) in
            let module S2 = Splitter.S2 in
            let module VH = Splitter.VH in
            let (r1, r1'), (r2, r2') = Tuple2.mapn (fun d ->
                let vh = Serialize.unmarshal Fpath.(v d / solver_file) in

                let vh' = VH.create (VH.length vh) in
                VH.iter (fun k v ->
                    VH.replace vh' (S2.Var.relift k) (S2.Dom.relift v)
                  ) vh;

                (Splitter.split_solution vh', vh')
              ) (d1, d2)
            in

            if get_bool "dbg.compare_runs.globsys" then
              CompareGlobSys.compare (d1, d2) r1 r2;

            let module CompareEqSys = Constraints.CompareEqSys (S2) (VH) in
            if get_bool "dbg.compare_runs.eqsys" then
              CompareEqSys.compare (d1, d2) r1' r2';

            let module CompareGlobal = Constraints.CompareGlobal (EQSys.GVar) (EQSys.G) (GHT) in
            if get_bool "dbg.compare_runs.global" then
              CompareGlobal.compare (d1, d2) (snd r1) (snd r2);

            let module CompareNode = Constraints.CompareNode (Spec.C) (EQSys.D) (LHT) in
            if get_bool "dbg.compare_runs.node" then
              CompareNode.compare (d1, d2) (fst r1) (fst r2);

            r1 (* return the result of the first run for further options -- maybe better to exit early since compare_runs is its own mode. Only excluded verify below since it's on by default. *)
          | _ -> failwith "Currently only two runs can be compared!";
        ) else (
          let solver_data =
            match Inc.increment with
            | Some {solver_data; server; _} ->
              if server then
                Some (Slvr.copy_marshal solver_data) (* Copy, so that we can abort and reuse old data unmodified. *)
              else if GobConfig.get_bool "ana.opt.hashcons" then
                Some (Slvr.relift_marshal solver_data)
              else
                Some solver_data
            | None -> None
          in
          if get_bool "dbg.verbose" then
            print_endline ("Solving the constraint system with " ^ get_string "solver" ^ ". Solver statistics are shown every " ^ string_of_int (get_int "dbg.solver-stats-interval") ^ "s or by signal " ^ get_string "dbg.solver-signal" ^ ".");
          Goblintutil.should_warn := get_string "warn_at" = "early" || gobview;
          let (lh, gh), solver_data = Timing.wrap "solving" (Slvr.solve entrystates entrystates_global startvars') solver_data in
          if GobConfig.get_bool "incremental.save" then
            Serialize.Cache.(update_data SolverData solver_data);
          if save_run_str <> "" then (
            let save_run = Fpath.v save_run_str in
            let analyses = Fpath.(save_run / "analyses.marshalled") in
            let config = Fpath.(save_run / "config.json") in
            let meta = Fpath.(save_run / "meta.json") in
            let solver_stats = Fpath.(save_run / "solver_stats.csv") in (* see Generic.SolverStats... *)
            let cil = Fpath.(save_run / "cil.marshalled") in
            let warnings = Fpath.(save_run / "warnings.marshalled") in
            let stats = Fpath.(save_run / "stats.marshalled") in
            if get_bool "dbg.verbose" then (
              Format.printf "Saving the current configuration to %a, meta-data about this run to %a, and solver statistics to %a" Fpath.pp config Fpath.pp meta Fpath.pp solver_stats;
            );
            GobSys.mkdir_or_exists save_run;
            GobConfig.write_file config;
            let module Meta = struct
                type t = { command : string; version: string; timestamp : float; localtime : string } [@@deriving to_yojson]
                let json = to_yojson { command = GU.command_line; version = Version.goblint; timestamp = Unix.time (); localtime = localtime () }
              end
            in
            (* Yojson.Safe.to_file meta Meta.json; *)
            Yojson.Safe.pretty_to_channel (Stdlib.open_out (Fpath.to_string meta)) Meta.json; (* the above is compact, this is pretty-printed *)
            if gobview then (
              if get_bool "dbg.verbose" then (
                Format.printf "Saving the analysis table to %a, the CIL state to %a, the warning table to %a, and the runtime stats to %a" Fpath.pp analyses Fpath.pp cil Fpath.pp warnings Fpath.pp stats;
              );
              Serialize.marshal MCPRegistry.registered_name analyses;
              Serialize.marshal (file, Cabs2cil.environment) cil;
              Serialize.marshal !Messages.Table.messages_list warnings;
              Serialize.marshal (Timing.Default.root, Gc.quick_stat ()) stats
            );
            Goblintutil.(self_signal (signal_of_string (get_string "dbg.solver-signal"))); (* write solver_stats after solving (otherwise no rows if faster than dbg.solver-stats-interval). TODO better way to write solver_stats without terminal output? *)
          );
          lh, gh
        )
      in

      if get_string "comparesolver" <> "" then (
        let compare_with (module S2 : GenericEqIncrSolver) =
          let module PostSolverArg2 =
          struct
            include PostSolverArg
            let should_warn = false (* we already warn from main solver *)
            let should_save_run = false (* we already save main solver *)
          end
          in
          let module S2' = (GlobSolverFromEqSolver (S2 (PostSolverArg2))) (EQSys) (LHT) (GHT) in
          let (r2, _) = S2'.solve entrystates entrystates_global startvars' None in (* TODO: has incremental data? *)
          CompareGlobSys.compare (get_string "solver", get_string "comparesolver") (lh,gh) (r2)
        in
        compare_with (Selector.choose_solver (get_string "comparesolver"))
      );

      (* Most warnings happen before during postsolver, but some happen later (e.g. in finalize), so enable this for the rest (if required by option). *)
      Goblintutil.should_warn := PostSolverArg.should_warn;

      let insrt k _ s = match k with
        | (MyCFG.Function fn,_) -> if not (get_bool "exp.forward") then Set.Int.add fn.svar.vid s else s
        | (MyCFG.FunctionEntry fn,_) -> if (get_bool "exp.forward") then Set.Int.add fn.svar.vid s else s
        | _ -> s
      in
      (* set of ids of called functions *)
      let calledFuns = LHT.fold insrt lh Set.Int.empty in
      let is_bad_uncalled fn loc =
        not (Set.Int.mem fn.vid calledFuns) &&
        not (Str.last_chars loc.file 2 = ".h") &&
        not (LibraryFunctions.is_safe_uncalled fn.vname) &&
        not (Cil.hasAttribute "goblint_stub" fn.vattr)
      in
      let print_and_calculate_uncalled = function
        | GFun (fn, loc) when is_bad_uncalled fn.svar loc->
            let cnt = Cilfacade.countLoc fn in
            uncalled_dead := !uncalled_dead + cnt;
            if get_bool "ana.dead-code.functions" then
              M.warn ~loc:(CilLocation loc) ~category:Deadcode "Function '%a' is uncalled: %d LLoC" CilType.Fundec.pretty fn cnt  (* CilLocation is fine because always printed from scratch *)
        | _ -> ()
      in
      List.iter print_and_calculate_uncalled file.globals;

      (* check for dead code at the last state: *)
      let main_sol = try LHT.find lh (List.hd startvars') with Not_found -> Spec.D.bot () in
      if get_bool "dbg.debug" && Spec.D.is_bot main_sol then
        M.warn_noloc ~category:Deadcode "Function 'main' does not return";

      if get_bool "dump_globs" then
        print_globals gh;

      (* run activated transformations with the analysis result *)
      let active_transformations = get_string_list "trans.activated" in
      (if active_transformations <> [] then
        (* Transformations work using Cil visitors which use the location, so we join all contexts per location. *)
        let joined =
          let open Batteries in let open Enum in
          let e = LHT.enum lh |> map (Tuple2.map1 (Node.location % fst)) in (* drop context from key and get location from node *)
          let h = Hashtbl.create (if fast_count e then count e else 123) in
          iter (fun (k,v) ->
            (* join values for the same location *)
            let v' = try Spec.D.join (Hashtbl.find h k) v with Not_found -> v in
            Hashtbl.replace h k v') e;
          h
        in
        let ask ~node loc = (fun (type a) (q: a Queries.t) ->
            let local = Hashtbl.find_option joined loc in
            match local with
            | None -> Queries.Result.bot q
            | Some local ->
              Query.ask_local_node gh node local q
          )
        in
        let ask ?(node=MyCFG.dummy_node) loc = { Queries.f = fun (type a) (q: a Queries.t) -> ask ~node loc q } in
        List.iter (fun name -> Transform.run name ask file) active_transformations
      );

      lh, gh
    in

    (* Use "normal" constraint solving *)
    let timeout_reached () =
      M.error "Timeout reached!";
      (* let module S = Generic.SolverStats (EQSys) (LHT) in *)
      (* Can't call Generic.SolverStats...print_stats :(
         print_stats is triggered by dbg.solver-signal, so we send that signal to ourself in maingoblint before re-raising Timeout.
         The alternative would be to catch the below Timeout, print_stats and re-raise in each solver (or include it in some functor above them). *)
      raise GU.Timeout
    in
    let timeout = get_string "dbg.timeout" |> Goblintutil.seconds_of_duration_string in
    let lh, gh = Goblintutil.timeout solve_and_postprocess () (float_of_int timeout) timeout_reached in
    let module SpecSysSol: SpecSysSol with module SpecSys = SpecSys =
    struct
      module SpecSys = SpecSys
      let lh = lh
      let gh = gh
    end
    in
    let module R: ResultQuery.SpecSysSol2 with module SpecSys = SpecSys = ResultQuery.Make (FileCfg) (SpecSysSol) in

    let local_xml = solver2source_result lh in
    current_node_state_json := (fun node -> LT.to_yojson (Result.find local_xml node));

    let liveness =
      if get_bool "ana.dead-code.lines" || get_bool "ana.dead-code.branches" then
        print_dead_code local_xml !uncalled_dead
      else
        fun _ -> true (* TODO: warn about conflicting options *)
    in

    if get_bool "exp.cfgdot" then
      CfgTools.dead_code_cfg (module FileCfg) liveness;

    let warn_global g v =
      (* ignore (Pretty.printf "warn_global %a %a\n" EQSys.GVar.pretty_trace g EQSys.G.pretty v); *)
      match g with
      | `Left g -> (* Spec global *)
        R.ask_global (WarnGlobal (Obj.repr g))
      | `Right _ -> (* contexts global *)
        ()
    in
    Timing.wrap "warn_global" (GHT.iter warn_global) gh;

    (* Before SV-COMP, so result can depend on YAML witness validation. *)
    if get_string "witness.yaml.validate" <> "" then (
      let module YWitness = YamlWitness.Validator (R) in
      YWitness.validate ()
    );

    if get_bool "ana.sv-comp.enabled" then (
      (* SV-COMP and witness generation *)
      let module WResult = Witness.Result (R) in
      WResult.write entrystates
    );

    if get_bool "witness.yaml.enabled" then (
      let module YWitness = YamlWitness.Make (R) in
      YWitness.write ()
    );

<<<<<<< HEAD
    if get_string "witness.yaml.validate" <> "" then (
      let module YWitness = YamlWitness.Validator (R) in
      YWitness.validate ()
    );

    let module Query = ResultQuery.Query (SpecSys) in
    let module NH = BatHashtbl.Make (Node) in
    (* copied from Constraints.CompareNode *)
    let nh = NH.create 113 in
    LHT.iter (fun (n, _) d ->
        let d' = try Spec.D.join (NH.find nh n) d with Not_found -> d in
        NH.replace nh n d'
      ) lh;

    WarnPostProc.ask := (fun node ->
        let local = (NH.find nh node) in
        { Queries.f    = (fun (type a) (q: a Queries.t) -> Query.ask_local_node gh node local q)}
      );

    if get_bool "ana.warn-postprocess.enabled" then (
      WarnPostProc.finalize ()
    );

=======
>>>>>>> 21c83b65
    let marshal = Spec.finalize () in
    (* copied from solve_and_postprocess *)
    let gobview = get_bool "gobview" in
    let save_run = let o = get_string "save_run" in if o = "" then (if gobview then "run" else "") else o in
    if save_run <> "" then (
      Serialize.marshal marshal Fpath.(v save_run / "spec_marshal")
    );
    if get_bool "incremental.save" then (
      Serialize.Cache.(update_data AnalysisData marshal);
      Serialize.Cache.store_data ()
    );
    if get_bool "dbg.verbose" && get_string "result" <> "none" then print_endline ("Generating output: " ^ get_string "result");
    Timing.wrap "result output" (Result.output (lazy local_xml) gh make_global_fast_xml) file
end

(* This function was originally a part of the [AnalyzeCFG] module, but
   now that [AnalyzeCFG] takes [Spec] as a functor parameter,
   [analyze_loop] cannot reside in it anymore since each invocation of
   [get_spec] in the loop might/should return a different module, and we
   cannot swap the functor parameter from inside [AnalyzeCFG]. *)
let rec analyze_loop (module CFG : CfgBidir) file fs change_info =
  try
    let (module Spec) = get_spec () in
    let module A = AnalyzeCFG (CFG) (Spec) (struct let increment = change_info end) in
    GobConfig.with_immutable_conf (fun () -> A.analyze file fs)
  with Refinement.RestartAnalysis ->
    (* Tail-recursively restart the analysis again, when requested.
        All solving starts from scratch.
        Whoever raised the exception should've modified some global state
        to do a more precise analysis next time. *)
    (* TODO: do some more incremental refinement and reuse parts of solution *)
    analyze_loop (module CFG) file fs change_info

let compute_cfg file =
  let cfgF, cfgB = CfgTools.getCFG file in
  (module struct let prev = cfgB let next = cfgF end : CfgBidir)

(** The main function to perform the selected analyses. *)
let analyze change_info (file: file) fs =
  if (get_bool "dbg.verbose") then print_endline "Generating the control flow graph.";
  let (module CFG) = compute_cfg file in
  MyCFG.current_cfg := (module CFG);
  analyze_loop (module CFG) file fs change_info<|MERGE_RESOLUTION|>--- conflicted
+++ resolved
@@ -679,7 +679,6 @@
       YWitness.write ()
     );
 
-<<<<<<< HEAD
     if get_string "witness.yaml.validate" <> "" then (
       let module YWitness = YamlWitness.Validator (R) in
       YWitness.validate ()
@@ -703,8 +702,6 @@
       WarnPostProc.finalize ()
     );
 
-=======
->>>>>>> 21c83b65
     let marshal = Spec.finalize () in
     (* copied from solve_and_postprocess *)
     let gobview = get_bool "gobview" in
