(** An analyzer that takes the CFG from [MyCFG], a solver from [Selector], constraints from [Constraints] (using the specification from [MCP]) *)

open Prelude
open Cil
open MyCFG
open Analyses
open GobConfig
open Constraints

module type S2S = functor (X : Spec) -> Spec

(* spec is lazy, so HConsed table in Hashcons lifters is preserved between analyses in server mode *)
let spec_module: (module Spec) Lazy.t = lazy (
  GobConfig.building_spec := true;
  let open Batteries in
  (* apply functor F on module X if opt is true *)
  let lift opt (module F : S2S) (module X : Spec) = (module (val if opt then (module F (X)) else (module X) : Spec) : Spec) in
  let module S1 = (val
            (module MCP.MCP2 : Spec)
            |> lift true (module WidenContextLifterSide) (* option checked in functor *)
            (* hashcons before witness to reduce duplicates, because witness re-uses contexts in domain and requires tag for PathSensitive3 *)
            |> lift (get_bool "ana.opt.hashcons" || get_bool "ana.sv-comp.enabled") (module HashconsContextLifter)
            |> lift (get_bool "ana.sv-comp.enabled") (module HashconsLifter)
            |> lift (get_bool "ana.sv-comp.enabled") (module WitnessConstraints.PathSensitive3)
            |> lift (not (get_bool "ana.sv-comp.enabled")) (module PathSensitive2)
            |> lift (get_bool "ana.dead-code.branches") (module DeadBranchLifter)
            |> lift true (module DeadCodeLifter)
            |> lift (get_bool "dbg.slice.on") (module LevelSliceLifter)
            |> lift (get_int "dbg.limit.widen" > 0) (module LimitLifter)
            |> lift (get_bool "ana.opt.equal" && not (get_bool "ana.opt.hashcons")) (module OptEqual)
            |> lift (get_bool "ana.opt.hashcons") (module HashconsLifter)
          ) in
  GobConfig.building_spec := false;
  Analyses.control_spec_c := (module S1.C);
  (module S1)
)

(** gets Spec for current options *)
let get_spec (): (module Spec) =
  Lazy.force spec_module


(** Given a [Cfg], a [Spec], and an [Inc], computes the solution to [MCP.Path] *)
module AnalyzeCFG (Cfg:CfgBidir) (Spec:Spec) (Inc:Increment) =
struct

  (* The Equation system *)
  module EQSys = FromSpec (Spec) (Cfg) (Inc)

  (* Hashtbl for locals *)
  module LHT   = BatHashtbl.Make (EQSys.LVar)
  (* Hashtbl for globals *)
  module GHT   = BatHashtbl.Make (EQSys.GVar)

  (* The solver *)
  module PostSolverArg =
  struct
    let should_prune = true
    let should_verify = get_bool "verify"
    let should_warn = get_string "warn_at" <> "never"
    let should_save_run =
      (* copied from solve_and_postprocess *)
      let gobview = get_bool "gobview" in
      let save_run = let o = get_string "save_run" in if o = "" then (if gobview then "run" else "") else o in
      save_run <> ""
  end
  module Slvr  = (GlobSolverFromEqSolver (Selector.Make (PostSolverArg))) (EQSys) (LHT) (GHT)
  (* The comparator *)
  module CompareGlobSys = Constraints.CompareGlobSys (Spec) (EQSys) (LHT) (GHT)

  (* Triple of the function, context, and the local value. *)
  module RT = Analyses.ResultType2 (Spec)
  (* Set of triples [RT] *)
  module LT = SetDomain.HeadlessSet (RT)
  (* Analysis result structure---a hashtable from program points to [LT] *)
  module Result = Analyses.Result (LT) (struct let result_name = "analysis" end)

  (* SV-COMP and witness generation *)
  module WResult = Witness.Result (Cfg) (Spec) (EQSys) (LHT) (GHT)

  (* print out information about dead code *)
  let print_dead_code (xs:Result.t) uncalled_fn_loc =
    let module NH = Hashtbl.Make (Node) in
    let live_nodes : unit NH.t = NH.create 10 in
    let count = ref 0 in (* Is only populated if "ana.dead-code.lines" or "ana.dead-code.branches" is true *)
    let module StringMap = BatMap.Make (String) in
    let open BatPrintf in
    let live_lines = ref StringMap.empty in
    let dead_lines = ref StringMap.empty in
    let add_one n v =
      (* Not using Node.location here to have updated locations in incremental analysis.
          See: https://github.com/goblint/analyzer/issues/290#issuecomment-881258091. *)
      let l = UpdateCil.getLoc n in
      let f = Node.find_fundec n in
      let add_fun  = BatISet.add l.line in
      let add_file = StringMap.modify_def BatISet.empty f.svar.vname add_fun in
      let is_dead = LT.for_all (fun (_,x,f) -> Spec.D.is_bot x) v in
      if is_dead then (
        dead_lines := StringMap.modify_def StringMap.empty l.file add_file !dead_lines
      ) else (
        live_lines := StringMap.modify_def StringMap.empty l.file add_file !live_lines;
        NH.add live_nodes n ()
      );
    in
    Result.iter add_one xs;
    let live_count = StringMap.fold (fun _ file_lines acc ->
        StringMap.fold (fun _ fun_lines acc ->
            acc + ISet.cardinal fun_lines
          ) file_lines acc
      ) !live_lines 0
    in
    printf "Live lines: %d\n" live_count;
    let live file fn =
      try StringMap.find fn (StringMap.find file !live_lines)
      with Not_found -> BatISet.empty
    in
    dead_lines := StringMap.mapi (fun fi -> StringMap.mapi (fun fu ded -> BatISet.diff ded (live fi fu))) !dead_lines;
    dead_lines := StringMap.map (StringMap.filter (fun _ x -> not (BatISet.is_empty x))) !dead_lines;
    dead_lines := StringMap.filter (fun _ x -> not (StringMap.is_empty x)) !dead_lines;
    let warn_func file f xs =
      let warn_range b e =
        count := !count + (e - b + 1); (* for total count below *)
        let doc =
          if b = e then
            Pretty.dprintf "on line %d" b
          else
            Pretty.dprintf "on lines %d..%d" b e
        in
        let loc: Cil.location = {
          file;
          line = b;
          column = -1; (* not shown *)
          byte = 0; (* wrong, but not shown *)
          endLine = e;
          endColumn = -1; (* not shown *)
          endByte = 0; (* wrong, but not shown *)
          synthetic = false;
        }
        in
        (doc, Some (Messages.Location.CilLocation loc)) (* CilLocation is fine because always printed from scratch *)
      in
      let msgs =
        BatISet.fold_range (fun b e acc ->
            warn_range b e :: acc
          ) xs []
      in
      let msgs = List.rev msgs in (* lines in ascending order *)
      M.msg_group Warning ~category:Deadcode "Function '%s' has dead code" f msgs
    in
    let warn_file f = StringMap.iter (warn_func f) in
    if get_bool "ana.dead-code.lines" then (
      if StringMap.is_empty !dead_lines
      then printf "No lines with dead code found by solver.\n"
      else (
        StringMap.iter warn_file !dead_lines; (* populates count by side-effect *)
        let total_dead = !count + uncalled_fn_loc in
        printf "Found dead code on %d line%s%s!\n" total_dead (if total_dead>1 then "s" else "") (if uncalled_fn_loc > 0 then Printf.sprintf " (including %d in uncalled functions)" uncalled_fn_loc else "")
      );
      printf "Total lines (logical LoC): %d\n" (live_count + !count + uncalled_fn_loc); (* We can only give total LoC if we counted dead code *)
    );
<<<<<<< HEAD
=======
    let str = function true -> "then" | false -> "else" in
    let cilinserted = function true -> "(possibly inserted by CIL) " | false -> "" in
    let report tv (loc, dead) =
      match dead, Deadcode.Locmap.find_option Deadcode.dead_branches_cond loc with
      | true, Some exp -> M.warn ~loc ~category:Deadcode ~tags:[CWE (if tv then 570 else 571)] "the %s branch %sover expression '%a' is dead" (str tv) (cilinserted loc.synthetic) d_exp exp
      | true, None     -> M.warn ~loc ~category:Deadcode ~tags:[CWE (if tv then 570 else 571)] "an %s branch %sis dead" (str tv)  (cilinserted loc.synthetic)
      | _ -> ()
    in
    if get_bool "ana.dead-code.branches" then (
      let by_fst (a,_) (b,_) = Stdlib.compare a b in
      Deadcode.Locmap.to_list Deadcode.dead_branches_then |> List.sort by_fst |> List.iter (report true) ;
      Deadcode.Locmap.to_list Deadcode.dead_branches_else |> List.sort by_fst |> List.iter (report false) ;
      Deadcode.Locmap.clear Deadcode.dead_branches_then;
      Deadcode.Locmap.clear Deadcode.dead_branches_else
    );
>>>>>>> b6e4544d
    NH.mem live_nodes

  (* convert result that can be out-put *)
  let solver2source_result h : Result.t =
    (* processed result *)
    let res = Result.create 113 in

    (* Adding the state at each system variable to the final result *)
    let add_local_var (n,es) state =
      (* Not using Node.location here to have updated locations in incremental analysis.
          See: https://github.com/goblint/analyzer/issues/290#issuecomment-881258091. *)
      let loc = UpdateCil.getLoc n in
      if loc <> locUnknown then try
          let fundec = Node.find_fundec n in
          if Result.mem res n then
            (* If this source location has been added before, we look it up
              * and add another node to it information to it. *)
            let prev = Result.find res n in
            Result.replace res n (LT.add (es,state,fundec) prev)
          else
            Result.add res n (LT.singleton (es,state,fundec))
        (* If the function is not defined, and yet has been included to the
          * analysis result, we generate a warning. *)
        with Not_found ->
<<<<<<< HEAD
          Messages.debug ~category:Analyzer ~loc:(CilLocation loc) "Calculated state for undefined function: unexpected node %a" Node.pretty_trace n
=======
          Messages.warn ~category:Analyzer "Calculated state for undefined function: unexpected node %a" Node.pretty_plain n
>>>>>>> b6e4544d
    in
    LHT.iter add_local_var h;
    res

  (** The main function to preform the selected analyses. *)
  let analyze (file: file) (startfuns, exitfuns, otherfuns: Analyses.fundecs) =

    Goblintutil.should_warn := false; (* reset for server mode *)

    (* exctract global xml from result *)
    let make_global_fast_xml f g =
      let open Printf in
      let print_globals k v =
        fprintf f "\n<glob><key>%s</key>%a</glob>" (XmlUtil.escape (EQSys.GVar.show k)) EQSys.G.printXml v;
      in
      GHT.iter print_globals g
    in

    (* add extern variables to local state *)
    let do_extern_inits ctx (file : file) : Spec.D.t =
      let module VS = Set.Make (Basetype.Variables) in
      let add_glob s = function
          GVar (v,_,_) -> VS.add v s
        | _            -> s
      in
      let vars = foldGlobals file add_glob VS.empty in
      let set_bad v st =
        Spec.assign {ctx with local = st} (var v) MyCFG.unknown_exp
      in
      let is_std = function
        | {vname = ("__tzname" | "__daylight" | "__timezone"); _} (* unix time.h *)
        | {vname = ("tzname" | "daylight" | "timezone"); _} (* unix time.h *)
        | {vname = ("stdin" | "stdout" | "stderr"); _} -> (* standard stdio.h *)
          true
        | _ -> false
      in
      let add_externs s = function
        | GVarDecl (v,_) when not (VS.mem v vars || isFunctionType v.vtype) && not (get_bool "exp.hide-std-globals" && is_std v) -> set_bad v s
        | _ -> s
      in
      foldGlobals file add_externs (Spec.startstate MyCFG.dummy_func.svar)
    in

    (* Simulate globals before analysis. *)
    (* TODO: make extern/global inits part of constraint system so all of this would be unnecessary. *)
    let gh = GHT.create 13 in
    let getg v = GHT.find_default gh v (EQSys.G.bot ()) in
    let sideg v d =
      if M.tracing then M.trace "global_inits" "sideg %a = %a\n" EQSys.GVar.pretty v EQSys.G.pretty d;
      GHT.replace gh v (EQSys.G.join (getg v) d)
    in
    (* Old-style global function for context.
     * This indirectly prevents global initializers from depending on each others' global side effects, which would require proper solving. *)
    let getg v = EQSys.G.bot () in

    (* analyze cil's global-inits function to get a starting state *)
    let do_global_inits (file: file) : Spec.D.t * fundec list =
      let ctx =
        { ask     = (fun (type a) (q: a Queries.t) -> Queries.Result.top q)
        ; emit   = (fun _ -> failwith "Cannot \"emit\" in global initializer context.")
        ; node    = MyCFG.dummy_node
        ; prev_node = MyCFG.dummy_node
        ; control_context = (fun () -> ctx_failwith "Global initializers have no context.")
        ; context = (fun () -> ctx_failwith "Global initializers have no context.")
        ; edge    = MyCFG.Skip
        ; local   = Spec.D.top ()
<<<<<<< HEAD
        ; global  = (fun g -> EQSys.G.spec (getg (EQSys.GVar.spec g)))
        ; presub  = (fun _ -> raise Not_found)
=======
        ; global  = getg
>>>>>>> b6e4544d
        ; spawn   = (fun _ -> failwith "Global initializers should never spawn threads. What is going on?")
        ; split   = (fun _ -> failwith "Global initializers trying to split paths.")
        ; sideg   = (fun g d -> sideg (EQSys.GVar.spec g) (EQSys.G.create_spec d))
        }
      in
      let edges = CfgTools.getGlobalInits file in
      if (get_bool "dbg.verbose") then print_endline ("Executing "^string_of_int (List.length edges)^" assigns.");
      let funs = ref [] in
      (*let count = ref 0 in*)
      let transfer_func (st : Spec.D.t) (loc, edge) : Spec.D.t =
        if M.tracing then M.trace "con" "Initializer %a\n" CilType.Location.pretty loc;
        (*incr count;
          if (get_bool "dbg.verbose")&& (!count mod 1000 = 0)  then Printf.printf "%d %!" !count;    *)
        Tracing.current_loc := loc;
        match edge with
        | MyCFG.Entry func        ->
          if M.tracing then M.trace "global_inits" "Entry %a\n" d_lval (var func.svar);
          Spec.body {ctx with local = st} func
        | MyCFG.Assign (lval,exp) ->
          if M.tracing then M.trace "global_inits" "Assign %a = %a\n" d_lval lval d_exp exp;
          (match lval, exp with
            | (Var v,o), (AddrOf (Var f,NoOffset))
              when v.vstorage <> Static && isFunctionType f.vtype ->
              (try funs := Cilfacade.find_varinfo_fundec f :: !funs with Not_found -> ())
            | _ -> ()
          );
          let res = Spec.assign {ctx with local = st} lval exp in
          (* Needed for privatizations (e.g. None) that do not side immediately *)
          let res' = Spec.sync {ctx with local = res} `Normal in
          if M.tracing then M.trace "global_inits" "\t\t -> state:%a\n" Spec.D.pretty res;
          res'
        | _                       -> failwith "Unsupported global initializer edge"
      in
      let with_externs = do_extern_inits ctx file in
      (*if (get_bool "dbg.verbose") then Printf.printf "Number of init. edges : %d\nWorking:" (List.length edges);    *)
      let result : Spec.D.t = List.fold_left transfer_func with_externs edges in
      if M.tracing then M.trace "global_inits" "startstate: %a\n" Spec.D.pretty result;
      result, !funs
    in

    let print_globals glob =
      let out = M.get_out (Spec.name ()) !GU.out in
      let print_one v st =
        ignore (Pretty.fprintf out "%a -> %a\n" EQSys.GVar.pretty_trace v EQSys.G.pretty st)
      in
      GHT.iter print_one glob
    in

    (* real beginning of the [analyze] function *)
    if get_bool "ana.sv-comp.enabled" then
      WResult.init file; (* TODO: move this out of analyze_loop *)

    GU.global_initialization := true;
    GU.earlyglobs := get_bool "exp.earlyglobs";
    let marshal: Spec.marshal option =
      if get_string "load_run" <> "" then
        Some (Serialize.unmarshal Fpath.(v (get_string "load_run") / "spec_marshal"))
      else if Serialize.results_exist () && get_bool "incremental.load" then
        Some (Serialize.Cache.(get_data AnalysisData))
      else
        None
    in
    Spec.init marshal;
    Access.init file;

    let test_domain (module D: Lattice.S): unit =
      let module DP = DomainProperties.All (D) in
      ignore (Pretty.printf "domain testing...: %s\n" (D.name ()));
      let errcode = QCheck_base_runner.run_tests DP.tests in
      if (errcode <> 0) then
        failwith "domain tests failed"
    in
    let _ =
      if (get_bool "dbg.test.domain") then (
        ignore (Pretty.printf "domain testing analysis...: %s\n" (Spec.name ()));
        test_domain (module Spec.D);
        test_domain (module Spec.G);
      )
    in

    let startstate, more_funs =
      if (get_bool "dbg.verbose") then print_endline ("Initializing "^string_of_int (CfgTools.numGlobals file)^" globals.");
      Stats.time "global_inits" do_global_inits file
    in

    let otherfuns = if get_bool "kernel" then otherfuns @ more_funs else otherfuns in

    let enter_with st fd =
      let st = st fd.svar in
      let ctx =
        { ask     = (fun (type a) (q: a Queries.t) -> Queries.Result.top q)
        ; emit   = (fun _ -> failwith "Cannot \"emit\" in enter_with context.")
        ; node    = MyCFG.dummy_node
        ; prev_node = MyCFG.dummy_node
        ; control_context = (fun () -> ctx_failwith "enter_func has no context.")
        ; context = (fun () -> ctx_failwith "enter_func has no context.")
        ; edge    = MyCFG.Skip
        ; local   = st
<<<<<<< HEAD
        ; global  = (fun g -> EQSys.G.spec (getg (EQSys.GVar.spec g)))
        ; presub  = (fun _ -> raise Not_found)
=======
        ; global  = getg
>>>>>>> b6e4544d
        ; spawn   = (fun _ -> failwith "Bug1: Using enter_func for toplevel functions with 'otherstate'.")
        ; split   = (fun _ -> failwith "Bug2: Using enter_func for toplevel functions with 'otherstate'.")
        ; sideg   = (fun g d -> sideg (EQSys.GVar.spec g) (EQSys.G.create_spec d))
        }
      in
      let args = List.map (fun x -> MyCFG.unknown_exp) fd.sformals in
      let ents = Spec.enter ctx None fd args in
      List.map (fun (_,s) -> fd, s) ents
    in

    (try MyCFG.dummy_func.svar.vdecl <- (List.hd otherfuns).svar.vdecl with Failure _ -> ());

    let startvars =
      if startfuns = []
      then [[MyCFG.dummy_func, startstate]]
      else
        let morph f = Spec.morphstate f startstate in
        List.map (enter_with morph) startfuns
    in

    let exitvars = List.map (enter_with Spec.exitstate) exitfuns in
    let otherstate st v =
      let ctx =
        { ask     = (fun (type a) (q: a Queries.t) -> Queries.Result.top q)
        ; emit   = (fun _ -> failwith "Cannot \"emit\" in otherstate context.")
        ; node    = MyCFG.dummy_node
        ; prev_node = MyCFG.dummy_node
        ; control_context = (fun () -> ctx_failwith "enter_func has no context.")
        ; context = (fun () -> ctx_failwith "enter_func has no context.")
        ; edge    = MyCFG.Skip
        ; local   = st
<<<<<<< HEAD
        ; global  = (fun g -> EQSys.G.spec (getg (EQSys.GVar.spec g)))
        ; presub  = (fun _ -> raise Not_found)
=======
        ; global  = getg
>>>>>>> b6e4544d
        ; spawn   = (fun _ -> failwith "Bug1: Using enter_func for toplevel functions with 'otherstate'.")
        ; split   = (fun _ -> failwith "Bug2: Using enter_func for toplevel functions with 'otherstate'.")
        ; sideg   = (fun g d -> sideg (EQSys.GVar.spec g) (EQSys.G.create_spec d))
        }
      in
      (* TODO: don't hd *)
      List.hd (Spec.threadenter ctx None v [])
      (* TODO: do threadspawn to mainfuns? *)
    in
    let prestartstate = Spec.startstate MyCFG.dummy_func.svar in (* like in do_extern_inits *)
    let othervars = List.map (enter_with (otherstate prestartstate)) otherfuns in
    let startvars = List.concat (startvars @ exitvars @ othervars) in
    if startvars = [] then
      failwith "BUG: Empty set of start variables; may happen if enter_func of any analysis returns an empty list.";

    GU.global_initialization := false;

    let startvars' =
      if get_bool "exp.forward" then
        List.map (fun (n,e) -> (MyCFG.FunctionEntry n, Spec.context n e)) startvars
      else
        List.map (fun (n,e) -> (MyCFG.Function n, Spec.context n e)) startvars
    in

    let entrystates = List.map (fun (n,e) -> (MyCFG.FunctionEntry n, Spec.context n e), e) startvars in
    let entrystates_global = GHT.to_list gh in

    let uncalled_dead = ref 0 in

    let solve_and_postprocess () =
      (* handle save_run/load_run *)
      let solver_file = "solver.marshalled" in
      let load_run = get_string "load_run" in
      let compare_runs = get_string_list "compare_runs" in
      let gobview = get_bool "gobview" in
      let save_run_str = let o = get_string "save_run" in if o = "" then (if gobview then "run" else "") else o in

      let lh, gh = if load_run <> "" then (
          let module S2' = (GlobSolverFromEqSolver (Generic.LoadRunIncrSolver (PostSolverArg))) (EQSys) (LHT) (GHT) in
          let (r2, _) = S2'.solve entrystates entrystates_global startvars' in
          r2
        ) else if compare_runs <> [] then (
          match compare_runs with
          | d1::d2::[] -> (* the directories of the runs *)
            if d1 = d2 then print_endline "Beware that you are comparing a run with itself! There should be no differences.";
            (* instead of rewriting Compare for EqConstrSys, just transform unmarshaled EqConstrSys solutions to GlobConstrSys soltuions *)
            let module Splitter = GlobConstrSolFromEqConstrSol (EQSys) (LHT) (GHT) in
            let module S2 = Splitter.S2 in
            let module VH = Splitter.VH in
            let (r1, r1'), (r2, r2') = Tuple2.mapn (fun d ->
                let vh = Serialize.unmarshal Fpath.(v d / solver_file) in

                let vh' = VH.create (VH.length vh) in
                VH.iter (fun k v ->
                    VH.replace vh' (S2.Var.relift k) (S2.Dom.relift v)
                  ) vh;

                (Splitter.split_solution vh', vh')
              ) (d1, d2)
            in

            if get_bool "dbg.compare_runs.globsys" then
              CompareGlobSys.compare (d1, d2) r1 r2;

            let module CompareEqSys = Constraints.CompareEqSys (S2) (VH) in
            if get_bool "dbg.compare_runs.eqsys" then
              CompareEqSys.compare (d1, d2) r1' r2';

            let module CompareGlobal = Constraints.CompareGlobal (EQSys.GVar) (EQSys.G) (GHT) in
            if get_bool "dbg.compare_runs.global" then
              CompareGlobal.compare (d1, d2) (snd r1) (snd r2);

            let module CompareNode = Constraints.CompareNode (Spec.C) (EQSys.D) (LHT) in
            if get_bool "dbg.compare_runs.node" then
              CompareNode.compare (d1, d2) (fst r1) (fst r2);

            r1 (* return the result of the first run for further options -- maybe better to exit early since compare_runs is its own mode. Only excluded verify below since it's on by default. *)
          | _ -> failwith "Currently only two runs can be compared!";
        ) else (
          if get_bool "dbg.verbose" then
            print_endline ("Solving the constraint system with " ^ get_string "solver" ^ ". Solver statistics are shown every " ^ string_of_int (get_int "dbg.solver-stats-interval") ^ "s or by signal " ^ get_string "dbg.solver-signal" ^ ".");
          Goblintutil.should_warn := get_string "warn_at" = "early" || gobview;
          let (lh, gh), solver_data = Stats.time "solving" (Slvr.solve entrystates entrystates_global) startvars' in
          if GobConfig.get_bool "incremental.save" then
            Serialize.Cache.(update_data SolverData solver_data);
          if save_run_str <> "" then (
            let save_run = Fpath.v save_run_str in
            let analyses = Fpath.(save_run / "analyses.marshalled") in
            let config = Fpath.(save_run / "config.json") in
            let meta = Fpath.(save_run / "meta.json") in
            let solver_stats = Fpath.(save_run / "solver_stats.csv") in (* see Generic.SolverStats... *)
            let cil = Fpath.(save_run / "cil.marshalled") in
            let warnings = Fpath.(save_run / "warnings.marshalled") in
            let stats = Fpath.(save_run / "stats.marshalled") in
            if get_bool "dbg.verbose" then (
              Format.printf "Saving the current configuration to %a, meta-data about this run to %a, and solver statistics to %a" Fpath.pp config Fpath.pp meta Fpath.pp solver_stats;
            );
            GobSys.mkdir_or_exists save_run;
            GobConfig.write_file config;
            let module Meta = struct
                type t = { command : string; version: string; timestamp : float; localtime : string } [@@deriving to_yojson]
                let json = to_yojson { command = GU.command_line; version = Version.goblint; timestamp = Unix.time (); localtime = localtime () }
              end
            in
            (* Yojson.Safe.to_file meta Meta.json; *)
            Yojson.Safe.pretty_to_channel (Stdlib.open_out (Fpath.to_string meta)) Meta.json; (* the above is compact, this is pretty-printed *)
            if gobview then (
              if get_bool "dbg.verbose" then (
                Format.printf "Saving the analysis table to %a, the CIL state to %a, the warning table to %a, and the runtime stats to %a" Fpath.pp analyses Fpath.pp cil Fpath.pp warnings Fpath.pp stats;
              );
              Serialize.marshal MCPRegistry.registered_name analyses;
              Serialize.marshal (file, Cabs2cil.environment) cil;
              Serialize.marshal !Messages.Table.messages_list warnings;
              Serialize.marshal (Stats.top, Gc.quick_stat ()) stats
            );
            Goblintutil.(self_signal (signal_of_string (get_string "dbg.solver-signal"))); (* write solver_stats after solving (otherwise no rows if faster than dbg.solver-stats-interval). TODO better way to write solver_stats without terminal output? *)
          );
          lh, gh
        )
      in

      if get_string "comparesolver" <> "" then (
        let compare_with (module S2 : GenericEqBoxIncrSolver) =
          let module PostSolverArg2 =
          struct
            include PostSolverArg
            let should_warn = false (* we already warn from main solver *)
            let should_save_run = false (* we already save main solver *)
          end
          in
          let module S2' = (GlobSolverFromEqSolver (S2 (PostSolverArg2))) (EQSys) (LHT) (GHT) in
          let (r2, _) = S2'.solve entrystates entrystates_global startvars' in
          CompareGlobSys.compare (get_string "solver", get_string "comparesolver") (lh,gh) (r2)
        in
        compare_with (Selector.choose_solver (get_string "comparesolver"))
      );

      (* Most warnings happen before durin postsolver, but some happen later (e.g. in finalize), so enable this for the rest (if required by option). *)
      Goblintutil.should_warn := PostSolverArg.should_warn;

      let insrt k _ s = match k with
        | (MyCFG.Function fn,_) -> if not (get_bool "exp.forward") then Set.Int.add fn.svar.vid s else s
        | (MyCFG.FunctionEntry fn,_) -> if (get_bool "exp.forward") then Set.Int.add fn.svar.vid s else s
        | _ -> s
      in
      (* set of ids of called functions *)
      let calledFuns = LHT.fold insrt lh Set.Int.empty in
      let is_bad_uncalled fn loc =
        not (Set.Int.mem fn.vid calledFuns) &&
        not (Str.last_chars loc.file 2 = ".h") &&
        not (LibraryFunctions.is_safe_uncalled fn.vname) &&
        not (Cil.hasAttribute "goblint_stub" fn.vattr)
      in
      let print_and_calculate_uncalled = function
        | GFun (fn, loc) when is_bad_uncalled fn.svar loc->
            let cnt = Cilfacade.countLoc fn in
            uncalled_dead := !uncalled_dead + cnt;
<<<<<<< HEAD
            if get_bool "dbg.uncalled" then
              M.warn ~loc:(CilLocation loc) ~category:Deadcode "Function \"%a\" will never be called: %dLoC" CilType.Fundec.pretty fn cnt  (* CilLocation is fine because always printed from scratch *)
=======
            if get_bool "ana.dead-code.functions" then
              M.warn ~loc ~category:Deadcode "Function \"%a\" will never be called: %dLoC" CilType.Fundec.pretty fn cnt
>>>>>>> b6e4544d
        | _ -> ()
      in
      List.iter print_and_calculate_uncalled file.globals;

      (* check for dead code at the last state: *)
      let main_sol = try LHT.find lh (List.hd startvars') with Not_found -> Spec.D.bot () in
      if get_bool "dbg.debug" && Spec.D.is_bot main_sol then
        print_endline "NB! Execution does not reach the end of Main.\n";

      if get_bool "dump_globs" then
        print_globals gh;

      (* run activated transformations with the analysis result *)
      let active_transformations = get_string_list "trans.activated" in
      (if active_transformations <> [] then
        (* Transformations work using Cil visitors which use the location, so we join all contexts per location. *)
        let joined =
          let open Batteries in let open Enum in
          let e = LHT.enum lh |> map (Tuple2.map1 (Node.location % fst)) in (* drop context from key and get location from node *)
          let h = Hashtbl.create (if fast_count e then count e else 123) in
          iter (fun (k,v) ->
            (* join values for the same location *)
            let v' = try Spec.D.join (Hashtbl.find h k) v with Not_found -> v in
            Hashtbl.replace h k v') e;
          h
        in
        let ask loc = (fun (type a) (q: a Queries.t) ->
            let local = Hashtbl.find_option joined loc in
            match local with
            | None -> Queries.Result.bot q
            | Some local ->
              let rec ctx =
                { ask    = (fun (type a) (q: a Queries.t) -> Spec.query ctx q)
                ; emit   = (fun _ -> failwith "Cannot \"emit\" in query context.")
                ; node   = MyCFG.dummy_node (* TODO maybe ask should take a node (which could be used here) instead of a location *)
                ; prev_node = MyCFG.dummy_node
                ; control_context = (fun () -> ctx_failwith "No context in query context.")
                ; context = (fun () -> ctx_failwith "No context in query context.")
                ; edge    = MyCFG.Skip
                ; local  = local
<<<<<<< HEAD
                ; global = (fun g -> EQSys.G.spec (GHT.find gh (EQSys.GVar.spec g)))
                ; presub = (fun _ -> raise Not_found)
=======
                ; global = GHT.find gh
>>>>>>> b6e4544d
                ; spawn  = (fun v d    -> failwith "Cannot \"spawn\" in query context.")
                ; split  = (fun d es   -> failwith "Cannot \"split\" in query context.")
                ; sideg  = (fun v g    -> failwith "Cannot \"split\" in query context.")
                }
              in
              Spec.query ctx q
          )
        in
        let ask loc = { Queries.f = fun (type a) (q: a Queries.t) -> ask loc q } in
        List.iter (fun name -> Transform.run name ask file) active_transformations
      );

      lh, gh
    in

    Generic.write_cfgs := CfgTools.dead_code_cfg file (module Cfg:CfgBidir);

    (* Use "normal" constraint solving *)
    let timeout_reached () =
      M.error "Timeout reached!";
      (* let module S = Generic.SolverStats (EQSys) (LHT) in *)
      (* Can't call Generic.SolverStats...print_stats :(
         print_stats is triggered by dbg.solver-signal, so we send that signal to ourself in maingoblint before re-raising Timeout.
         The alternative would be to catch the below Timeout, print_stats and re-raise in each solver (or include it in some functor above them). *)
      raise GU.Timeout
    in
    let timeout = get_string "dbg.timeout" |> Goblintutil.seconds_of_duration_string in
    let lh, gh = Goblintutil.timeout solve_and_postprocess () (float_of_int timeout) timeout_reached in
    let local_xml = solver2source_result lh in

    let liveness =
      if get_bool "ana.dead-code.lines" || get_bool "ana.dead-code.branches" then
        print_dead_code local_xml !uncalled_dead
      else
        fun _ -> true (* TODO: warn about conflicting options *)
    in

    if get_bool "exp.cfgdot" then
      CfgTools.dead_code_cfg file (module Cfg : CfgBidir) liveness;

    let warn_global g v =
      (* ignore (Pretty.printf "warn_global %a %a\n" EQSys.GVar.pretty_trace g EQSys.G.pretty v); *)
      (* build a ctx for using the query system *)
      let rec ctx =
        { ask    = (fun (type a) (q: a Queries.t) -> Spec.query ctx q)
        ; emit   = (fun _ -> failwith "Cannot \"emit\" in query context.")
        ; node   = MyCFG.dummy_node (* TODO maybe ask should take a node (which could be used here) instead of a location *)
        ; prev_node = MyCFG.dummy_node
        ; control_context = (fun () -> ctx_failwith "No context in query context.")
        ; context = (fun () -> ctx_failwith "No context in query context.")
        ; edge    = MyCFG.Skip
        ; local  = snd (List.hd startvars) (* bot and top both silently raise and catch Deadcode in DeadcodeLifter *)
<<<<<<< HEAD
        ; global = (fun v -> EQSys.G.spec (try GHT.find gh (EQSys.GVar.spec v) with Not_found -> EQSys.G.bot ()))
        ; presub = (fun _ -> raise Not_found)
=======
        ; global = (fun v -> try GHT.find gh v with Not_found -> EQSys.G.bot ())
>>>>>>> b6e4544d
        ; spawn  = (fun v d    -> failwith "Cannot \"spawn\" in query context.")
        ; split  = (fun d es   -> failwith "Cannot \"split\" in query context.")
        ; sideg  = (fun v g    -> failwith "Cannot \"split\" in query context.")
        }
      in
      match g with
      | `Left g -> (* Spec global *)
        Spec.query ctx (WarnGlobal (Obj.repr g))
      | `Right _ -> (* contexts global *)
        ()
    in
    Stats.time "warn_global" (GHT.iter warn_global) gh;

    if get_bool "ana.sv-comp.enabled" then
      WResult.write lh gh entrystates;

    if get_bool "witness.yaml.enabled" then (
      let module YWitness = YamlWitness.Make (struct let file = file end) (Cfg) (Spec) (EQSys) (LHT) (GHT) in
      YWitness.write lh gh
    );

    if get_string "witness.yaml.validate" <> "" then (
      let module YWitness = YamlWitness.Validator (Spec) (EQSys) (LHT) (GHT) in
      YWitness.validate lh gh file
    );

    let marshal = Spec.finalize () in
    (* copied from solve_and_postprocess *)
    let gobview = get_bool "gobview" in
    let save_run = let o = get_string "save_run" in if o = "" then (if gobview then "run" else "") else o in
    if save_run <> "" then (
      Serialize.marshal marshal Fpath.(v save_run / "spec_marshal")
    );
    if get_bool "incremental.save" then (
      Serialize.Cache.(update_data AnalysisData marshal);
      Serialize.Cache.store_data ()
    );
    if get_bool "dbg.verbose" && get_string "result" <> "none" then print_endline ("Generating output: " ^ get_string "result");
    Result.output (lazy local_xml) gh make_global_fast_xml file
end

(* This function was originally a part of the [AnalyzeCFG] module, but
   now that [AnalyzeCFG] takes [Spec] as a functor parameter,
   [analyze_loop] cannot reside in it anymore since each invocation of
   [get_spec] in the loop might/should return a different module, and we
   cannot swap the functor parameter from inside [AnalyzeCFG]. *)
let rec analyze_loop (module CFG : CfgBidir) file fs change_info =
  try
    let (module Spec) = get_spec () in
    let module A = AnalyzeCFG (CFG) (Spec) (struct let increment = change_info end) in
    A.analyze file fs
  with Refinement.RestartAnalysis ->
    (* Tail-recursively restart the analysis again, when requested.
        All solving starts from scratch.
        Whoever raised the exception should've modified some global state
        to do a more precise analysis next time. *)
    (* TODO: do some more incremental refinement and reuse parts of solution *)
    analyze_loop (module CFG) file fs change_info

let compute_cfg file =
  let cfgF, cfgB = CfgTools.getCFG file in
  (module struct let prev = cfgB let next = cfgF end : CfgBidir)

(** The main function to perform the selected analyses. *)
let analyze change_info (file: file) fs =
  if (get_bool "dbg.verbose") then print_endline "Generating the control flow graph.";
  let (module CFG) = compute_cfg file in
  MyCFG.current_cfg := (module CFG);
  analyze_loop (module CFG) file fs change_info<|MERGE_RESOLUTION|>--- conflicted
+++ resolved
@@ -158,24 +158,6 @@
       );
       printf "Total lines (logical LoC): %d\n" (live_count + !count + uncalled_fn_loc); (* We can only give total LoC if we counted dead code *)
     );
-<<<<<<< HEAD
-=======
-    let str = function true -> "then" | false -> "else" in
-    let cilinserted = function true -> "(possibly inserted by CIL) " | false -> "" in
-    let report tv (loc, dead) =
-      match dead, Deadcode.Locmap.find_option Deadcode.dead_branches_cond loc with
-      | true, Some exp -> M.warn ~loc ~category:Deadcode ~tags:[CWE (if tv then 570 else 571)] "the %s branch %sover expression '%a' is dead" (str tv) (cilinserted loc.synthetic) d_exp exp
-      | true, None     -> M.warn ~loc ~category:Deadcode ~tags:[CWE (if tv then 570 else 571)] "an %s branch %sis dead" (str tv)  (cilinserted loc.synthetic)
-      | _ -> ()
-    in
-    if get_bool "ana.dead-code.branches" then (
-      let by_fst (a,_) (b,_) = Stdlib.compare a b in
-      Deadcode.Locmap.to_list Deadcode.dead_branches_then |> List.sort by_fst |> List.iter (report true) ;
-      Deadcode.Locmap.to_list Deadcode.dead_branches_else |> List.sort by_fst |> List.iter (report false) ;
-      Deadcode.Locmap.clear Deadcode.dead_branches_then;
-      Deadcode.Locmap.clear Deadcode.dead_branches_else
-    );
->>>>>>> b6e4544d
     NH.mem live_nodes
 
   (* convert result that can be out-put *)
@@ -200,11 +182,7 @@
         (* If the function is not defined, and yet has been included to the
           * analysis result, we generate a warning. *)
         with Not_found ->
-<<<<<<< HEAD
           Messages.debug ~category:Analyzer ~loc:(CilLocation loc) "Calculated state for undefined function: unexpected node %a" Node.pretty_trace n
-=======
-          Messages.warn ~category:Analyzer "Calculated state for undefined function: unexpected node %a" Node.pretty_plain n
->>>>>>> b6e4544d
     in
     LHT.iter add_local_var h;
     res
@@ -271,12 +249,7 @@
         ; context = (fun () -> ctx_failwith "Global initializers have no context.")
         ; edge    = MyCFG.Skip
         ; local   = Spec.D.top ()
-<<<<<<< HEAD
         ; global  = (fun g -> EQSys.G.spec (getg (EQSys.GVar.spec g)))
-        ; presub  = (fun _ -> raise Not_found)
-=======
-        ; global  = getg
->>>>>>> b6e4544d
         ; spawn   = (fun _ -> failwith "Global initializers should never spawn threads. What is going on?")
         ; split   = (fun _ -> failwith "Global initializers trying to split paths.")
         ; sideg   = (fun g d -> sideg (EQSys.GVar.spec g) (EQSys.G.create_spec d))
@@ -375,12 +348,7 @@
         ; context = (fun () -> ctx_failwith "enter_func has no context.")
         ; edge    = MyCFG.Skip
         ; local   = st
-<<<<<<< HEAD
         ; global  = (fun g -> EQSys.G.spec (getg (EQSys.GVar.spec g)))
-        ; presub  = (fun _ -> raise Not_found)
-=======
-        ; global  = getg
->>>>>>> b6e4544d
         ; spawn   = (fun _ -> failwith "Bug1: Using enter_func for toplevel functions with 'otherstate'.")
         ; split   = (fun _ -> failwith "Bug2: Using enter_func for toplevel functions with 'otherstate'.")
         ; sideg   = (fun g d -> sideg (EQSys.GVar.spec g) (EQSys.G.create_spec d))
@@ -412,12 +380,7 @@
         ; context = (fun () -> ctx_failwith "enter_func has no context.")
         ; edge    = MyCFG.Skip
         ; local   = st
-<<<<<<< HEAD
         ; global  = (fun g -> EQSys.G.spec (getg (EQSys.GVar.spec g)))
-        ; presub  = (fun _ -> raise Not_found)
-=======
-        ; global  = getg
->>>>>>> b6e4544d
         ; spawn   = (fun _ -> failwith "Bug1: Using enter_func for toplevel functions with 'otherstate'.")
         ; split   = (fun _ -> failwith "Bug2: Using enter_func for toplevel functions with 'otherstate'.")
         ; sideg   = (fun g d -> sideg (EQSys.GVar.spec g) (EQSys.G.create_spec d))
@@ -575,13 +538,8 @@
         | GFun (fn, loc) when is_bad_uncalled fn.svar loc->
             let cnt = Cilfacade.countLoc fn in
             uncalled_dead := !uncalled_dead + cnt;
-<<<<<<< HEAD
-            if get_bool "dbg.uncalled" then
+            if get_bool "ana.dead-code.functions" then
               M.warn ~loc:(CilLocation loc) ~category:Deadcode "Function \"%a\" will never be called: %dLoC" CilType.Fundec.pretty fn cnt  (* CilLocation is fine because always printed from scratch *)
-=======
-            if get_bool "ana.dead-code.functions" then
-              M.warn ~loc ~category:Deadcode "Function \"%a\" will never be called: %dLoC" CilType.Fundec.pretty fn cnt
->>>>>>> b6e4544d
         | _ -> ()
       in
       List.iter print_and_calculate_uncalled file.globals;
@@ -622,12 +580,7 @@
                 ; context = (fun () -> ctx_failwith "No context in query context.")
                 ; edge    = MyCFG.Skip
                 ; local  = local
-<<<<<<< HEAD
                 ; global = (fun g -> EQSys.G.spec (GHT.find gh (EQSys.GVar.spec g)))
-                ; presub = (fun _ -> raise Not_found)
-=======
-                ; global = GHT.find gh
->>>>>>> b6e4544d
                 ; spawn  = (fun v d    -> failwith "Cannot \"spawn\" in query context.")
                 ; split  = (fun d es   -> failwith "Cannot \"split\" in query context.")
                 ; sideg  = (fun v g    -> failwith "Cannot \"split\" in query context.")
@@ -680,12 +633,7 @@
         ; context = (fun () -> ctx_failwith "No context in query context.")
         ; edge    = MyCFG.Skip
         ; local  = snd (List.hd startvars) (* bot and top both silently raise and catch Deadcode in DeadcodeLifter *)
-<<<<<<< HEAD
         ; global = (fun v -> EQSys.G.spec (try GHT.find gh (EQSys.GVar.spec v) with Not_found -> EQSys.G.bot ()))
-        ; presub = (fun _ -> raise Not_found)
-=======
-        ; global = (fun v -> try GHT.find gh v with Not_found -> EQSys.G.bot ())
->>>>>>> b6e4544d
         ; spawn  = (fun v d    -> failwith "Cannot \"spawn\" in query context.")
         ; split  = (fun d es   -> failwith "Cannot \"split\" in query context.")
         ; sideg  = (fun v g    -> failwith "Cannot \"split\" in query context.")
