--- conflicted
+++ resolved
@@ -508,13 +508,8 @@
             | None -> None
           in
           if get_bool "dbg.verbose" then
-<<<<<<< HEAD
             Logs.info "%s" ("Solving the constraint system with " ^ get_string "solver" ^ ". Solver statistics are shown every " ^ string_of_int (get_int "dbg.solver-stats-interval") ^ "s or by signal " ^ get_string "dbg.solver-signal" ^ ".");
-          Goblintutil.should_warn := get_string "warn_at" = "early" || gobview;
-=======
-            print_endline ("Solving the constraint system with " ^ get_string "solver" ^ ". Solver statistics are shown every " ^ string_of_int (get_int "dbg.solver-stats-interval") ^ "s or by signal " ^ get_string "dbg.solver-signal" ^ ".");
           AnalysisState.should_warn := get_string "warn_at" = "early" || gobview;
->>>>>>> cbff5cb2
           let (lh, gh), solver_data = Timing.wrap "solving" (Slvr.solve entrystates entrystates_global startvars') solver_data in
           if GobConfig.get_bool "incremental.save" then
             Serialize.Cache.(update_data SolverData solver_data);
@@ -771,13 +766,9 @@
       if not (get_bool "server.enabled") then
         Serialize.Cache.store_data ()
     );
-<<<<<<< HEAD
     if get_bool "dbg.verbose" && get_string "result" <> "none" then Logs.info "Generating output: %s" (get_string "result");
-=======
-    if get_bool "dbg.verbose" && get_string "result" <> "none" then print_endline ("Generating output: " ^ get_string "result");
 
     Messages.finalize ();
->>>>>>> cbff5cb2
     Timing.wrap "result output" (Result.output (lazy local_xml) gh make_global_fast_xml) file
 end
 
@@ -807,12 +798,7 @@
 
 (** The main function to perform the selected analyses. *)
 let analyze change_info (file: file) fs =
-<<<<<<< HEAD
   if (get_bool "dbg.verbose") then Logs.debug "Generating the control flow graph.";
-  let (module CFG) = compute_cfg file in
-=======
-  if (get_bool "dbg.verbose") then print_endline "Generating the control flow graph.";
   let (module CFG), skippedByEdge = compute_cfg_skips file in
->>>>>>> cbff5cb2
   MyCFG.current_cfg := (module CFG);
   analyze_loop (module CFG) file fs change_info skippedByEdge