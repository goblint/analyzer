--- conflicted
+++ resolved
@@ -481,38 +481,22 @@
   val access: (D.t, G.t, C.t, V.t) ctx -> Queries.access -> A.t
 end
 
-<<<<<<< HEAD
 type increment_data = {
+  server: bool;
+
   solver_data: Obj.t;
-  changes: CompareCIL.change_info
+  changes: CompareCIL.change_info;
+
+  (* Globals for which the constraint
+     system unknowns should be restarted *)
+  restarting: VarQuery.t list;
 }
 
 type 'v sys_change_info = {
   obsolete: 'v list;
   delete: 'v list;
   reluctant: 'v list;
-=======
-type analyzed_data = {
-  solver_data: Obj.t;
-}
-
-type increment_data = {
-  server: bool;
-
-  old_data: analyzed_data option;
-  changes: CompareCIL.change_info;
-
-  (* Globals for which the constraint
-     system unknowns should be restarted *)
-  restarting: VarQuery.t list;
-}
-
-let empty_increment_data ?(server=false) () = {
-  server;
-  old_data = None;
-  changes = CompareCIL.empty_change_info ();
-  restarting = []
->>>>>>> 840f4ddf
+  restart: 'v list;
 }
 
 (** A side-effecting system. *)
