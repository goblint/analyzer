--- conflicted
+++ resolved
@@ -451,14 +451,10 @@
 
   val special : (D.t, G.t, C.t, V.t) ctx -> lval option -> varinfo -> exp list -> D.t
   val enter   : (D.t, G.t, C.t, V.t) ctx -> lval option -> fundec -> exp list -> (D.t * D.t) list
-<<<<<<< HEAD
-  val combine : (D.t, G.t, C.t, V.t) ctx -> ?longjmpthrough:bool -> lval option -> exp -> fundec -> exp list -> C.t option -> D.t -> D.t
+  val combine : (D.t, G.t, C.t, V.t) ctx -> ?longjmpthrough:bool -> lval option -> exp -> fundec -> exp list -> C.t option -> D.t -> Queries.ask -> D.t
 
   (* Paths as sets: I know this is ugly! *)
   val paths_as_set : (D.t, G.t, C.t, V.t) ctx -> D.t list
-=======
-  val combine : (D.t, G.t, C.t, V.t) ctx -> lval option -> exp -> fundec -> exp list -> C.t option -> D.t -> Queries.ask -> D.t
->>>>>>> fe667243
 
   (** Returns initial state for created thread. *)
   val threadenter : (D.t, G.t, C.t, V.t) ctx -> lval option -> varinfo -> exp list -> D.t list
@@ -695,11 +691,7 @@
   let enter ctx (lval: lval option) (f:fundec) (args:exp list) =
     [ctx.local, ctx.local]
 
-<<<<<<< HEAD
-  let combine ctx ?(longjmpthrough = false) (lval:lval option) fexp (f:fundec) (args:exp list) fc au =
-=======
-  let combine ctx (lval:lval option) fexp (f:fundec) (args:exp list) fc au (f_ask: Queries.ask) =
->>>>>>> fe667243
+  let combine ctx ?(longjmpthrough = false) (lval:lval option) fexp (f:fundec) (args:exp list) fc au (f_ask: Queries.ask) =
     au
 
   let special ctx (lval: lval option) (f:varinfo) (arglist:exp list) =
