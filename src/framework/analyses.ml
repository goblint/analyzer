--- conflicted
+++ resolved
@@ -460,13 +460,8 @@
 
 module type SpecSys =
 sig
-<<<<<<< HEAD
   module Spec: PostSpec
-  module EQSys: GlobConstrSys with module LVar = VarF (Spec.C)
-=======
-  module Spec: Spec
   module EQSys: ConstrSys.GlobConstrSys with module LVar = VarF (Spec.C)
->>>>>>> 6e79c1f5
                                and module GVar = GVarF (Spec.V)
                                and module D = Spec.D
                                and module G = GVarG (Spec.G) (Spec.C)
