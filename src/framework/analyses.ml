--- conflicted
+++ resolved
@@ -425,18 +425,15 @@
       computes the caller state after the function call *)
   val special : (D.t, G.t, C.t, V.t) ctx -> lval option -> varinfo -> exp list -> D.t
 
-<<<<<<< HEAD
 
   (** Handle a call to a function that is analyzed modularly.
       Only needs to be implemented for anylses that do not support the modular analysis mode. *)
   val modular_call : (D.t, G.t, C.t, V.t) ctx -> lval option -> fundec -> exp list -> Queries.ask -> D.t
 
-=======
   (** For a function call "lval = f(args)" or "f(args)",
       [enter] returns a caller state, and the initial state of the callee.
       In [enter], the caller state can usually be returned unchanged, as [combine_env] and [combine_assign] (below)
       will compute the caller state after the function call, given the return state of the callee *)
->>>>>>> e39fd46e
   val enter   : (D.t, G.t, C.t, V.t) ctx -> lval option -> fundec -> exp list -> (D.t * D.t) list
 
   (* Combine is split into two steps: *)
