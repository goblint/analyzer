open MyCFG
open GoblintCil
open Pretty
open GobConfig

module H = NodeH
module NH = NodeH


let find_backwards_reachable ~initial_size (module Cfg:CfgBackward) (node:node): unit NH.t =
  let reachable = NH.create initial_size in

  (* DFS, copied from Control is_sink *)
  let rec iter_node node =
    if not (NH.mem reachable node) then begin
      NH.replace reachable node ();
      List.iter (fun (_, prev_node) ->
          iter_node prev_node
        ) (Cfg.prev node)
    end
  in

  iter_node node;
  reachable


(** Strongly connected component. *)
module SCC =
struct
  type t = {
    nodes: unit NH.t; (** Set of nodes in SCC, mutated during [computeSCCs]. *)
    next: (edges * node) list NH.t; (** Successor edges from this SCC to another SCC, mutated during [computeSCCs]. *)
    prev: (edges * node) list NH.t; (** Predecessor edges from another SCC to this SCC, mutated during [computeSCCs]. *)
  }
  (* Identity by physical equality. *)
  let equal = (==)
  let hash = Hashtbl.hash
end

(** Compute strongly connected components (SCCs) of [nodes] in [Cfg].
    Returns list of SCCs and a mapping from nodes to those SCCs. *)
let computeSCCs (module Cfg: CfgBidir) nodes =
  let nodes_length = List.length nodes in
  (* Kosaraju's algorithm *)
  let finished_rev =
    (* first DFS to construct list of nodes in reverse finished order *)
    let visited = NH.create nodes_length in

    let rec dfs_inner node finished_rev =
      if not (NH.mem visited node) then (
        NH.replace visited node ();
        node :: List.fold_left (fun finished_rev (_, next_node) ->
            dfs_inner next_node finished_rev
          ) finished_rev (Cfg.next node)
      )
      else
        finished_rev
    in

    (* outer DFS loop over unconnected components *)
    List.fold_left (fun finished_rev node ->
        dfs_inner node finished_rev
      ) [] nodes
  in

  let open SCC in (* open for SCC.t constructors *)
  let (sccs, node_scc) as r =
    (* second DFS to construct SCCs on transpose graph *)
    let node_scc = NH.create nodes_length in (* like visited, but values are assigned SCCs *)

    let rec dfs_inner node scc =
      (* assumes: not (NH.mem node_scc node) *)
      NH.replace node_scc node scc;
      NH.replace scc.nodes node ();
      List.iter (fun (edges, prev_node) ->
          if not (NH.mem node_scc prev_node) then
            dfs_inner prev_node scc
          else if not (NH.mem scc.nodes prev_node) then (
            (* prev_node has been visited, but not in current SCC, therefore is backwards edge to predecessor scc *)
            if Messages.tracing then Messages.trace "cfg" "SCC edge: %s -> %s\n" (Node.show_id prev_node) (Node.show_id node);
            NH.modify_def [] node (List.cons (edges, prev_node)) scc.prev;
            NH.modify_def [] prev_node (List.cons (edges, node)) (NH.find node_scc prev_node).next;
          )
        ) (Cfg.prev node) (* implicitly transpose graph by moving backwards *)
    in

    (* outer DFS loop over unconnected components *)
    let sccs = List.fold_left (fun sccs node ->
        if not (NH.mem node_scc node) then
          let scc = {
            nodes = NH.create 1;
            next = NH.create 1;
            prev = NH.create 1
          }
          in
          dfs_inner node scc;
          scc :: sccs
        else
          sccs
      ) [] finished_rev
    in
    (sccs, node_scc)
  in

  if Messages.tracing then (
    List.iter (fun scc ->
        let nodes = scc.nodes |> NH.keys |> BatList.of_enum in
        Messages.trace "cfg" "SCC: %a\n" (d_list " " (fun () node -> text (Node.show_id node))) nodes;
        NH.iter (fun node _ ->
            Messages.trace "cfg" "SCC entry: %s\n" (Node.show_id node)
          ) scc.prev
      ) sccs
  );
  r

let computeSCCs x = Timing.wrap "computeSCCs" (computeSCCs x)

let rec pretty_edges () = function
  | [] -> Pretty.dprintf ""
  | [_,x] -> Edge.pretty_plain () x
  | (_,x)::xs -> Pretty.dprintf "%a; %a" Edge.pretty_plain x pretty_edges xs

let get_pseudo_return_id fd =
  let start_id = 10_000_000_000 in (* TODO get max_sid? *)
  let sid = Hashtbl.hash fd.svar.vid in (* Need pure sid instead of Cil.new_sid for incremental, similar to vid in Goblintutil.create_var. We only add one return stmt per loop, so the hash from the functions vid should be unique. *)
  if sid < start_id then sid + start_id else sid

let node_scc_global = NH.create 113

exception Not_connect of fundec

let () = Printexc.register_printer (function
    | Not_connect fd ->
      Some (Printf.sprintf "CfgTools.Not_connect(%s)" (CilType.Fundec.show fd))
    | _ -> None (* for other exceptions *)
  )

module FH = BatHashtbl.Make (CilType.Fundec)

let createCFG (file: file) =
  if Messages.tracing then Messages.trace "cfg" "Starting to build the cfg.\n\n";

  let cfgs = FH.create 13 in

  (* Find real (i.e. non-empty) successor of statement.
     CIL CFG contains some unnecessary intermediate statements.
     If stmt is succ of parent, then optional argument parent must be passed
     to also detect cycle ending with parent itself.
     If not_found is true, then a stmt without succs will raise Not_found
     instead of returning that stmt. *)
  let find_real_stmt ?parent ?(not_found=false) stmt =
    if Messages.tracing then Messages.tracei "cfg" "find_real_stmt not_found=%B stmt=%d\n" not_found stmt.sid;
    let rec find visited_sids stmt =
      if Messages.tracing then Messages.trace "cfg" "find_real_stmt visited=[%a] stmt=%d: %a\n" (d_list "; " (fun () x -> Pretty.text (string_of_int x))) visited_sids stmt.sid dn_stmt stmt;
      if List.mem stmt.sid visited_sids then (* mem uses structural equality on ints, which is fine *)
        stmt (* cycle *)
      else
        match stmt.skind with
        | Goto _ (* 1 succ *)
        | Instr [] (* CIL inserts like unlabelled goto, 0-1 succs *)
        | Block _ (* just container for stmts, 0-1 succs *)
        | Loop _ -> (* just container for (prepared) body, 1 succ *)
          begin match stmt.succs with
            | [] ->
              if not_found then
                raise Not_found
              else
                stmt
            | [next] ->
              find (stmt.sid :: visited_sids) next
            | _ -> (* >1 succ *)
              failwith "MyCFG.createCFG.find_real_stmt: >1 succ"
          end

        | Instr _
        | If _
        | Return _ ->
          stmt

        | Continue _
        | Break _
        | Switch _ ->
          (* Should be removed by Cil.prepareCFG. *)
          failwith "MyCFG.createCFG: unprepared stmt"

        | ComputedGoto _->
          failwith "MyCFG.createCFG: unsupported stmt"
    in
    try
      let initial_visited_sids = match parent with
        | Some parent -> [parent.sid]
        | None -> []
      in
      let r = find initial_visited_sids stmt in
      if Messages.tracing then Messages.traceu "cfg" "-> %d\n" r.sid;
      r
    with Not_found ->
      if Messages.tracing then Messages.traceu "cfg" "-> Not_found\n";
      raise Not_found
  in

  let dummy_func_cfg =
    let cfgF = H.create 2 in
    let cfgB = H.create 2 in
    let addEdges fromNode edges toNode =
      H.modify_def [] toNode (List.cons (edges,fromNode)) cfgB;
      H.modify_def [] fromNode (List.cons (edges,toNode)) cfgF;
    in
    let addEdge fromNode edge toNode = addEdges fromNode [edge] toNode in
    let addEdge_fromLoc fromNode edge toNode = addEdge fromNode (Node.location fromNode, edge) toNode in
    addEdge_fromLoc (FunctionEntry dummy_func) (Ret (None, dummy_func)) (Function dummy_func);
    (cfgF, cfgB)
  in
  FH.replace cfgs dummy_func dummy_func_cfg;

  (* We iterate over all globals looking for functions: *)
  iterGlobals file (fun glob ->
      match glob with
      | GFun (fd, fd_loc) ->
        if Messages.tracing then Messages.trace "cfg" "Looking at the function %s.\n" fd.svar.vname;

        if get_bool "dbg.cilcfgdot" then
          Cfg.printCfgFilename ("cilcfg." ^ fd.svar.vname ^ ".dot") fd;

        let allstmts_length = List.length fd.sallstmts in
        let cfgF = H.create allstmts_length in
        let cfgB = H.create allstmts_length in
        let fd_nodes = NH.create allstmts_length in

        let addEdges fromNode edges toNode =
          if Messages.tracing then
            Messages.trace "cfg" "Adding edges [%a] from\n\t%a\nto\n\t%a ... "
              pretty_edges edges
              Node.pretty_trace fromNode
              Node.pretty_trace toNode;
          NH.replace fd_nodes fromNode ();
          NH.replace fd_nodes toNode ();
          H.modify_def [] toNode (List.cons (edges,fromNode)) cfgB;
          H.modify_def [] fromNode (List.cons (edges,toNode)) cfgF;
          if Messages.tracing then Messages.trace "cfg" "done\n\n"
        in
        let addEdge fromNode edge toNode = addEdges fromNode [edge] toNode in
        let addEdge_fromLoc fromNode edge toNode = addEdge fromNode (Node.location fromNode, edge) toNode in

        (* Find the first statement in the function *)
        let entrynode = find_real_stmt (Cilfacade.getFirstStmt fd) in
        (* Add the entry edge to that node *)
        addEdge (FunctionEntry fd) (fd_loc, Entry fd) (Statement entrynode);
        (* Return node to be used for infinite loop connection to end of function
         * lazy, so it's only added when actually needed *)
        let pseudo_return = lazy (
          let newst = mkStmt (Return (None, fd_loc)) in
          newst.sid <- get_pseudo_return_id fd;
          Cilfacade.StmtH.add Cilfacade.pseudo_return_to_fun newst fd;
          let newst_node = Statement newst in
          addEdge newst_node (fd_loc, Ret (None, fd)) (Function fd);
          newst_node
        )
        in
        let loop_head_neg1 = NH.create 3 in
        (* So for each statement in the function body, we do the following: *)
        let handle stmt =
          if Messages.tracing then Messages.trace "cfg" "Statement %d at %a.\n" stmt.sid d_loc (Cilfacade.get_stmtLoc stmt);

          let real_succs () = List.map (find_real_stmt ~parent:stmt) stmt.succs in

          match stmt.skind with
          | Instr [] ->
            (* CIL sometimes inserts empty Instr, which is like a goto without label. *)
            (* Without this special case, CFG would contain edges without label or transfer function,
               which is unwanted because such flow is undetectable by the analysis (especially for witness generation). *)
            (* Generally these are unnecessary and unwanted because find_real_stmt skips over these. *)
            (* CIL uses empty Instr self-loop for empty Loop, so a Skip self-loop must be added to not lose the loop. *)
            begin match real_succs () with
              | [] -> () (* if stmt.succs is empty (which in other cases requires pseudo return), then it isn't a self-loop to add anyway *)
              | [succ] ->
                if CilType.Stmt.equal succ stmt then (* self-loop *)
                  let loc = Cilfacade.get_stmtLoc stmt in (* get location from label because Instr [] itself doesn't have one *)
                  addEdge (Statement stmt) (loc, Skip) (Statement succ)
              | _ -> failwith "MyCFG.createCFG: >1 Instr [] succ"
            end

          | Instr instrs -> (* non-empty Instr *)
            let edge_of_instr = function
              | Set (lval,exp,loc,eloc) -> eloc, Assign (lval, exp) (* TODO: eloc loc fallback if unknown here and If *)
              | Call (lval,func,args,loc,eloc) -> eloc, Proc (lval,func,args)
              | Asm (attr,tmpl,out,inp,regs,loc) -> loc, ASM (tmpl,out,inp)
              | VarDecl (v, loc) -> loc, VDecl(v)
            in
            let edges = List.map edge_of_instr instrs in
            let add_succ_node succ_node = addEdges (Statement stmt) edges succ_node in
            begin match real_succs () with
              | [] -> add_succ_node (Lazy.force pseudo_return) (* stmt.succs can be empty if last instruction calls non-returning function (e.g. exit), so pseudo return instead *)
              | [succ] -> add_succ_node (Statement succ)
              | _ -> failwith "MyCFG.createCFG: >1 non-empty Instr succ"
            end

          | If (exp, _, _, loc, eloc) ->
            (* Cannot use true and false blocks from If constructor, because blocks don't have succs (stmts do).
               Cannot use first stmt in block either, because block may be empty (e.g. missing branch). *)
            (* Hence we rely on implementation detail of the If case in CIL's succpred_stmt.
               First, true branch's succ is consed (to empty succs list).
               Second, false branch's succ is consed (to previous succs list).
               CIL doesn't cons duplicate succs, so if both branches have the same succ, then singleton list is returned instead. *)
            let (true_stmt, false_stmt) = match real_succs () with
              | [false_stmt; true_stmt] -> (true_stmt, false_stmt)
              | [same_stmt] -> (same_stmt, same_stmt)
              | _ -> failwith "MyCFG.createCFG: invalid number of If succs"
            in
            addEdge (Statement stmt) (eloc, Test (exp, true )) (Statement true_stmt);
            addEdge (Statement stmt) (eloc, Test (exp, false)) (Statement false_stmt)

          | Loop (_, loc, eloc, Some cont, Some brk) -> (* TODO: use loc for something? *)
            (* CIL already converts Loop logic to Gotos and If. *)
            (* CIL eliminates the constant true If corresponding to constant true Loop.
               Then there is no Goto to after the loop and the CFG is unconnected (to Function node).
               An extra Neg(1) edge is added in such case. *)
            if Messages.tracing then Messages.trace "cfg" "loop %d cont=%d brk=%d\n" stmt.sid cont.sid brk.sid;
            begin match find_real_stmt ~not_found:true brk with (* don't specify stmt as parent because if find_real_stmt finds cycle, it should not return the Loop statement *)
              | break_stmt ->
                (* break statement is what follows the (constant true) Loop *)
                (* Neg(1) edges are lazily added only when unconnectedness is detected at the end,
                   so break statement is just remembered here *)
                let loop_stmt = find_real_stmt stmt in
                NH.add loop_head_neg1 (Statement loop_stmt) (Statement break_stmt)
              | exception Not_found ->
                (* if the (constant true) Loop and its break statement are at the end of the function,
                   then find_real_stmt doesn't find a non-empty statement. *)
                (* pseudo return is used instead by default, so nothing to do here *)
                ()
            end

          | Loop (_, _, _, _, _) ->
            (* CIL's xform_switch_stmt (via prepareCFG) always adds both continue and break statements to all Loops. *)
            failwith "MyCFG.createCFG: unprepared Loop"

          | Return (exp, loc) ->
            addEdge (Statement stmt) (loc, Ret (exp, fd)) (Function fd)

          | Goto (_, loc) ->
            (* Gotos are generally unnecessary and unwanted because find_real_stmt skips over these. *)
            (* CIL uses Goto self-loop for empty goto-based loop, so a Skip self-loop must be added to not lose the loop. *)
            (* real_succs are used instead of stmt.succs to handle empty goto-based loops with multiple mutual gotos. *)
            (* stmt.succs for Goto just contains the target ref. *)
            begin match real_succs () with
              | [] -> failwith "MyCFG.createCFG: 0 Goto succ" (* target ref is always succ *)
              | [succ] ->
                if CilType.Stmt.equal succ stmt then (* self-loop *)
                  addEdge (Statement stmt) (loc, Skip) (Statement succ)
              | _ -> failwith "MyCFG.createCFG: >1 Goto succ"
            end

          | Block {bstmts = []; _} ->
            (* Blocks are generally unnecessary and unwanted because find_real_stmt skips over these. *)
            (* CIL inserts empty Blocks before empty goto-loops which contain a semicolon, so a Skip self-loop must be added to not lose the loop. *)
            (* real_succs are used instead of stmt.succs to handle empty goto-based loops with multiple mutual gotos. *)
            begin match real_succs () with
              | [] -> () (* if stmt.succs is empty (which in other cases requires pseudo return), then it isn't a self-loop to add anyway *)
              | [succ] ->
                if CilType.Stmt.equal succ stmt then (* self-loop *)
                  let loc = Cilfacade.get_stmtLoc stmt in (* get location from label because Block [] itself doesn't have one *)
                  addEdge (Statement stmt) (loc, Skip) (Statement succ)
              | _ -> failwith "MyCFG.createCFG: >1 Block [] succ"
            end

          | Block _ -> (* non-empty Block *)
            (* Nothing to do, find_real_stmt skips over these. *)
            ()

          | Continue _
          | Break _
          | Switch _ ->
            (* Should be removed by Cil.prepareCFG. *)
            failwith "MyCFG.createCFG: unprepared stmt"

          | ComputedGoto _ ->
            failwith "MyCFG.createCFG: unsupported stmt"
        in
        Timing.wrap ~args:[("function", `String fd.svar.vname)] "handle" (List.iter handle) fd.sallstmts;

        if Messages.tracing then Messages.trace "cfg" "Over\n";

        (* Connect remaining infinite loops (e.g made using goto) to end of function
         * via pseudo return node for demand driven solvers *)
        let module TmpCfg: CfgBidir =
        struct
          let next n = H.find_default cfgF n []
          let prev n = H.find_default cfgB n []
        end
        in

        let rec iter_connect () =
          let (sccs, node_scc) = computeSCCs (module TmpCfg) (NH.keys fd_nodes |> BatList.of_enum) in

          let added_connect = ref false in

          (* DFS over SCCs starting from FunctionEntry SCC *)
          let module SH = Hashtbl.Make (SCC) in
          let visited_scc = SH.create (List.length sccs) in
          let rec iter_scc scc =
            if not (SH.mem visited_scc scc) then (
              SH.replace visited_scc scc ();
              if NH.is_empty scc.next then (
                if not (NH.mem scc.nodes (Function fd)) then (
                  (* scc has no successors but also doesn't contain return node, requires additional connections *)
                  (* find connection candidates from loops *)
                  let targets =
                    NH.keys scc.nodes
                    |> BatEnum.concat_map (fun fromNode ->
                        NH.find_all loop_head_neg1 fromNode
                        |> BatList.enum
                        |> BatEnum.filter (fun toNode ->
                            not (NH.mem scc.nodes toNode) (* exclude candidates into the same scc, those wouldn't help *)
                          )
                        |> BatEnum.map (fun toNode ->
                            (fromNode, toNode)
                          )
                      )
                    |> BatList.of_enum
                  in
                  let targets = match targets with
                    | [] ->
                      let scc_node =
                        NH.keys scc.nodes
                        |> BatList.of_enum
                        |> BatList.min ~cmp:Node.compare (* use min for consistency for incremental CFG comparison *)
                      in
                      (* default to pseudo return if no suitable candidates *)
                      [(scc_node, Lazy.force pseudo_return)]
                    | targets -> targets
                  in
                  List.iter (fun (fromNode, toNode) ->
                      addEdge_fromLoc fromNode (Test (one, false)) toNode;
                      added_connect := true;
                      match NH.find_option node_scc toNode with
                      | Some toNode_scc -> iter_scc toNode_scc (* continue to target scc as normally, to ensure they are also connected *)
                      | None -> () (* pseudo return, wasn't in scc, but is fine *)
                    ) targets
                )
              )
              else
                NH.iter (fun _ nexts ->
                    List.iter (fun (_, toNode) ->
                        iter_scc (NH.find node_scc toNode)
                      ) nexts
                  ) scc.next
            )
          in
          iter_scc (NH.find node_scc (FunctionEntry fd));

          if !added_connect then
            iter_connect () (* added connect edge might have made a cycle of SCCs, have to recompute SCCs to see if it needs connecting *)
          else
            NH.iter (NH.replace node_scc_global) node_scc; (* there's no merge inplace *)
        in
        Timing.wrap ~args:[("function", `String fd.svar.vname)] "iter_connect" iter_connect ();

        (* Verify that function is now connected *)
        let reachable_return' = find_backwards_reachable ~initial_size:allstmts_length (module TmpCfg) (Function fd) in
        (* TODO: doesn't check that all branches are connected, but only that there exists one which is *)
        if not (NH.mem reachable_return' (FunctionEntry fd)) then
          raise (Not_connect fd);

        if get_bool "dbg.verbose" then
          ignore (Pretty.eprintf "%a: cfgF (%a), cfgB (%a)\n" CilType.Fundec.pretty fd GobHashtbl.pretty_statistics (GobHashtbl.magic_stats cfgF) GobHashtbl.pretty_statistics (GobHashtbl.magic_stats cfgB));
        FH.replace cfgs fd (cfgF, cfgB);
      | _ -> ()
    );
  if Messages.tracing then Messages.trace "cfg" "CFG building finished.\n\n";
  cfgs

let createCFG = Timing.wrap "createCFG" createCFG


let minimizeCFG (fw,bw) =
  let keep = H.create (H.length bw) in
  let comp_keep t (_,f) =
    if (List.compare_length_with (H.find_default bw t []) 1 <> 0) || (List.compare_length_with (H.find_default fw t []) 1 <> 0) then
      H.replace keep t ();
    if (List.compare_length_with (H.find_default bw f []) 1 <> 0) || (List.compare_length_with (H.find_default fw f []) 1 <> 0) then
      H.replace keep f ()
  in
  let comp_keep t es = List.iter (comp_keep t) es in
  H.iter comp_keep bw;
  (* H.iter comp_keep fw; *)
  let cfgB = H.create (H.length bw) in
  let cfgF = H.create (H.length fw) in
  let ready = H.create (H.length bw) in
  let rec add a b t (e,f)=
    if H.mem keep f then begin
      H.modify_def [] b (List.cons (e@a,f)) cfgB;
      H.modify_def [] f (List.cons (e@a,b)) cfgF;
      if H.mem ready b then begin
        H.replace ready f ();
        List.iter (add [] f f) (H.find_default bw f [])
      end
    end else begin
      List.iter (add (e@a) b f) (H.find_default bw f [])
    end
  in
  H.iter (fun k _ -> List.iter (add [] k k) (H.find_default bw k [])) keep;
  H.clear ready;
  H.clear keep;
  cfgF, cfgB

let minimizeCFG cfgs =
  FH.map (fun _ -> minimizeCFG) cfgs


module type CfgPrinters =
sig
  val defaultNodeStyles: string list
  val printNodeStyle: Format.formatter -> node -> unit
  val printEdgeStyle: Format.formatter -> node -> (edges * node) -> unit
end

module type NodeStyles =
sig
  val defaultNodeStyles: string list
  val extraNodeStyles: node -> string list
end

module CfgPrinters (NodeStyles: NodeStyles) =
struct
  include NodeStyles

  let p_node out n = Format.fprintf out "%s" (Node.show_id n)

  (* escape string in label, otherwise dot might fail *)
  let p_edge (out: Format.formatter) x = Format.fprintf out "%s" (String.escaped (Pretty.sprint ~width:max_int (Edge.pretty () x)))

  let rec p_edges out = function
    | [] -> Format.fprintf out ""
    | [(_, x)] -> Format.fprintf out "%a" p_edge x
    | (_,x)::xs -> Format.fprintf out "%a\n%a" p_edge x p_edges xs

  let printEdgeStyle out (toNode: node) ((edges:(location * edge) list), (fromNode: node)) =
    Format.fprintf out "\t%a -> %a [label = \"%a\"] ;\n" p_node fromNode p_node toNode p_edges edges

  let printNodeStyle out (n:node) =
    let label = match n with
      | Statement _ -> [] (* use default label *)
      | _ -> ["label=\"" ^ String.escaped (Node.show_cfg n) ^ "\""]
    in
    let shape = match n with
      | Statement {skind=If (_,_,_,_,_); _}  -> ["shape=diamond"]
      | Statement _     -> [] (* use default shape *)
      | Function _
      | FunctionEntry _ -> ["shape=box"]
    in
    let styles = String.concat "," (label @ shape @ extraNodeStyles n) in
    Format.fprintf out ("\t%a [%s];\n") p_node n styles
end

let fprint_dot (module CfgPrinters: CfgPrinters) iter_edges out =
  let node_table = NH.create 113 in
  Format.fprintf out "digraph cfg {\n";
  Format.fprintf out "\tnode [%s];\n" (String.concat "," CfgPrinters.defaultNodeStyles);
  let printEdge (toNode: node) ((edges:(location * edge) list), (fromNode: node)) =
    CfgPrinters.printEdgeStyle out toNode (edges, fromNode);
    NH.replace node_table toNode ();
    NH.replace node_table fromNode ()
  in
  iter_edges printEdge;
  NH.iter (fun node _ -> CfgPrinters.printNodeStyle out node) node_table;

  if get_bool "dbg.cfg.loop-clusters" then (
    let node_scc_done = NH.create 113 in
    NH.iter (fun node _ ->
        if not (NH.mem node_scc_done node) then (
          match NH.find_option node_scc_global node with
          | Some scc when NH.length scc.nodes > 1 ->
            Format.fprintf out "\tsubgraph cluster {\n\t\t";
            NH.iter (fun node _ ->
                NH.replace node_scc_done node ();
                Format.fprintf out ("%s; ") (Node.show_id node)
              ) scc.nodes;
            Format.fprintf out "\n\t}\n";
          | _ -> ()
        )
      ) node_table
  );

  Format.fprintf out "}\n"

let fprint_hash_dot cfgs =
  let module NoExtraNodeStyles =
  struct
    let defaultNodeStyles = []
    let extraNodeStyles node = []
  end
  in
  let out = open_out "cfg.dot" in
<<<<<<< HEAD
  let iter_edges f = FH.iter (fun _ (_, cfg) -> H.iter (fun n es -> List.iter (f n) es) cfg) cfgs in
  fprint_dot (module CfgPrinters (NoExtraNodeStyles)) iter_edges out
=======
  let iter_edges f = H.iter (fun n es -> List.iter (f n) es) cfg in
  let ppf = Format.formatter_of_out_channel out in
  fprint_dot (module CfgPrinters (NoExtraNodeStyles)) iter_edges ppf;
  Format.pp_print_flush ppf ();
  close_out out
>>>>>>> 33775dbc


let getCFG (file: file) : cfg * cfg =
  let cfgs = createCFG file in
  let cfgs =
    if get_bool "exp.mincfg" then
<<<<<<< HEAD
      Stats.time "minimizing the cfg" minimizeCFG cfgs
=======
      Timing.wrap "minimizing the cfg" minimizeCFG (cfgF, cfgB)
>>>>>>> 33775dbc
    else
      cfgs
  in
  if get_bool "justcfg" then fprint_hash_dot cfgs;
  (fun n -> H.find_default (fst @@ FH.find cfgs (Node.find_fundec n)) n []), (fun n -> H.find_default (snd @@ FH.find cfgs (Node.find_fundec n)) n [])


let iter_fd_edges (module Cfg : CfgBackward) fd =
  let ready      = NH.create 113 in
  let rec printNode (toNode : node) f =
    if not (NH.mem ready toNode) then begin
      NH.replace ready toNode ();
      let prevs = Cfg.prev toNode in
      List.iter (f toNode) prevs;
      List.iter (fun (_,x) -> printNode x f) prevs
    end
  in
  printNode (Function fd)

let fprint_fundec_html_dot (module Cfg : CfgBidir) live fd out =
  let module HtmlExtraNodeStyles =
  struct
    let defaultNodeStyles = ["id=\"\\N\""; "URL=\"javascript:show_info('\\N');\""; "style=filled"; "fillcolor=white"] (* The \N is graphviz special for node ID. *)
    let extraNodeStyles n =
      if live n then
        []
      else
        ["fillcolor=orange"]
  end
  in
  let iter_edges = iter_fd_edges (module Cfg) fd in
  fprint_dot (module CfgPrinters (HtmlExtraNodeStyles)) iter_edges out

let sprint_fundec_html_dot (module Cfg : CfgBidir) live fd =
  fprint_fundec_html_dot (module Cfg) live fd Format.str_formatter;
  Format.flush_str_formatter ()

let dead_code_cfg (module FileCfg: MyCFG.FileCfg) live =
  iterGlobals FileCfg.file (fun glob ->
      match glob with
      | GFun (fd,loc) ->
        (* ignore (Printf.printf "fun: %s\n" fd.svar.vname); *)
        let base_dir = Goblintutil.create_dir (Fpath.v "cfgs") in
        let c_file_name = Str.global_substitute (Str.regexp Filename.dir_sep) (fun _ -> "%2F") loc.file in
        let dot_file_name = fd.svar.vname^".dot" in
        let file_dir = Goblintutil.create_dir Fpath.(base_dir / c_file_name) in
        let fname = Fpath.(file_dir / dot_file_name) in
        let out = open_out (Fpath.to_string fname) in
        let ppf = Format.formatter_of_out_channel out in
        fprint_fundec_html_dot (module FileCfg.Cfg) live fd ppf;
        Format.pp_print_flush ppf ();
        close_out out
      | _ -> ()
    )


let getGlobalInits (file: file) : edges  =
  (* runtime with fast_global_inits: List: 36.25s, Hashtbl: 0.56s *)
  let inits = Hashtbl.create 13 in
  let fast_global_inits = get_bool "exp.fast_global_inits" in
  let rec doInit lval loc init is_zero =
    let initoffs offs init typ lval =
      doInit (addOffsetLval offs lval) loc init is_zero;
      lval
    in
    let rec all_index = function
      | Index (e,o) -> Index (all_array_index_exp, all_index o)
      | Field (f,o) -> Field (f, all_index o)
      | NoOffset -> NoOffset
    in
    let all_index (lh,offs) = lh, all_index offs in
    match init with
    | SingleInit exp ->
      let assign lval = (loc, Assign (lval, exp)) in
      (* This is an optimization so that we don't get n*m assigns for an array a[n][m].
         Instead, we get one assign for each distinct value in the array *)
      if not fast_global_inits then
        Hashtbl.add inits (assign lval) ()
      else if not (Hashtbl.mem inits (assign (all_index lval))) then
        Hashtbl.add inits (assign (all_index lval)) ()
      else
        ()
    | CompoundInit (typ, lst) ->
      let ntyp = match typ, lst with
        | TArray(t, None, attr), [] -> TArray(t, Some zero, attr) (* set initializer type to t[0] for flexible array members of structs that are intialized with {} *)
        | _, _ -> typ
      in
      ignore (foldLeftCompound ~implicit:true ~doinit:initoffs ~ct:ntyp ~initl:lst ~acc:lval)
  in
  let f glob =
    match glob with
    | GVar ({vtype=vtype; _} as v, init, loc) -> begin
        let init, is_zero = match init.init with
          | None -> makeZeroInit vtype, true
          | Some x -> x, false
        in
        doInit (var v) loc init is_zero
      end
    | _ -> ()
  in
  iterGlobals file f;
  let initfun = emptyFunction "__goblint_dummy_init" in
  (* order is not important since only compile-time constants can be assigned *)
  ({line = 0; file="initfun"; byte= 0; column = 0; endLine = -1; endByte = -1; endColumn = -1; synthetic = true}, Entry initfun) :: (BatHashtbl.keys inits |> BatList.of_enum)


let numGlobals file =
  let n = ref 0 in
  (* GVar Cannot have storage Extern or function type *)
  Cil.iterGlobals file (function GVar _ -> incr n | _ -> ());
  !n<|MERGE_RESOLUTION|>--- conflicted
+++ resolved
@@ -591,27 +591,18 @@
   end
   in
   let out = open_out "cfg.dot" in
-<<<<<<< HEAD
   let iter_edges f = FH.iter (fun _ (_, cfg) -> H.iter (fun n es -> List.iter (f n) es) cfg) cfgs in
-  fprint_dot (module CfgPrinters (NoExtraNodeStyles)) iter_edges out
-=======
-  let iter_edges f = H.iter (fun n es -> List.iter (f n) es) cfg in
   let ppf = Format.formatter_of_out_channel out in
   fprint_dot (module CfgPrinters (NoExtraNodeStyles)) iter_edges ppf;
   Format.pp_print_flush ppf ();
   close_out out
->>>>>>> 33775dbc
 
 
 let getCFG (file: file) : cfg * cfg =
   let cfgs = createCFG file in
   let cfgs =
     if get_bool "exp.mincfg" then
-<<<<<<< HEAD
-      Stats.time "minimizing the cfg" minimizeCFG cfgs
-=======
-      Timing.wrap "minimizing the cfg" minimizeCFG (cfgF, cfgB)
->>>>>>> 33775dbc
+      Timing.wrap "minimizing the cfg" minimizeCFG cfgs
     else
       cfgs
   in
