--- conflicted
+++ resolved
@@ -549,7 +549,6 @@
     in
 
     {obsolete; delete; reluctant; restart}
-<<<<<<< HEAD
 
   let postmortem leaf =
     match leaf with
@@ -700,752 +699,4 @@
     in
     let d = D.fold k d (D.bot ()) in
     if D.is_bot d then raise Deadcode else d
-end
-
-module DeadBranchLifter (S: Spec): Spec =
-struct
-  include S
-
-  let name () = "DeadBranch (" ^ S.name () ^ ")"
-
-  (* Two global invariants:
-     1. S.V -> S.G  --  used for S
-     2. node -> (exp -> flat bool)  --  used for warnings *)
-
-  module V =
-  struct
-    include Printable.EitherConf (struct let expand1 = false let expand2 = true end) (S.V) (Node)
-    let name () = "DeadBranch"
-    let s x = `Left x
-    let node x = `Right x
-    let is_write_only = function
-      | `Left x -> S.V.is_write_only x
-      | `Right _ -> true
-    let is_category x c = match x with
-      | `Left x -> S.V.is_category x c
-      | `Right _ -> false
-  end
-
-  module EM =
-  struct
-    include MapDomain.MapBot (Basetype.CilExp) (BoolDomain.FlatBool)
-    let name () = "branches"
-  end
-
-  module G =
-  struct
-    include Lattice.Lift2 (S.G) (EM)
-    let name () = "deadbranch"
-
-    let s = function
-      | `Bot -> S.G.bot ()
-      | `Lifted1 x -> x
-      | _ -> failwith "DeadBranchLifter.s"
-    let node = function
-      | `Bot -> EM.bot ()
-      | `Lifted2 x -> x
-      | _ -> failwith "DeadBranchLifter.node"
-    let create_s s = `Lifted1 s
-    let create_node node = `Lifted2 node
-
-    let printXml f = function
-      | `Lifted1 x -> S.G.printXml f x
-      | `Lifted2 x -> BatPrintf.fprintf f "<analysis name=\"dead-branch\">%a</analysis>" EM.printXml x
-      | x -> BatPrintf.fprintf f "<analysis name=\"dead-branch-lifter\">%a</analysis>" printXml x
-  end
-
-  let conv (ctx: (_, G.t, _, V.t) ctx): (_, S.G.t, _, S.V.t) ctx =
-    { ctx with
-      global = (fun v -> G.s (ctx.global (V.s v)));
-      sideg = (fun v g -> ctx.sideg (V.s v) (G.create_s g));
-    }
-
-  let query ctx (type a) (q: a Queries.t): a Queries.result =
-    match q with
-    | WarnGlobal g ->
-      let g: V.t = Obj.obj g in
-      begin match g with
-        | `Left g ->
-          S.query (conv ctx) (WarnGlobal (Obj.repr g))
-        | `Right g ->
-          let em = G.node (ctx.global (V.node g)) in
-          EM.iter (fun exp tv ->
-              match tv with
-              | `Lifted tv ->
-                let loc = Node.location g in (* TODO: looking up location now doesn't work nicely with incremental *)
-                let cilinserted = if loc.synthetic then "(possibly inserted by CIL) " else "" in
-                M.warn ~loc:(Node g) ~tags:[CWE (if tv then 571 else 570)] ~category:Deadcode "condition '%a' %sis always %B" d_exp exp cilinserted tv
-              | `Bot when not (CilType.Exp.equal exp one) -> (* all branches dead *)
-                M.msg_final Error ~category:Analyzer ~tags:[Category Unsound] "Both branches dead";
-                M.error ~loc:(Node g) ~category:Analyzer ~tags:[Category Unsound] "both branches over condition '%a' are dead" d_exp exp
-              | `Bot (* all branches dead, fine at our inserted Neg(1)-s because no Pos(1) *)
-              | `Top -> (* may be both true and false *)
-                ()
-            ) em;
-      end
-    | InvariantGlobal g ->
-      let g: V.t = Obj.obj g in
-      begin match g with
-        | `Left g ->
-          S.query (conv ctx) (InvariantGlobal (Obj.repr g))
-        | `Right g ->
-          Queries.Result.top q
-      end
-    | IterSysVars (vq, vf) ->
-      (* vars for S *)
-      let vf' x = vf (Obj.repr (V.s (Obj.obj x))) in
-      S.query (conv ctx) (IterSysVars (vq, vf'));
-
-      (* node vars for dead branches *)
-      begin match vq with
-        | Node {node; _} ->
-          vf (Obj.repr (V.node node))
-        | _ ->
-          ()
-      end
-    | _ ->
-      S.query (conv ctx) q
-
-
-  let branch ctx = S.branch (conv ctx)
-  let context ctx = S.context (conv ctx)
-
-  let branch ctx exp tv =
-    if !AnalysisState.postsolving then (
-      try
-        let r = branch ctx exp tv in
-        (* branch is live *)
-        ctx.sideg (V.node ctx.prev_node) (G.create_node (EM.singleton exp (`Lifted tv))); (* record expression with reached tv *)
-        r
-      with Deadcode ->
-        (* branch is dead *)
-        ctx.sideg (V.node ctx.prev_node) (G.create_node (EM.singleton exp `Bot)); (* record expression without reached tv *)
-        raise Deadcode
-    )
-    else (
-      ctx.sideg (V.node ctx.prev_node) (G.create_node (EM.bot ())); (* create global variable during solving, to allow postsolving leq hack to pass verify *)
-      branch ctx exp tv
-    )
-
-  let assign ctx = S.assign (conv ctx)
-  let vdecl ctx = S.vdecl (conv ctx)
-  let enter ctx = S.enter (conv ctx)
-  let paths_as_set ctx = S.paths_as_set (conv ctx)
-  let body ctx = S.body (conv ctx)
-  let return ctx = S.return (conv ctx)
-  let combine_env ctx = S.combine_env (conv ctx)
-  let combine_assign ctx = S.combine_assign (conv ctx)
-  let special ctx = S.special (conv ctx)
-  let threadenter ctx = S.threadenter (conv ctx)
-  let threadspawn ctx ~multiple lv f args fctx = S.threadspawn (conv ctx) ~multiple lv f args (conv fctx)
-  let sync ctx = S.sync (conv ctx)
-  let skip ctx = S.skip (conv ctx)
-  let asm ctx = S.asm (conv ctx)
-  let event ctx e octx = S.event (conv ctx) e (conv octx)
-end
-
-module LongjmpLifter (S: Spec): Spec =
-struct
-  include S
-
-  let name () = "Longjmp (" ^ S.name () ^ ")"
-
-  module V =
-  struct
-    include Printable.Either3Conf (struct let expand1 = false let expand2 = true let expand3 = true end) (S.V) (Printable.Prod (Node) (C)) (Printable.Prod (CilType.Fundec) (C))
-    let name () = "longjmp"
-    let s x = `Left x
-    let longjmpto x = `Middle x
-    let longjmpret x = `Right x
-    let is_write_only = function
-      | `Left x -> S.V.is_write_only x
-      | _ -> false
-    let is_category x c = match x with
-      | `Left x -> S.V.is_category x c
-      | _ -> false
-
-  end
-
-  module G =
-  struct
-    include Lattice.Lift2 (S.G) (S.D)
-
-    let s = function
-      | `Bot -> S.G.bot ()
-      | `Lifted1 x -> x
-      | _ -> failwith "LongjmpLifter.s"
-    let local = function
-      | `Bot -> S.D.bot ()
-      | `Lifted2 x -> x
-      | _ -> failwith "LongjmpLifter.local"
-    let create_s s = `Lifted1 s
-    let create_local local = `Lifted2 local
-
-    let printXml f = function
-      | `Lifted1 x -> S.G.printXml f x
-      | `Lifted2 x -> BatPrintf.fprintf f "<analysis name=\"longjmp\"><value>%a</value></analysis>" S.D.printXml x
-      | x -> BatPrintf.fprintf f "<analysis name=\"longjmp-lifter\">%a</analysis>" printXml x
-  end
-
-  let conv (ctx: (_, G.t, _, V.t) ctx): (_, S.G.t, _, S.V.t) ctx =
-    { ctx with
-      global = (fun v -> G.s (ctx.global (V.s v)));
-      sideg = (fun v g -> ctx.sideg (V.s v) (G.create_s g));
-    }
-
-  let query ctx (type a) (q: a Queries.t): a Queries.result =
-    match q with
-    | WarnGlobal g ->
-      let g: V.t = Obj.obj g in
-      begin match g with
-        | `Left g ->
-          S.query (conv ctx) (WarnGlobal (Obj.repr g))
-        | _ ->
-          Queries.Result.top q
-      end
-    | InvariantGlobal g ->
-      let g: V.t = Obj.obj g in
-      begin match g with
-        | `Left g ->
-          S.query (conv ctx) (InvariantGlobal (Obj.repr g))
-        | _ ->
-          Queries.Result.top q
-      end
-    | IterSysVars (vq, vf) ->
-      (* vars for S *)
-      let vf' x = vf (Obj.repr (V.s (Obj.obj x))) in
-      S.query (conv ctx) (IterSysVars (vq, vf'));
-      (* TODO: vars? *)
-    | _ ->
-      S.query (conv ctx) q
-
-
-  let branch ctx = S.branch (conv ctx)
-  let assign ctx = S.assign (conv ctx)
-  let vdecl ctx = S.vdecl (conv ctx)
-  let enter ctx = S.enter (conv ctx)
-  let paths_as_set ctx = S.paths_as_set (conv ctx)
-  let body ctx = S.body (conv ctx)
-  let return ctx = S.return (conv ctx)
-  let context ctx = S.context (conv ctx)
-
-  let combine_env ctx lv e f args fc fd f_ask =
-    let conv_ctx = conv ctx in
-    let current_fundec = Node.find_fundec ctx.node in
-    let handle_longjmp (cd, fc, longfd) =
-      (* This is called per-path. *)
-      let rec cd_ctx =
-        { conv_ctx with
-          ask = (fun (type a) (q: a Queries.t) -> S.query cd_ctx q);
-          local = cd;
-        }
-      in
-      let longfd_ctx =
-        (* Inner scope to prevent unsynced longfd_ctx from being used. *)
-        (* Extra sync like with normal combine. *)
-        let rec sync_ctx =
-          { conv_ctx with
-            ask = (fun (type a) (q: a Queries.t) -> S.query sync_ctx q);
-            local = longfd;
-            prev_node = Function f;
-          }
-        in
-        let synced = S.sync sync_ctx `Join in
-        let rec longfd_ctx =
-          { sync_ctx with
-            ask = (fun (type a) (q: a Queries.t) -> S.query longfd_ctx q);
-            local = synced;
-          }
-        in
-        longfd_ctx
-      in
-      let combined = lazy ( (* does not depend on target, do at most once *)
-        (* Globals are non-problematic here, as they are always carried around without any issues! *)
-        (* A combine call is mostly needed to ensure locals have appropriate values. *)
-        (* Using f from called function on purpose here! Needed? *)
-        S.combine_env cd_ctx None e f args fc longfd_ctx.local (Analyses.ask_of_ctx longfd_ctx) (* no lval because longjmp return skips return value assignment *)
-      )
-      in
-      let returned = lazy ( (* does not depend on target, do at most once *)
-        let rec combined_ctx =
-          { cd_ctx with
-            ask = (fun (type a) (q: a Queries.t) -> S.query combined_ctx q);
-            local = Lazy.force combined;
-          }
-        in
-        S.return combined_ctx None current_fundec
-      )
-      in
-      let (active_targets, _) = longfd_ctx.ask ActiveJumpBuf in
-      let valid_targets = cd_ctx.ask ValidLongJmp in
-      let handle_target target = match target with
-        | JmpBufDomain.BufferEntryOrTop.AllTargets -> () (* The warning is already emitted at the point where the longjmp happens *)
-        | Target (target_node, target_context) ->
-          let target_fundec = Node.find_fundec target_node in
-          if CilType.Fundec.equal target_fundec current_fundec && ControlSpecC.equal target_context (ctx.control_context ()) then (
-            if M.tracing then Messages.tracel "longjmp" "Fun: Potentially from same context, side-effect to %a" Node.pretty target_node;
-            ctx.sideg (V.longjmpto (target_node, ctx.context ())) (G.create_local (Lazy.force combined))
-            (* No need to propagate this outwards here, the set of valid longjumps is part of the context, we can never have the same context setting the longjmp multiple times *)
-          )
-          (* Appropriate setjmp is not in current function & current context *)
-          else if JmpBufDomain.JmpBufSet.mem target valid_targets then
-            ctx.sideg (V.longjmpret (current_fundec, ctx.context ())) (G.create_local (Lazy.force returned))
-          else
-            (* It actually is not handled here but was propagated here spuriously, we already warned at the location where this issue is caused *)
-            (* As the validlongjumps inside the callee is a a superset of the ones inside the caller *)
-            ()
-      in
-      JmpBufDomain.JmpBufSet.iter handle_target active_targets
-    in
-    if M.tracing then M.tracel "longjmp" "longfd getg %a" CilType.Fundec.pretty f;
-    let longfd = G.local (ctx.global (V.longjmpret (f, Option.get fc))) in
-    if M.tracing then M.tracel "longjmp" "longfd %a" D.pretty longfd;
-    if not (D.is_bot longfd) then
-      handle_longjmp (ctx.local, fc, longfd);
-    S.combine_env (conv_ctx) lv e f args fc fd f_ask
-
-  let combine_assign ctx lv e f args fc fd f_ask =
-    S.combine_assign (conv ctx) lv e f args fc fd f_ask
-
-  let special ctx lv f args =
-    let conv_ctx = conv ctx in
-    match (LibraryFunctions.find f).special args with
-    | Setjmp {env} ->
-      (* Handling of returning for the first time *)
-      let normal_return = S.special conv_ctx lv f args in
-      let jmp_return = G.local (ctx.global (V.longjmpto (ctx.prev_node, ctx.context ()))) in
-      if S.D.is_bot jmp_return then
-        normal_return
-      else (
-        let rec jmp_ctx =
-          { conv_ctx with
-            ask = (fun (type a) (q: a Queries.t) -> S.query jmp_ctx q);
-            local = jmp_return;
-          }
-        in
-        let longjmped = S.event jmp_ctx (Events.Longjmped {lval=lv}) jmp_ctx in
-        S.D.join normal_return longjmped
-      )
-    | Longjmp {env; value} ->
-      let current_fundec = Node.find_fundec ctx.node in
-      let handle_path path = (
-        let rec path_ctx =
-          { conv_ctx with
-            ask = (fun (type a) (q: a Queries.t) -> S.query path_ctx q);
-            local = path;
-          }
-        in
-        let specialed = lazy ( (* does not depend on target, do at most once *)
-          S.special path_ctx lv f args
-        )
-        in
-        let returned = lazy ( (* does not depend on target, do at most once *)
-          let rec specialed_ctx =
-            { path_ctx with
-              ask = (fun (type a) (q: a Queries.t) -> S.query specialed_ctx q);
-              local = Lazy.force specialed;
-            }
-          in
-          S.return specialed_ctx None current_fundec
-        )
-        in
-        (* Eval `env` again to avoid having to construct bespoke ctx to ask *)
-        let targets = path_ctx.ask (EvalJumpBuf env) in
-        let valid_targets = path_ctx.ask ValidLongJmp in
-        if M.tracing then Messages.tracel "longjmp" "Jumping to %a" JmpBufDomain.JmpBufSet.pretty targets;
-        let handle_target target = match target with
-          | JmpBufDomain.BufferEntryOrTop.AllTargets ->
-            M.warn ~category:Imprecise "Longjmp to potentially invalid target, as contents of buffer %a may be unknown! (imprecision due to heap?)" d_exp env;
-            M.msg_final Error ~category:Unsound ~tags:[Category Imprecise; Category Call] "Longjmp to unknown target ignored"
-          | Target (target_node, target_context) ->
-            let target_fundec = Node.find_fundec target_node in
-            if CilType.Fundec.equal target_fundec current_fundec && ControlSpecC.equal target_context (ctx.control_context ()) then (
-              if M.tracing then Messages.tracel "longjmp" "Potentially from same context, side-effect to %a" Node.pretty target_node;
-              ctx.sideg (V.longjmpto (target_node, ctx.context ())) (G.create_local (Lazy.force specialed))
-            )
-            else if JmpBufDomain.JmpBufSet.mem target valid_targets then (
-              if M.tracing then Messages.tracel "longjmp" "Longjmp to somewhere else, side-effect to %i" (S.C.hash (ctx.context ()));
-              ctx.sideg (V.longjmpret (current_fundec, ctx.context ())) (G.create_local (Lazy.force returned))
-            )
-            else
-              M.warn ~category:(Behavior (Undefined Other)) "Longjmp to potentially invalid target! (Target %a in Function %a which may have already returned or is in a different thread)" Node.pretty target_node CilType.Fundec.pretty target_fundec
-        in
-        if JmpBufDomain.JmpBufSet.is_empty targets then
-          M.warn ~category:(Behavior (Undefined Other)) "Longjmp to potentially invalid target (%a is bot?!)" d_exp env
-        else
-          JmpBufDomain.JmpBufSet.iter handle_target targets
-      )
-      in
-      List.iter handle_path (S.paths_as_set conv_ctx);
-      if !AnalysisState.should_warn && List.mem "termination" @@ get_string_list "ana.activated" then (
-        AnalysisState.svcomp_may_not_terminate := true;
-        M.warn ~category:Termination "The program might not terminate! (Longjmp)"
-      );
-      S.D.bot ()
-    | _ -> S.special conv_ctx lv f args
-  let threadenter ctx = S.threadenter (conv ctx)
-  let threadspawn ctx ~multiple lv f args fctx = S.threadspawn (conv ctx) ~multiple lv f args (conv fctx)
-  let sync ctx = S.sync (conv ctx)
-  let skip ctx = S.skip (conv ctx)
-  let asm ctx = S.asm (conv ctx)
-  let event ctx e octx = S.event (conv ctx) e (conv octx)
-end
-
-
-(** Add cycle detection in the context-sensitive dynamic function call graph to an analysis *)
-module RecursionTermLifter (S: Spec)
-  : Spec with module D = S.D
-          and module C = S.C
-=
-(* two global invariants:
-   - S.V -> S.G
-     Needed to store the previously built global invariants
-   - fundec * S.C -> (Set (fundec * S.C))
-     The second global invariant maps from the callee fundec and context to a set of caller fundecs and contexts.
-     This structure therefore stores the context-sensitive call graph.
-     For example:
-      let the function f in context c call function g in context c'.
-      In the global invariant structure it would be stored like this: (g,c') -> {(f, c)}
-*)
-
-struct
-  include S
-
-  (* contains all the callee fundecs and contexts *)
-  module V = GVarFC(S.V)(S.C)
-
-  (* Tuple containing the fundec and context of a caller *)
-  module Call = Printable.Prod (CilType.Fundec) (S.C)
-
-  (* Set containing multiple caller tuples *)
-  module CallerSet = SetDomain.Make (Call)
-
-  module G =
-  struct
-    include Lattice.Lift2 (G) (CallerSet)
-
-    let spec = function
-      | `Bot -> G.bot ()
-      | `Lifted1 x -> x
-      | _ -> failwith "RecursionTermLifter.spec"
-
-    let callers = function
-      | `Bot -> CallerSet.bot ()
-      | `Lifted2 x -> x
-      | _ -> failwith "RecursionTermLifter.callGraph"
-
-    let create_spec spec = `Lifted1 spec
-    let create_singleton_caller caller = `Lifted2 (CallerSet.singleton caller)
-
-    let printXml f = function
-      | `Lifted1 x -> G.printXml f x
-      | `Lifted2 x -> BatPrintf.fprintf f "<analysis name=\"recTerm-context\">%a</analysis>" CallerSet.printXml x
-      | x -> BatPrintf.fprintf f "<analysis name=\"recTerm\">%a</analysis>" printXml x
-
-  end
-
-  let name () = "RecursionTermLifter (" ^ S.name () ^ ")"
-
-  let conv (ctx: (_, G.t, _, V.t) ctx): (_, S.G.t, _, S.V.t) ctx =
-    { ctx with
-      global = (fun v -> G.spec (ctx.global (V.spec v)));
-      sideg = (fun v g -> ctx.sideg (V.spec v) (G.create_spec g));
-    }
-
-  let cycleDetection ctx call =
-    let module LH = Hashtbl.Make (Printable.Prod (CilType.Fundec) (S.C)) in
-    let module LS = Set.Make (Printable.Prod (CilType.Fundec) (S.C)) in
-    (* find all cycles/SCCs *)
-    let global_visited_calls = LH.create 100 in
-
-    (* DFS *)
-    let rec iter_call (path_visited_calls: LS.t) ((fundec, _) as call) =
-      if LS.mem call path_visited_calls then (
-        AnalysisState.svcomp_may_not_terminate := true; (*set the indicator for a non-terminating program for the sv comp*)
-        (*Cycle found*)
-        let loc = M.Location.CilLocation fundec.svar.vdecl in
-        M.warn ~loc ~category:Termination "The program might not terminate! (Fundec %a is contained in a call graph cycle)" CilType.Fundec.pretty fundec) (* output a warning for non-termination*)
-      else if not (LH.mem global_visited_calls call) then begin
-        LH.replace global_visited_calls call ();
-        let new_path_visited_calls = LS.add call path_visited_calls in
-        let gvar = V.call call in
-        let callers = G.callers (ctx.global gvar) in
-        CallerSet.iter (fun to_call ->
-            iter_call new_path_visited_calls to_call
-          ) callers;
-      end
-    in
-    iter_call LS.empty call
-
-  let query ctx (type a) (q: a Queries.t): a Queries.result =
-    match q with
-    | WarnGlobal v ->
-      (* check result of loop analysis *)
-      if not (ctx.ask Queries.MustTermAllLoops) then
-        AnalysisState.svcomp_may_not_terminate := true;
-      let v: V.t = Obj.obj v in
-      begin match v with
-        | `Left v' ->
-          S.query (conv ctx) (WarnGlobal (Obj.repr v'))
-        | `Right call -> cycleDetection ctx call (* Note: to make it more efficient, one could only execute the cycle detection in case the loop analysis returns true, because otherwise the program will probably not terminate anyway*)
-      end
-    | InvariantGlobal v ->
-      let v: V.t = Obj.obj v in
-      begin match v with
-        | `Left v ->
-          S.query (conv ctx) (InvariantGlobal (Obj.repr v))
-        | `Right v ->
-          Queries.Result.top q
-      end
-    | _ -> S.query (conv ctx) q
-
-  let branch ctx = S.branch (conv ctx)
-  let assign ctx = S.assign (conv ctx)
-  let vdecl ctx = S.vdecl (conv ctx)
-
-
-  let record_call sideg callee caller =
-    sideg (V.call callee) (G.create_singleton_caller caller)
-
-  let enter ctx  = S.enter (conv ctx)
-  let context ctx = S.context (conv ctx)
-  let paths_as_set ctx = S.paths_as_set (conv ctx)
-  let body ctx = S.body (conv ctx)
-  let return ctx = S.return (conv ctx)
-  let combine_env ctx r fe f args fc es f_ask =
-    if !AnalysisState.postsolving then (
-      let c_r: S.C.t = ctx.context () in (* Caller context *)
-      let nodeF = ctx.node in
-      let fd_r : fundec = Node.find_fundec nodeF in (* Caller fundec *)
-      let caller: (fundec * S.C.t) = (fd_r, c_r) in
-      let c_e: S.C.t = Option.get fc in (* Callee context *)
-      let fd_e : fundec = f in (* Callee fundec *)
-      let callee = (fd_e, c_e) in
-      record_call ctx.sideg callee caller
-    );
-    S.combine_env (conv ctx) r fe f args fc es f_ask
-
-  let combine_assign ctx = S.combine_assign (conv ctx)
-  let special ctx = S.special (conv ctx)
-  let threadenter ctx = S.threadenter (conv ctx)
-  let threadspawn ctx ~multiple lv f args fctx = S.threadspawn (conv ctx) ~multiple lv f args (conv fctx)
-  let sync ctx = S.sync (conv ctx)
-  let skip ctx = S.skip (conv ctx)
-  let asm ctx = S.asm (conv ctx)
-  let event ctx e octx = S.event (conv ctx) e (conv octx)
-end
-
-module CompareGlobSys (SpecSys: SpecSys) =
-struct
-  open SpecSys
-  module Sys = EQSys
-  module LH = LHT
-  module GH = GHT
-
-  open Spec
-  module G = Sys.G
-
-  module PP = Hashtbl.Make (Node)
-
-  let compare_globals g1 g2 =
-    let eq, le, gr, uk = ref 0, ref 0, ref 0, ref 0 in
-    let f_eq () = incr eq in
-    let f_le () = incr le in
-    let f_gr () = incr gr in
-    let f_uk () = incr uk in
-    let f k v1 =
-      let v2 = try GH.find g2 k with Not_found -> G.bot () in
-      let b1 = G.leq v1 v2 in
-      let b2 = G.leq v2 v1 in
-      if b1 && b2 then
-        f_eq ()
-      else if b1 then begin
-        if get_bool "dbg.compare_runs.diff" then
-          Logs.info "Global %a is more precise using left:\n%a" Sys.GVar.pretty_trace k G.pretty_diff (v2,v1);
-        f_le ()
-      end else if b2 then begin
-        if get_bool "dbg.compare_runs.diff" then
-          Logs.info "Global %a is more precise using right:\n%a" Sys.GVar.pretty_trace k G.pretty_diff (v1,v2);
-        f_gr ()
-      end else begin
-        if get_bool "dbg.compare_runs.diff" then (
-          Logs.info "Global %a is incomparable (diff):\n%a" Sys.GVar.pretty_trace k G.pretty_diff (v1,v2);
-          Logs.info "Global %a is incomparable (reverse diff):\n%a" Sys.GVar.pretty_trace k G.pretty_diff (v2,v1);
-        );
-        f_uk ()
-      end
-    in
-    GH.iter f g1;
-    Logs.info "globals:\tequal = %d\tleft = %d\tright = %d\tincomparable = %d" !eq !le !gr !uk
-
-  let compare_locals h1 h2 =
-    let eq, le, gr, uk = ref 0, ref 0, ref 0, ref 0 in
-    let f k v1 =
-      if PP.mem h2 k then
-        let v2 = PP.find h2 k in
-        let b1 = D.leq v1 v2 in
-        let b2 = D.leq v2 v1 in
-        if b1 && b2 then
-          incr eq
-        else if b1 then begin
-          if get_bool "dbg.compare_runs.diff" then
-            Logs.info "%a @@ %a is more precise using left:\n%a" Node.pretty_plain k CilType.Location.pretty (Node.location k) D.pretty_diff (v2,v1);
-          incr le
-        end else if b2 then begin
-          if get_bool "dbg.compare_runs.diff" then
-            Logs.info "%a @@ %a is more precise using right:\n%a" Node.pretty_plain k CilType.Location.pretty (Node.location k) D.pretty_diff (v1,v2);
-          incr gr
-        end else begin
-          if get_bool "dbg.compare_runs.diff" then (
-            Logs.info "%a @@ %a is incomparable (diff):\n%a" Node.pretty_plain k CilType.Location.pretty (Node.location k) D.pretty_diff (v1,v2);
-            Logs.info "%a @@ %a is incomparable (reverse diff):\n%a" Node.pretty_plain k CilType.Location.pretty (Node.location k) D.pretty_diff (v2,v1);
-          );
-          incr uk
-        end
-    in
-    PP.iter f h1;
-    (* let k1 = Set.of_enum @@ PP.keys h1 in
-       let k2 = Set.of_enum @@ PP.keys h2 in
-       let o1 = Set.cardinal @@ Set.diff k1 k2 in
-       let o2 = Set.cardinal @@ Set.diff k2 k1 in
-       Logs.info "locals: \tequal = %d\tleft = %d[%d]\tright = %d[%d]\tincomparable = %d" !eq !le o1 !gr o2 !uk *)
-    Logs.info "locals: \tequal = %d\tleft = %d\tright = %d\tincomparable = %d" !eq !le !gr !uk
-
-  let compare_locals_ctx h1 h2 =
-    let eq, le, gr, uk, no2, no1 = ref 0, ref 0, ref 0, ref 0, ref 0, ref 0 in
-    let f_eq () = incr eq in
-    let f_le () = incr le in
-    let f_gr () = incr gr in
-    let f_uk () = incr uk in
-    let f k v1 =
-      if not (LH.mem h2 k) then incr no2 else
-        let v2 = LH.find h2 k in
-        let b1 = D.leq v1 v2 in
-        let b2 = D.leq v2 v1 in
-        if b1 && b2 then
-          f_eq ()
-        else if b1 then begin
-          if get_bool "dbg.compare_runs.diff" then
-            Logs.info "%a is more precise using left:\n%a" Sys.LVar.pretty_trace k D.pretty_diff (v2,v1);
-          f_le ()
-        end else if b2 then begin
-          if get_bool "dbg.compare_runs.diff" then
-            Logs.info "%a is more precise using right:\n%a" Sys.LVar.pretty_trace k D.pretty_diff (v1,v2);
-          f_gr ()
-        end else begin
-          if get_bool "dbg.compare_runs.diff" then (
-            Logs.info "%a is incomparable (diff):\n%a" Sys.LVar.pretty_trace k D.pretty_diff (v1,v2);
-            Logs.info "%a is incomparable (reverse diff):\n%a" Sys.LVar.pretty_trace k D.pretty_diff (v2,v1);
-          );
-          f_uk ()
-        end
-    in
-    LH.iter f h1;
-    let f k v2 =
-      if not (LH.mem h1 k) then incr no1
-    in
-    LH.iter f h2;
-    (* let k1 = Set.of_enum @@ PP.keys h1 in *)
-    (* let k2 = Set.of_enum @@ PP.keys h2 in *)
-    (* let o1 = Set.cardinal @@ Set.diff k1 k2 in *)
-    (* let o2 = Set.cardinal @@ Set.diff k2 k1 in *)
-    Logs.info "locals_ctx:\tequal = %d\tleft = %d\tright = %d\tincomparable = %d\tno_ctx_in_right = %d\tno_ctx_in_left = %d" !eq !le !gr !uk !no2 !no1
-
-  let compare (name1,name2) (l1,g1) (l2,g2) =
-    let one_ctx (n,_) v h =
-      PP.replace h n (try D.join v (PP.find h n) with Not_found -> v);
-      h
-    in
-    (* these contain results where the contexts per node have been joined *)
-    let h1 = PP.create 113 in
-    let h2 = PP.create 113 in
-    let _  = LH.fold one_ctx l1 h1 in
-    let _  = LH.fold one_ctx l2 h2 in
-    Logs.newline ();
-    Logs.info "Comparing GlobConstrSys precision of %s (left) with %s (right):" name1 name2;
-    compare_globals g1 g2;
-    compare_locals h1 h2;
-    compare_locals_ctx l1 l2;
-    Logs.newline ();
-end
-
-module CompareHashtbl (Var: VarType) (Dom: Lattice.S) (VH: Hashtbl.S with type key = Var.t) =
-struct
-  module Var =
-  struct
-    include Printable.Std
-    include Var
-    let name () = "var"
-
-    let pretty = pretty_trace
-    include Printable.SimplePretty (
-      struct
-        type nonrec t = t
-        let pretty = pretty
-      end
-      )
-  end
-
-  include PrecCompare.MakeHashtbl (Var) (Dom) (VH)
-end
-
-module CompareEqSys (Sys: EqConstrSys) (VH: Hashtbl.S with type key = Sys.Var.t) =
-struct
-  module Compare = CompareHashtbl (Sys.Var) (Sys.Dom) (VH)
-
-  let compare (name1, name2) vh1 vh2 =
-    Logs.newline ();
-    Logs.info "Comparing EqConstrSys precision of %s (left) with %s (right):" name1 name2;
-    let verbose = get_bool "dbg.compare_runs.diff" in
-    let (_, msg) = Compare.compare ~verbose ~name1 vh1 ~name2 vh2 in
-    Logs.info "EqConstrSys comparison summary: %t" (fun () -> msg);
-    Logs.newline ();
-end
-
-module CompareGlobal (GVar: VarType) (G: Lattice.S) (GH: Hashtbl.S with type key = GVar.t) =
-struct
-  module Compare = CompareHashtbl (GVar) (G) (GH)
-
-  let compare (name1, name2) vh1 vh2 =
-    Logs.newline ();
-    Logs.info "Comparing globals precision of %s (left) with %s (right):" name1 name2;
-    let verbose = get_bool "dbg.compare_runs.diff" in
-    let (_, msg) = Compare.compare ~verbose ~name1 vh1 ~name2 vh2 in
-    Logs.info "Globals comparison summary: %t" (fun () -> msg);
-    Logs.newline ();
-end
-
-module CompareNode (C: Printable.S) (D: Lattice.S) (LH: Hashtbl.S with type key = VarF (C).t) =
-struct
-  module Node =
-  struct
-    include Node
-    let var_id _ = "nodes"
-    let node x = x
-    let is_write_only _ = false
-    let is_category _ _ = false
-  end
-  module NH = Hashtbl.Make (Node)
-
-  module Compare = CompareHashtbl (Node) (D) (NH)
-
-  let join_contexts (lh: D.t LH.t): D.t NH.t =
-    let nh = NH.create 113 in
-    LH.iter (fun (n, _) d ->
-        let d' = try D.join (NH.find nh n) d with Not_found -> d in
-        NH.replace nh n d'
-      ) lh;
-    nh
-
-  let compare (name1, name2) vh1 vh2 =
-    Logs.newline ();
-    Logs.info "Comparing nodes precision of %s (left) with %s (right):" name1 name2;
-    let vh1' = join_contexts vh1 in
-    let vh2' = join_contexts vh2 in
-    let verbose = get_bool "dbg.compare_runs.diff" in
-    let (_, msg) = Compare.compare ~verbose ~name1 vh1' ~name2 vh2' in
-    Logs.info "Nodes comparison summary: %t" (fun () -> msg);
-    Logs.newline ();
-=======
->>>>>>> 50e8ab96
 end