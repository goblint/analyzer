--- conflicted
+++ resolved
@@ -589,6 +589,7 @@
   let threadspawn ctx ~multiple lval f args fctx  = S.threadspawn (conv ctx) ~multiple lval f args (conv fctx), cg_val ctx
   let event ctx e octx                            = S.event (conv ctx) e (conv octx), cg_val ctx
 end
+
 
 module type Increment =
 sig
@@ -1114,141 +1115,6 @@
 
     {obsolete; delete; reluctant; restart}
 end
-
-<<<<<<< HEAD
-(** Convert a non-incremental solver into an "incremental" solver.
-    It will solve from scratch, perform standard postsolving and have no marshal data. *)
-module EqIncrSolverFromEqSolver (Sol: GenericEqSolver): GenericEqIncrSolver =
-  functor (Arg: IncrSolverArg) (S: EqConstrSys) (VH: Hashtbl.S with type key = S.v) ->
-  struct
-    module Sol = Sol (S) (VH)
-    module Post = PostSolver.MakeList (PostSolver.ListArgFromStdArg (S) (VH) (Arg))
-
-    type marshal = unit
-    let copy_marshal () = ()
-    let relift_marshal () = ()
-
-    let solve xs vs _ =
-      let vh = Sol.solve xs vs in
-      Post.post xs vs vh;
-      (vh, ())
-  end
-
-
-(** Translate a [GlobConstrSys] into a [EqConstrSys] *)
-module EqConstrSysFromGlobConstrSys (S:GlobConstrSys)
-  : EqConstrSys   with type v = Var2(S.LVar)(S.GVar).t
-                   and type d = Lattice.Lift2(S.G)(S.D)(Printable.DefaultNames).t
-                   and module Var = Var2(S.LVar)(S.GVar)
-                   and module Dom = Lattice.Lift2(S.G)(S.D)(Printable.DefaultNames)
-=
-struct
-  module Var = Var2(S.LVar)(S.GVar)
-  module Dom =
-  struct
-    include Lattice.Lift2(S.G)(S.D)(Printable.DefaultNames)
-    let printXml f = function
-      | `Lifted1 a -> S.G.printXml f a
-      | `Lifted2 a -> S.D.printXml f a
-      | (`Bot | `Top) as x -> printXml f x
-  end
-  type v = Var.t
-  type d = Dom.t
-
-  let getG = function
-    | `Lifted1 x -> x
-    | `Bot -> S.G.bot ()
-    | `Top -> failwith "EqConstrSysFromGlobConstrSys.getG: global variable has top value"
-    | `Lifted2 _ -> failwith "EqConstrSysFromGlobConstrSys.getG: global variable has local value"
-
-  let getL = function
-    | `Lifted2 x -> x
-    | `Bot -> S.D.bot ()
-    | `Top -> failwith "EqConstrSysFromGlobConstrSys.getL: local variable has top value"
-    | `Lifted1 _ -> failwith "EqConstrSysFromGlobConstrSys.getL: local variable has global value"
-
-  let l, g = (fun x -> `L x), (fun x -> `G x)
-  let lD, gD = (fun x -> `Lifted2 x), (fun x -> `Lifted1 x)
-
-  let conv f get set =
-    f (getL % get % l) (fun x v -> set (l x) (lD v))
-      (getG % get % g) (fun x v -> set (g x) (gD v))
-    |> lD
-
-  let system = function
-    | `G _ -> None
-    | `L x -> Option.map conv (S.system x)
-
-  let sys_change get =
-    S.sys_change (getL % get % l) (getG % get % g)
-end
-
-(** Splits a [EqConstrSys] solution into a [GlobConstrSys] solution with given [Hashtbl.S] for the [EqConstrSys]. *)
-module GlobConstrSolFromEqConstrSolBase (S: GlobConstrSys) (LH: Hashtbl.S with type key = S.LVar.t) (GH: Hashtbl.S with type key = S.GVar.t) (VH: Hashtbl.S with type key = Var2 (S.LVar) (S.GVar).t) =
-struct
-  let split_solution hm =
-    let l' = LH.create 113 in
-    let g' = GH.create 113 in
-    let split_vars x d = match x with
-      | `L x ->
-        begin match d with
-          | `Lifted2 d -> LH.replace l' x d
-          (* | `Bot -> () *)
-          (* Since Verify2 is broken and only checks existing keys, add it with local bottom value.
-             This works around some cases, where Verify2 would not detect a problem due to completely missing variable. *)
-          | `Bot -> LH.replace l' x (S.D.bot ())
-          | `Top -> failwith "GlobConstrSolFromEqConstrSolBase.split_vars: local variable has top value"
-          | `Lifted1 _ -> failwith "GlobConstrSolFromEqConstrSolBase.split_vars: local variable has global value"
-        end
-      | `G x ->
-        begin match d with
-          | `Lifted1 d -> GH.replace g' x d
-          | `Bot -> ()
-          | `Top -> failwith "GlobConstrSolFromEqConstrSolBase.split_vars: global variable has top value"
-          | `Lifted2 _ -> failwith "GlobConstrSolFromEqConstrSolBase.split_vars: global variable has local value"
-        end
-    in
-    VH.iter split_vars hm;
-    (l', g')
-end
-
-(** Splits a [EqConstrSys] solution into a [GlobConstrSys] solution. *)
-module GlobConstrSolFromEqConstrSol (S: GlobConstrSys) (LH: Hashtbl.S with type key = S.LVar.t) (GH: Hashtbl.S with type key = S.GVar.t) =
-struct
-  module S2 = EqConstrSysFromGlobConstrSys (S)
-  module VH = Hashtbl.Make (S2.Var)
-
-  include GlobConstrSolFromEqConstrSolBase (S) (LH) (GH) (VH)
-end
-
-(** Transforms a [GenericEqIncrSolver] into a [GenericGlobSolver]. *)
-module GlobSolverFromEqSolver (Sol:GenericEqIncrSolverBase)
-  = functor (S:GlobConstrSys) ->
-    functor (LH:Hashtbl.S with type key=S.LVar.t) ->
-    functor (GH:Hashtbl.S with type key=S.GVar.t) ->
-    struct
-      module EqSys = EqConstrSysFromGlobConstrSys (S)
-
-      module VH : Hashtbl.S with type key=EqSys.v = Hashtbl.Make(EqSys.Var)
-      module Sol' = Sol (EqSys) (VH)
-
-      module Splitter = GlobConstrSolFromEqConstrSolBase (S) (LH) (GH) (VH) (* reuse EqSys and VH *)
-
-      type marshal = Sol'.marshal
-
-      let copy_marshal = Sol'.copy_marshal
-      let relift_marshal = Sol'.relift_marshal
-
-      let solve ls gs l old_data =
-        let vs = List.map (fun (x,v) -> `L x, `Lifted2 v) ls
-                 @ List.map (fun (x,v) -> `G x, `Lifted1 v) gs in
-        let sv = List.map (fun x -> `L x) l in
-        let hm, solver_data = Sol'.solve vs sv old_data in
-        Splitter.split_solution hm, solver_data
-    end
-
-=======
->>>>>>> 9d1dc023
 
 (** Add path sensitivity to a analysis *)
 module PathSensitive2 (Spec:Spec)
