(** How to generate constraints for a solver using specifications described in [Analyses]. *)

open Batteries
open GoblintCil
open MyCFG
open Analyses
open GobConfig
open PostSolvingFlag

module M = Messages


(** Lifts a [Spec] so that the domain is [Hashcons]d *)
module HashconsLifter (S:Spec)
  : Spec with module D = Lattice.HConsed (S.D)
          and module G = S.G
          and module C = S.C
=
struct
  module D = Lattice.HConsed (S.D)
  module G = S.G
  module C = S.C
  module V = S.V

  let name () = S.name () ^" hashconsed"

  type marshal = S.marshal (* TODO: should hashcons table be in here to avoid relift altogether? *)
  let init = S.init
  let finalize = S.finalize

  let should_join x y = S.should_join (D.unlift x) (D.unlift y)

  let startstate v = D.lift (S.startstate v)
  let exitstate  v = D.lift (S.exitstate  v)
  let morphstate v d = D.lift (S.morphstate v (D.unlift d))

  let context fd = S.context fd % D.unlift

  let conv ctx =
    { ctx with local = D.unlift ctx.local
             ; split = (fun d es -> ctx.split (D.lift d) es )
    }

  let sync ctx reason =
    D.lift @@ S.sync (conv ctx) reason

  let query ctx =
    S.query (conv ctx)

  let assign ctx lv e =
    D.lift @@ S.assign (conv ctx) lv e

  let vdecl ctx v =
    D.lift @@ S.vdecl (conv ctx) v

  let branch ctx e tv =
    D.lift @@ S.branch (conv ctx) e tv

  let body ctx f =
    D.lift @@ S.body (conv ctx) f

  let return ctx r f =
    D.lift @@ S.return (conv ctx) r f

  let asm ctx =
    D.lift @@ S.asm (conv ctx)

  let skip ctx =
    D.lift @@ S.skip (conv ctx)

  let enter ctx r f args =
    List.map (fun (x,y) -> D.lift x, D.lift y) @@ S.enter (conv ctx) r f args

  let special ctx r f args =
    D.lift @@ S.special (conv ctx) r f args

  let combine_env ctx r fe f args fc es f_ask =
    D.lift @@ S.combine_env (conv ctx) r fe f args fc (D.unlift es) f_ask

  let combine_assign ctx r fe f args fc es f_ask =
    D.lift @@ S.combine_assign (conv ctx) r fe f args fc (D.unlift es) f_ask

  let threadenter ctx lval f args =
    List.map D.lift @@ S.threadenter (conv ctx) lval f args

  let threadspawn ctx lval f args fctx =
    D.lift @@ S.threadspawn (conv ctx) lval f args (conv fctx)

  let paths_as_set ctx =
    List.map (fun x -> D.lift x) @@ S.paths_as_set (conv ctx)

  let event ctx e octx =
    D.lift @@ S.event (conv ctx) e (conv octx)
end

(** Lifts a [Spec] so that the context is [Hashcons]d. *)
module HashconsContextLifter (S:Spec)
  : Spec with module D = S.D
          and module G = S.G
          and module C = Printable.HConsed (S.C)
=
struct
  module D = S.D
  module G = S.G
  module C = Printable.HConsed (S.C)
  module V = S.V

  let name () = S.name () ^" context hashconsed"

  type marshal = S.marshal (* TODO: should hashcons table be in here to avoid relift altogether? *)
  let init = S.init
  let finalize = S.finalize

  let should_join = S.should_join

  let startstate = S.startstate
  let exitstate  = S.exitstate
  let morphstate = S.morphstate

  let context fd = C.lift % S.context fd

  let conv ctx =
    { ctx with context = (fun () -> C.unlift (ctx.context ())) }

  let sync ctx reason =
    S.sync (conv ctx) reason

  let query ctx (type a) (q: a Queries.t): a Queries.result =
    match q with
    | Queries.IterPrevVars f ->
      let g i (n, c, j) e = f i (n, Obj.repr (C.lift (Obj.obj c)), j) e in
      S.query (conv ctx) (Queries.IterPrevVars g)
    | _ -> S.query (conv ctx) q

  let assign ctx lv e =
    S.assign (conv ctx) lv e

  let vdecl ctx v =
    S.vdecl (conv ctx) v

  let branch ctx e tv =
    S.branch (conv ctx) e tv

  let body ctx f =
    S.body (conv ctx) f

  let return ctx r f =
    S.return (conv ctx) r f

  let asm ctx =
    S.asm (conv ctx)

  let skip ctx =
    S.skip (conv ctx)

  let enter ctx r f args =
    S.enter (conv ctx) r f args

  let special ctx r f args =
    S.special (conv ctx) r f args

  let combine_env ctx r fe f args fc es f_ask =
    S.combine_env (conv ctx) r fe f args (Option.map C.unlift fc) es f_ask

  let combine_assign ctx r fe f args fc es f_ask =
    S.combine_assign (conv ctx) r fe f args (Option.map C.unlift fc) es f_ask

  let threadenter ctx lval f args =
    S.threadenter (conv ctx) lval f args

  let threadspawn ctx lval f args fctx =
    S.threadspawn (conv ctx) lval f args (conv fctx)

  let paths_as_set ctx = S.paths_as_set (conv ctx)
  let event ctx e octx = S.event (conv ctx) e (conv octx)
end

(* see option ana.opt.equal *)
module OptEqual (S: Spec) = struct
  module D = struct include S.D let equal x y = x == y || equal x y end
  module G = struct include S.G let equal x y = x == y || equal x y end
  module C = struct include S.C let equal x y = x == y || equal x y end
  include (S : Spec with module D := D and module G := G and module C := C)
end

(** If dbg.slice.on, stops entering functions after dbg.slice.n levels. *)
module LevelSliceLifter (S:Spec)
  : Spec with module D = Lattice.Prod (S.D) (Lattice.Reverse (IntDomain.Lifted))
          and module G = S.G
          and module C = S.C
=
struct
  module D = Lattice.Prod (S.D) (Lattice.Reverse (IntDomain.Lifted))
  module G = S.G
  module C = S.C
  module V = S.V

  let name () = S.name ()^" level sliced"

  let start_level = ref (`Top)

  type marshal = S.marshal (* TODO: should hashcons table be in here to avoid relift altogether? *)
  let init marshal =
    if get_bool "dbg.slice.on" then
      start_level := `Lifted (Int64.of_int (get_int "dbg.slice.n"));
    S.init marshal

  let finalize = S.finalize

  let should_join (x,_) (y,_) = S.should_join x y

  let startstate v = (S.startstate v, !start_level)
  let exitstate  v = (S.exitstate  v, !start_level)
  let morphstate v (d,l) = (S.morphstate v d, l)

  let context fd (d,_) = S.context fd d

  let conv ctx =
    { ctx with local = fst ctx.local
             ; split = (fun d es -> ctx.split (d, snd ctx.local) es )
    }

  let lift_fun ctx f g h =
    f @@ h (g (conv ctx))

  let enter' ctx r f args =
    let liftmap = List.map (fun (x,y) -> (x, snd ctx.local), (y, snd ctx.local)) in
    lift_fun ctx liftmap S.enter ((|>) args % (|>) f % (|>) r)

  let lift ctx d = (d, snd ctx.local)
  let lift_start_level d = (d, !start_level)

  let sync ctx reason = lift_fun ctx (lift ctx) S.sync   ((|>) reason)
  let query' ctx (type a) (q: a Queries.t): a Queries.result =
    lift_fun ctx identity   S.query  (fun x -> x q)
  let assign ctx lv e = lift_fun ctx (lift ctx) S.assign ((|>) e % (|>) lv)
  let vdecl ctx v     = lift_fun ctx (lift ctx) S.vdecl  ((|>) v)
  let branch ctx e tv = lift_fun ctx (lift ctx) S.branch ((|>) tv % (|>) e)
  let body ctx f      = lift_fun ctx (lift ctx) S.body   ((|>) f)
  let return ctx r f  = lift_fun ctx (lift ctx) S.return ((|>) f % (|>) r)
  let asm ctx         = lift_fun ctx (lift ctx) S.asm    identity
  let skip ctx        = lift_fun ctx (lift ctx) S.skip   identity
  let special ctx r f args        = lift_fun ctx (lift ctx) S.special ((|>) args % (|>) f % (|>) r)
  let combine_env' ctx r fe f args fc es f_ask = lift_fun ctx (lift ctx) S.combine_env (fun p -> p r fe f args fc (fst es) f_ask)
  let combine_assign' ctx r fe f args fc es f_ask = lift_fun ctx (lift ctx) S.combine_assign (fun p -> p r fe f args fc (fst es) f_ask)

  let threadenter ctx lval f args = lift_fun ctx (List.map lift_start_level) S.threadenter ((|>) args % (|>) f % (|>) lval)
  let threadspawn ctx lval f args fctx = lift_fun ctx (lift ctx) S.threadspawn ((|>) (conv fctx) % (|>) args % (|>) f % (|>) lval)

  let leq0 = function
    | `Top -> false
    | `Lifted x -> x <= 0L
    | `Bot -> true

  let sub1 = function
    | `Lifted x -> `Lifted (Int64.sub x 1L)
    | x -> x

  let add1 = function
    | `Lifted x -> `Lifted (Int64.add x 1L)
    | x -> x

  let paths_as_set ctx =
    let liftmap = List.map (fun x -> (x, snd ctx.local)) in
    lift_fun ctx liftmap S.paths_as_set (Fun.id)

  let event ctx e octx =
    lift_fun ctx (lift ctx) S.event ((|>) (conv octx) % (|>) e)

  let enter ctx r f args =
    let (d,l) = ctx.local in
    if leq0 l then
      [ctx.local, D.bot ()]
    else
      enter' {ctx with local=(d, sub1 l)} r f args

  let combine_env ctx r fe f args fc es f_ask =
    let (d,l) = ctx.local in
    let l = add1 l in
    if leq0 l then
      (d, l)
    else
      let d',_ = combine_env' ctx r fe f args fc es f_ask in
      (d', l)

  let combine_assign ctx r fe f args fc es f_ask =
    let (d,l) = ctx.local in
    (* No need to add1 here, already done in combine_env. *)
    if leq0 l then
      (d, l)
    else
      let d',_ = combine_assign' ctx r fe f args fc es f_ask in
      (d', l)

  let query ctx (type a) (q: a Queries.t): a Queries.result =
    match q with
    | Queries.EvalFunvar e ->
      let (d,l) = ctx.local in
      if leq0 l then
        Queries.LS.empty ()
      else
        query' ctx (Queries.EvalFunvar e)
    | q -> query' ctx q
end


(** Limits the number of widenings per node. *)
module LimitLifter (S:Spec) =
struct
  include (S : module type of S with module D := S.D and type marshal = S.marshal)

  let name () = S.name ()^" limited"

  let limit = ref 0

  let init marshal =
    limit := get_int "dbg.limit.widen";
    S.init marshal

  module H = MyCFG.NodeH
  let h = H.create 13
  let incr k =
    H.modify_def 1 k (fun v ->
        if v >= !limit then failwith (GobPretty.sprintf "LimitLifter: Reached limit (%d) for node %a" !limit Node.pretty_plain_short (Option.get !MyCFG.current_node));
        v+1
      ) h;
  module D = struct
    include S.D
    let widen x y = Option.may incr !MyCFG.current_node; widen x y (* when is this None? *)
  end
end


(* widening on contexts, keeps contexts for calls only in D *)
module WidenContextLifterSide (S:Spec)
=
struct
  module DD =
  struct
    include S.D
    let printXml f d = BatPrintf.fprintf f "<value>%a</value>" printXml d
  end
  module M = MapDomain.MapBot (Basetype.Variables) (DD) (* should be CilFun -> S.C, but CilFun is not Groupable, and S.C is no Lattice *)

  module D = struct
    include Lattice.Prod (S.D) (M)
    let printXml f (d,m) = BatPrintf.fprintf f "\n%a<analysis name=\"widen-context\">\n%a\n</analysis>" S.D.printXml d M.printXml m
  end
  module G = S.G
  module C = S.C
  module V = S.V


  let name () = S.name ()^" with widened contexts"

  type marshal = S.marshal
  let init = S.init
  let finalize = S.finalize

  let should_join (x,_) (y,_) = S.should_join x y

  let inj f x = f x, M.bot ()

  let startstate = inj S.startstate
  let exitstate  = inj S.exitstate
  let morphstate v (d,m) = S.morphstate v d, m

  let context fd (d,m) = S.context fd d (* just the child analysis' context *)

  let conv ctx =
    { ctx with local = fst ctx.local
             ; split = (fun d es -> ctx.split (d, snd ctx.local) es )
    }
  let lift_fun ctx f g = g (f (conv ctx)), snd ctx.local

  let sync ctx reason = lift_fun ctx S.sync   ((|>) reason)
  let query ctx       = S.query (conv ctx)
  let assign ctx lv e = lift_fun ctx S.assign ((|>) e % (|>) lv)
  let vdecl ctx v     = lift_fun ctx S.vdecl  ((|>) v)
  let branch ctx e tv = lift_fun ctx S.branch ((|>) tv % (|>) e)
  let body ctx f      = lift_fun ctx S.body   ((|>) f)
  let return ctx r f  = lift_fun ctx S.return ((|>) f % (|>) r)
  let asm ctx         = lift_fun ctx S.asm    identity
  let skip ctx        = lift_fun ctx S.skip   identity
  let special ctx r f args       = lift_fun ctx S.special ((|>) args % (|>) f % (|>) r)

  let event ctx e octx = lift_fun ctx S.event ((|>) (conv octx) % (|>) e)

  let threadenter ctx lval f args = S.threadenter (conv ctx) lval f args |> List.map (fun d -> (d, snd ctx.local))
  let threadspawn ctx lval f args fctx = lift_fun ctx S.threadspawn ((|>) (conv fctx) % (|>) args % (|>) f % (|>) lval)

  let enter ctx r f args =
    let m = snd ctx.local in
    let d' v_cur =
      if ContextUtil.should_keep ~isAttr:GobContext ~keepOption:"ana.context.widen" ~keepAttr:"widen" ~removeAttr:"no-widen" f then (
        let v_old = M.find f.svar m in (* S.D.bot () if not found *)
        let v_new = S.D.widen v_old (S.D.join v_old v_cur) in
        Messages.(if tracing && not (S.D.equal v_old v_new) then tracel "widen-context" "enter results in new context for function %s\n" f.svar.vname);
        v_new, M.add f.svar v_new m
      )
      else
        v_cur, m
    in
    S.enter (conv ctx) r f args
    |> List.map (fun (c,v) -> (c,m), d' v) (* c: caller, v: callee *)

  let paths_as_set ctx =
    let m = snd ctx.local in
    S.paths_as_set (conv ctx) |> List.map (fun v -> (v,m))

  let combine_env ctx r fe f args fc es f_ask = lift_fun ctx S.combine_env (fun p -> p r fe f args fc (fst es) f_ask)
  let combine_assign ctx r fe f args fc es f_ask = lift_fun ctx S.combine_assign (fun p -> p r fe f args fc (fst es) f_ask)
end


(** Lifts a [Spec] with a special bottom element that represent unreachable code. *)
module DeadCodeLifter (S:Spec)
  : Spec with module D = Dom (S.D)
          and module G = S.G
          and module C = S.C
=
struct
  module D = Dom (S.D)
  module G = S.G
  module C = S.C
  module V = S.V

  let name () = S.name ()^" lifted"

  type marshal = S.marshal
  let init = S.init
  let finalize = S.finalize

  let should_join x y =
    match x, y with
    | `Lifted a, `Lifted b -> S.should_join a b
    | _ -> true

  let startstate v = `Lifted (S.startstate v)
  let exitstate  v = `Lifted (S.exitstate  v)
  let morphstate v d = try `Lifted (S.morphstate v (D.unlift d)) with Deadcode -> d

  let context fd = S.context fd % D.unlift

  let conv ctx =
    { ctx with local = D.unlift ctx.local
             ; split = (fun d es -> ctx.split (D.lift d) es )
    }

  let lift_fun ctx f g h b =
    try f @@ h (g (conv ctx))
    with Deadcode -> b

  let sync ctx reason = lift_fun ctx D.lift   S.sync   ((|>) reason)      `Bot

  let enter ctx r f args =
    let liftmap = List.map (fun (x,y) -> D.lift x, D.lift y) in
    lift_fun ctx liftmap S.enter ((|>) args % (|>) f % (|>) r) []

  let paths_as_set ctx =
    let liftmap = List.map (fun x -> D.lift x) in
    lift_fun ctx liftmap S.paths_as_set (Fun.id) [D.bot ()] (* One dead path instead of none, such that combine_env gets called for functions with dead normal return (and thus longjmpy returns can be correctly handled by lifter). *)

  let query ctx (type a) (q: a Queries.t): a Queries.result =
    lift_fun ctx identity S.query (fun (x) -> x q) (Queries.Result.bot q)
  let assign ctx lv e = lift_fun ctx D.lift   S.assign ((|>) e % (|>) lv) `Bot
  let vdecl ctx v     = lift_fun ctx D.lift   S.vdecl  ((|>) v)            `Bot
  let branch ctx e tv = lift_fun ctx D.lift   S.branch ((|>) tv % (|>) e) `Bot
  let body ctx f      = lift_fun ctx D.lift   S.body   ((|>) f)            `Bot
  let return ctx r f  = lift_fun ctx D.lift   S.return ((|>) f % (|>) r)  `Bot
  let asm ctx         = lift_fun ctx D.lift   S.asm    identity           `Bot
  let skip ctx        = lift_fun ctx D.lift   S.skip   identity           `Bot
  let special ctx r f args       = lift_fun ctx D.lift S.special ((|>) args % (|>) f % (|>) r)        `Bot
  let combine_env ctx r fe f args fc es f_ask = lift_fun ctx D.lift S.combine_env (fun p -> p r fe f args fc (D.unlift es) f_ask) `Bot
  let combine_assign ctx r fe f args fc es f_ask = lift_fun ctx D.lift S.combine_assign (fun p -> p r fe f args fc (D.unlift es) f_ask) `Bot

  let threadenter ctx lval f args = lift_fun ctx (List.map D.lift) S.threadenter ((|>) args % (|>) f % (|>) lval) []
  let threadspawn ctx lval f args fctx = lift_fun ctx D.lift S.threadspawn ((|>) (conv fctx) % (|>) args % (|>) f % (|>) lval) `Bot

  let event (ctx:(D.t,G.t,C.t,V.t) ctx) (e:Events.t) (octx:(D.t,G.t,C.t,V.t) ctx):D.t = lift_fun ctx D.lift S.event ((|>) (conv octx) % (|>) e) `Bot
end

module type Increment =
sig
  val increment: increment_data option
end

(** Combined variables so that we can also use the more common [EqConstrSys]
    that uses only one kind of a variable. *)
module Var2 (LV:VarType) (GV:VarType)
  : VarType
    with type t = [ `L of LV.t  | `G of GV.t ]
=
struct
  type t = [ `L of LV.t  | `G of GV.t ] [@@deriving eq, ord, hash]
  let relift = function
    | `L x -> `L (LV.relift x)
    | `G x -> `G (GV.relift x)

  let pretty_trace () = function
    | `L a -> Pretty.dprintf "L:%a" LV.pretty_trace a
    | `G a -> Pretty.dprintf "G:%a" GV.pretty_trace a

  let printXml f = function
    | `L a -> LV.printXml f a
    | `G a -> GV.printXml f a

  let var_id = function
    | `L a -> LV.var_id a
    | `G a -> GV.var_id a

  let node = function
    | `L a -> LV.node a
    | `G a -> GV.node a

  let is_write_only = function
    | `L a -> LV.is_write_only a
    | `G a -> GV.is_write_only a
end

(** The main point of this file---generating a [GlobConstrSys] from a [Spec]. *)
module FromSpec (S:Spec) (Cfg:CfgBackward) (I: Increment)
  : sig
    include GlobConstrSys with module LVar = VarF (S.C)
                           and module GVar = GVarF (S.V)
                           and module D = S.D
                           and module G = GVarG (S.G) (S.C)
  end
=
struct
  type lv = MyCFG.node * S.C.t
  (* type gv = varinfo *)
  type ld = S.D.t
  (* type gd = S.G.t *)
  module LVar = VarF (S.C)
  module GVar = GVarF (S.V)
  module D = S.D
  module G = GVarG (S.G) (S.C)

  (* Two global invariants:
     1. S.V -> S.G  --  used for Spec
     2. fundec -> set of S.C  --  used for IterSysVars Node *)

  let sync ctx =
    match ctx.prev_node, Cfg.prev ctx.prev_node with
    | _, _ :: _ :: _ (* Join in CFG. *)
    | FunctionEntry _, _ -> (* Function entry, also needs sync because partial contexts joined by solver, see 00-sanity/35-join-contexts. *)
      S.sync ctx `Join
    | _, _ -> S.sync ctx `Normal

  let side_context sideg f c =
    if !AnalysisState.postsolving then
      sideg (GVar.contexts f) (G.create_contexts (G.CSet.singleton c))

  let common_ctx var edge prev_node pval (getl:lv -> ld) sidel getg sideg : (D.t, S.G.t, S.C.t, S.V.t) ctx * D.t list ref * (lval option * varinfo * exp list * D.t) list ref =
    let r = ref [] in
    let spawns = ref [] in
    (* now watch this ... *)
    let rec ctx =
      { ask     = (fun (type a) (q: a Queries.t) -> S.query ctx q)
      ; emit    = (fun _ -> failwith "emit outside MCP")
      ; node    = fst var
      ; prev_node = prev_node
      ; control_context = snd var |> Obj.obj
      ; context = snd var |> Obj.obj
      ; edge    = edge
      ; local   = pval
      ; global  = (fun g -> G.spec (getg (GVar.spec g)))
      ; spawn   = spawn
      ; split   = (fun (d:D.t) es -> assert (List.is_empty es); r := d::!r)
      ; sideg   = (fun g d -> sideg (GVar.spec g) (G.create_spec d))
      }
    and spawn lval f args =
      (* TODO: adjust ctx node/edge? *)
      (* TODO: don't repeat for all paths that spawn same *)
      let ds = S.threadenter ctx lval f args in
      List.iter (fun d ->
          spawns := (lval, f, args, d) :: !spawns;
          match Cilfacade.find_varinfo_fundec f with
          | fd ->
            let c = S.context fd d in
            sidel (FunctionEntry fd, c) d;
            ignore (getl (Function fd, c))
          | exception Not_found ->
            (* unknown function *)
            M.error ~category:Imprecise ~tags:[Category Unsound] "Created a thread from unknown function %s" f.vname
            (* actual implementation (e.g. invalidation) is done by threadenter *)
        ) ds
    in
    (* ... nice, right! *)
    let pval = sync ctx in
    { ctx with local = pval }, r, spawns

  let rec bigsqcup = function
    | []    -> D.bot ()
    | [x]   -> x
    | x::xs -> D.join x (bigsqcup xs)

  let thread_spawns ctx d spawns =
    if List.is_empty spawns then
      d
    else
      let rec ctx' =
        { ctx with
          ask = (fun (type a) (q: a Queries.t) -> S.query ctx' q)
        ; local = d
        }
      in
      (* TODO: don't forget path dependencies *)
      let one_spawn (lval, f, args, fd) =
        let rec fctx =
          { ctx with
            ask = (fun (type a) (q: a Queries.t) -> S.query fctx q)
          ; local = fd
          }
        in
        S.threadspawn ctx' lval f args fctx
      in
      bigsqcup (List.map one_spawn spawns)

  let common_join ctx d splits spawns =
    thread_spawns ctx (bigsqcup (d :: splits)) spawns

  let common_joins ctx ds splits spawns = common_join ctx (bigsqcup ds) splits spawns

  let tf_assign var edge prev_node lv e getl sidel getg sideg d =
    let ctx, r, spawns = common_ctx var edge prev_node d getl sidel getg sideg in
    common_join ctx (S.assign ctx lv e) !r !spawns

  let tf_vdecl var edge prev_node v getl sidel getg sideg d =
    let ctx, r, spawns = common_ctx var edge prev_node d getl sidel getg sideg in
    common_join ctx (S.vdecl ctx v) !r !spawns

  let normal_return r fd ctx sideg =
    let spawning_return = S.return ctx r fd in
    let nval = S.sync { ctx with local = spawning_return } `Return in
    nval

  let toplevel_kernel_return r fd ctx sideg =
    let st = if fd.svar.vname = MyCFG.dummy_func.svar.vname then ctx.local else S.return ctx r fd in
    let spawning_return = S.return {ctx with local = st} None MyCFG.dummy_func in
    let nval = S.sync { ctx with local = spawning_return } `Return in
    nval

  let tf_ret var edge prev_node ret fd getl sidel getg sideg d =
    let ctx, r, spawns = common_ctx var edge prev_node d getl sidel getg sideg in
    let d =
      if (CilType.Fundec.equal fd MyCFG.dummy_func ||
          List.mem fd.svar.vname (get_string_list "mainfun")) &&
         get_bool "kernel"
      then toplevel_kernel_return ret fd ctx sideg
      else normal_return ret fd ctx sideg
    in
    common_join ctx d !r !spawns

  let tf_entry var edge prev_node fd getl sidel getg sideg d =
    (* Side effect function context here instead of at sidel to FunctionEntry,
       because otherwise context for main functions (entrystates) will be missing or pruned during postsolving. *)
    let c: unit -> S.C.t = snd var |> Obj.obj in
    side_context sideg fd (c ());
    let ctx, r, spawns = common_ctx var edge prev_node d getl sidel getg sideg in
    common_join ctx (S.body ctx fd) !r !spawns

  let tf_test var edge prev_node e tv getl sidel getg sideg d =
    let ctx, r, spawns = common_ctx var edge prev_node d getl sidel getg sideg in
    common_join ctx (S.branch ctx e tv) !r !spawns

  let tf_normal_call ctx lv e (f:fundec) args getl sidel getg sideg =
    let combine (cd, fc, fd) =
      if M.tracing then M.traceli "combine" "local: %a\n" S.D.pretty cd;
<<<<<<< HEAD
      (* Extra sync in case function has multiple returns.
         Each `Return sync is done before joining, so joined value may be unsound.
         Since sync is normally done before tf (in common_ctx), simulate it here for fd. *)
      (* TODO: don't do this extra sync here *)
      let fd =
        (* TODO: more accurate ctx? *)
        let rec sync_ctx = { ctx with
                             ask = (fun (type a) (q: a Queries.t) -> S.query sync_ctx q);
                             local = fd;
                             prev_node = Function f
                           }
=======
      if M.tracing then M.trace "combine" "function: %a\n" S.D.pretty fd;
      let rec cd_ctx =
        { ctx with
          ask = (fun (type a) (q: a Queries.t) -> S.query cd_ctx q);
          local = cd;
        }
      in
      let fd_ctx =
        (* Inner scope to prevent unsynced fd_ctx from being used. *)
        (* Extra sync in case function has multiple returns.
           Each `Return sync is done before joining, so joined value may be unsound.
           Since sync is normally done before tf (in common_ctx), simulate it here for fd. *)
        (* TODO: don't do this extra sync here *)
        let rec sync_ctx =
          { ctx with
            ask = (fun (type a) (q: a Queries.t) -> S.query sync_ctx q);
            local = fd;
            prev_node = Function f;
          }
        in
        (* TODO: more accurate ctx? *)
        let synced = sync sync_ctx in
        let rec fd_ctx =
          { sync_ctx with
            ask = (fun (type a) (q: a Queries.t) -> S.query fd_ctx q);
            local = synced;
          }
>>>>>>> 283c3eff
        in
        fd_ctx
      in
      let r = List.fold_left (fun acc fd1 ->
          let rec fd1_ctx =
            { fd_ctx with
              ask = (fun (type a) (q: a Queries.t) -> S.query fd1_ctx q);
              local = fd1;
            }
          in
          let combine_enved = S.combine_env cd_ctx lv e f args fc fd1_ctx.local (Analyses.ask_of_ctx fd1_ctx) in
          let rec combine_assign_ctx =
            { cd_ctx with
              ask = (fun (type a) (q: a Queries.t) -> S.query combine_assign_ctx q);
              local = combine_enved;
            }
          in
          S.D.join acc (S.combine_assign combine_assign_ctx lv e f args fc fd1_ctx.local (Analyses.ask_of_ctx fd1_ctx))
        ) (S.D.bot ()) (S.paths_as_set fd_ctx)
      in
      if M.tracing then M.traceu "combine" "combined local: %a\n" S.D.pretty r;
      r
    in
    let paths = S.enter ctx lv f args in
    let paths = List.map (fun (c,v) -> (c, S.context f v, v)) paths in
    List.iter (fun (c,fc,v) -> if not (S.D.is_bot v) then sidel (FunctionEntry f, fc) v) paths;
    let paths = List.map (fun (c,fc,v) -> (c, fc, if S.D.is_bot v then v else getl (Function f, fc))) paths in
    (* Don't filter bot paths, otherwise LongjmpLifter is not called. *)
    (* let paths = List.filter (fun (c,fc,v) -> not (D.is_bot v)) paths in *)
    let paths = List.map (Tuple3.map2 Option.some) paths in
    if M.tracing then M.traceli "combine" "combining\n";
    let paths = List.map combine paths in
    let r = List.fold_left D.join (D.bot ()) paths in
    if M.tracing then M.traceu "combine" "combined: %a\n" S.D.pretty r;
    r

  let tf_special_call ctx lv f args = S.special ctx lv f args

  let tf_proc var edge prev_node lv e args getl sidel getg sideg d =
    let ctx, r, spawns = common_ctx var edge prev_node d getl sidel getg sideg in
    let functions =
      match e with
      | Lval (Var v, NoOffset) ->
        (* Handle statically known function call directly.
           Allows deactivating base. *)
        [v]
      | _ ->
        (* Depends on base for query. *)
        let ls = ctx.ask (Queries.EvalFunvar e) in
        Queries.LS.fold (fun ((x,_)) xs -> x::xs) ls []
    in
    let one_function f =
      match f.vtype with
      | TFun (_, params, var_arg, _)  ->
        let arg_length = List.length args in
        let p_length = Option.map_default List.length 0 params in
        (* Check whether number of arguments fits. *)
        (* If params is None, the function or its parameters are not declared, so we still analyze the unknown function call. *)
        if Option.is_none params || p_length = arg_length || (var_arg && arg_length >= p_length) then
          begin Some (match Cilfacade.find_varinfo_fundec f with
              | fd when LibraryFunctions.use_special f.vname ->
                M.info ~category:Analyzer "Using special for defined function %s" f.vname;
                tf_special_call ctx lv f args
              | fd ->
                tf_normal_call ctx lv e fd args getl sidel getg sideg
              | exception Not_found ->
                tf_special_call ctx lv f args)
          end
        else begin
          let geq = if var_arg then ">=" else "" in
          M.warn ~tags:[CWE 685] "Potential call to function %a with wrong number of arguments (expected: %s%d, actual: %d). This call will be ignored." CilType.Varinfo.pretty f geq p_length arg_length;
          None
        end
      | _ ->
        M.warn  ~category:Call "Something that is not a function (%a) is called." CilType.Varinfo.pretty f;
        None
    in
    let funs = List.filter_map one_function functions in
    if [] = funs then begin
      M.warn ~category:Unsound "No suitable function to be called at call site. Continuing with state before call.";
      d (* because LevelSliceLifter *)
    end else
      common_joins ctx funs !r !spawns

  let tf_asm var edge prev_node getl sidel getg sideg d =
    let ctx, r, spawns = common_ctx var edge prev_node d getl sidel getg sideg in
    common_join ctx (S.asm ctx) !r !spawns

  let tf_skip var edge prev_node getl sidel getg sideg d =
    let ctx, r, spawns = common_ctx var edge prev_node d getl sidel getg sideg in
    common_join ctx (S.skip ctx) !r !spawns

  let tf var getl sidel getg sideg prev_node edge d =
    begin match edge with
      | Assign (lv,rv) -> tf_assign var edge prev_node lv rv
      | VDecl (v)      -> tf_vdecl var edge prev_node v
      | Proc (r,f,ars) -> tf_proc var edge prev_node r f ars
      | Entry f        -> tf_entry var edge prev_node f
      | Ret (r,fd)     -> tf_ret var edge prev_node r fd
      | Test (p,b)     -> tf_test var edge prev_node p b
      | ASM (_, _, _)  -> tf_asm var edge prev_node (* TODO: use ASM fields for something? *)
      | Skip           -> tf_skip var edge prev_node
    end getl sidel getg sideg d

  type Goblint_backtrace.mark += TfLocation of location

  let () = Goblint_backtrace.register_mark_printer (function
      | TfLocation loc ->
        Some ("transfer function at " ^ CilType.Location.show loc)
      | _ -> None (* for other marks *)
    )

  let tf var getl sidel getg sideg prev_node (_,edge) d (f,t) =
    let old_loc  = !Tracing.current_loc in
    let old_loc2 = !Tracing.next_loc in
    Tracing.current_loc := f;
    Tracing.next_loc := t;
    Goblint_backtrace.protect ~mark:(fun () -> TfLocation f) ~finally:(fun () ->
        Tracing.current_loc := old_loc;
        Tracing.next_loc := old_loc2
      ) (fun () ->
        let d       = tf var getl sidel getg sideg prev_node edge d in
        d
      )

  let tf (v,c) (edges, u) getl sidel getg sideg =
    let pval = getl (u,c) in
    let _, locs = List.fold_right (fun (f,e) (t,xs) -> f, (f,t)::xs) edges (Node.location v,[]) in
    List.fold_left2 (|>) pval (List.map (tf (v,Obj.repr (fun () -> c)) getl sidel getg sideg u) edges) locs

  let tf (v,c) (e,u) getl sidel getg sideg =
    let old_node = !current_node in
    let old_fd = Option.map Node.find_fundec old_node |? Cil.dummyFunDec in
    let new_fd = Node.find_fundec v in
    if not (CilType.Fundec.equal old_fd new_fd) then
      Timing.Program.enter new_fd.svar.vname;
    let old_context = !M.current_context in
    current_node := Some u;
    M.current_context := Some (Obj.magic c); (* magic is fine because Spec is top-level Control Spec *)
    Fun.protect ~finally:(fun () ->
        current_node := old_node;
        M.current_context := old_context;
        if not (CilType.Fundec.equal old_fd new_fd) then
          Timing.Program.exit new_fd.svar.vname
      ) (fun () ->
        let d       = tf (v,c) (e,u) getl sidel getg sideg in
        d
      )

  let system (v,c) =
    match v with
    | FunctionEntry _ ->
      None
    | _ ->
      let tf getl sidel getg sideg =
        let tf' eu = tf (v,c) eu getl sidel getg sideg in

        match NodeH.find_option CfgTools.node_scc_global v with
        | Some scc when NodeH.mem scc.prev v && NodeH.length scc.prev = 1 ->
          (* Limited to loops with only one entry node. Otherwise unsound as is. *)
          (* TODO: Is it possible to do soundly for multi-entry loops? *)
          let stricts = NodeH.find_default scc.prev v [] in
          let xs_stricts = List.map tf' stricts in
          (* Evaluate non-strict for dead code warnings. See 00-sanity/36-strict-loop-dead. *)
          let equal = [%eq: (CilType.Location.t * Edge.t) list * Node.t] in
          let is_strict eu = List.exists (equal eu) stricts in
          let non_stricts = List.filter (neg is_strict) (Cfg.prev v) in
          let xs_non_stricts = List.map tf' non_stricts in
          if List.for_all S.D.is_bot xs_stricts then
            S.D.bot ()
          else (
            let xs_strict = List.fold_left S.D.join (S.D.bot ()) xs_stricts in
            List.fold_left S.D.join xs_strict xs_non_stricts
          )
        | _ ->
          let xs = List.map tf' (Cfg.prev v) in
          List.fold_left S.D.join (S.D.bot ()) xs
      in
      Some tf

  let iter_vars getl getg vq fl fg =
    (* vars for Spec *)
    let rec ctx =
      { ask    = (fun (type a) (q: a Queries.t) -> S.query ctx q)
      ; emit   = (fun _ -> failwith "Cannot \"emit\" in query context.")
      ; node   = MyCFG.dummy_node (* TODO maybe ask should take a node (which could be used here) instead of a location *)
      ; prev_node = MyCFG.dummy_node
      ; control_context = (fun () -> ctx_failwith "No context in query context.")
      ; context = (fun () -> ctx_failwith "No context in query context.")
      ; edge    = MyCFG.Skip
      ; local  = S.startstate Cil.dummyFunDec.svar (* bot and top both silently raise and catch Deadcode in DeadcodeLifter *)
      ; global = (fun g -> G.spec (getg (GVar.spec g)))
      ; spawn  = (fun v d    -> failwith "Cannot \"spawn\" in query context.")
      ; split  = (fun d es   -> failwith "Cannot \"split\" in query context.")
      ; sideg  = (fun v g    -> failwith "Cannot \"split\" in query context.")
      }
    in
    let f v = fg (GVar.spec (Obj.obj v)) in
    S.query ctx (IterSysVars (vq, f));

    (* node vars for locals *)
    match vq with
    | Node {node; fundec} ->
      let fd = Option.default_delayed (fun () -> Node.find_fundec node) fundec in
      let cs = G.contexts (getg (GVar.contexts fd)) in
      G.CSet.iter (fun c ->
          fl (node, c)
        ) cs
    | _ ->
      ()

  let sys_change getl getg =
    let open CompareCIL in

    let c = match I.increment with
      | Some {changes; _} -> changes
      | None -> empty_change_info ()
    in
    List.(Printf.printf "change_info = { unchanged = %d; changed = %d; added = %d; removed = %d }\n" (length c.unchanged) (length c.changed) (length c.added) (length c.removed));

    let changed_funs = List.filter_map (function
        | {old = {def = Some (Fun f); _}; diff = None; _} ->
          print_endline ("Completely changed function: " ^ f.svar.vname);
          Some f
        | _ -> None
      ) c.changed
    in
    let part_changed_funs = List.filter_map (function
        | {old = {def = Some (Fun f); _}; diff = Some nd; _} ->
          print_endline ("Partially changed function: " ^ f.svar.vname);
          Some (f, nd.primObsoleteNodes, nd.unchangedNodes)
        | _ -> None
      ) c.changed
    in
    let removed_funs = List.filter_map (function
        | {def = Some (Fun f); _} ->
          print_endline ("Removed function: " ^ f.svar.vname);
          Some f
        | _ -> None
      ) c.removed
    in

    let module HM = Hashtbl.Make (Var2 (LVar) (GVar)) in

    let mark_node hm f node =
      iter_vars getl getg (Node {node; fundec = Some f}) (fun v ->
          HM.replace hm (`L v) ()
        ) (fun v ->
          HM.replace hm (`G v) ()
        )
    in

    let reluctant = GobConfig.get_bool "incremental.reluctant.enabled" in
    let reanalyze_entry f =
      (* destabilize the entry points of a changed function when reluctant is off,
         or the function is to be force-reanalyzed  *)
      (not reluctant) || CompareCIL.VarinfoSet.mem f.svar c.exclude_from_rel_destab
    in
    let obsolete_ret = HM.create 103 in
    let obsolete_entry = HM.create 103 in
    let obsolete_prim = HM.create 103 in

    (* When reluctant is on:
       Only add function entry nodes to obsolete_entry if they are in force-reanalyze *)
    List.iter (fun f ->
        if reanalyze_entry f then
          (* collect function entry for eager destabilization *)
          mark_node obsolete_entry f (FunctionEntry f)
        else
          (* collect function return for reluctant analysis *)
          mark_node obsolete_ret f (Function f)
      ) changed_funs;
    (* Primary changed unknowns from partially changed functions need only to be collected for eager destabilization when reluctant is off *)
    (* The return nodes of partially changed functions are collected in obsolete_ret for reluctant analysis *)
    (* We utilize that force-reanalyzed functions are always considered as completely changed (and not partially changed) *)
    List.iter (fun (f, pn, _) ->
        if not reluctant then (
          List.iter (fun n ->
              mark_node obsolete_prim f n
            ) pn
        )
        else
          mark_node obsolete_ret f (Function f)
      ) part_changed_funs;

    let obsolete = Enum.append (HM.keys obsolete_entry) (HM.keys obsolete_prim) |> List.of_enum in
    let reluctant = HM.keys obsolete_ret |> List.of_enum in

    let marked_for_deletion = HM.create 103 in

    let dummy_pseudo_return_node f =
      (* not the same as in CFG, but compares equal because of sid *)
      Node.Statement ({Cil.dummyStmt with sid = CfgTools.get_pseudo_return_id f})
    in
    let add_nodes_of_fun (functions: fundec list) (withEntry: fundec -> bool) =
      let add_stmts (f: fundec) =
        List.iter (fun s ->
            mark_node marked_for_deletion f (Statement s)
          ) f.sallstmts
      in
      List.iter (fun f ->
          if withEntry f then
            mark_node marked_for_deletion f (FunctionEntry f);
          mark_node marked_for_deletion f (Function f);
          add_stmts f;
          mark_node marked_for_deletion f (dummy_pseudo_return_node f)
        ) functions;
    in

    add_nodes_of_fun changed_funs reanalyze_entry;
    add_nodes_of_fun removed_funs (fun _ -> true);
    (* it is necessary to remove all unknowns for changed pseudo-returns because they have static ids *)
    let add_pseudo_return f un =
      let pseudo = dummy_pseudo_return_node f in
      if not (List.exists (Node.equal pseudo % fst) un) then
        mark_node marked_for_deletion f (dummy_pseudo_return_node f)
    in
    List.iter (fun (f,_,un) ->
        mark_node marked_for_deletion f (Function f);
        add_pseudo_return f un
      ) part_changed_funs;

    let delete = HM.keys marked_for_deletion |> List.of_enum in

    let restart = match I.increment with
      | Some data ->
        let restart = ref [] in
        List.iter (fun g ->
            iter_vars getl getg g (fun v ->
                restart := `L v :: !restart
              ) (fun v ->
                restart := `G v :: !restart
              )
          ) data.restarting;
        !restart
      | None -> []
    in

    {obsolete; delete; reluctant; restart}
end

(** Convert a non-incremental solver into an "incremental" solver.
    It will solve from scratch, perform standard postsolving and have no marshal data. *)
module EqIncrSolverFromEqSolver (Sol: GenericEqSolver): GenericEqIncrSolver =
  functor (Arg: IncrSolverArg) (S: EqConstrSys) (VH: Hashtbl.S with type key = S.v) ->
  struct
    module Sol = Sol (S) (VH)
    module Post = PostSolver.MakeList (PostSolver.ListArgFromStdArg (S) (VH) (Arg))

    type marshal = unit
    let copy_marshal () = ()
    let relift_marshal () = ()

<<<<<<< HEAD
    let solve box xs vs =
      let vh = Sol.solve box xs vs in
      if not (omitPostSolving#getFlag ()) then 
        Post.post xs vs vh;
=======
    let solve xs vs _ =
      let vh = Sol.solve xs vs in
      Post.post xs vs vh;
>>>>>>> 283c3eff
      (vh, ())
  end


(** Translate a [GlobConstrSys] into a [EqConstrSys] *)
module EqConstrSysFromGlobConstrSys (S:GlobConstrSys)
  : EqConstrSys   with type v = Var2(S.LVar)(S.GVar).t
                   and type d = Lattice.Lift2(S.G)(S.D)(Printable.DefaultNames).t
                   and module Var = Var2(S.LVar)(S.GVar)
                   and module Dom = Lattice.Lift2(S.G)(S.D)(Printable.DefaultNames)
=
struct
  module Var = Var2(S.LVar)(S.GVar)
  module Dom =
  struct
    include Lattice.Lift2(S.G)(S.D)(Printable.DefaultNames)
    let printXml f = function
      | `Lifted1 a -> S.G.printXml f a
      | `Lifted2 a -> S.D.printXml f a
      | (`Bot | `Top) as x -> printXml f x
  end
  type v = Var.t
  type d = Dom.t

  let getG = function
    | `Lifted1 x -> x
    | `Bot -> S.G.bot ()
    | `Top -> failwith "EqConstrSysFromGlobConstrSys.getG: global variable has top value"
    | `Lifted2 _ -> failwith "EqConstrSysFromGlobConstrSys.getG: global variable has local value"

  let getL = function
    | `Lifted2 x -> x
    | `Bot -> S.D.bot ()
    | `Top -> failwith "EqConstrSysFromGlobConstrSys.getL: local variable has top value"
    | `Lifted1 _ -> failwith "EqConstrSysFromGlobConstrSys.getL: local variable has global value"

  let l, g = (fun x -> `L x), (fun x -> `G x)
  let lD, gD = (fun x -> `Lifted2 x), (fun x -> `Lifted1 x)

  let conv f get set =
    f (getL % get % l) (fun x v -> set (l x) (lD v))
      (getG % get % g) (fun x v -> set (g x) (gD v))
    |> lD

  let system = function
    | `G _ -> None
    | `L x -> Option.map conv (S.system x)

  let sys_change get =
    S.sys_change (getL % get % l) (getG % get % g)
end

(** Splits a [EqConstrSys] solution into a [GlobConstrSys] solution with given [Hashtbl.S] for the [EqConstrSys]. *)
module GlobConstrSolFromEqConstrSolBase (S: GlobConstrSys) (LH: Hashtbl.S with type key = S.LVar.t) (GH: Hashtbl.S with type key = S.GVar.t) (VH: Hashtbl.S with type key = Var2 (S.LVar) (S.GVar).t) =
struct
  let split_solution hm =
    let l' = LH.create 113 in
    let g' = GH.create 113 in
    let split_vars x d = match x with
      | `L x ->
        begin match d with
          | `Lifted2 d -> LH.replace l' x d
          (* | `Bot -> () *)
          (* Since Verify2 is broken and only checks existing keys, add it with local bottom value.
             This works around some cases, where Verify2 would not detect a problem due to completely missing variable. *)
          | `Bot -> LH.replace l' x (S.D.bot ())
          | `Top -> failwith "GlobConstrSolFromEqConstrSolBase.split_vars: local variable has top value"
          | `Lifted1 _ -> failwith "GlobConstrSolFromEqConstrSolBase.split_vars: local variable has global value"
        end
      | `G x ->
        begin match d with
          | `Lifted1 d -> GH.replace g' x d
          | `Bot -> ()
          | `Top -> failwith "GlobConstrSolFromEqConstrSolBase.split_vars: global variable has top value"
          | `Lifted2 _ -> failwith "GlobConstrSolFromEqConstrSolBase.split_vars: global variable has local value"
        end
    in
    VH.iter split_vars hm;
    (l', g')
end

(** Splits a [EqConstrSys] solution into a [GlobConstrSys] solution. *)
module GlobConstrSolFromEqConstrSol (S: GlobConstrSys) (LH: Hashtbl.S with type key = S.LVar.t) (GH: Hashtbl.S with type key = S.GVar.t) =
struct
  module S2 = EqConstrSysFromGlobConstrSys (S)
  module VH = Hashtbl.Make (S2.Var)

  include GlobConstrSolFromEqConstrSolBase (S) (LH) (GH) (VH)
end

(** Transforms a [GenericEqIncrSolver] into a [GenericGlobSolver]. *)
module GlobSolverFromEqSolver (Sol:GenericEqIncrSolverBase)
  = functor (S:GlobConstrSys) ->
    functor (LH:Hashtbl.S with type key=S.LVar.t) ->
    functor (GH:Hashtbl.S with type key=S.GVar.t) ->
    struct
      module EqSys = EqConstrSysFromGlobConstrSys (S)

      module VH : Hashtbl.S with type key=EqSys.v = Hashtbl.Make(EqSys.Var)
      module Sol' = Sol (EqSys) (VH)

      module Splitter = GlobConstrSolFromEqConstrSolBase (S) (LH) (GH) (VH) (* reuse EqSys and VH *)

      type marshal = Sol'.marshal

      let copy_marshal = Sol'.copy_marshal
      let relift_marshal = Sol'.relift_marshal

      let solve ls gs l old_data =
        let vs = List.map (fun (x,v) -> `L x, `Lifted2 v) ls
                 @ List.map (fun (x,v) -> `G x, `Lifted1 v) gs in
        let sv = List.map (fun x -> `L x) l in
        let hm, solver_data = Sol'.solve vs sv old_data in
        Splitter.split_solution hm, solver_data
    end


(** Add path sensitivity to a analysis *)
module PathSensitive2 (Spec:Spec)
  : Spec
    with module G = Spec.G
     and module C = Spec.C
     and module V = Spec.V
=
struct
  module D =
  struct
    (* TODO is it really worth it to check every time instead of just using sets and joining later? *)
    module C =
    struct
      type elt = Spec.D.t
      let cong = Spec.should_join
    end
    module J = SetDomain.Joined (Spec.D)
    include DisjointDomain.PairwiseSet (Spec.D) (J) (C)
    let name () = "PathSensitive (" ^ name () ^ ")"

    let printXml f x =
      let print_one x =
        BatPrintf.fprintf f "\n<path>%a</path>" Spec.D.printXml x
      in
      iter print_one x
  end

  module G = Spec.G
  module C = Spec.C
  module V = Spec.V

  let name () = "PathSensitive2("^Spec.name ()^")"

  type marshal = Spec.marshal
  let init = Spec.init
  let finalize = Spec.finalize

  let should_join x y = true

  let exitstate  v = D.singleton (Spec.exitstate  v)
  let startstate v = D.singleton (Spec.startstate v)
  let morphstate v d = D.map (Spec.morphstate v) d

  let context fd l =
    if D.cardinal l <> 1 then
      failwith "PathSensitive2.context must be called with a singleton set."
    else
      Spec.context fd @@ D.choose l

  let conv ctx x =
    let rec ctx' = { ctx with ask   = (fun (type a) (q: a Queries.t) -> Spec.query ctx' q)
                            ; local = x
                            ; split = (ctx.split % D.singleton) }
    in
    ctx'

  let map ctx f g =
    let h x xs =
      try D.add (g (f (conv ctx x))) xs
      with Deadcode -> xs
    in
    let d = D.fold h ctx.local (D.empty ()) in
    if D.is_bot d then raise Deadcode else d

  let fold' ctx f g h a =
    let k x a =
      try h a @@ g @@ f @@ conv ctx x
      with Deadcode -> a
    in
    D.fold k ctx.local a

  let assign ctx l e    = map ctx Spec.assign  (fun h -> h l e )
  let vdecl ctx v       = map ctx Spec.vdecl   (fun h -> h v)
  let body   ctx f      = map ctx Spec.body    (fun h -> h f   )
  let return ctx e f    = map ctx Spec.return  (fun h -> h e f )
  let branch ctx e tv   = map ctx Spec.branch  (fun h -> h e tv)
  let asm ctx           = map ctx Spec.asm     identity
  let skip ctx          = map ctx Spec.skip    identity
  let special ctx l f a = map ctx Spec.special (fun h -> h l f a)

  let event ctx e octx =
    let fd1 = D.choose octx.local in
    map ctx Spec.event (fun h -> h e (conv octx fd1))

  let threadenter ctx lval f args =
    let g xs ys = (List.map (fun y -> D.singleton y) ys) @ xs in
    fold' ctx Spec.threadenter (fun h -> h lval f args) g []
  let threadspawn ctx lval f args fctx =
    let fd1 = D.choose fctx.local in
    map ctx Spec.threadspawn (fun h -> h lval f args (conv fctx fd1))

  let sync ctx reason = map ctx Spec.sync (fun h -> h reason)

  let query ctx (type a) (q: a Queries.t): a Queries.result =
    (* TODO: handle Invariant path like PathSensitive3? *)
    (* join results so that they are sound for all paths *)
    let module Result = (val Queries.Result.lattice q) in
    fold' ctx Spec.query identity (fun x f -> Result.join x (f q)) (Result.bot ())

  let enter ctx l f a =
    let g xs ys = (List.map (fun (x,y) -> D.singleton x, D.singleton y) ys) @ xs in
    fold' ctx Spec.enter (fun h -> h l f a) g []

  let paths_as_set ctx =
    (* Path-sensitivity is only here, not below! *)
    let elems = D.elements ctx.local in
    List.map (D.singleton) elems

  let combine_env ctx l fe f a fc d f_ask =
    assert (D.cardinal ctx.local = 1);
    let cd = D.choose ctx.local in
    let k x y =
      if M.tracing then M.traceli "combine" "function: %a\n" Spec.D.pretty x;
      try
        let r = Spec.combine_env (conv ctx cd) l fe f a fc x f_ask in
        if M.tracing then M.traceu "combine" "combined function: %a\n" Spec.D.pretty r;
        D.add r y
      with Deadcode ->
        if M.tracing then M.traceu "combine" "combined function: dead\n";
        y
    in
    let d = D.fold k d (D.bot ()) in
    if D.is_bot d then raise Deadcode else d

  let combine_assign ctx l fe f a fc d f_ask =
    assert (D.cardinal ctx.local = 1);
    let cd = D.choose ctx.local in
    let k x y =
      if M.tracing then M.traceli "combine" "function: %a\n" Spec.D.pretty x;
      try
        let r = Spec.combine_assign (conv ctx cd) l fe f a fc x f_ask in
        if M.tracing then M.traceu "combine" "combined function: %a\n" Spec.D.pretty r;
        D.add r y
      with Deadcode ->
        if M.tracing then M.traceu "combine" "combined function: dead\n";
        y
    in
    let d = D.fold k d (D.bot ()) in
    if D.is_bot d then raise Deadcode else d
end

module DeadBranchLifter (S: Spec): Spec =
struct
  include S

  let name () = "DeadBranch (" ^ S.name () ^ ")"

  (* Two global invariants:
     1. S.V -> S.G  --  used for S
     2. node -> (exp -> flat bool)  --  used for warnings *)

  module V =
  struct
    include Printable.Either (S.V) (Node)
    let name () = "DeadBranch"
    let s x = `Left x
    let node x = `Right x
    let is_write_only = function
      | `Left x -> S.V.is_write_only x
      | `Right _ -> true
  end

  module EM =
  struct
    include MapDomain.MapBot (Basetype.CilExp) (Basetype.Bools)
    let name () = "branches"
  end

  module G =
  struct
    include Lattice.Lift2 (S.G) (EM) (Printable.DefaultNames)
    let name () = "deadbranch"

    let s = function
      | `Bot -> S.G.bot ()
      | `Lifted1 x -> x
      | _ -> failwith "DeadBranchLifter.s"
    let node = function
      | `Bot -> EM.bot ()
      | `Lifted2 x -> x
      | _ -> failwith "DeadBranchLifter.node"
    let create_s s = `Lifted1 s
    let create_node node = `Lifted2 node

    let printXml f = function
      | `Lifted1 x -> S.G.printXml f x
      | `Lifted2 x -> BatPrintf.fprintf f "<analysis name=\"dead-branch\">%a</analysis>" EM.printXml x
      | x -> BatPrintf.fprintf f "<analysis name=\"dead-branch-lifter\">%a</analysis>" printXml x
  end

  let conv (ctx: (_, G.t, _, V.t) ctx): (_, S.G.t, _, S.V.t) ctx =
    { ctx with
      global = (fun v -> G.s (ctx.global (V.s v)));
      sideg = (fun v g -> ctx.sideg (V.s v) (G.create_s g));
    }

  let query ctx (type a) (q: a Queries.t): a Queries.result =
    match q with
    | WarnGlobal g ->
      let g: V.t = Obj.obj g in
      begin match g with
        | `Left g ->
          S.query (conv ctx) (WarnGlobal (Obj.repr g))
        | `Right g ->
          let em = G.node (ctx.global (V.node g)) in
          EM.iter (fun exp tv ->
              match tv with
              | `Lifted tv ->
                let loc = Node.location g in (* TODO: looking up location now doesn't work nicely with incremental *)
                let cilinserted = if loc.synthetic then "(possibly inserted by CIL) " else "" in
                M.warn ~loc:(Node g) ~tags:[CWE (if tv then 571 else 570)] ~category:Deadcode "condition '%a' %sis always %B" d_exp exp cilinserted tv
              | `Bot when not (CilType.Exp.equal exp one) -> (* all branches dead *)
                M.error ~loc:(Node g) ~category:Analyzer ~tags:[Category Unsound] "both branches over condition '%a' are dead" d_exp exp
              | `Bot (* all branches dead, fine at our inserted Neg(1)-s because no Pos(1) *)
              | `Top -> (* may be both true and false *)
                ()
            ) em;
      end
    | InvariantGlobal g ->
      let g: V.t = Obj.obj g in
      begin match g with
        | `Left g ->
          S.query (conv ctx) (InvariantGlobal (Obj.repr g))
        | `Right g ->
          Queries.Result.top q
      end
    | IterSysVars (vq, vf) ->
      (* vars for S *)
      let vf' x = vf (Obj.repr (V.s (Obj.obj x))) in
      S.query (conv ctx) (IterSysVars (vq, vf'));

      (* node vars for dead branches *)
      begin match vq with
        | Node {node; _} ->
          vf (Obj.repr (V.node node))
        | _ ->
          ()
      end
    | _ ->
      S.query (conv ctx) q


  let branch ctx = S.branch (conv ctx)

  let branch ctx exp tv =
    if !AnalysisState.postsolving then (
      try
        let r = branch ctx exp tv in
        (* branch is live *)
        ctx.sideg (V.node ctx.prev_node) (G.create_node (EM.singleton exp (`Lifted tv))); (* record expression with reached tv *)
        r
      with Deadcode ->
        (* branch is dead *)
        ctx.sideg (V.node ctx.prev_node) (G.create_node (EM.singleton exp `Bot)); (* record expression without reached tv *)
        raise Deadcode
    )
    else (
      ctx.sideg (V.node ctx.prev_node) (G.create_node (EM.bot ())); (* create global variable during solving, to allow postsolving leq hack to pass verify *)
      branch ctx exp tv
    )

  let assign ctx = S.assign (conv ctx)
  let vdecl ctx = S.vdecl (conv ctx)
  let enter ctx = S.enter (conv ctx)
  let paths_as_set ctx = S.paths_as_set (conv ctx)
  let body ctx = S.body (conv ctx)
  let return ctx = S.return (conv ctx)
  let combine_env ctx = S.combine_env (conv ctx)
  let combine_assign ctx = S.combine_assign (conv ctx)
  let special ctx = S.special (conv ctx)
  let threadenter ctx = S.threadenter (conv ctx)
  let threadspawn ctx lv f args fctx = S.threadspawn (conv ctx) lv f args (conv fctx)
  let sync ctx = S.sync (conv ctx)
  let skip ctx = S.skip (conv ctx)
  let asm ctx = S.asm (conv ctx)
  let event ctx e octx = S.event (conv ctx) e (conv octx)
end

module LongjmpLifter (S: Spec): Spec =
struct
  include S

  let name () = "Longjmp (" ^ S.name () ^ ")"

  module V =
  struct
    include Printable.Either (S.V) (Printable.Either (Printable.Prod (Node) (C)) (Printable.Prod (CilType.Fundec) (C)))
    let s x = `Left x
    let longjmpto x = `Right (`Left x)
    let longjmpret x = `Right (`Right x)
    let is_write_only = function
      | `Left x -> S.V.is_write_only x
      | `Right _ -> false
  end

  module G =
  struct
    include Lattice.Lift2 (S.G) (S.D) (Printable.DefaultNames)

    let s = function
      | `Bot -> S.G.bot ()
      | `Lifted1 x -> x
      | _ -> failwith "LongjmpLifter.s"
    let local = function
      | `Bot -> S.D.bot ()
      | `Lifted2 x -> x
      | _ -> failwith "LongjmpLifter.local"
    let create_s s = `Lifted1 s
    let create_local local = `Lifted2 local

    let printXml f = function
      | `Lifted1 x -> S.G.printXml f x
      | `Lifted2 x -> BatPrintf.fprintf f "<analysis name=\"longjmp\"><value>%a</value></analysis>" S.D.printXml x
      | x -> BatPrintf.fprintf f "<analysis name=\"longjmp-lifter\">%a</analysis>" printXml x
  end

  let conv (ctx: (_, G.t, _, V.t) ctx): (_, S.G.t, _, S.V.t) ctx =
    { ctx with
      global = (fun v -> G.s (ctx.global (V.s v)));
      sideg = (fun v g -> ctx.sideg (V.s v) (G.create_s g));
    }

  let query ctx (type a) (q: a Queries.t): a Queries.result =
    match q with
    | WarnGlobal g ->
      let g: V.t = Obj.obj g in
      begin match g with
        | `Left g ->
          S.query (conv ctx) (WarnGlobal (Obj.repr g))
        | `Right g ->
          Queries.Result.top q
      end
    | InvariantGlobal g ->
      let g: V.t = Obj.obj g in
      begin match g with
        | `Left g ->
          S.query (conv ctx) (InvariantGlobal (Obj.repr g))
        | `Right g ->
          Queries.Result.top q
      end
    | IterSysVars (vq, vf) ->
      (* vars for S *)
      let vf' x = vf (Obj.repr (V.s (Obj.obj x))) in
      S.query (conv ctx) (IterSysVars (vq, vf'));
      (* TODO: vars? *)
    | _ ->
      S.query (conv ctx) q


  let branch ctx = S.branch (conv ctx)
  let assign ctx = S.assign (conv ctx)
  let vdecl ctx = S.vdecl (conv ctx)
  let enter ctx = S.enter (conv ctx)
  let paths_as_set ctx = S.paths_as_set (conv ctx)
  let body ctx = S.body (conv ctx)
  let return ctx = S.return (conv ctx)

  let combine_env ctx lv e f args fc fd f_ask =
    let conv_ctx = conv ctx in
    let current_fundec = Node.find_fundec ctx.node in
    let handle_longjmp (cd, fc, longfd) =
      (* This is called per-path. *)
      let rec cd_ctx =
        { conv_ctx with
          ask = (fun (type a) (q: a Queries.t) -> S.query cd_ctx q);
          local = cd;
        }
      in
      let longfd_ctx =
        (* Inner scope to prevent unsynced longfd_ctx from being used. *)
        (* Extra sync like with normal combine. *)
        let rec sync_ctx =
          { conv_ctx with
            ask = (fun (type a) (q: a Queries.t) -> S.query sync_ctx q);
            local = longfd;
            prev_node = Function f;
          }
        in
        let synced = S.sync sync_ctx `Join in
        let rec longfd_ctx =
          { sync_ctx with
            ask = (fun (type a) (q: a Queries.t) -> S.query longfd_ctx q);
            local = synced;
          }
        in
        longfd_ctx
      in
      let combined = lazy ( (* does not depend on target, do at most once *)
        (* Globals are non-problematic here, as they are always carried around without any issues! *)
        (* A combine call is mostly needed to ensure locals have appropriate values. *)
        (* Using f from called function on purpose here! Needed? *)
        S.combine_env cd_ctx None e f args fc longfd_ctx.local (Analyses.ask_of_ctx longfd_ctx) (* no lval because longjmp return skips return value assignment *)
      )
      in
      let returned = lazy ( (* does not depend on target, do at most once *)
        let rec combined_ctx =
          { cd_ctx with
            ask = (fun (type a) (q: a Queries.t) -> S.query combined_ctx q);
            local = Lazy.force combined;
          }
        in
        S.return combined_ctx None current_fundec
      )
      in
      let (active_targets, _) = longfd_ctx.ask ActiveJumpBuf in
      let valid_targets = cd_ctx.ask ValidLongJmp in
      let handle_target target = match target with
        | JmpBufDomain.BufferEntryOrTop.AllTargets -> () (* The warning is already emitted at the point where the longjmp happens *)
        | Target (target_node, target_context) ->
          let target_fundec = Node.find_fundec target_node in
          if CilType.Fundec.equal target_fundec current_fundec && ControlSpecC.equal target_context (ctx.control_context ()) then (
            if M.tracing then Messages.tracel "longjmp" "Fun: Potentially from same context, side-effect to %a\n" Node.pretty target_node;
            ctx.sideg (V.longjmpto (target_node, ctx.context ())) (G.create_local (Lazy.force combined))
            (* No need to propagate this outwards here, the set of valid longjumps is part of the context, we can never have the same context setting the longjmp multiple times *)
          )
          (* Appropriate setjmp is not in current function & current context *)
          else if JmpBufDomain.JmpBufSet.mem target valid_targets then
            ctx.sideg (V.longjmpret (current_fundec, ctx.context ())) (G.create_local (Lazy.force returned))
          else
            (* It actually is not handled here but was propagated here spuriously, we already warned at the location where this issue is caused *)
            (* As the validlongjumps inside the callee is a a superset of the ones inside the caller *)
            ()
      in
      JmpBufDomain.JmpBufSet.iter handle_target active_targets
    in
    if M.tracing then M.tracel "longjmp" "longfd getg %a\n" CilType.Fundec.pretty f;
    let longfd = G.local (ctx.global (V.longjmpret (f, Option.get fc))) in
    if M.tracing then M.tracel "longjmp" "longfd %a\n" D.pretty longfd;
    if not (D.is_bot longfd) then
      handle_longjmp (ctx.local, fc, longfd);
    S.combine_env (conv_ctx) lv e f args fc fd f_ask

  let combine_assign ctx lv e f args fc fd f_ask =
    S.combine_assign (conv ctx) lv e f args fc fd f_ask

  let special ctx lv f args =
    let conv_ctx = conv ctx in
    match (LibraryFunctions.find f).special args with
    | Setjmp {env} ->
      (* Handling of returning for the first time *)
      let normal_return = S.special conv_ctx lv f args in
      let jmp_return = G.local (ctx.global (V.longjmpto (ctx.prev_node, ctx.context ()))) in
      if S.D.is_bot jmp_return then
        normal_return
      else (
        let rec jmp_ctx =
          { conv_ctx with
            ask = (fun (type a) (q: a Queries.t) -> S.query jmp_ctx q);
            local = jmp_return;
          }
        in
        let longjmped = S.event jmp_ctx (Events.Longjmped {lval=lv}) jmp_ctx in
        S.D.join normal_return longjmped
      )
    | Longjmp {env; value} ->
      let current_fundec = Node.find_fundec ctx.node in
      let handle_path path = (
        let rec path_ctx =
          { conv_ctx with
            ask = (fun (type a) (q: a Queries.t) -> S.query path_ctx q);
            local = path;
          }
        in
        let specialed = lazy ( (* does not depend on target, do at most once *)
          S.special path_ctx lv f args
        )
        in
        let returned = lazy ( (* does not depend on target, do at most once *)
          let rec specialed_ctx =
            { path_ctx with
              ask = (fun (type a) (q: a Queries.t) -> S.query specialed_ctx q);
              local = Lazy.force specialed;
            }
          in
          S.return specialed_ctx None current_fundec
        )
        in
        (* Eval `env` again to avoid having to construct bespoke ctx to ask *)
        let targets = path_ctx.ask (EvalJumpBuf env) in
        let valid_targets = path_ctx.ask ValidLongJmp in
        if M.tracing then Messages.tracel "longjmp" "Jumping to %a\n" JmpBufDomain.JmpBufSet.pretty targets;
        let handle_target target = match target with
          | JmpBufDomain.BufferEntryOrTop.AllTargets ->
            M.warn ~category:Imprecise "Longjmp to potentially invalid target, as contents of buffer %a may be unknown! (imprecision due to heap?)" d_exp env
          | Target (target_node, target_context) ->
            let target_fundec = Node.find_fundec target_node in
            if CilType.Fundec.equal target_fundec current_fundec && ControlSpecC.equal target_context (ctx.control_context ()) then (
              if M.tracing then Messages.tracel "longjmp" "Potentially from same context, side-effect to %a\n" Node.pretty target_node;
              ctx.sideg (V.longjmpto (target_node, ctx.context ())) (G.create_local (Lazy.force specialed))
            )
            else if JmpBufDomain.JmpBufSet.mem target valid_targets then (
              if M.tracing then Messages.tracel "longjmp" "Longjmp to somewhere else, side-effect to %i\n" (S.C.hash (ctx.context ()));
              ctx.sideg (V.longjmpret (current_fundec, ctx.context ())) (G.create_local (Lazy.force returned))
            )
            else
              M.warn ~category:(Behavior (Undefined Other)) "Longjmp to potentially invalid target! (Target %a in Function %a which may have already returned or is in a different thread)" Node.pretty target_node CilType.Fundec.pretty target_fundec
        in
        if JmpBufDomain.JmpBufSet.is_empty targets then
          M.warn ~category:(Behavior (Undefined Other)) "Longjmp to potentially invalid target (%a is bot?!)" d_exp env
        else
          JmpBufDomain.JmpBufSet.iter handle_target targets
      )
      in
      List.iter handle_path (S.paths_as_set conv_ctx);
      S.D.bot ()
    | _ -> S.special conv_ctx lv f args
  let threadenter ctx = S.threadenter (conv ctx)
  let threadspawn ctx lv f args fctx = S.threadspawn (conv ctx) lv f args (conv fctx)
  let sync ctx = S.sync (conv ctx)
  let skip ctx = S.skip (conv ctx)
  let asm ctx = S.asm (conv ctx)
  let event ctx e octx = S.event (conv ctx) e (conv octx)
end

module CompareGlobSys (SpecSys: SpecSys) =
struct
  open SpecSys
  module Sys = EQSys
  module LH = LHT
  module GH = GHT

  open Spec
  module G = Sys.G

  module PP = Hashtbl.Make (Node)

  let compare_globals g1 g2 =
    let eq, le, gr, uk = ref 0, ref 0, ref 0, ref 0 in
    let f_eq () = incr eq in
    let f_le () = incr le in
    let f_gr () = incr gr in
    let f_uk () = incr uk in
    let f k v1 =
      let v2 = try GH.find g2 k with Not_found -> G.bot () in
      let b1 = G.leq v1 v2 in
      let b2 = G.leq v2 v1 in
      if b1 && b2 then
        f_eq ()
      else if b1 then begin
        if get_bool "dbg.compare_runs.diff" then
          ignore (Pretty.printf "Global %a is more precise using left:\n%a\n" Sys.GVar.pretty_trace k G.pretty_diff (v2,v1));
        f_le ()
      end else if b2 then begin
        if get_bool "dbg.compare_runs.diff" then
          ignore (Pretty.printf "Global %a is more precise using right:\n%a\n" Sys.GVar.pretty_trace k G.pretty_diff (v1,v2));
        f_gr ()
      end else begin
        if get_bool "dbg.compare_runs.diff" then (
          ignore (Pretty.printf "Global %a is incomparable (diff):\n%a\n" Sys.GVar.pretty_trace k G.pretty_diff (v1,v2));
          ignore (Pretty.printf "Global %a is incomparable (reverse diff):\n%a\n" Sys.GVar.pretty_trace k G.pretty_diff (v2,v1));
        );
        f_uk ()
      end
    in
    GH.iter f g1;
    Printf.printf "globals:\tequal = %d\tleft = %d\tright = %d\tincomparable = %d\n" !eq !le !gr !uk

  let compare_locals h1 h2 =
    let eq, le, gr, uk = ref 0, ref 0, ref 0, ref 0 in
    let f k v1 =
      if not (PP.mem h2 k) then () else
        let v2 = PP.find h2 k in
        let b1 = D.leq v1 v2 in
        let b2 = D.leq v2 v1 in
        if b1 && b2 then
          incr eq
        else if b1 then begin
          if get_bool "dbg.compare_runs.diff" then
            ignore (Pretty.printf "%a @@ %a is more precise using left:\n%a\n" Node.pretty_plain k CilType.Location.pretty (Node.location k) D.pretty_diff (v2,v1));
          incr le
        end else if b2 then begin
          if get_bool "dbg.compare_runs.diff" then
            ignore (Pretty.printf "%a @@ %a is more precise using right:\n%a\n" Node.pretty_plain k CilType.Location.pretty (Node.location k) D.pretty_diff (v1,v2));
          incr gr
        end else begin
          if get_bool "dbg.compare_runs.diff" then (
            ignore (Pretty.printf "%a @@ %a is incomparable (diff):\n%a\n" Node.pretty_plain k CilType.Location.pretty (Node.location k) D.pretty_diff (v1,v2));
            ignore (Pretty.printf "%a @@ %a is incomparable (reverse diff):\n%a\n" Node.pretty_plain k CilType.Location.pretty (Node.location k) D.pretty_diff (v2,v1));
          );
          incr uk
        end
    in
    PP.iter f h1;
    (* let k1 = Set.of_enum @@ PP.keys h1 in
       let k2 = Set.of_enum @@ PP.keys h2 in
       let o1 = Set.cardinal @@ Set.diff k1 k2 in
       let o2 = Set.cardinal @@ Set.diff k2 k1 in
       Printf.printf "locals: \tequal = %d\tleft = %d[%d]\tright = %d[%d]\tincomparable = %d\n" !eq !le o1 !gr o2 !uk *)
    Printf.printf "locals: \tequal = %d\tleft = %d\tright = %d\tincomparable = %d\n" !eq !le !gr !uk

  let compare_locals_ctx h1 h2 =
    let eq, le, gr, uk, no2, no1 = ref 0, ref 0, ref 0, ref 0, ref 0, ref 0 in
    let f_eq () = incr eq in
    let f_le () = incr le in
    let f_gr () = incr gr in
    let f_uk () = incr uk in
    let f k v1 =
      if not (LH.mem h2 k) then incr no2 else
        let v2 = LH.find h2 k in
        let b1 = D.leq v1 v2 in
        let b2 = D.leq v2 v1 in
        if b1 && b2 then
          f_eq ()
        else if b1 then begin
          if get_bool "dbg.compare_runs.diff" then
            ignore (Pretty.printf "%a is more precise using left:\n%a\n" Sys.LVar.pretty_trace k D.pretty_diff (v2,v1));
          f_le ()
        end else if b2 then begin
          if get_bool "dbg.compare_runs.diff" then
            ignore (Pretty.printf "%a is more precise using right:\n%a\n" Sys.LVar.pretty_trace k D.pretty_diff (v1,v2));
          f_gr ()
        end else begin
          if get_bool "dbg.compare_runs.diff" then (
            ignore (Pretty.printf "%a is incomparable (diff):\n%a\n" Sys.LVar.pretty_trace k D.pretty_diff (v1,v2));
            ignore (Pretty.printf "%a is incomparable (reverse diff):\n%a\n" Sys.LVar.pretty_trace k D.pretty_diff (v2,v1));
          );
          f_uk ()
        end
    in
    LH.iter f h1;
    let f k v2 =
      if not (LH.mem h1 k) then incr no1
    in
    LH.iter f h2;
    (* let k1 = Set.of_enum @@ PP.keys h1 in *)
    (* let k2 = Set.of_enum @@ PP.keys h2 in *)
    (* let o1 = Set.cardinal @@ Set.diff k1 k2 in *)
    (* let o2 = Set.cardinal @@ Set.diff k2 k1 in *)
    Printf.printf "locals_ctx:\tequal = %d\tleft = %d\tright = %d\tincomparable = %d\tno_ctx_in_right = %d\tno_ctx_in_left = %d\n" !eq !le !gr !uk !no2 !no1

  let compare (name1,name2) (l1,g1) (l2,g2) =
    let one_ctx (n,_) v h =
      PP.replace h n (try D.join v (PP.find h n) with Not_found -> v);
      h
    in
    (* these contain results where the contexts per node have been joined *)
    let h1 = PP.create 113 in
    let h2 = PP.create 113 in
    let _  = LH.fold one_ctx l1 h1 in
    let _  = LH.fold one_ctx l2 h2 in
    Printf.printf "\nComparing GlobConstrSys precision of %s (left) with %s (right):\n" name1 name2;
    compare_globals g1 g2;
    compare_locals h1 h2;
    compare_locals_ctx l1 l2;
    print_newline ();
end

module CompareHashtbl (Var: VarType) (Dom: Lattice.S) (VH: Hashtbl.S with type key = Var.t) =
struct
  module Var =
  struct
    include Printable.Std
    include Var
    let name () = "var"

    let pretty = pretty_trace
    include Printable.SimplePretty (
      struct
        type nonrec t = t
        let pretty = pretty
      end
      )
  end

  include PrecCompare.MakeHashtbl (Var) (Dom) (VH)
end

module CompareEqSys (Sys: EqConstrSys) (VH: Hashtbl.S with type key = Sys.Var.t) =
struct
  module Compare = CompareHashtbl (Sys.Var) (Sys.Dom) (VH)

  let compare (name1, name2) vh1 vh2 =
    Printf.printf "\nComparing EqConstrSys precision of %s (left) with %s (right):\n" name1 name2;
    let verbose = get_bool "dbg.compare_runs.diff" in
    let (_, msg) = Compare.compare ~verbose ~name1 vh1 ~name2 vh2 in
    ignore (Pretty.printf "EqConstrSys comparison summary: %t\n" (fun () -> msg));
    print_newline ();
end

module CompareGlobal (GVar: VarType) (G: Lattice.S) (GH: Hashtbl.S with type key = GVar.t) =
struct
  module Compare = CompareHashtbl (GVar) (G) (GH)

  let compare (name1, name2) vh1 vh2 =
    Printf.printf "\nComparing globals precision of %s (left) with %s (right):\n" name1 name2;
    let verbose = get_bool "dbg.compare_runs.diff" in
    let (_, msg) = Compare.compare ~verbose ~name1 vh1 ~name2 vh2 in
    ignore (Pretty.printf "Globals comparison summary: %t\n" (fun () -> msg));
    print_newline ();
end

module CompareNode (C: Printable.S) (D: Lattice.S) (LH: Hashtbl.S with type key = VarF (C).t) =
struct
  module Node =
  struct
    include Node
    let var_id _ = "nodes"
    let node x = x
    let is_write_only _ = false
  end
  module NH = Hashtbl.Make (Node)

  module Compare = CompareHashtbl (Node) (D) (NH)

  let join_contexts (lh: D.t LH.t): D.t NH.t =
    let nh = NH.create 113 in
    LH.iter (fun (n, _) d ->
        let d' = try D.join (NH.find nh n) d with Not_found -> d in
        NH.replace nh n d'
      ) lh;
    nh

  let compare (name1, name2) vh1 vh2 =
    Printf.printf "\nComparing nodes precision of %s (left) with %s (right):\n" name1 name2;
    let vh1' = join_contexts vh1 in
    let vh2' = join_contexts vh2 in
    let verbose = get_bool "dbg.compare_runs.diff" in
    let (_, msg) = Compare.compare ~verbose ~name1 vh1' ~name2 vh2' in
    ignore (Pretty.printf "Nodes comparison summary: %t\n" (fun () -> msg));
    print_newline ();
end

(** [EqConstrSys] where [current_var] indicates the variable whose right-hand side is currently being evaluated. *)
module CurrentVarEqConstrSys (S: EqConstrSys) =
struct
  let current_var = ref None

  module S =
  struct
    include S

    let system x =
      match S.system x with
      | None -> None
      | Some f ->
        let f' get set =
          let old_current_var = !current_var in
          current_var := Some x;
          Fun.protect ~finally:(fun () ->
              current_var := old_current_var
            ) (fun () ->
              f get set
            )
        in
        Some f'
  end
end<|MERGE_RESOLUTION|>--- conflicted
+++ resolved
@@ -668,19 +668,6 @@
   let tf_normal_call ctx lv e (f:fundec) args getl sidel getg sideg =
     let combine (cd, fc, fd) =
       if M.tracing then M.traceli "combine" "local: %a\n" S.D.pretty cd;
-<<<<<<< HEAD
-      (* Extra sync in case function has multiple returns.
-         Each `Return sync is done before joining, so joined value may be unsound.
-         Since sync is normally done before tf (in common_ctx), simulate it here for fd. *)
-      (* TODO: don't do this extra sync here *)
-      let fd =
-        (* TODO: more accurate ctx? *)
-        let rec sync_ctx = { ctx with
-                             ask = (fun (type a) (q: a Queries.t) -> S.query sync_ctx q);
-                             local = fd;
-                             prev_node = Function f
-                           }
-=======
       if M.tracing then M.trace "combine" "function: %a\n" S.D.pretty fd;
       let rec cd_ctx =
         { ctx with
@@ -708,7 +695,6 @@
             ask = (fun (type a) (q: a Queries.t) -> S.query fd_ctx q);
             local = synced;
           }
->>>>>>> 283c3eff
         in
         fd_ctx
       in
@@ -1062,18 +1048,12 @@
     let copy_marshal () = ()
     let relift_marshal () = ()
 
-<<<<<<< HEAD
-    let solve box xs vs =
-      let vh = Sol.solve box xs vs in
-      if not (omitPostSolving#getFlag ()) then 
-        Post.post xs vs vh;
-=======
     let solve xs vs _ =
       let vh = Sol.solve xs vs in
-      Post.post xs vs vh;
->>>>>>> 283c3eff
+      if not (omitPostSolving#getFlag ()) then
+        Post.post xs vs vh;
       (vh, ())
-  end
+end
 
 
 (** Translate a [GlobConstrSys] into a [EqConstrSys] *)
