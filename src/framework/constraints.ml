--- conflicted
+++ resolved
@@ -448,12 +448,7 @@
     include GlobConstrSys with module LVar = VarF (S.C)
                            and module GVar = GVarF (S.V)
                            and module D = S.D
-<<<<<<< HEAD
                            and module G = GVarG (S.G) (S.C)
-    val tf : MyCFG.node * S.C.t -> (Cil.location * MyCFG.edge) list * MyCFG.node -> ((MyCFG.node * S.C.t) -> S.D.t) -> (MyCFG.node * S.C.t -> S.D.t -> unit) -> (GVar.t -> G.t) -> (GVar.t -> G.t -> unit) -> D.t
-=======
-                           and module G = S.G
->>>>>>> ea01109d
   end
 =
 struct
@@ -754,7 +749,6 @@
       ; local  = S.startstate Cil.dummyFunDec.svar (* bot and top both silently raise and catch Deadcode in DeadcodeLifter *)
       ; global = (fun g -> G.spec (getg (GVar.spec g)))
       ; presub  = (fun _ -> raise Not_found)
-      ; postsub = (fun _ -> raise Not_found)
       ; spawn  = (fun v d    -> failwith "Cannot \"spawn\" in query context.")
       ; split  = (fun d es   -> failwith "Cannot \"split\" in query context.")
       ; sideg  = (fun v g    -> failwith "Cannot \"split\" in query context.")
@@ -1188,7 +1182,6 @@
   let sync ctx = S.sync (conv ctx)
   let skip ctx = S.skip (conv ctx)
   let asm ctx = S.asm (conv ctx)
-  let intrpt ctx = S.intrpt (conv ctx)
 end
 
 module CompareGlobSys
