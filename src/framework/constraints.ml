(** How to generate constraints for a solver using specifications described in [Analyses]. *)

open Prelude
open GoblintCil
open MyCFG
open Analyses
open GobConfig

module M = Messages

(** Lifts a [Spec] so that the domain is [Hashcons]d *)
module HashconsLifter (S:Spec)
  : Spec with module D = Lattice.HConsed (S.D)
          and module G = S.G
          and module C = S.C
=
struct
  module D = Lattice.HConsed (S.D)
  module G = S.G
  module C = S.C
  module V = S.V

  let name () = S.name () ^" hashconsed"

  type marshal = S.marshal (* TODO: should hashcons table be in here to avoid relift altogether? *)
  let init = S.init
  let finalize = S.finalize

  let should_join x y = S.should_join (D.unlift x) (D.unlift y)

  let startstate v = D.lift (S.startstate v)
  let exitstate  v = D.lift (S.exitstate  v)
  let morphstate v d = D.lift (S.morphstate v (D.unlift d))

  let context fd = S.context fd % D.unlift

  let conv ctx =
    { ctx with local = D.unlift ctx.local
             ; split = (fun d es -> ctx.split (D.lift d) es )
    }

  let sync ctx reason =
    D.lift @@ S.sync (conv ctx) reason

  let query ctx =
    S.query (conv ctx)

  let assign ctx lv e =
    D.lift @@ S.assign (conv ctx) lv e

  let vdecl ctx v =
    D.lift @@ S.vdecl (conv ctx) v

  let branch ctx e tv =
    D.lift @@ S.branch (conv ctx) e tv

  let body ctx f =
    D.lift @@ S.body (conv ctx) f

  let return ctx r f =
    D.lift @@ S.return (conv ctx) r f

  let asm ctx =
    D.lift @@ S.asm (conv ctx)

  let skip ctx =
    D.lift @@ S.skip (conv ctx)

  let enter ctx r f args =
    List.map (fun (x,y) -> D.lift x, D.lift y) @@ S.enter (conv ctx) r f args

  let special ctx r f args =
    D.lift @@ S.special (conv ctx) r f args

  let combine ctx r fe f args fc es =
    D.lift @@ S.combine (conv ctx) r fe f args fc (D.unlift es)

  let threadenter ctx lval f args =
    List.map D.lift @@ S.threadenter (conv ctx) lval f args

  let threadspawn ctx lval f args fctx =
    D.lift @@ S.threadspawn (conv ctx) lval f args (conv fctx)
end

(** Lifts a [Spec] so that the context is [Hashcons]d. *)
module HashconsContextLifter (S:Spec)
  : Spec with module D = S.D
          and module G = S.G
          and module C = Printable.HConsed (S.C)
=
struct
  module D = S.D
  module G = S.G
  module C = Printable.HConsed (S.C)
  module V = S.V

  let name () = S.name () ^" context hashconsed"

  type marshal = S.marshal (* TODO: should hashcons table be in here to avoid relift altogether? *)
  let init = S.init
  let finalize = S.finalize

  let should_join = S.should_join

  let startstate = S.startstate
  let exitstate  = S.exitstate
  let morphstate = S.morphstate

  let context fd = C.lift % S.context fd

  let conv ctx =
    { ctx with context = (fun () -> C.unlift (ctx.context ())) }

  let sync ctx reason =
    S.sync (conv ctx) reason

  let query ctx (type a) (q: a Queries.t): a Queries.result =
    match q with
    | Queries.IterPrevVars f ->
      let g i (n, c, j) e = f i (n, Obj.repr (C.lift (Obj.obj c)), j) e in
      S.query (conv ctx) (Queries.IterPrevVars g)
    | _ -> S.query (conv ctx) q

  let assign ctx lv e =
    S.assign (conv ctx) lv e

  let vdecl ctx v =
    S.vdecl (conv ctx) v

  let branch ctx e tv =
    S.branch (conv ctx) e tv

  let body ctx f =
    S.body (conv ctx) f

  let return ctx r f =
    S.return (conv ctx) r f

  let asm ctx =
    S.asm (conv ctx)

  let skip ctx =
    S.skip (conv ctx)

  let enter ctx r f args =
    S.enter (conv ctx) r f args

  let special ctx r f args =
    S.special (conv ctx) r f args

  let combine ctx r fe f args fc es =
    S.combine (conv ctx) r fe f args (Option.map C.unlift fc) es

  let threadenter ctx lval f args =
    S.threadenter (conv ctx) lval f args

  let threadspawn ctx lval f args fctx =
    S.threadspawn (conv ctx) lval f args (conv fctx)
end

(* see option ana.opt.equal *)
module OptEqual (S: Spec) = struct
  module D = struct include S.D let equal x y = x == y || equal x y end
  module G = struct include S.G let equal x y = x == y || equal x y end
  module C = struct include S.C let equal x y = x == y || equal x y end
  include (S : Spec with module D := D and module G := G and module C := C)
end

(** If dbg.slice.on, stops entering functions after dbg.slice.n levels. *)
module LevelSliceLifter (S:Spec)
  : Spec with module D = Lattice.Prod (S.D) (Lattice.Reverse (IntDomain.Lifted))
          and module G = S.G
          and module C = S.C
=
struct
  module D = Lattice.Prod (S.D) (Lattice.Reverse (IntDomain.Lifted))
  module G = S.G
  module C = S.C
  module V = S.V

  let name () = S.name ()^" level sliced"

  let start_level = ref (`Top)

  type marshal = S.marshal (* TODO: should hashcons table be in here to avoid relift altogether? *)
  let init marshal =
    if get_bool "dbg.slice.on" then
      start_level := `Lifted (Int64.of_int (get_int "dbg.slice.n"));
    S.init marshal

  let finalize = S.finalize

  let should_join (x,_) (y,_) = S.should_join x y

  let startstate v = (S.startstate v, !start_level)
  let exitstate  v = (S.exitstate  v, !start_level)
  let morphstate v (d,l) = (S.morphstate v d, l)

  let context fd (d,_) = S.context fd d

  let conv ctx =
    { ctx with local = fst ctx.local
             ; split = (fun d es -> ctx.split (d, snd ctx.local) es )
    }

  let lift_fun ctx f g h =
    f @@ h (g (conv ctx))

  let enter' ctx r f args =
    let liftmap = List.map (fun (x,y) -> (x, snd ctx.local), (y, snd ctx.local)) in
    lift_fun ctx liftmap S.enter ((|>) args % (|>) f % (|>) r)

  let lift ctx d = (d, snd ctx.local)
  let lift_start_level d = (d, !start_level)

  let sync ctx reason = lift_fun ctx (lift ctx) S.sync   ((|>) reason)
  let query' ctx (type a) (q: a Queries.t): a Queries.result =
    lift_fun ctx identity   S.query  (fun x -> x q)
  let assign ctx lv e = lift_fun ctx (lift ctx) S.assign ((|>) e % (|>) lv)
  let vdecl ctx v     = lift_fun ctx (lift ctx) S.vdecl  ((|>) v)
  let branch ctx e tv = lift_fun ctx (lift ctx) S.branch ((|>) tv % (|>) e)
  let body ctx f      = lift_fun ctx (lift ctx) S.body   ((|>) f)
  let return ctx r f  = lift_fun ctx (lift ctx) S.return ((|>) f % (|>) r)
  let asm ctx         = lift_fun ctx (lift ctx) S.asm    identity
  let skip ctx        = lift_fun ctx (lift ctx) S.skip   identity
  let special ctx r f args        = lift_fun ctx (lift ctx) S.special ((|>) args % (|>) f % (|>) r)
  let combine' ctx r fe f args fc es = lift_fun ctx (lift ctx) S.combine (fun p -> p r fe f args fc (fst es))

  let threadenter ctx lval f args = lift_fun ctx (List.map lift_start_level) S.threadenter ((|>) args % (|>) f % (|>) lval)
  let threadspawn ctx lval f args fctx = lift_fun ctx (lift ctx) S.threadspawn ((|>) (conv fctx) % (|>) args % (|>) f % (|>) lval)

  let leq0 = function
    | `Top -> false
    | `Lifted x -> x <= 0L
    | `Bot -> true

  let sub1 = function
    | `Lifted x -> `Lifted (Int64.sub x 1L)
    | x -> x

  let add1 = function
    | `Lifted x -> `Lifted (Int64.add x 1L)
    | x -> x

  let enter ctx r f args =
    let (d,l) = ctx.local in
    if leq0 l then
      [ctx.local, D.bot ()]
    else
      enter' {ctx with local=(d, sub1 l)} r f args

  let combine ctx r fe f args fc es =
    let (d,l) = ctx.local in
    let l = add1 l in
    if leq0 l then
      (d, l)
    else
      let d',_ = combine' ctx r fe f args fc es in
      (d', l)

  let query ctx (type a) (q: a Queries.t): a Queries.result =
    match q with
    | Queries.EvalFunvar e ->
      let (d,l) = ctx.local in
      if leq0 l then
        Queries.LS.empty ()
      else
        query' ctx (Queries.EvalFunvar e)
    | q -> query' ctx q
end


(** Limits the number of widenings per node. *)
module LimitLifter (S:Spec) =
struct
  include (S : module type of S with module D := S.D and type marshal = S.marshal)

  let name () = S.name ()^" limited"

  let limit = ref 0

  let init marshal =
    limit := get_int "dbg.limit.widen";
    S.init marshal

  module H = MyCFG.NodeH
  let h = H.create 13
  let incr k =
    H.modify_def 1 k (fun v ->
        if v >= !limit then failwith ("LimitLifter: Reached limit ("^string_of_int !limit^") for node "^Ana.sprint Node.pretty_plain_short (Option.get !MyCFG.current_node));
        v+1
      ) h;
  module D = struct
    include S.D
    let widen x y = Option.may incr !MyCFG.current_node; widen x y (* when is this None? *)
  end
end


(* widening on contexts, keeps contexts for calls only in D *)
module WidenContextLifterSide (S:Spec)
=
struct
  module DD =
  struct
    include S.D
    let printXml f d = BatPrintf.fprintf f "<value>%a</value>" printXml d
  end
  module M = MapDomain.MapBot (Basetype.Variables) (DD) (* should be CilFun -> S.C, but CilFun is not Groupable, and S.C is no Lattice *)

  module D = struct
    include Lattice.Prod (S.D) (M)
    let printXml f (d,m) = BatPrintf.fprintf f "\n%a<analysis name=\"widen-context\">\n%a\n</analysis>" S.D.printXml d M.printXml m
  end
  module G = S.G
  module C = S.C
  module V = S.V


  let name () = S.name ()^" with widened contexts"

  type marshal = S.marshal
  let init = S.init
  let finalize = S.finalize

  let should_join (x,_) (y,_) = S.should_join x y

  let inj f x = f x, M.bot ()

  let startstate = inj S.startstate
  let exitstate  = inj S.exitstate
  let morphstate v (d,m) = S.morphstate v d, m

  let context fd (d,m) = S.context fd d (* just the child analysis' context *)

  let conv ctx =
    { ctx with local = fst ctx.local
             ; split = (fun d es -> ctx.split (d, snd ctx.local) es )
    }
  let lift_fun ctx f g = g (f (conv ctx)), snd ctx.local

  let sync ctx reason = lift_fun ctx S.sync   ((|>) reason)
  let query ctx       = S.query (conv ctx)
  let assign ctx lv e = lift_fun ctx S.assign ((|>) e % (|>) lv)
  let vdecl ctx v     = lift_fun ctx S.vdecl  ((|>) v)
  let branch ctx e tv = lift_fun ctx S.branch ((|>) tv % (|>) e)
  let body ctx f      = lift_fun ctx S.body   ((|>) f)
  let return ctx r f  = lift_fun ctx S.return ((|>) f % (|>) r)
  let asm ctx         = lift_fun ctx S.asm    identity
  let skip ctx        = lift_fun ctx S.skip   identity
  let special ctx r f args       = lift_fun ctx S.special ((|>) args % (|>) f % (|>) r)

  let threadenter ctx lval f args = S.threadenter (conv ctx) lval f args |> List.map (fun d -> (d, snd ctx.local))
  let threadspawn ctx lval f args fctx = lift_fun ctx S.threadspawn ((|>) (conv fctx) % (|>) args % (|>) f % (|>) lval)

  let enter ctx r f args =
    let m = snd ctx.local in
    let d' v_cur =
      if ContextUtil.should_keep ~isAttr:GobContext ~keepOption:"ana.context.widen" ~keepAttr:"widen" ~removeAttr:"no-widen" f then (
        let v_old = M.find f.svar m in (* S.D.bot () if not found *)
        let v_new = S.D.widen v_old (S.D.join v_old v_cur) in
        Messages.(if tracing && not (S.D.equal v_old v_new) then tracel "widen-context" "enter results in new context for function %s\n" f.svar.vname);
        v_new, M.add f.svar v_new m
      )
      else
        v_cur, m
    in
    S.enter (conv ctx) r f args
    |> List.map (fun (c,v) -> (c,m), d' v) (* c: caller, v: callee *)

  let combine ctx r fe f args fc es = lift_fun ctx S.combine (fun p -> p r fe f args fc (fst es))
end


(** Lifts a [Spec] with a special bottom element that represent unreachable code. *)
module DeadCodeLifter (S:Spec)
  : Spec with module D = Dom (S.D)
          and module G = S.G
          and module C = S.C
=
struct
  module D = Dom (S.D)
  module G = S.G
  module C = S.C
  module V = S.V

  let name () = S.name ()^" lifted"

  type marshal = S.marshal
  let init = S.init
  let finalize = S.finalize

  let should_join x y =
    match x, y with
    | `Lifted a, `Lifted b -> S.should_join a b
    | _ -> true

  let startstate v = `Lifted (S.startstate v)
  let exitstate  v = `Lifted (S.exitstate  v)
  let morphstate v d = try `Lifted (S.morphstate v (D.unlift d)) with Deadcode -> d

  let context fd = S.context fd % D.unlift

  let conv ctx =
    { ctx with local = D.unlift ctx.local
             ; split = (fun d es -> ctx.split (D.lift d) es )
    }

  let lift_fun ctx f g h b =
    try f @@ h (g (conv ctx))
    with Deadcode -> b

  let sync ctx reason = lift_fun ctx D.lift   S.sync   ((|>) reason)      `Bot

  let enter ctx r f args =
    let liftmap = List.map (fun (x,y) -> D.lift x, D.lift y) in
    lift_fun ctx liftmap S.enter ((|>) args % (|>) f % (|>) r) []

  let query ctx (type a) (q: a Queries.t): a Queries.result =
    lift_fun ctx identity S.query (fun (x) -> x q) (Queries.Result.bot q)
  let assign ctx lv e = lift_fun ctx D.lift   S.assign ((|>) e % (|>) lv) `Bot
  let vdecl ctx v     = lift_fun ctx D.lift   S.vdecl  ((|>) v)            `Bot
  let branch ctx e tv = lift_fun ctx D.lift   S.branch ((|>) tv % (|>) e) `Bot
  let body ctx f      = lift_fun ctx D.lift   S.body   ((|>) f)            `Bot
  let return ctx r f  = lift_fun ctx D.lift   S.return ((|>) f % (|>) r)  `Bot
  let asm ctx         = lift_fun ctx D.lift   S.asm    identity           `Bot
  let skip ctx        = lift_fun ctx D.lift   S.skip   identity           `Bot
  let special ctx r f args       = lift_fun ctx D.lift S.special ((|>) args % (|>) f % (|>) r)        `Bot
  let combine ctx r fe f args fc es = lift_fun ctx D.lift S.combine (fun p -> p r fe f args fc (D.unlift es)) `Bot

  let threadenter ctx lval f args = lift_fun ctx (List.map D.lift) S.threadenter ((|>) args % (|>) f % (|>) lval) []
  let threadspawn ctx lval f args fctx = lift_fun ctx D.lift S.threadspawn ((|>) (conv fctx) % (|>) args % (|>) f % (|>) lval) `Bot
end

module type Increment =
sig
  val increment: increment_data
end

(** The main point of this file---generating a [GlobConstrSys] from a [Spec]. *)
module FromSpec (S:Spec) (Cfg:CfgBackward) (I: Increment)
  : sig
    include GlobConstrSys with module LVar = VarF (S.C)
                           and module GVar = GVarF (S.V)
                           and module D = S.D
<<<<<<< HEAD
                           and module G = S.G
=======
                           and module G = GVarG (S.G) (S.C)
>>>>>>> fdedebad
  end
=
struct
  type lv = MyCFG.node * S.C.t
  (* type gv = varinfo *)
  type ld = S.D.t
  (* type gd = S.G.t *)
  module LVar = VarF (S.C)
  module GVar = GVarF (S.V)
  module D = S.D
  module G = GVarG (S.G) (S.C)

  (* Two global invariants:
     1. S.V -> S.G  --  used for Spec
     2. fundec -> set of S.C  --  used for IterSysVars Node *)

  (* Dummy module. No incremental analysis supported here*)
  let increment = I.increment

  let sync ctx =
    match Cfg.prev ctx.prev_node with
    | _ :: _ :: _ -> S.sync ctx `Join
    | _ -> S.sync ctx `Normal

  let side_context sideg f c =
    if !GU.postsolving then
      sideg (GVar.contexts f) (G.create_contexts (G.CSet.singleton c))

  let common_ctx var edge prev_node pval (getl:lv -> ld) sidel getg sideg : (D.t, S.G.t, S.C.t, S.V.t) ctx * D.t list ref * (lval option * varinfo * exp list * D.t) list ref =
    let r = ref [] in
    let spawns = ref [] in
    (* now watch this ... *)
    let rec ctx =
      { ask     = (fun (type a) (q: a Queries.t) -> S.query ctx q)
      ; emit    = (fun _ -> failwith "emit outside MCP")
      ; node    = fst var
      ; prev_node = prev_node
      ; control_context = snd var |> Obj.obj
      ; context = snd var |> Obj.obj
      ; edge    = edge
      ; local   = pval
<<<<<<< HEAD
      ; global  = getg
      ; presub  = (fun _ -> raise Not_found)
=======
      ; global  = (fun g -> G.spec (getg (GVar.spec g)))
>>>>>>> fdedebad
      ; spawn   = spawn
      ; split   = (fun (d:D.t) es -> assert (List.is_empty es); r := d::!r)
      ; sideg   = (fun g d -> sideg (GVar.spec g) (G.create_spec d))
      }
    and spawn lval f args =
      (* TODO: adjust ctx node/edge? *)
      (* TODO: don't repeat for all paths that spawn same *)
      let ds = S.threadenter ctx lval f args in
      List.iter (fun d ->
          spawns := (lval, f, args, d) :: !spawns;
          match Cilfacade.find_varinfo_fundec f with
          | fd ->
            let c = S.context fd d in
            sidel (FunctionEntry fd, c) d;
            ignore (getl (Function fd, c))
          | exception Not_found ->
            (* unknown function *)
            M.error ~category:Imprecise ~tags:[Category Unsound] "Created a thread from unknown function %s" f.vname
            (* actual implementation (e.g. invalidation) is done by threadenter *)
        ) ds
    in
    (* ... nice, right! *)
    let pval = sync ctx in
    { ctx with local = pval }, r, spawns

  let rec bigsqcup = function
    | []    -> D.bot ()
    | [x]   -> x
    | x::xs -> D.join x (bigsqcup xs)

  let thread_spawns ctx d spawns =
    if List.is_empty spawns then
      d
    else
      let rec ctx' =
        { ctx with
          ask = (fun (type a) (q: a Queries.t) -> S.query ctx' q)
        ; local = d
        }
      in
      (* TODO: don't forget path dependencies *)
      let one_spawn (lval, f, args, fd) =
        let rec fctx =
          { ctx with
            ask = (fun (type a) (q: a Queries.t) -> S.query fctx q)
          ; local = fd
          }
        in
        S.threadspawn ctx' lval f args fctx
      in
      bigsqcup (List.map one_spawn spawns)

  let common_join ctx d splits spawns =
    thread_spawns ctx (bigsqcup (d :: splits)) spawns

  let common_joins ctx ds splits spawns = common_join ctx (bigsqcup ds) splits spawns

  let tf_assign var edge prev_node lv e getl sidel getg sideg d =
    let ctx, r, spawns = common_ctx var edge prev_node d getl sidel getg sideg in
    common_join ctx (S.assign ctx lv e) !r !spawns

  let tf_vdecl var edge prev_node v getl sidel getg sideg d =
    let ctx, r, spawns = common_ctx var edge prev_node d getl sidel getg sideg in
    common_join ctx (S.vdecl ctx v) !r !spawns

  let normal_return r fd ctx sideg =
    let spawning_return = S.return ctx r fd in
    let nval = S.sync { ctx with local = spawning_return } `Return in
    nval

  let toplevel_kernel_return r fd ctx sideg =
    let st = if fd.svar.vname = MyCFG.dummy_func.svar.vname then ctx.local else S.return ctx r fd in
    let spawning_return = S.return {ctx with local = st} None MyCFG.dummy_func in
    let nval = S.sync { ctx with local = spawning_return } `Return in
    nval

  let tf_ret var edge prev_node ret fd getl sidel getg sideg d =
    let ctx, r, spawns = common_ctx var edge prev_node d getl sidel getg sideg in
    let d =
      if (CilType.Fundec.equal fd MyCFG.dummy_func ||
          List.mem fd.svar.vname (get_string_list "mainfun")) &&
         get_bool "kernel"
      then toplevel_kernel_return ret fd ctx sideg
      else normal_return ret fd ctx sideg
    in
    common_join ctx d !r !spawns

  let tf_entry var edge prev_node fd getl sidel getg sideg d =
    (* Side effect function context here instead of at sidel to FunctionEntry,
       because otherwise context for main functions (entrystates) will be missing or pruned during postsolving. *)
    let c: unit -> S.C.t = snd var |> Obj.obj in
    side_context sideg fd (c ());
    let ctx, r, spawns = common_ctx var edge prev_node d getl sidel getg sideg in
    common_join ctx (S.body ctx fd) !r !spawns

  let tf_test var edge prev_node e tv getl sidel getg sideg d =
    let ctx, r, spawns = common_ctx var edge prev_node d getl sidel getg sideg in
    common_join ctx (S.branch ctx e tv) !r !spawns

  let tf_normal_call ctx lv e (f:fundec) args  getl sidel getg sideg =
    let combine (cd, fc, fd) =
      if M.tracing then M.traceli "combine" "local: %a\n" S.D.pretty cd;
      (* Extra sync in case function has multiple returns.
         Each `Return sync is done before joining, so joined value may be unsound.
         Since sync is normally done before tf (in common_ctx), simulate it here for fd. *)
      (* TODO: don't do this extra sync here *)
      let fd =
        (* TODO: more accurate ctx? *)
        let rec sync_ctx = { ctx with
            ask = (fun (type a) (q: a Queries.t) -> S.query sync_ctx q);
            local = fd;
            prev_node = Function f
          }
        in
        sync sync_ctx
      in
      if M.tracing then M.trace "combine" "function: %a\n" S.D.pretty fd;
      let r = S.combine {ctx with local = cd} lv e f args fc fd in
      if M.tracing then M.traceu "combine" "combined local: %a\n" S.D.pretty r;
      r
    in
    let paths = S.enter ctx lv f args in
    let paths = List.map (fun (c,v) -> (c, S.context f v, v)) paths in
    List.iter (fun (c,fc,v) -> if not (S.D.is_bot v) then sidel (FunctionEntry f, fc) v) paths;
    let paths = List.map (fun (c,fc,v) -> (c, fc, if S.D.is_bot v then v else getl (Function f, fc))) paths in
    let paths = List.filter (fun (c,fc,v) -> not (D.is_bot v)) paths in
    let paths = List.map (Tuple3.map2 Option.some) paths in
    if M.tracing then M.traceli "combine" "combining\n";
    let paths = List.map combine paths in
    let r = List.fold_left D.join (D.bot ()) paths in
    if M.tracing then M.traceu "combine" "combined: %a\n" S.D.pretty r;
    r

  let tf_special_call ctx lv f args = S.special ctx lv f args

  let tf_proc var edge prev_node lv e args getl sidel getg sideg d =
    let ctx, r, spawns = common_ctx var edge prev_node d getl sidel getg sideg in
    let functions =
      match e with
      | Lval (Var v, NoOffset) ->
        (* Handle statically known function call directly.
           Allows deactivating base. *)
        [v]
      | _ ->
        (* Depends on base for query. *)
        let ls = ctx.ask (Queries.EvalFunvar e) in
        Queries.LS.fold (fun ((x,_)) xs -> x::xs) ls []
    in
    let one_function f =
      match Cilfacade.find_varinfo_fundec f with
      | fd when LibraryFunctions.use_special f.vname ->
        M.info ~category:Analyzer "Using special for defined function %s" f.vname;
        tf_special_call ctx lv f args
      | fd ->
        tf_normal_call ctx lv e fd args getl sidel getg sideg
      | exception Not_found ->
        tf_special_call ctx lv f args
    in
    if [] = functions then
      d (* because LevelSliceLifter *)
    else
      let funs = List.map one_function functions in
      common_joins ctx funs !r !spawns

  let tf_asm var edge prev_node getl sidel getg sideg d =
    let ctx, r, spawns = common_ctx var edge prev_node d getl sidel getg sideg in
    common_join ctx (S.asm ctx) !r !spawns

  let tf_skip var edge prev_node getl sidel getg sideg d =
    let ctx, r, spawns = common_ctx var edge prev_node d getl sidel getg sideg in
    common_join ctx (S.skip ctx) !r !spawns

  let tf var getl sidel getg sideg prev_node edge d =
    begin match edge with
      | Assign (lv,rv) -> tf_assign var edge prev_node lv rv
      | VDecl (v)      -> tf_vdecl var edge prev_node v
      | Proc (r,f,ars) -> tf_proc var edge prev_node r f ars
      | Entry f        -> tf_entry var edge prev_node f
      | Ret (r,fd)     -> tf_ret var edge prev_node r fd
      | Test (p,b)     -> tf_test var edge prev_node p b
      | ASM (_, _, _)  -> tf_asm var edge prev_node (* TODO: use ASM fields for something? *)
      | Skip           -> tf_skip var edge prev_node
    end getl sidel getg sideg d

  let tf var getl sidel getg sideg prev_node (_,edge) d (f,t) =
    let old_loc  = !Tracing.current_loc in
    let old_loc2 = !Tracing.next_loc in
    Tracing.current_loc := f;
    Tracing.next_loc := t;
    Fun.protect ~finally:(fun () ->
        Tracing.current_loc := old_loc;
        Tracing.next_loc := old_loc2
      ) (fun () ->
        let d       = tf var getl sidel getg sideg prev_node edge d in
        d
      )

  let tf (v,c) (edges, u) getl sidel getg sideg =
    let pval = getl (u,c) in
    let _, locs = List.fold_right (fun (f,e) (t,xs) -> f, (f,t)::xs) edges (Node.location v,[]) in
    List.fold_left2 (|>) pval (List.map (tf (v,Obj.repr (fun () -> c)) getl sidel getg sideg u) edges) locs

  let tf (v,c) (e,u) getl sidel getg sideg =
    let old_node = !current_node in
    let old_context = !M.current_context in
    current_node := Some u;
    M.current_context := Some (Obj.repr c);
    Fun.protect ~finally:(fun () ->
        current_node := old_node;
        M.current_context := old_context
      ) (fun () ->
        let d       = tf (v,c) (e,u) getl sidel getg sideg in
        d
      )

  let system (v,c) =
    match v with
    | FunctionEntry _ ->
      None
    | _ ->
      let tf getl sidel getg sideg =
        let tf' eu = tf (v,c) eu getl sidel getg sideg in

        match NodeH.find_option CfgTools.node_scc_global v with
        | Some scc when NodeH.mem scc.prev v && NodeH.length scc.prev = 1 ->
          (* Limited to loops with only one entry node. Otherwise unsound as is. *)
          (* TODO: Is it possible to do soundly for multi-entry loops? *)
          let stricts = NodeH.find_default scc.prev v [] in
          let xs_stricts = List.map tf' stricts in
          if List.for_all S.D.is_bot xs_stricts then
            S.D.bot ()
          else
            let xs_strict = List.fold_left S.D.join (S.D.bot ()) xs_stricts in
            let equal = [%eq: (CilType.Location.t * Edge.t) list * Node.t] in
            let is_strict eu = List.exists (equal eu) stricts in
            let non_stricts = List.filter (neg is_strict) (Cfg.prev v) in
            let xs_non_stricts = List.map tf' non_stricts in
            List.fold_left S.D.join xs_strict xs_non_stricts
        | _ ->
          let xs = List.map tf' (Cfg.prev v) in
          List.fold_left S.D.join (S.D.bot ()) xs
      in
      Some tf

  let iter_vars getl getg vq fl fg =
    (* vars for Spec *)
    let rec ctx =
      { ask    = (fun (type a) (q: a Queries.t) -> S.query ctx q)
      ; emit   = (fun _ -> failwith "Cannot \"emit\" in query context.")
      ; node   = MyCFG.dummy_node (* TODO maybe ask should take a node (which could be used here) instead of a location *)
      ; prev_node = MyCFG.dummy_node
      ; control_context = (fun () -> ctx_failwith "No context in query context.")
      ; context = (fun () -> ctx_failwith "No context in query context.")
      ; edge    = MyCFG.Skip
      ; local  = S.startstate Cil.dummyFunDec.svar (* bot and top both silently raise and catch Deadcode in DeadcodeLifter *)
      ; global = (fun g -> G.spec (getg (GVar.spec g)))
      ; spawn  = (fun v d    -> failwith "Cannot \"spawn\" in query context.")
      ; split  = (fun d es   -> failwith "Cannot \"split\" in query context.")
      ; sideg  = (fun v g    -> failwith "Cannot \"split\" in query context.")
      }
    in
    let f v = fg (GVar.spec (Obj.obj v)) in
    S.query ctx (IterSysVars (vq, f));

    (* node vars for locals *)
    match vq with
    | Node {node; fundec} ->
      let fd = Option.default_delayed (fun () -> Node.find_fundec node) fundec in
      let cs = G.contexts (getg (GVar.contexts fd)) in
      G.CSet.iter (fun c ->
          fl (node, c)
        ) cs
    | _ ->
      ()
end

(** Convert a non-incremental solver into an "incremental" solver.
    It will solve from scratch, perform standard postsolving and have no marshal data. *)
module EqIncrSolverFromEqSolver (Sol: GenericEqBoxSolver): GenericEqBoxIncrSolver =
  functor (Arg: IncrSolverArg) (S: EqConstrSys) (VH: Hashtbl.S with type key = S.v) ->
  struct
    module Sol = Sol (S) (VH)
    module Post = PostSolver.MakeList (PostSolver.ListArgFromStdArg (S) (VH) (Arg))

    type marshal = unit

    let solve box xs vs =
      let vh = Sol.solve box xs vs in
      Post.post xs vs vh;
      (vh, ())
  end

(** Combined variables so that we can also use the more common [EqConstrSys]
    that uses only one kind of a variable. *)
module Var2 (LV:VarType) (GV:VarType)
  : VarType
    with type t = [ `L of LV.t  | `G of GV.t ]
=
struct
  type t = [ `L of LV.t  | `G of GV.t ] [@@deriving eq, ord, hash]
  let relift = function
    | `L x -> `L (LV.relift x)
    | `G x -> `G (GV.relift x)

  let pretty_trace () = function
    | `L a -> LV.pretty_trace () a
    | `G a -> GV.pretty_trace () a

  let printXml f = function
    | `L a -> LV.printXml f a
    | `G a -> GV.printXml f a

  let var_id = function
    | `L a -> LV.var_id a
    | `G a -> GV.var_id a

  let node = function
    | `L a -> LV.node a
    | `G a -> GV.node a

  let is_write_only = function
    | `L a -> LV.is_write_only a
    | `G a -> GV.is_write_only a
end

(** Translate a [GlobConstrSys] into a [EqConstrSys] *)
module EqConstrSysFromGlobConstrSys (S:GlobConstrSys)
  : EqConstrSys   with type v = Var2(S.LVar)(S.GVar).t
                   and type d = Lattice.Lift2(S.G)(S.D)(Printable.DefaultNames).t
                   and module Var = Var2(S.LVar)(S.GVar)
                   and module Dom = Lattice.Lift2(S.G)(S.D)(Printable.DefaultNames)
=
struct
  module Var = Var2(S.LVar)(S.GVar)
  module Dom =
  struct
    include Lattice.Lift2(S.G)(S.D)(Printable.DefaultNames)
    let printXml f = function
      | `Lifted1 a -> S.G.printXml f a
      | `Lifted2 a -> S.D.printXml f a
      | (`Bot | `Top) as x -> printXml f x
  end
  let increment = S.increment
  type v = Var.t
  type d = Dom.t

  let box f x y = if Dom.leq y x then Dom.narrow x y else Dom.widen x (Dom.join x y)

  let getG = function
    | `Lifted1 x -> x
    | `Bot -> S.G.bot ()
    | `Top -> failwith "EqConstrSysFromGlobConstrSys.getG: global variable has top value"
    | `Lifted2 _ -> failwith "EqConstrSysFromGlobConstrSys.getG: global variable has local value"

  let getL = function
    | `Lifted2 x -> x
    | `Bot -> S.D.bot ()
    | `Top -> failwith "EqConstrSysFromGlobConstrSys.getL: local variable has top value"
    | `Lifted1 _ -> failwith "EqConstrSysFromGlobConstrSys.getL: local variable has global value"

  let l, g = (fun x -> `L x), (fun x -> `G x)
  let lD, gD = (fun x -> `Lifted2 x), (fun x -> `Lifted1 x)

  let conv f get set =
    f (getL % get % l) (fun x v -> set (l x) (lD v))
      (getG % get % g) (fun x v -> set (g x) (gD v))
    |> lD

  let system = function
    | `G _ -> None
    | `L x -> Option.map conv (S.system x)

  let iter_vars get vq f =
    S.iter_vars (getL % get % l) (getG % get % g) vq (f % l) (f % g)
end

(** Splits a [EqConstrSys] solution into a [GlobConstrSys] solution with given [Hashtbl.S] for the [EqConstrSys]. *)
module GlobConstrSolFromEqConstrSolBase (S: GlobConstrSys) (LH: Hashtbl.S with type key = S.LVar.t) (GH: Hashtbl.S with type key = S.GVar.t) (VH: Hashtbl.S with type key = Var2 (S.LVar) (S.GVar).t) =
struct
  let split_solution hm =
    let l' = LH.create 113 in
    let g' = GH.create 113 in
    let split_vars x d = match x with
      | `L x ->
        begin match d with
          | `Lifted2 d -> LH.replace l' x d
          (* | `Bot -> () *)
          (* Since Verify2 is broken and only checks existing keys, add it with local bottom value.
            This works around some cases, where Verify2 would not detect a problem due to completely missing variable. *)
          | `Bot -> LH.replace l' x (S.D.bot ())
          | `Top -> failwith "GlobConstrSolFromEqConstrSolBase.split_vars: local variable has top value"
          | `Lifted1 _ -> failwith "GlobConstrSolFromEqConstrSolBase.split_vars: local variable has global value"
        end
      | `G x ->
        begin match d with
          | `Lifted1 d -> GH.replace g' x d
          | `Bot -> ()
          | `Top -> failwith "GlobConstrSolFromEqConstrSolBase.split_vars: global variable has top value"
          | `Lifted2 _ -> failwith "GlobConstrSolFromEqConstrSolBase.split_vars: global variable has local value"
        end
    in
    VH.iter split_vars hm;
    (l', g')
end

(** Splits a [EqConstrSys] solution into a [GlobConstrSys] solution. *)
module GlobConstrSolFromEqConstrSol (S: GlobConstrSys) (LH: Hashtbl.S with type key = S.LVar.t) (GH: Hashtbl.S with type key = S.GVar.t) =
struct
  module S2 = EqConstrSysFromGlobConstrSys (S)
  module VH = Hashtbl.Make (S2.Var)

  include GlobConstrSolFromEqConstrSolBase (S) (LH) (GH) (VH)
end

(** Transforms a [GenericEqBoxIncrSolver] into a [GenericGlobSolver]. *)
module GlobSolverFromEqSolver (Sol:GenericEqBoxIncrSolverBase)
  : GenericGlobSolver
  = functor (S:GlobConstrSys) ->
    functor (LH:Hashtbl.S with type key=S.LVar.t) ->
    functor (GH:Hashtbl.S with type key=S.GVar.t) ->
    struct
      module EqSys = EqConstrSysFromGlobConstrSys (S)

      module VH : Hashtbl.S with type key=EqSys.v = Hashtbl.Make(EqSys.Var)
      module Sol' = Sol (EqSys) (VH)

      module Splitter = GlobConstrSolFromEqConstrSolBase (S) (LH) (GH) (VH) (* reuse EqSys and VH *)

      type marshal = Sol'.marshal

      let solve ls gs l =
        let vs = List.map (fun (x,v) -> `L x, `Lifted2 v) ls
                 @ List.map (fun (x,v) -> `G x, `Lifted1 v) gs in
        let sv = List.map (fun x -> `L x) l in
        let hm, solver_data = Sol'.solve EqSys.box vs sv in
        Splitter.split_solution hm, solver_data
    end


(** Add path sensitivity to a analysis *)
module PathSensitive2 (Spec:Spec)
  : Spec
    with type D.t = HoareDomain.Set(Spec.D).t
     and module G = Spec.G
     and module C = Spec.C
     and module V = Spec.V
=
struct
  module D =
  struct
    include HoareDomain.Set (Spec.D) (* TODO is it really worth it to check every time instead of just using sets and joining later? *)
    let name () = "PathSensitive (" ^ name () ^ ")"

    let printXml f x =
      let print_one x =
        BatPrintf.fprintf f "\n<path>%a</path>" Spec.D.printXml x
      in
      iter print_one x

    (* join elements in the same partition (specified by should_join) *)
    let join_reduce a =
      let rec loop js = function
        | [] -> js
        | x::xs -> let (j,r) = List.fold_left (fun (j,r) x ->
            if Spec.should_join x j then Spec.D.join x j, r else j, x::r
          ) (x,[]) xs in
          loop (j::js) r
      in
      apply_list (loop []) a

    let leq a b =
      leq a b || leq (join_reduce a) (join_reduce b)

    let binop op a b = op a b |> join_reduce

    let join = binop join
    let meet = binop meet
    let widen = binop widen
    let narrow = binop narrow
  end

  module G = Spec.G
  module C = Spec.C
  module V = Spec.V

  let name () = "PathSensitive2("^Spec.name ()^")"

  type marshal = Spec.marshal
  let init = Spec.init
  let finalize = Spec.finalize

  let should_join x y = true

  let exitstate  v = D.singleton (Spec.exitstate  v)
  let startstate v = D.singleton (Spec.startstate v)
  let morphstate v d = D.map (Spec.morphstate v) d

  let context fd l =
    if D.cardinal l <> 1 then
      failwith "PathSensitive2.context must be called with a singleton set."
    else
      Spec.context fd @@ D.choose l

  let conv ctx x =
    let rec ctx' = { ctx with ask   = (fun (type a) (q: a Queries.t) -> Spec.query ctx' q)
                            ; local = x
                            ; split = (ctx.split % D.singleton) }
    in
    ctx'

  let map ctx f g =
    let h x xs =
      try D.add (g (f (conv ctx x))) xs
      with Deadcode -> xs
    in
    let d = D.fold h ctx.local (D.empty ()) in
    if D.is_bot d then raise Deadcode else d

  let fold' ctx f g h a =
    let k x a =
      try h a @@ g @@ f @@ conv ctx x
      with Deadcode -> a
    in
    D.fold k ctx.local a

  let assign ctx l e    = map ctx Spec.assign  (fun h -> h l e )
  let vdecl ctx v       = map ctx Spec.vdecl   (fun h -> h v)
  let body   ctx f      = map ctx Spec.body    (fun h -> h f   )
  let return ctx e f    = map ctx Spec.return  (fun h -> h e f )
  let branch ctx e tv   = map ctx Spec.branch  (fun h -> h e tv)
  let asm ctx           = map ctx Spec.asm     identity
  let skip ctx          = map ctx Spec.skip    identity
  let special ctx l f a = map ctx Spec.special (fun h -> h l f a)

  let threadenter ctx lval f args =
    let g xs ys = (List.map (fun y -> D.singleton y) ys) @ xs in
    fold' ctx Spec.threadenter (fun h -> h lval f args) g []
  let threadspawn ctx lval f args fctx =
    let fd1 = D.choose fctx.local in
    map ctx Spec.threadspawn (fun h -> h lval f args (conv fctx fd1))

    let sync ctx reason = map ctx Spec.sync (fun h -> h reason)

  let query ctx (type a) (q: a Queries.t): a Queries.result =
    (* TODO: handle Invariant path like PathSensitive3? *)
    (* join results so that they are sound for all paths *)
    let module Result = (val Queries.Result.lattice q) in
    fold' ctx Spec.query identity (fun x f -> Result.join x (f q)) (Result.bot ())

  let enter ctx l f a =
    let g xs ys = (List.map (fun (x,y) -> D.singleton x, D.singleton y) ys) @ xs in
    fold' ctx Spec.enter (fun h -> h l f a) g []

  let combine ctx l fe f a fc d =
    assert (D.cardinal ctx.local = 1);
    let cd = D.choose ctx.local in
    let k x y =
      if M.tracing then M.traceli "combine" "function: %a\n" Spec.D.pretty x;
      try
        let r = Spec.combine (conv ctx cd) l fe f a fc x in
        if M.tracing then M.traceu "combine" "combined function: %a\n" Spec.D.pretty r;
        D.add r y
      with Deadcode ->
        if M.tracing then M.traceu "combine" "combined function: dead\n";
        y
    in
    let d = D.fold k d (D.bot ()) in
    if D.is_bot d then raise Deadcode else d
end

module DeadBranchLifter (S: Spec): Spec =
struct
  include S

  let name () = "DeadBranch (" ^ S.name () ^ ")"

  (* Two global invariants:
     1. S.V -> S.G  --  used for S
     2. node -> (exp -> flat bool)  --  used for warnings *)

  module V =
  struct
    include Printable.Either (S.V) (Node)
    let s x = `Left x
    let node x = `Right x
    let is_write_only = function
      | `Left x -> S.V.is_write_only x
      | `Right _ -> true
  end

  module EM = MapDomain.MapBot (Basetype.CilExp) (Basetype.Bools)

  module G =
  struct
    include Lattice.Lift2 (S.G) (EM) (Printable.DefaultNames)

    let s = function
      | `Bot -> S.G.bot ()
      | `Lifted1 x -> x
      | _ -> failwith "DeadBranchLifter.s"
    let node = function
      | `Bot -> EM.bot ()
      | `Lifted2 x -> x
      | _ -> failwith "DeadBranchLifter.node"
    let create_s s = `Lifted1 s
    let create_node node = `Lifted2 node

    let printXml f = function
      | `Lifted1 x -> S.G.printXml f x
      | `Lifted2 x -> BatPrintf.fprintf f "<analysis name=\"dead-branch\">%a</analysis>" EM.printXml x
      | x -> BatPrintf.fprintf f "<analysis name=\"dead-branch-lifter\">%a</analysis>" printXml x
  end

  let conv (ctx: (_, G.t, _, V.t) ctx): (_, S.G.t, _, S.V.t) ctx =
    { ctx with
      global = (fun v -> G.s (ctx.global (V.s v)));
      sideg = (fun v g -> ctx.sideg (V.s v) (G.create_s g));
    }

  let query ctx (type a) (q: a Queries.t): a Queries.result =
    match q with
    | WarnGlobal g ->
      let g: V.t = Obj.obj g in
      begin match g with
        | `Left g ->
          S.query (conv ctx) (WarnGlobal (Obj.repr g))
        | `Right g ->
          let em = G.node (ctx.global (V.node g)) in
          EM.iter (fun exp tv ->
              match tv with
              | `Lifted tv ->
                let loc = Node.location g in (* TODO: looking up location now doesn't work nicely with incremental *)
                let cilinserted = if loc.synthetic then "(possibly inserted by CIL) " else "" in
                M.warn ~loc:(Node g) ~tags:[CWE (if tv then 571 else 570)] ~category:Deadcode "condition '%a' %sis always %B" d_exp exp cilinserted tv
              | `Bot (* all branches dead? can happen at our inserted Neg(1)-s because no Pos(1) *)
              | `Top -> (* may be both true and false *)
                ()
            ) em;
      end
    | IterSysVars (vq, vf) ->
      (* vars for S *)
      let vf' x = vf (Obj.repr (V.s (Obj.obj x))) in
      S.query (conv ctx) (IterSysVars (vq, vf'));

      (* node vars for dead branches *)
      begin match vq with
        | Node {node; _} ->
          vf (Obj.repr (V.node node))
        | _ ->
          ()
      end
    | _ ->
      S.query (conv ctx) q


  let branch ctx = S.branch (conv ctx)

  let branch ctx exp tv =
    if !GU.postsolving then (
      try
        let r = branch ctx exp tv in
        (* branch is live *)
        ctx.sideg (V.node ctx.prev_node) (G.create_node (EM.singleton exp (`Lifted tv))); (* record expression with reached tv *)
        r
      with Deadcode ->
        (* branch is dead *)
        ctx.sideg (V.node ctx.prev_node) (G.create_node (EM.singleton exp `Bot)); (* record expression without reached tv *)
        raise Deadcode
    )
    else (
      ctx.sideg (V.node ctx.prev_node) (G.create_node (EM.bot ())); (* create global variable during solving, to allow postsolving leq hack to pass verify *)
      branch ctx exp tv
    )

  let assign ctx = S.assign (conv ctx)
  let vdecl ctx = S.vdecl (conv ctx)
  let enter ctx = S.enter (conv ctx)
  let body ctx = S.body (conv ctx)
  let return ctx = S.return (conv ctx)
  let combine ctx = S.combine (conv ctx)
  let special ctx = S.special (conv ctx)
  let threadenter ctx = S.threadenter (conv ctx)
  let threadspawn ctx lv f args fctx = S.threadspawn (conv ctx) lv f args (conv fctx)
  let sync ctx = S.sync (conv ctx)
  let skip ctx = S.skip (conv ctx)
  let asm ctx = S.asm (conv ctx)
end

module CompareGlobSys
    (S:Spec)
    (Sys:GlobConstrSys with module LVar = VarF (S.C)
                        and module GVar = GVarF (S.V)
                        and module D = S.D
                        and module G = GVarG (S.G) (S.C))
    (LH:Hashtbl.S with type key=Sys.LVar.t)
    (GH:Hashtbl.S with type key=Sys.GVar.t)
=
struct
  open S
  module G = Sys.G

  module PP = Hashtbl.Make (Node)

  let compare_globals g1 g2 =
    let eq, le, gr, uk = ref 0, ref 0, ref 0, ref 0 in
    let f_eq () = incr eq in
    let f_le () = incr le in
    let f_gr () = incr gr in
    let f_uk () = incr uk in
    let f k v1 =
      let v2 = try GH.find g2 k with Not_found -> G.bot () in
      let b1 = G.leq v1 v2 in
      let b2 = G.leq v2 v1 in
      if b1 && b2 then
        f_eq ()
      else if b1 then begin
        if get_bool "dbg.compare_runs.diff" then
          ignore (Pretty.printf "Global %a is more precise using left:\n%a\n" Sys.GVar.pretty_trace k G.pretty_diff (v2,v1));
        f_le ()
      end else if b2 then begin
        if get_bool "dbg.compare_runs.diff" then
          ignore (Pretty.printf "Global %a is more precise using right:\n%a\n" Sys.GVar.pretty_trace k G.pretty_diff (v1,v2));
        f_gr ()
      end else begin
        if get_bool "dbg.compare_runs.diff" then (
          ignore (Pretty.printf "Global %a is incomparable (diff):\n%a\n" Sys.GVar.pretty_trace k G.pretty_diff (v1,v2));
          ignore (Pretty.printf "Global %a is incomparable (reverse diff):\n%a\n" Sys.GVar.pretty_trace k G.pretty_diff (v2,v1));
        );
        f_uk ()
      end
    in
    GH.iter f g1;
    Printf.printf "globals:\tequal = %d\tleft = %d\tright = %d\tincomparable = %d\n" !eq !le !gr !uk

  let compare_locals h1 h2 =
    let eq, le, gr, uk = ref 0, ref 0, ref 0, ref 0 in
    let f k v1 =
      if not (PP.mem h2 k) then () else
        let v2 = PP.find h2 k in
        let b1 = D.leq v1 v2 in
        let b2 = D.leq v2 v1 in
        if b1 && b2 then
          incr eq
        else if b1 then begin
          if get_bool "dbg.compare_runs.diff" then
            ignore (Pretty.printf "%a @@ %a is more precise using left:\n%a\n" Node.pretty_plain k CilType.Location.pretty (Node.location k) D.pretty_diff (v2,v1));
          incr le
        end else if b2 then begin
          if get_bool "dbg.compare_runs.diff" then
            ignore (Pretty.printf "%a @@ %a is more precise using right:\n%a\n" Node.pretty_plain k CilType.Location.pretty (Node.location k) D.pretty_diff (v1,v2));
          incr gr
        end else begin
          if get_bool "dbg.compare_runs.diff" then (
            ignore (Pretty.printf "%a @@ %a is incomparable (diff):\n%a\n" Node.pretty_plain k CilType.Location.pretty (Node.location k) D.pretty_diff (v1,v2));
            ignore (Pretty.printf "%a @@ %a is incomparable (reverse diff):\n%a\n" Node.pretty_plain k CilType.Location.pretty (Node.location k) D.pretty_diff (v2,v1));
          );
          incr uk
        end
    in
    PP.iter f h1;
    (* let k1 = Set.of_enum @@ PP.keys h1 in
    let k2 = Set.of_enum @@ PP.keys h2 in
    let o1 = Set.cardinal @@ Set.diff k1 k2 in
    let o2 = Set.cardinal @@ Set.diff k2 k1 in
    Printf.printf "locals: \tequal = %d\tleft = %d[%d]\tright = %d[%d]\tincomparable = %d\n" !eq !le o1 !gr o2 !uk *)
    Printf.printf "locals: \tequal = %d\tleft = %d\tright = %d\tincomparable = %d\n" !eq !le !gr !uk

  let compare_locals_ctx h1 h2 =
    let eq, le, gr, uk, no2, no1 = ref 0, ref 0, ref 0, ref 0, ref 0, ref 0 in
    let f_eq () = incr eq in
    let f_le () = incr le in
    let f_gr () = incr gr in
    let f_uk () = incr uk in
    let f k v1 =
      if not (LH.mem h2 k) then incr no2 else
        let v2 = LH.find h2 k in
        let b1 = D.leq v1 v2 in
        let b2 = D.leq v2 v1 in
        if b1 && b2 then
          f_eq ()
        else if b1 then begin
          if get_bool "dbg.compare_runs.diff" then
            ignore (Pretty.printf "%a is more precise using left:\n%a\n" Sys.LVar.pretty_trace k D.pretty_diff (v2,v1));
          f_le ()
        end else if b2 then begin
          if get_bool "dbg.compare_runs.diff" then
            ignore (Pretty.printf "%a is more precise using right:\n%a\n" Sys.LVar.pretty_trace k D.pretty_diff (v1,v2));
          f_gr ()
        end else begin
          if get_bool "dbg.compare_runs.diff" then (
            ignore (Pretty.printf "%a is incomparable (diff):\n%a\n" Sys.LVar.pretty_trace k D.pretty_diff (v1,v2));
            ignore (Pretty.printf "%a is incomparable (reverse diff):\n%a\n" Sys.LVar.pretty_trace k D.pretty_diff (v2,v1));
          );
          f_uk ()
        end
    in
    LH.iter f h1;
    let f k v2 =
      if not (LH.mem h1 k) then incr no1
    in
    LH.iter f h2;
    (* let k1 = Set.of_enum @@ PP.keys h1 in *)
    (* let k2 = Set.of_enum @@ PP.keys h2 in *)
    (* let o1 = Set.cardinal @@ Set.diff k1 k2 in *)
    (* let o2 = Set.cardinal @@ Set.diff k2 k1 in *)
    Printf.printf "locals_ctx:\tequal = %d\tleft = %d\tright = %d\tincomparable = %d\tno_ctx_in_right = %d\tno_ctx_in_left = %d\n" !eq !le !gr !uk !no2 !no1

  let compare (name1,name2) (l1,g1) (l2,g2) =
    let one_ctx (n,_) v h =
      PP.replace h n (try D.join v (PP.find h n) with Not_found -> v);
      h
    in
    (* these contain results where the contexts per node have been joined *)
    let h1 = PP.create 113 in
    let h2 = PP.create 113 in
    let _  = LH.fold one_ctx l1 h1 in
    let _  = LH.fold one_ctx l2 h2 in
    Printf.printf "\nComparing GlobConstrSys precision of %s (left) with %s (right):\n" name1 name2;
    compare_globals g1 g2;
    compare_locals h1 h2;
    compare_locals_ctx l1 l2;
    print_newline ();
end

module CompareHashtbl (Var: VarType) (Dom: Lattice.S) (VH: Hashtbl.S with type key = Var.t) =
struct
  module Var =
  struct
    include Printable.Std
    include Var

    let pretty = pretty_trace
    include Printable.SimplePretty (
      struct
        type nonrec t = t
        let pretty = pretty
      end
      )
  end

  include PrecCompare.MakeHashtbl (Var) (Dom) (VH)
end

module CompareEqSys (Sys: EqConstrSys) (VH: Hashtbl.S with type key = Sys.Var.t) =
struct
  module Compare = CompareHashtbl (Sys.Var) (Sys.Dom) (VH)

  let compare (name1, name2) vh1 vh2 =
    Printf.printf "\nComparing EqConstrSys precision of %s (left) with %s (right):\n" name1 name2;
    let verbose = get_bool "dbg.compare_runs.diff" in
    let (_, msg) = Compare.compare ~verbose ~name1 vh1 ~name2 vh2 in
    ignore (Pretty.printf "EqConstrSys comparison summary: %t\n" (fun () -> msg));
    print_newline ();
end

module CompareGlobal (GVar: VarType) (G: Lattice.S) (GH: Hashtbl.S with type key = GVar.t) =
struct
  module Compare = CompareHashtbl (GVar) (G) (GH)

  let compare (name1, name2) vh1 vh2 =
    Printf.printf "\nComparing globals precision of %s (left) with %s (right):\n" name1 name2;
    let verbose = get_bool "dbg.compare_runs.diff" in
    let (_, msg) = Compare.compare ~verbose ~name1 vh1 ~name2 vh2 in
    ignore (Pretty.printf "Globals comparison summary: %t\n" (fun () -> msg));
    print_newline ();
end

module CompareNode (C: Printable.S) (D: Lattice.S) (LH: Hashtbl.S with type key = VarF (C).t) =
struct
  module Node =
  struct
    include Node
    let var_id _ = "nodes"
    let node x = x
    let is_write_only _ = false
  end
  module NH = Hashtbl.Make (Node)

  module Compare = CompareHashtbl (Node) (D) (NH)

  let join_contexts (lh: D.t LH.t): D.t NH.t =
    let nh = NH.create 113 in
    LH.iter (fun (n, _) d ->
        let d' = try D.join (NH.find nh n) d with Not_found -> d in
        NH.replace nh n d'
      ) lh;
    nh

  let compare (name1, name2) vh1 vh2 =
    Printf.printf "\nComparing nodes precision of %s (left) with %s (right):\n" name1 name2;
    let vh1' = join_contexts vh1 in
    let vh2' = join_contexts vh2 in
    let verbose = get_bool "dbg.compare_runs.diff" in
    let (_, msg) = Compare.compare ~verbose ~name1 vh1' ~name2 vh2' in
    ignore (Pretty.printf "Nodes comparison summary: %t\n" (fun () -> msg));
    print_newline ();
end

(** [EqConstrSys] where [current_var] indicates the variable whose right-hand side is currently being evaluated. *)
module CurrentVarEqConstrSys (S: EqConstrSys) =
struct
  let current_var = ref None

  module S =
  struct
    include S

    let system x =
      match S.system x with
      | None -> None
      | Some f ->
        let f' get set =
          let old_current_var = !current_var in
          current_var := Some x;
          Fun.protect ~finally:(fun () ->
              current_var := old_current_var
            ) (fun () ->
              f get set
            )
        in
        Some f'
  end
end<|MERGE_RESOLUTION|>--- conflicted
+++ resolved
@@ -443,11 +443,7 @@
     include GlobConstrSys with module LVar = VarF (S.C)
                            and module GVar = GVarF (S.V)
                            and module D = S.D
-<<<<<<< HEAD
-                           and module G = S.G
-=======
                            and module G = GVarG (S.G) (S.C)
->>>>>>> fdedebad
   end
 =
 struct
@@ -489,12 +485,7 @@
       ; context = snd var |> Obj.obj
       ; edge    = edge
       ; local   = pval
-<<<<<<< HEAD
-      ; global  = getg
-      ; presub  = (fun _ -> raise Not_found)
-=======
       ; global  = (fun g -> G.spec (getg (GVar.spec g)))
->>>>>>> fdedebad
       ; spawn   = spawn
       ; split   = (fun (d:D.t) es -> assert (List.is_empty es); r := d::!r)
       ; sideg   = (fun g d -> sideg (GVar.spec g) (G.create_spec d))
