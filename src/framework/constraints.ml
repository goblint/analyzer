(** Construction of a {{!Analyses.MonSystem} constraint system} from an {{!Analyses.Spec} analysis specification} and {{!MyCFG.CfgBackward} CFGs}.
    Transformatons of analysis specifications as functors. *)

open Batteries
open GoblintCil
open MyCFG
open Analyses
open GobConfig

module M = Messages


(** Lifts a [Spec] so that the domain is [Hashcons]d *)
module HashconsLifter (S:PostSpec)
  : PostSpec with module D = Lattice.HConsed (S.D)
          and module G = S.G
          and module C = S.C
=
struct
  module D =  Lattice.HConsed (S.D)
  module G = S.G
  module C = S.C
  module V = S.V
  module P =
  struct
    include S.P
    let of_elt x = of_elt (D.unlift x)
  end


  let name () = S.name () ^" hashconsed"

  type marshal = S.marshal (* TODO: should hashcons table be in here to avoid relift altogether? *)
  let init = S.init
  let finalize = S.finalize

  let startstate v = D.lift (S.startstate v)
  let exitstate  v = D.lift (S.exitstate  v)
  let morphstate v d = D.lift (S.morphstate v (D.unlift d))

  let context fd = S.context fd % D.unlift

  let conv ctx =
    { ctx with local = D.unlift ctx.local
             ; split = (fun d es -> ctx.split (D.lift d) es )
    }

  let sync ctx reason =
    D.lift @@ S.sync (conv ctx) reason

  let query ctx =
    S.query (conv ctx)

  let assign ctx lv e =
    D.lift @@ S.assign (conv ctx) lv e

  let vdecl ctx v =
    D.lift @@ S.vdecl (conv ctx) v

  let branch ctx e tv =
    D.lift @@ S.branch (conv ctx) e tv

  let body ctx f =
    D.lift @@ S.body (conv ctx) f

  let return ctx r f =
    D.lift @@ S.return (conv ctx) r f

  let asm ctx =
    D.lift @@ S.asm (conv ctx)

  let skip ctx =
    D.lift @@ S.skip (conv ctx)

  let enter ctx r f args =
    List.map (fun (x,y) -> D.lift x, D.lift y) @@ S.enter (conv ctx) r f args

  let special ctx r f args =
    D.lift @@ S.special (conv ctx) r f args

  let modular_call ctx r f args f_ask =
    D.lift @@ S.modular_call (conv ctx) r f args f_ask

  let combine_env ctx r fe f args fc es f_ask =
    D.lift @@ S.combine_env (conv ctx) r fe f args fc (D.unlift es) f_ask

  let combine_assign ctx r fe f args fc es f_ask =
    D.lift @@ S.combine_assign (conv ctx) r fe f args fc (D.unlift es) f_ask

  let threadenter ctx lval f args =
    List.map D.lift @@ S.threadenter (conv ctx) lval f args

  let threadspawn ctx lval f args fctx =
    D.lift @@ S.threadspawn (conv ctx) lval f args (conv fctx)

  let paths_as_set ctx =
    List.map (fun x -> D.lift x) @@ S.paths_as_set (conv ctx)

  let event ctx e octx =
    D.lift @@ S.event (conv ctx) e (conv octx)
end

(** Lifts a [Spec] so that the context is [Hashcons]d. *)
module HashconsContextLifter (S:PostSpec)
  : PostSpec with module D = S.D
          and module G = S.G
          and module C = Printable.HConsed (S.C)
=
struct
  module D = S.D
  module G = S.G
  module C = Printable.HConsed (S.C)
  module V = S.V
  module P = S.P

  let name () = S.name () ^" context hashconsed"

  type marshal = S.marshal (* TODO: should hashcons table be in here to avoid relift altogether? *)
  let init = S.init
  let finalize = S.finalize

  let startstate = S.startstate
  let exitstate  = S.exitstate
  let morphstate = S.morphstate

  let context fd = C.lift % S.context fd

  let conv ctx =
    { ctx with context = (fun () -> C.unlift (ctx.context ())) }

  let sync ctx reason =
    S.sync (conv ctx) reason

  let query ctx (type a) (q: a Queries.t): a Queries.result =
    match q with
    | Queries.IterPrevVars f ->
      let g i (n, c, j) e = f i (n, Obj.repr (C.lift (Obj.obj c)), j) e in
      S.query (conv ctx) (Queries.IterPrevVars g)
    | _ -> S.query (conv ctx) q

  let assign ctx lv e =
    S.assign (conv ctx) lv e

  let vdecl ctx v =
    S.vdecl (conv ctx) v

  let branch ctx e tv =
    S.branch (conv ctx) e tv

  let body ctx f =
    S.body (conv ctx) f

  let return ctx r f =
    S.return (conv ctx) r f

  let asm ctx =
    S.asm (conv ctx)

  let skip ctx =
    S.skip (conv ctx)

  let enter ctx r f args =
    S.enter (conv ctx) r f args

  let special ctx r f args =
    S.special (conv ctx) r f args

  let modular_call ctx r f args =
    S.modular_call (conv ctx) r f args

  let combine_env ctx r fe f args fc es f_ask =
    S.combine_env (conv ctx) r fe f args (Option.map C.unlift fc) es f_ask

  let combine_assign ctx r fe f args fc es f_ask =
    S.combine_assign (conv ctx) r fe f args (Option.map C.unlift fc) es f_ask

  let threadenter ctx lval f args =
    S.threadenter (conv ctx) lval f args

  let threadspawn ctx lval f args fctx =
    S.threadspawn (conv ctx) lval f args (conv fctx)

  let paths_as_set ctx = S.paths_as_set (conv ctx)
  let event ctx e octx = S.event (conv ctx) e (conv octx)
end

(* see option ana.opt.equal *)
module OptEqual (S: PostSpec) = struct
  module D = struct include S.D let equal x y = x == y || equal x y end
  module G = struct include S.G let equal x y = x == y || equal x y end
  module C = struct include S.C let equal x y = x == y || equal x y end
  include (S : Spec with module D := D and module G := G and module C := C)
end

module D (S: PostSpec) = struct
  include Lattice.Prod (S.D) (Lattice.Reverse (IntDomain.Lifted))
  let remove_non_modular (x, y) = (S.D.remove_non_modular x, y)
  let to_modular (x, y) = (S.D.to_modular x, y)
  let to_non_modular (x, y) = (S.D.to_non_modular x, y)
end

(** If dbg.slice.on, stops entering functions after dbg.slice.n levels. *)
module LevelSliceLifter (S:PostSpec)
  : PostSpec with module D = D (S)
          and module G = S.G
          and module C = S.C
=
struct
  module D = D (S)
  module G = S.G
  module C = S.C
  module V = S.V
  module P =
  struct
    include S.P
    let of_elt (x, _) = of_elt x
  end

  let name () = S.name ()^" level sliced"

  let start_level = ref (`Top)

  type marshal = S.marshal (* TODO: should hashcons table be in here to avoid relift altogether? *)
  let init marshal =
    if get_bool "dbg.slice.on" then
      start_level := `Lifted (Int64.of_int (get_int "dbg.slice.n"));
    S.init marshal

  let finalize = S.finalize

  let startstate v = (S.startstate v, !start_level)
  let exitstate  v = (S.exitstate  v, !start_level)
  let morphstate v (d,l) = (S.morphstate v d, l)

  let context fd (d,_) = S.context fd d

  let conv ctx =
    { ctx with local = fst ctx.local
             ; split = (fun d es -> ctx.split (d, snd ctx.local) es )
    }

  let lift_fun ctx f g h =
    f @@ h (g (conv ctx))

  let enter' ctx r f args =
    let liftmap = List.map (fun (x,y) -> (x, snd ctx.local), (y, snd ctx.local)) in
    lift_fun ctx liftmap S.enter ((|>) args % (|>) f % (|>) r)

  let lift ctx d = (d, snd ctx.local)
  let lift_start_level d = (d, !start_level)

  let sync ctx reason = lift_fun ctx (lift ctx) S.sync   ((|>) reason)
  let query' ctx (type a) (q: a Queries.t): a Queries.result =
    lift_fun ctx identity   S.query  (fun x -> x q)
  let assign ctx lv e = lift_fun ctx (lift ctx) S.assign ((|>) e % (|>) lv)
  let vdecl ctx v     = lift_fun ctx (lift ctx) S.vdecl  ((|>) v)
  let branch ctx e tv = lift_fun ctx (lift ctx) S.branch ((|>) tv % (|>) e)
  let body ctx f      = lift_fun ctx (lift ctx) S.body   ((|>) f)
  let return ctx r f  = lift_fun ctx (lift ctx) S.return ((|>) f % (|>) r)
  let asm ctx         = lift_fun ctx (lift ctx) S.asm    identity
  let skip ctx        = lift_fun ctx (lift ctx) S.skip   identity
  let special ctx r f args        = lift_fun ctx (lift ctx) S.special ((|>) args % (|>) f % (|>) r)
  let modular_call ctx r f args f_ask       = lift_fun ctx (lift ctx) S.modular_call ((|>) f_ask % (|>) args % (|>) f % (|>) r)
  let combine_env' ctx r fe f args fc es f_ask = lift_fun ctx (lift ctx) S.combine_env (fun p -> p r fe f args fc (fst es) f_ask)
  let combine_assign' ctx r fe f args fc es f_ask = lift_fun ctx (lift ctx) S.combine_assign (fun p -> p r fe f args fc (fst es) f_ask)

  let threadenter ctx lval f args = lift_fun ctx (List.map lift_start_level) S.threadenter ((|>) args % (|>) f % (|>) lval)
  let threadspawn ctx lval f args fctx = lift_fun ctx (lift ctx) S.threadspawn ((|>) (conv fctx) % (|>) args % (|>) f % (|>) lval)

  let leq0 = function
    | `Top -> false
    | `Lifted x -> x <= 0L
    | `Bot -> true

  let sub1 = function
    | `Lifted x -> `Lifted (Int64.sub x 1L)
    | x -> x

  let add1 = function
    | `Lifted x -> `Lifted (Int64.add x 1L)
    | x -> x

  let paths_as_set ctx =
    let liftmap = List.map (fun x -> (x, snd ctx.local)) in
    lift_fun ctx liftmap S.paths_as_set (Fun.id)

  let event ctx e octx =
    lift_fun ctx (lift ctx) S.event ((|>) (conv octx) % (|>) e)

  let enter ctx r f args =
    let (d,l) = ctx.local in
    if leq0 l then
      [ctx.local, D.bot ()]
    else
      enter' {ctx with local=(d, sub1 l)} r f args

  let combine_env ctx r fe f args fc es f_ask =
    let (d,l) = ctx.local in
    let l = add1 l in
    if leq0 l then
      (d, l)
    else
      let d',_ = combine_env' ctx r fe f args fc es f_ask in
      (d', l)

  let combine_assign ctx r fe f args fc es f_ask =
    let (d,l) = ctx.local in
    (* No need to add1 here, already done in combine_env. *)
    if leq0 l then
      (d, l)
    else
      let d',_ = combine_assign' ctx r fe f args fc es f_ask in
      (d', l)

  let query ctx (type a) (q: a Queries.t): a Queries.result =
    match q with
    | Queries.EvalFunvar e ->
      let (d,l) = ctx.local in
      if leq0 l then
        Queries.LS.empty ()
      else
        query' ctx (Queries.EvalFunvar e)
    | q -> query' ctx q
end


(** Limits the number of widenings per node. *)
module LimitLifter (S:PostSpec) =
struct
  include (S : module type of S with module D := S.D and type marshal = S.marshal)

  let name () = S.name ()^" limited"

  let limit = ref 0

  let init marshal =
    limit := get_int "dbg.limit.widen";
    S.init marshal

  module H = MyCFG.NodeH
  let h = H.create 13
  let incr k =
    H.modify_def 1 k (fun v ->
        if v >= !limit then failwith (GobPretty.sprintf "LimitLifter: Reached limit (%d) for node %a" !limit Node.pretty_plain_short (Option.get !MyCFG.current_node));
        v+1
      ) h;
  module D = struct
    include S.D
    let widen x y = Option.may incr !MyCFG.current_node; widen x y (* when is this None? *)
  end
end


(* widening on contexts, keeps contexts for calls only in D *)
module WidenContextLifterSide (S:PostSpec)
=
struct
  module DD =
  struct
    include S.D
    let printXml f d = BatPrintf.fprintf f "<value>%a</value>" printXml d
  end
  module M = MapDomain.MapBot (Basetype.Variables) (DD) (* should be CilFun -> S.C, but CilFun is not Groupable, and S.C is no Lattice *)

  module D = struct
    include Lattice.Prod (S.D) (M)
    let printXml f (d,m) = BatPrintf.fprintf f "\n%a<analysis name=\"widen-context\">\n%a\n</analysis>" S.D.printXml d M.printXml m
    let remove_non_modular (x, y) = S.D.remove_non_modular x, y
    let to_modular (x, y) = S.D.to_modular x, y
    let to_non_modular (x, y) = S.D.to_non_modular x, y
  end
  module G = S.G
  module C = S.C
  module V = S.V
<<<<<<< HEAD
=======
  module P =
  struct
    include S.P
    let of_elt (x, _) = of_elt x
  end


>>>>>>> e56e0450
  let name () = S.name ()^" with widened contexts"

  type marshal = S.marshal
  let init = S.init
  let finalize = S.finalize

  let inj f x = f x, M.bot ()

  let startstate = inj S.startstate
  let exitstate  = inj S.exitstate
  let morphstate v (d,m) = S.morphstate v d, m

  let context fd (d,m) = S.context fd d (* just the child analysis' context *)

  let conv ctx =
    { ctx with local = fst ctx.local
             ; split = (fun d es -> ctx.split (d, snd ctx.local) es )
    }
  let lift_fun ctx f g = g (f (conv ctx)), snd ctx.local

  let sync ctx reason = lift_fun ctx S.sync   ((|>) reason)
  let query ctx       = S.query (conv ctx)
  let assign ctx lv e = lift_fun ctx S.assign ((|>) e % (|>) lv)
  let vdecl ctx v     = lift_fun ctx S.vdecl  ((|>) v)
  let branch ctx e tv = lift_fun ctx S.branch ((|>) tv % (|>) e)
  let body ctx f      = lift_fun ctx S.body   ((|>) f)
  let return ctx r f  = lift_fun ctx S.return ((|>) f % (|>) r)
  let asm ctx         = lift_fun ctx S.asm    identity
  let skip ctx        = lift_fun ctx S.skip   identity
  let special ctx r f args       = lift_fun ctx S.special ((|>) args % (|>) f % (|>) r)
  let modular_call ctx r f args f_ask     = lift_fun ctx S.modular_call ((|>) f_ask % (|>) args % (|>) f % (|>) r)

  let event ctx e octx = lift_fun ctx S.event ((|>) (conv octx) % (|>) e)

  let threadenter ctx lval f args = S.threadenter (conv ctx) lval f args |> List.map (fun d -> (d, snd ctx.local))
  let threadspawn ctx lval f args fctx = lift_fun ctx S.threadspawn ((|>) (conv fctx) % (|>) args % (|>) f % (|>) lval)

  let enter ctx r f args =
    let m = snd ctx.local in
    let d' v_cur =
      if ContextUtil.should_keep ~isAttr:GobContext ~keepOption:"ana.context.widen" ~keepAttr:"widen" ~removeAttr:"no-widen" f then (
        let v_old = M.find f.svar m in (* S.D.bot () if not found *)
        let v_new = S.D.widen v_old (S.D.join v_old v_cur) in
        Messages.(if tracing && not (S.D.equal v_old v_new) then tracel "widen-context" "enter results in new context for function %s\n" f.svar.vname);
        v_new, M.add f.svar v_new m
      )
      else
        v_cur, m
    in
    S.enter (conv ctx) r f args
    |> List.map (fun (c,v) -> (c,m), d' v) (* c: caller, v: callee *)

  let paths_as_set ctx =
    let m = snd ctx.local in
    S.paths_as_set (conv ctx) |> List.map (fun v -> (v,m))

  let combine_env ctx r fe f args fc es f_ask = lift_fun ctx S.combine_env (fun p -> p r fe f args fc (fst es) f_ask)
  let combine_assign ctx r fe f args fc es f_ask = lift_fun ctx S.combine_assign (fun p -> p r fe f args fc (fst es) f_ask)
end


(** Lifts a [Spec] with a special bottom element that represent unreachable code. *)
module DeadCodeLifter (S:PostSpec)
  : PostSpec with module D = Dom (S.D)
          and module G = S.G
          and module C = S.C
=
struct
  module D = Dom (S.D)
  module G = S.G
  module C = S.C
  module V = S.V
  module P =
  struct
    include Printable.Option (S.P) (struct let name = "None" end)

    let of_elt = function
      | `Lifted x -> Some (S.P.of_elt x)
      | _ -> None
  end

  let name () = S.name ()^" lifted"

  type marshal = S.marshal
  let init = S.init
  let finalize = S.finalize

  let startstate v = `Lifted (S.startstate v)
  let exitstate  v = `Lifted (S.exitstate  v)
  let morphstate v d = try `Lifted (S.morphstate v (D.unlift d)) with Deadcode -> d

  let context fd = S.context fd % D.unlift

  let conv ctx =
    { ctx with local = D.unlift ctx.local
             ; split = (fun d es -> ctx.split (D.lift d) es )
    }

  let lift_fun ctx f g h b =
    try f @@ h (g (conv ctx))
    with Deadcode -> b

  let sync ctx reason = lift_fun ctx D.lift   S.sync   ((|>) reason)      `Bot

  let enter ctx r f args =
    let liftmap = List.map (fun (x,y) -> D.lift x, D.lift y) in
    lift_fun ctx liftmap S.enter ((|>) args % (|>) f % (|>) r) []

  let paths_as_set ctx =
    let liftmap = List.map (fun x -> D.lift x) in
    lift_fun ctx liftmap S.paths_as_set (Fun.id) [D.bot ()] (* One dead path instead of none, such that combine_env gets called for functions with dead normal return (and thus longjmpy returns can be correctly handled by lifter). *)

  let query ctx (type a) (q: a Queries.t): a Queries.result =
    lift_fun ctx identity S.query (fun (x) -> x q) (Queries.Result.bot q)
  let assign ctx lv e = lift_fun ctx D.lift   S.assign ((|>) e % (|>) lv) `Bot
  let vdecl ctx v     = lift_fun ctx D.lift   S.vdecl  ((|>) v)            `Bot
  let branch ctx e tv = lift_fun ctx D.lift   S.branch ((|>) tv % (|>) e) `Bot
  let body ctx f      = lift_fun ctx D.lift   S.body   ((|>) f)            `Bot
  let return ctx r f  = lift_fun ctx D.lift   S.return ((|>) f % (|>) r)  `Bot
  let asm ctx         = lift_fun ctx D.lift   S.asm    identity           `Bot
  let skip ctx        = lift_fun ctx D.lift   S.skip   identity           `Bot
  let special ctx r f args       = lift_fun ctx D.lift S.special ((|>) args % (|>) f % (|>) r)        `Bot
  let modular_call ctx r f args f_ask      = lift_fun ctx D.lift S.modular_call ((|>) f_ask % (|>) args % (|>) f % (|>) r)        `Bot
  let combine_env ctx r fe f args fc es f_ask = lift_fun ctx D.lift S.combine_env (fun p -> p r fe f args fc (D.unlift es) f_ask) `Bot
  let combine_assign ctx r fe f args fc es f_ask = lift_fun ctx D.lift S.combine_assign (fun p -> p r fe f args fc (D.unlift es) f_ask) `Bot

  let threadenter ctx lval f args = lift_fun ctx (List.map D.lift) S.threadenter ((|>) args % (|>) f % (|>) lval) []
  let threadspawn ctx lval f args fctx = lift_fun ctx D.lift S.threadspawn ((|>) (conv fctx) % (|>) args % (|>) f % (|>) lval) `Bot

  let event (ctx:(D.t,G.t,C.t,V.t) ctx) (e:Events.t) (octx:(D.t,G.t,C.t,V.t) ctx):D.t = lift_fun ctx D.lift S.event ((|>) (conv octx) % (|>) e) `Bot
end

module type Increment =
sig
  val increment: increment_data option
end

(** Combined variables so that we can also use the more common [EqConstrSys]
    that uses only one kind of a variable. *)
module Var2 (LV:VarType) (GV:VarType)
  : VarType
    with type t = [ `L of LV.t  | `G of GV.t ]
=
struct
  type t = [ `L of LV.t  | `G of GV.t ] [@@deriving eq, ord, hash]
  let relift = function
    | `L x -> `L (LV.relift x)
    | `G x -> `G (GV.relift x)

  let pretty_trace () = function
    | `L a -> Pretty.dprintf "L:%a" LV.pretty_trace a
    | `G a -> Pretty.dprintf "G:%a" GV.pretty_trace a

  let printXml f = function
    | `L a -> LV.printXml f a
    | `G a -> GV.printXml f a

  let var_id = function
    | `L a -> LV.var_id a
    | `G a -> GV.var_id a

  let node = function
    | `L a -> LV.node a
    | `G a -> GV.node a

  let is_write_only = function
    | `L a -> LV.is_write_only a
    | `G a -> GV.is_write_only a
end

(** The main point of this file---generating a [GlobConstrSys] from a [Spec]. *)
module FromSpec (S:PostSpec) (Cfg:CfgBackward) (I: Increment)
  : sig
    include GlobConstrSys with module LVar = VarF (S.C)
                           and module GVar = GVarF (S.V)
                           and module D = S.D
                           and module G = GVarG (S.G) (S.C)
  end
=
struct
  type lv = MyCFG.node * S.C.t
  (* type gv = varinfo *)
  type ld = S.D.t
  (* type gd = S.G.t *)
  module LVar = VarF (S.C)
  module GVar = GVarF (S.V)
  module D = S.D
  module G = GVarG (S.G) (S.C)

  (* Two global invariants:
     1. S.V -> S.G  --  used for Spec
     2. fundec -> set of S.C  --  used for IterSysVars Node *)

  let sync ctx =
    match ctx.prev_node, Cfg.prev ctx.prev_node with
    | _, _ :: _ :: _ (* Join in CFG. *)
    | FunctionEntry _, _ -> (* Function entry, also needs sync because partial contexts joined by solver, see 00-sanity/35-join-contexts. *)
      S.sync ctx `Join
    | _, _ -> S.sync ctx `Normal

  let side_context sideg f c =
    if !AnalysisState.postsolving then
      sideg (GVar.contexts f) (G.create_contexts (G.CSet.singleton c))

  let common_ctx var edge prev_node pval (getl:lv -> ld) sidel getg sideg : (D.t, S.G.t, S.C.t, S.V.t) ctx * D.t list ref * (lval option * varinfo * exp list * D.t) list ref =
    let r = ref [] in
    let spawns = ref [] in
    (* now watch this ... *)
    let rec ctx =
      { ask     = (fun (type a) (q: a Queries.t) -> S.query ctx q)
      ; emit    = (fun _ -> failwith "emit outside MCP")
      ; node    = fst var
      ; prev_node = prev_node
      ; control_context = snd var |> Obj.obj
      ; context = snd var |> Obj.obj
      ; edge    = edge
      ; local   = pval
      ; global  = (fun g -> G.spec (getg (GVar.spec g)))
      ; spawn   = spawn
      ; split   = (fun (d:D.t) es -> assert (List.is_empty es); r := d::!r)
      ; sideg   = (fun g d -> sideg (GVar.spec g) (G.create_spec d))
      }
    and spawn lval f args =
      (* TODO: adjust ctx node/edge? *)
      (* TODO: don't repeat for all paths that spawn same *)
      let ds = S.threadenter ctx lval f args in
      List.iter (fun d ->
          spawns := (lval, f, args, d) :: !spawns;
          match Cilfacade.find_varinfo_fundec f with
          | fd ->
            let c = S.context fd d in
            sidel (FunctionEntry fd, c) d;
            ignore (getl (Function fd, c))
          | exception Not_found ->
            (* unknown function *)
            M.error ~category:Imprecise ~tags:[Category Unsound] "Created a thread from unknown function %s" f.vname
            (* actual implementation (e.g. invalidation) is done by threadenter *)
        ) ds
    in
    (* ... nice, right! *)
    let pval = sync ctx in
    { ctx with local = pval }, r, spawns

  let rec bigsqcup = function
    | []    -> D.bot ()
    | [x]   -> x
    | x::xs -> D.join x (bigsqcup xs)

  let thread_spawns ctx d spawns =
    if List.is_empty spawns then
      d
    else
      let rec ctx' =
        { ctx with
          ask = (fun (type a) (q: a Queries.t) -> S.query ctx' q)
        ; local = d
        }
      in
      (* TODO: don't forget path dependencies *)
      let one_spawn (lval, f, args, fd) =
        let rec fctx =
          { ctx with
            ask = (fun (type a) (q: a Queries.t) -> S.query fctx q)
          ; local = fd
          }
        in
        S.threadspawn ctx' lval f args fctx
      in
      bigsqcup (List.map one_spawn spawns)

  let common_join ctx d splits spawns =
    thread_spawns ctx (bigsqcup (d :: splits)) spawns

  let common_joins ctx ds splits spawns = common_join ctx (bigsqcup ds) splits spawns

  let tf_assign var edge prev_node lv e getl sidel getg sideg d =
    let ctx, r, spawns = common_ctx var edge prev_node d getl sidel getg sideg in
    common_join ctx (S.assign ctx lv e) !r !spawns

  let tf_vdecl var edge prev_node v getl sidel getg sideg d =
    let ctx, r, spawns = common_ctx var edge prev_node d getl sidel getg sideg in
    common_join ctx (S.vdecl ctx v) !r !spawns

  let normal_return r fd ctx sideg =
    let spawning_return = S.return ctx r fd in
    let nval = S.sync { ctx with local = spawning_return } `Return in
    nval

  let toplevel_kernel_return r fd ctx sideg =
    let st = if fd.svar.vname = MyCFG.dummy_func.svar.vname then ctx.local else S.return ctx r fd in
    let spawning_return = S.return {ctx with local = st} None MyCFG.dummy_func in
    let nval = S.sync { ctx with local = spawning_return } `Return in
    nval

  let tf_ret var edge prev_node ret fd getl sidel getg sideg d =
    let ctx, r, spawns = common_ctx var edge prev_node d getl sidel getg sideg in
    let d =
      if (CilType.Fundec.equal fd MyCFG.dummy_func ||
          List.mem fd.svar.vname (get_string_list "mainfun")) &&
         get_bool "kernel"
      then toplevel_kernel_return ret fd ctx sideg
      else normal_return ret fd ctx sideg
    in
    common_join ctx d !r !spawns

  let tf_entry var edge prev_node fd getl sidel getg sideg d =
    (* Side effect function context here instead of at sidel to FunctionEntry,
       because otherwise context for main functions (entrystates) will be missing or pruned during postsolving. *)
    let c: unit -> S.C.t = snd var |> Obj.obj in
    side_context sideg fd (c ());
    let ctx, r, spawns = common_ctx var edge prev_node d getl sidel getg sideg in
    common_join ctx (S.body ctx fd) !r !spawns

  let tf_test var edge prev_node e tv getl sidel getg sideg d =
    let ctx, r, spawns = common_ctx var edge prev_node d getl sidel getg sideg in
    common_join ctx (S.branch ctx e tv) !r !spawns

  let tf_normal_call ?(modular=false) ctx lv e (f:fundec) args getl sidel getg sideg =
    let combine (cd, fc, fd) =
      if M.tracing then M.traceli "combine" "local: %a\n" S.D.pretty cd;
      if M.tracing then M.trace "combine" "function: %a\n" S.D.pretty fd;
      let rec cd_ctx =
        { ctx with
          ask = (fun (type a) (q: a Queries.t) -> S.query cd_ctx q);
          local = cd;
        }
      in
      let fd_ctx =
        (* Inner scope to prevent unsynced fd_ctx from being used. *)
        (* Extra sync in case function has multiple returns.
           Each `Return sync is done before joining, so joined value may be unsound.
           Since sync is normally done before tf (in common_ctx), simulate it here for fd. *)
        (* TODO: don't do this extra sync here *)
        let rec sync_ctx =
          { ctx with
            ask = (fun (type a) (q: a Queries.t) -> S.query sync_ctx q);
            local = fd;
            prev_node = Function f;
          }
        in
        (* TODO: more accurate ctx? *)
        let synced = sync sync_ctx in
        let rec fd_ctx =
          { sync_ctx with
            ask = (fun (type a) (q: a Queries.t) -> S.query fd_ctx q);
            local = synced;
          }
        in
        fd_ctx
      in
      let r = List.fold_left (fun acc fd1 ->
          let rec fd1_ctx =
            { fd_ctx with
              ask = (fun (type a) (q: a Queries.t) -> S.query fd1_ctx q);
              local = fd1;
            }
          in
          let combine_enved = S.combine_env cd_ctx lv e f args fc fd1_ctx.local (Analyses.ask_of_ctx fd1_ctx) in
          let rec combine_assign_ctx =
            { cd_ctx with
              ask = (fun (type a) (q: a Queries.t) -> S.query combine_assign_ctx q);
              local = combine_enved;
            }
          in
          S.D.join acc (S.combine_assign combine_assign_ctx lv e f args fc fd1_ctx.local (Analyses.ask_of_ctx fd1_ctx))
        ) (S.D.bot ()) (S.paths_as_set fd_ctx)
      in
      if M.tracing then M.traceu "combine" "combined local: %a\n" S.D.pretty r;
      r
    in
    let enter ctx =
      S.enter ctx lv f args
    in
    let create_contexts =
      List.map (fun (c,v) -> (c, S.context f v, v))
    in
    let side_effect_start_states =
      List.iter (fun (c,fc,v) ->
          let v = if modular then S.D.remove_non_modular v else v in
          if not (S.D.is_bot v) then sidel (FunctionEntry f, fc) v)
    in
    let get_return_states =
      List.map (fun (c,fc,v) -> (c, fc, if S.D.is_bot v then v else getl (Function f, fc)))
    in
    let combine paths =
      let to_modular paths =
        let to_modular_single (c,fc,v) = (S.D.to_modular c, fc, S.D.to_modular v) in
        List.map to_modular_single paths
      in
      let paths = if modular then to_modular paths else paths in
      let paths = List.map (Tuple3.map2 Option.some) paths in
      if M.tracing then M.traceli "combine" "combining\n";
      List.map combine paths
    in
    let join_paths =
      List.fold_left D.join (D.bot ())
    in
    let trace_result r =
      if M.tracing then M.traceu "combine" "combined: %a\n" S.D.pretty r;
    in
    let paths = enter ctx  in
    let paths = create_contexts paths in
    side_effect_start_states paths;
    let paths = get_return_states paths in

    (* We don't filter bot paths, otherwise LongjmpLifter is not called. *)
    let paths = combine paths in
    let r = join_paths paths in
    trace_result r;
    r

  let tf_special_call ctx lv f args = S.special ctx lv f args

  let tf_modular_call ctx lv f args = S.modular_call ctx lv f args

  let tf_proc var edge prev_node lv e args getl sidel getg sideg d =
    let ctx, r, spawns = common_ctx var edge prev_node d getl sidel getg sideg in
    let functions =
      match e with
      | Lval (Var v, NoOffset) ->
        (* Handle statically known function call directly.
           Allows deactivating base. *)
        [v]
      | _ ->
        (* Depends on base for query. *)
        let ls = ctx.ask (Queries.EvalFunvar e) in
        Queries.LS.fold (fun ((x,_)) xs -> x::xs) ls []
    in
    let one_function f =
      match f.vtype with
      | TFun (_, params, var_arg, _)  ->
        let arg_length = List.length args in
        let p_length = Option.map_default List.length 0 params in
        (* TODO: Insert some handling that, for functions that are to be analyzed modularly,
           use special for non-modular analyses, normal call for modular anlayses *)
        (* Check whether number of arguments fits. *)
        (* If params is None, the function or its parameters are not declared, so we still analyze the unknown function call. *)
        if Option.is_none params || p_length = arg_length || (var_arg && arg_length >= p_length) then
          begin Some (match Cilfacade.find_varinfo_fundec f with
              | fd when LibraryFunctions.use_special f.vname ->
                M.info ~category:Analyzer "Using special for defined function %s" f.vname;
                tf_special_call ctx lv f args
              | fd ->
                (* if function is to be analyzed modularly (and the the current mode is not modular), then analyze first only with modular analyses *)
                (* Then analyze with non-modular analyses *)
                (* otherwise just analyze the function modularly *)
                if ModularUtil.is_modular_fun f then begin
                  let ctx_modular = ctx in
                  let local_modular = tf_normal_call ~modular:true ctx_modular lv e fd args getl sidel getg sideg in
                  let local = S.D.to_non_modular ctx.local in
                  let ctx = {ctx with local = local } in
                  (* TODO: Deal with pathsensitivity here like in tf_normal_call? *)
                  let rec f_ctx =
                    { ctx with
                      ask = (fun (type a) (q: a Queries.t) -> S.query f_ctx q);
                      local = local_modular;
                    }
                  in
                  let f_ask = Analyses.ask_of_ctx f_ctx in
                  let local_non_modular = tf_modular_call ctx lv fd args f_ask in
                  let local = S.D.join local_modular local_non_modular in
                  local
                end else
                  tf_normal_call ctx lv e fd args getl sidel getg sideg
              | exception Not_found ->
                tf_special_call ctx lv f args)
          end
        else begin
          let geq = if var_arg then ">=" else "" in
          M.warn ~tags:[CWE 685] "Potential call to function %a with wrong number of arguments (expected: %s%d, actual: %d). This call will be ignored." CilType.Varinfo.pretty f geq p_length arg_length;
          None
        end
      | _ ->
        M.warn  ~category:Call "Something that is not a function (%a) is called." CilType.Varinfo.pretty f;
        None
    in
    let funs = List.filter_map one_function functions in
    if [] = funs then begin
      M.warn ~category:Unsound "No suitable function to be called at call site. Continuing with state before call.";
      d (* because LevelSliceLifter *)
    end else
      common_joins ctx funs !r !spawns

  let tf_asm var edge prev_node getl sidel getg sideg d =
    let ctx, r, spawns = common_ctx var edge prev_node d getl sidel getg sideg in
    common_join ctx (S.asm ctx) !r !spawns

  let tf_skip var edge prev_node getl sidel getg sideg d =
    let ctx, r, spawns = common_ctx var edge prev_node d getl sidel getg sideg in
    common_join ctx (S.skip ctx) !r !spawns

  let tf var getl sidel getg sideg prev_node edge d =
    begin match edge with
      | Assign (lv,rv) -> tf_assign var edge prev_node lv rv
      | VDecl (v)      -> tf_vdecl var edge prev_node v
      | Proc (r,f,ars) -> tf_proc var edge prev_node r f ars
      | Entry f        -> tf_entry var edge prev_node f
      | Ret (r,fd)     -> tf_ret var edge prev_node r fd
      | Test (p,b)     -> tf_test var edge prev_node p b
      | ASM (_, _, _)  -> tf_asm var edge prev_node (* TODO: use ASM fields for something? *)
      | Skip           -> tf_skip var edge prev_node
    end getl sidel getg sideg d

  type Goblint_backtrace.mark += TfLocation of location

  let () = Goblint_backtrace.register_mark_printer (function
      | TfLocation loc ->
        Some ("transfer function at " ^ CilType.Location.show loc)
      | _ -> None (* for other marks *)
    )

  let tf var getl sidel getg sideg prev_node (_,edge) d (f,t) =
    let old_loc  = !Tracing.current_loc in
    let old_loc2 = !Tracing.next_loc in
    Tracing.current_loc := f;
    Tracing.next_loc := t;
    Goblint_backtrace.protect ~mark:(fun () -> TfLocation f) ~finally:(fun () ->
        Tracing.current_loc := old_loc;
        Tracing.next_loc := old_loc2
      ) (fun () ->
        let d       = tf var getl sidel getg sideg prev_node edge d in
        d
      )

  let tf (v,c) (edges, u) getl sidel getg sideg =
    let pval = getl (u,c) in
    let _, locs = List.fold_right (fun (f,e) (t,xs) -> f, (f,t)::xs) edges (Node.location v,[]) in
    List.fold_left2 (|>) pval (List.map (tf (v,Obj.repr (fun () -> c)) getl sidel getg sideg u) edges) locs

  let tf (v,c) (e,u) getl sidel getg sideg =
    let old_node = !current_node in
    let old_fd = Option.map Node.find_fundec old_node |? Cil.dummyFunDec in
    let new_fd = Node.find_fundec v in
    if not (CilType.Fundec.equal old_fd new_fd) then
      Timing.Program.enter new_fd.svar.vname;
    let old_context = !M.current_context in
    current_node := Some u;
    M.current_context := Some (Obj.magic c); (* magic is fine because Spec is top-level Control Spec *)
    Fun.protect ~finally:(fun () ->
        current_node := old_node;
        M.current_context := old_context;
        if not (CilType.Fundec.equal old_fd new_fd) then
          Timing.Program.exit new_fd.svar.vname
      ) (fun () ->
        let d       = tf (v,c) (e,u) getl sidel getg sideg in
        d
      )

  let system (v,c) =
    match v with
    | FunctionEntry _ ->
      None
    | _ ->
      let tf getl sidel getg sideg =
        let tf' eu = tf (v,c) eu getl sidel getg sideg in

        match NodeH.find_option CfgTools.node_scc_global v with
        | Some scc when NodeH.mem scc.prev v && NodeH.length scc.prev = 1 ->
          (* Limited to loops with only one entry node. Otherwise unsound as is. *)
          (* TODO: Is it possible to do soundly for multi-entry loops? *)
          let stricts = NodeH.find_default scc.prev v [] in
          let xs_stricts = List.map tf' stricts in
          (* Evaluate non-strict for dead code warnings. See 00-sanity/36-strict-loop-dead. *)
          let equal = [%eq: (CilType.Location.t * Edge.t) list * Node.t] in
          let is_strict eu = List.exists (equal eu) stricts in
          let non_stricts = List.filter (neg is_strict) (Cfg.prev v) in
          let xs_non_stricts = List.map tf' non_stricts in
          if List.for_all S.D.is_bot xs_stricts then
            S.D.bot ()
          else (
            let xs_strict = List.fold_left S.D.join (S.D.bot ()) xs_stricts in
            List.fold_left S.D.join xs_strict xs_non_stricts
          )
        | _ ->
          let xs = List.map tf' (Cfg.prev v) in
          List.fold_left S.D.join (S.D.bot ()) xs
      in
      Some tf

  let iter_vars getl getg vq fl fg =
    (* vars for Spec *)
    let rec ctx =
      { ask    = (fun (type a) (q: a Queries.t) -> S.query ctx q)
      ; emit   = (fun _ -> failwith "Cannot \"emit\" in query context.")
      ; node   = MyCFG.dummy_node (* TODO maybe ask should take a node (which could be used here) instead of a location *)
      ; prev_node = MyCFG.dummy_node
      ; control_context = (fun () -> ctx_failwith "No context in query context.")
      ; context = (fun () -> ctx_failwith "No context in query context.")
      ; edge    = MyCFG.Skip
      ; local  = S.startstate Cil.dummyFunDec.svar (* bot and top both silently raise and catch Deadcode in DeadcodeLifter *)
      ; global = (fun g -> G.spec (getg (GVar.spec g)))
      ; spawn  = (fun v d    -> failwith "Cannot \"spawn\" in query context.")
      ; split  = (fun d es   -> failwith "Cannot \"split\" in query context.")
      ; sideg  = (fun v g    -> failwith "Cannot \"split\" in query context.")
      }
    in
    let f v = fg (GVar.spec (Obj.obj v)) in
    S.query ctx (IterSysVars (vq, f));

    (* node vars for locals *)
    match vq with
    | Node {node; fundec} ->
      let fd = Option.default_delayed (fun () -> Node.find_fundec node) fundec in
      let cs = G.contexts (getg (GVar.contexts fd)) in
      G.CSet.iter (fun c ->
          fl (node, c)
        ) cs
    | _ ->
      ()

  let sys_change getl getg =
    let open CompareCIL in

    let c = match I.increment with
      | Some {changes; _} -> changes
      | None -> empty_change_info ()
    in
    List.(Printf.printf "change_info = { unchanged = %d; changed = %d; added = %d; removed = %d }\n" (length c.unchanged) (length c.changed) (length c.added) (length c.removed));

    let changed_funs = List.filter_map (function
        | {old = {def = Some (Fun f); _}; diff = None; _} ->
          print_endline ("Completely changed function: " ^ f.svar.vname);
          Some f
        | _ -> None
      ) c.changed
    in
    let part_changed_funs = List.filter_map (function
        | {old = {def = Some (Fun f); _}; diff = Some nd; _} ->
          print_endline ("Partially changed function: " ^ f.svar.vname);
          Some (f, nd.primObsoleteNodes, nd.unchangedNodes)
        | _ -> None
      ) c.changed
    in
    let removed_funs = List.filter_map (function
        | {def = Some (Fun f); _} ->
          print_endline ("Removed function: " ^ f.svar.vname);
          Some f
        | _ -> None
      ) c.removed
    in

    let module HM = Hashtbl.Make (Var2 (LVar) (GVar)) in

    let mark_node hm f node =
      iter_vars getl getg (Node {node; fundec = Some f}) (fun v ->
          HM.replace hm (`L v) ()
        ) (fun v ->
          HM.replace hm (`G v) ()
        )
    in

    let reluctant = GobConfig.get_bool "incremental.reluctant.enabled" in
    let reanalyze_entry f =
      (* destabilize the entry points of a changed function when reluctant is off,
         or the function is to be force-reanalyzed  *)
      (not reluctant) || CompareCIL.VarinfoSet.mem f.svar c.exclude_from_rel_destab
    in
    let obsolete_ret = HM.create 103 in
    let obsolete_entry = HM.create 103 in
    let obsolete_prim = HM.create 103 in

    (* When reluctant is on:
       Only add function entry nodes to obsolete_entry if they are in force-reanalyze *)
    List.iter (fun f ->
        if reanalyze_entry f then
          (* collect function entry for eager destabilization *)
          mark_node obsolete_entry f (FunctionEntry f)
        else
          (* collect function return for reluctant analysis *)
          mark_node obsolete_ret f (Function f)
      ) changed_funs;
    (* Primary changed unknowns from partially changed functions need only to be collected for eager destabilization when reluctant is off *)
    (* The return nodes of partially changed functions are collected in obsolete_ret for reluctant analysis *)
    (* We utilize that force-reanalyzed functions are always considered as completely changed (and not partially changed) *)
    List.iter (fun (f, pn, _) ->
        if not reluctant then (
          List.iter (fun n ->
              mark_node obsolete_prim f n
            ) pn
        )
        else
          mark_node obsolete_ret f (Function f)
      ) part_changed_funs;

    let obsolete = Enum.append (HM.keys obsolete_entry) (HM.keys obsolete_prim) |> List.of_enum in
    let reluctant = HM.keys obsolete_ret |> List.of_enum in

    let marked_for_deletion = HM.create 103 in

    let dummy_pseudo_return_node f =
      (* not the same as in CFG, but compares equal because of sid *)
      Node.Statement ({Cil.dummyStmt with sid = CfgTools.get_pseudo_return_id f})
    in
    let add_nodes_of_fun (functions: fundec list) (withEntry: fundec -> bool) =
      let add_stmts (f: fundec) =
        List.iter (fun s ->
            mark_node marked_for_deletion f (Statement s)
          ) f.sallstmts
      in
      List.iter (fun f ->
          if withEntry f then
            mark_node marked_for_deletion f (FunctionEntry f);
          mark_node marked_for_deletion f (Function f);
          add_stmts f;
          mark_node marked_for_deletion f (dummy_pseudo_return_node f)
        ) functions;
    in

    add_nodes_of_fun changed_funs reanalyze_entry;
    add_nodes_of_fun removed_funs (fun _ -> true);
    (* it is necessary to remove all unknowns for changed pseudo-returns because they have static ids *)
    let add_pseudo_return f un =
      let pseudo = dummy_pseudo_return_node f in
      if not (List.exists (Node.equal pseudo % fst) un) then
        mark_node marked_for_deletion f (dummy_pseudo_return_node f)
    in
    List.iter (fun (f,_,un) ->
        mark_node marked_for_deletion f (Function f);
        add_pseudo_return f un
      ) part_changed_funs;

    let delete = HM.keys marked_for_deletion |> List.of_enum in

    let restart = match I.increment with
      | Some data ->
        let restart = ref [] in
        List.iter (fun g ->
            iter_vars getl getg g (fun v ->
                restart := `L v :: !restart
              ) (fun v ->
                restart := `G v :: !restart
              )
          ) data.restarting;
        !restart
      | None -> []
    in

    {obsolete; delete; reluctant; restart}
end

(** Convert a non-incremental solver into an "incremental" solver.
    It will solve from scratch, perform standard postsolving and have no marshal data. *)
module EqIncrSolverFromEqSolver (Sol: GenericEqSolver): GenericEqIncrSolver =
  functor (Arg: IncrSolverArg) (S: EqConstrSys) (VH: Hashtbl.S with type key = S.v) ->
  struct
    module Sol = Sol (S) (VH)
    module Post = PostSolver.MakeList (PostSolver.ListArgFromStdArg (S) (VH) (Arg))

    type marshal = unit
    let copy_marshal () = ()
    let relift_marshal () = ()

    let solve xs vs _ =
      let vh = Sol.solve xs vs in
      Post.post xs vs vh;
      (vh, ())
  end


(** Translate a [GlobConstrSys] into a [EqConstrSys] *)
module EqConstrSysFromGlobConstrSys (S:GlobConstrSys)
  : EqConstrSys   with type v = Var2(S.LVar)(S.GVar).t
                   and type d = Lattice.Lift2(S.G)(S.D)(Printable.DefaultNames).t
                   and module Var = Var2(S.LVar)(S.GVar)
                   and module Dom = Lattice.Lift2(S.G)(S.D)(Printable.DefaultNames)
=
struct
  module Var = Var2(S.LVar)(S.GVar)
  module Dom =
  struct
    include Lattice.Lift2(S.G)(S.D)(Printable.DefaultNames)
    let printXml f = function
      | `Lifted1 a -> S.G.printXml f a
      | `Lifted2 a -> S.D.printXml f a
      | (`Bot | `Top) as x -> printXml f x
  end
  type v = Var.t
  type d = Dom.t

  let getG = function
    | `Lifted1 x -> x
    | `Bot -> S.G.bot ()
    | `Top -> failwith "EqConstrSysFromGlobConstrSys.getG: global variable has top value"
    | `Lifted2 _ -> failwith "EqConstrSysFromGlobConstrSys.getG: global variable has local value"

  let getL = function
    | `Lifted2 x -> x
    | `Bot -> S.D.bot ()
    | `Top -> failwith "EqConstrSysFromGlobConstrSys.getL: local variable has top value"
    | `Lifted1 _ -> failwith "EqConstrSysFromGlobConstrSys.getL: local variable has global value"

  let l, g = (fun x -> `L x), (fun x -> `G x)
  let lD, gD = (fun x -> `Lifted2 x), (fun x -> `Lifted1 x)

  let conv f get set =
    f (getL % get % l) (fun x v -> set (l x) (lD v))
      (getG % get % g) (fun x v -> set (g x) (gD v))
    |> lD

  let system = function
    | `G _ -> None
    | `L x -> Option.map conv (S.system x)

  let sys_change get =
    S.sys_change (getL % get % l) (getG % get % g)
end

(** Splits a [EqConstrSys] solution into a [GlobConstrSys] solution with given [Hashtbl.S] for the [EqConstrSys]. *)
module GlobConstrSolFromEqConstrSolBase (S: GlobConstrSys) (LH: Hashtbl.S with type key = S.LVar.t) (GH: Hashtbl.S with type key = S.GVar.t) (VH: Hashtbl.S with type key = Var2 (S.LVar) (S.GVar).t) =
struct
  let split_solution hm =
    let l' = LH.create 113 in
    let g' = GH.create 113 in
    let split_vars x d = match x with
      | `L x ->
        begin match d with
          | `Lifted2 d -> LH.replace l' x d
          (* | `Bot -> () *)
          (* Since Verify2 is broken and only checks existing keys, add it with local bottom value.
            This works around some cases, where Verify2 would not detect a problem due to completely missing variable. *)
          | `Bot -> LH.replace l' x (S.D.bot ())
          | `Top -> failwith "GlobConstrSolFromEqConstrSolBase.split_vars: local variable has top value"
          | `Lifted1 _ -> failwith "GlobConstrSolFromEqConstrSolBase.split_vars: local variable has global value"
        end
      | `G x ->
        begin match d with
          | `Lifted1 d -> GH.replace g' x d
          | `Bot -> ()
          | `Top -> failwith "GlobConstrSolFromEqConstrSolBase.split_vars: global variable has top value"
          | `Lifted2 _ -> failwith "GlobConstrSolFromEqConstrSolBase.split_vars: global variable has local value"
        end
    in
    VH.iter split_vars hm;
    (l', g')
end

(** Splits a [EqConstrSys] solution into a [GlobConstrSys] solution. *)
module GlobConstrSolFromEqConstrSol (S: GlobConstrSys) (LH: Hashtbl.S with type key = S.LVar.t) (GH: Hashtbl.S with type key = S.GVar.t) =
struct
  module S2 = EqConstrSysFromGlobConstrSys (S)
  module VH = Hashtbl.Make (S2.Var)

  include GlobConstrSolFromEqConstrSolBase (S) (LH) (GH) (VH)
end

(** Transforms a [GenericEqIncrSolver] into a [GenericGlobSolver]. *)
module GlobSolverFromEqSolver (Sol:GenericEqIncrSolverBase)
  = functor (S:GlobConstrSys) ->
    functor (LH:Hashtbl.S with type key=S.LVar.t) ->
    functor (GH:Hashtbl.S with type key=S.GVar.t) ->
    struct
      module EqSys = EqConstrSysFromGlobConstrSys (S)

      module VH : Hashtbl.S with type key=EqSys.v = Hashtbl.Make(EqSys.Var)
      module Sol' = Sol (EqSys) (VH)

      module Splitter = GlobConstrSolFromEqConstrSolBase (S) (LH) (GH) (VH) (* reuse EqSys and VH *)

      type marshal = Sol'.marshal

      let copy_marshal = Sol'.copy_marshal
      let relift_marshal = Sol'.relift_marshal

      let solve ls gs l old_data =
        let vs = List.map (fun (x,v) -> `L x, `Lifted2 v) ls
                 @ List.map (fun (x,v) -> `G x, `Lifted1 v) gs in
        let sv = List.map (fun x -> `L x) l in
        let hm, solver_data = Sol'.solve vs sv old_data in
        Splitter.split_solution hm, solver_data
    end


(** Add path sensitivity to a analysis *)
module PathSensitive2 (Spec:PostSpec)
  : PostSpec
    with module G = Spec.G
     and module C = Spec.C
     and module V = Spec.V
=
struct
  module D =
  struct
    (* TODO is it really worth it to check every time instead of just using sets and joining later? *)
    module R =
    struct
      include Spec.P
      type elt = Spec.D.t
    end
    module J = SetDomain.Joined (Spec.D)
<<<<<<< HEAD
    include DisjointDomain.PairwiseSet (Spec.D) (J) (C)

    let remove_non_modular x = map Spec.D.to_modular x
    let to_modular x = map Spec.D.to_modular x
    let to_non_modular x = map Spec.D.to_non_modular x
=======
    include DisjointDomain.ProjectiveSet (Spec.D) (J) (R)
>>>>>>> e56e0450
    let name () = "PathSensitive (" ^ name () ^ ")"

    let printXml f x =
      let print_one x =
        BatPrintf.fprintf f "\n<path>%a</path>" Spec.D.printXml x
      in
      iter print_one x
  end

  module G = Spec.G
  module C = Spec.C
  module V = Spec.V
  module P = UnitP

  let name () = "PathSensitive2("^Spec.name ()^")"

  type marshal = Spec.marshal
  let init = Spec.init
  let finalize = Spec.finalize

  let exitstate  v = D.singleton (Spec.exitstate  v)
  let startstate v = D.singleton (Spec.startstate v)
  let morphstate v d = D.map (Spec.morphstate v) d

  let context fd l =
    if D.cardinal l <> 1 then
      failwith "PathSensitive2.context must be called with a singleton set."
    else
      Spec.context fd @@ D.choose l

  let conv ctx x =
    let rec ctx' = { ctx with ask   = (fun (type a) (q: a Queries.t) -> Spec.query ctx' q)
                            ; local = x
                            ; split = (ctx.split % D.singleton) }
    in
    ctx'

  let map ctx f g =
    let h x xs =
      try D.add (g (f (conv ctx x))) xs
      with Deadcode -> xs
    in
    let d = D.fold h ctx.local (D.empty ()) in
    if D.is_bot d then raise Deadcode else d

  let fold' ctx f g h a =
    let k x a =
      try h a @@ g @@ f @@ conv ctx x
      with Deadcode -> a
    in
    D.fold k ctx.local a

  let assign ctx l e    = map ctx Spec.assign  (fun h -> h l e )
  let vdecl ctx v       = map ctx Spec.vdecl   (fun h -> h v)
  let body   ctx f      = map ctx Spec.body    (fun h -> h f   )
  let return ctx e f    = map ctx Spec.return  (fun h -> h e f )
  let branch ctx e tv   = map ctx Spec.branch  (fun h -> h e tv)
  let asm ctx           = map ctx Spec.asm     identity
  let skip ctx          = map ctx Spec.skip    identity
  let special ctx l f a = map ctx Spec.special (fun h -> h l f a)
  let modular_call ctx l f a f_ask = map ctx Spec.modular_call (fun h -> h l f a f_ask)

  let event ctx e octx =
    let fd1 = D.choose octx.local in
    map ctx Spec.event (fun h -> h e (conv octx fd1))

  let threadenter ctx lval f args =
    let g xs ys = (List.map (fun y -> D.singleton y) ys) @ xs in
    fold' ctx Spec.threadenter (fun h -> h lval f args) g []
  let threadspawn ctx lval f args fctx =
    let fd1 = D.choose fctx.local in
    map ctx Spec.threadspawn (fun h -> h lval f args (conv fctx fd1))

  let sync ctx reason = map ctx Spec.sync (fun h -> h reason)

  let query ctx (type a) (q: a Queries.t): a Queries.result =
    (* TODO: handle Invariant path like PathSensitive3? *)
    (* join results so that they are sound for all paths *)
    let module Result = (val Queries.Result.lattice q) in
    fold' ctx Spec.query identity (fun x f -> Result.join x (f q)) (Result.bot ())

  let enter ctx l f a =
    let g xs ys = (List.map (fun (x,y) -> D.singleton x, D.singleton y) ys) @ xs in
    fold' ctx Spec.enter (fun h -> h l f a) g []

  let paths_as_set ctx =
    (* Path-sensitivity is only here, not below! *)
    let elems = D.elements ctx.local in
    List.map (D.singleton) elems

  let combine_env ctx l fe f a fc d f_ask =
    assert (D.cardinal ctx.local = 1);
    let cd = D.choose ctx.local in
    let k x y =
      if M.tracing then M.traceli "combine" "function: %a\n" Spec.D.pretty x;
      try
        let r = Spec.combine_env (conv ctx cd) l fe f a fc x f_ask in
        if M.tracing then M.traceu "combine" "combined function: %a\n" Spec.D.pretty r;
        D.add r y
      with Deadcode ->
        if M.tracing then M.traceu "combine" "combined function: dead\n";
        y
    in
    let d = D.fold k d (D.bot ()) in
    if D.is_bot d then raise Deadcode else d

  let combine_assign ctx l fe f a fc d f_ask =
    assert (D.cardinal ctx.local = 1);
    let cd = D.choose ctx.local in
    let k x y =
      if M.tracing then M.traceli "combine" "function: %a\n" Spec.D.pretty x;
      try
        let r = Spec.combine_assign (conv ctx cd) l fe f a fc x f_ask in
        if M.tracing then M.traceu "combine" "combined function: %a\n" Spec.D.pretty r;
        D.add r y
      with Deadcode ->
        if M.tracing then M.traceu "combine" "combined function: dead\n";
        y
    in
    let d = D.fold k d (D.bot ()) in
    if D.is_bot d then raise Deadcode else d
end

module DeadBranchLifter (S: PostSpec): PostSpec =
struct
  include S
  let name () = "DeadBranch (" ^ S.name () ^ ")"

  (* Two global invariants:
     1. S.V -> S.G  --  used for S
     2. node -> (exp -> flat bool)  --  used for warnings *)

  module V =
  struct
    include Printable.Either (S.V) (Node)
    let name () = "DeadBranch"
    let s x = `Left x
    let node x = `Right x
    let is_write_only = function
      | `Left x -> S.V.is_write_only x
      | `Right _ -> true
  end

  module EM =
  struct
    include MapDomain.MapBot (Basetype.CilExp) (Basetype.Bools)
    let name () = "branches"
  end

  module G =
  struct
    include Lattice.Lift2 (S.G) (EM) (Printable.DefaultNames)
    let name () = "deadbranch"

    let s = function
      | `Bot -> S.G.bot ()
      | `Lifted1 x -> x
      | _ -> failwith "DeadBranchLifter.s"
    let node = function
      | `Bot -> EM.bot ()
      | `Lifted2 x -> x
      | _ -> failwith "DeadBranchLifter.node"
    let create_s s = `Lifted1 s
    let create_node node = `Lifted2 node

    let printXml f = function
      | `Lifted1 x -> S.G.printXml f x
      | `Lifted2 x -> BatPrintf.fprintf f "<analysis name=\"dead-branch\">%a</analysis>" EM.printXml x
      | x -> BatPrintf.fprintf f "<analysis name=\"dead-branch-lifter\">%a</analysis>" printXml x
  end

  let conv (ctx: (_, G.t, _, V.t) ctx): (_, S.G.t, _, S.V.t) ctx =
    { ctx with
      global = (fun v -> G.s (ctx.global (V.s v)));
      sideg = (fun v g -> ctx.sideg (V.s v) (G.create_s g));
    }

  let query ctx (type a) (q: a Queries.t): a Queries.result =
    match q with
    | WarnGlobal g ->
      let g: V.t = Obj.obj g in
      begin match g with
        | `Left g ->
          S.query (conv ctx) (WarnGlobal (Obj.repr g))
        | `Right g ->
          let em = G.node (ctx.global (V.node g)) in
          EM.iter (fun exp tv ->
              match tv with
              | `Lifted tv ->
                let loc = Node.location g in (* TODO: looking up location now doesn't work nicely with incremental *)
                let cilinserted = if loc.synthetic then "(possibly inserted by CIL) " else "" in
                M.warn ~loc:(Node g) ~tags:[CWE (if tv then 571 else 570)] ~category:Deadcode "condition '%a' %sis always %B" d_exp exp cilinserted tv
              | `Bot when not (CilType.Exp.equal exp one) -> (* all branches dead *)
                M.error ~loc:(Node g) ~category:Analyzer ~tags:[Category Unsound] "both branches over condition '%a' are dead" d_exp exp
              | `Bot (* all branches dead, fine at our inserted Neg(1)-s because no Pos(1) *)
              | `Top -> (* may be both true and false *)
                ()
            ) em;
      end
    | InvariantGlobal g ->
      let g: V.t = Obj.obj g in
      begin match g with
        | `Left g ->
          S.query (conv ctx) (InvariantGlobal (Obj.repr g))
        | `Right g ->
          Queries.Result.top q
      end
    | IterSysVars (vq, vf) ->
      (* vars for S *)
      let vf' x = vf (Obj.repr (V.s (Obj.obj x))) in
      S.query (conv ctx) (IterSysVars (vq, vf'));

      (* node vars for dead branches *)
      begin match vq with
        | Node {node; _} ->
          vf (Obj.repr (V.node node))
        | _ ->
          ()
      end
    | _ ->
      S.query (conv ctx) q


  let branch ctx = S.branch (conv ctx)

  let branch ctx exp tv =
    if !AnalysisState.postsolving then (
      try
        let r = branch ctx exp tv in
        (* branch is live *)
        ctx.sideg (V.node ctx.prev_node) (G.create_node (EM.singleton exp (`Lifted tv))); (* record expression with reached tv *)
        r
      with Deadcode ->
        (* branch is dead *)
        ctx.sideg (V.node ctx.prev_node) (G.create_node (EM.singleton exp `Bot)); (* record expression without reached tv *)
        raise Deadcode
    )
    else (
      ctx.sideg (V.node ctx.prev_node) (G.create_node (EM.bot ())); (* create global variable during solving, to allow postsolving leq hack to pass verify *)
      branch ctx exp tv
    )

  let assign ctx = S.assign (conv ctx)
  let vdecl ctx = S.vdecl (conv ctx)
  let enter ctx = S.enter (conv ctx)
  let paths_as_set ctx = S.paths_as_set (conv ctx)
  let body ctx = S.body (conv ctx)
  let return ctx = S.return (conv ctx)
  let combine_env ctx = S.combine_env (conv ctx)
  let combine_assign ctx = S.combine_assign (conv ctx)
  let special ctx = S.special (conv ctx)
  let modular_call ctx = S.modular_call (conv ctx)
  let threadenter ctx = S.threadenter (conv ctx)
  let threadspawn ctx lv f args fctx = S.threadspawn (conv ctx) lv f args (conv fctx)
  let sync ctx = S.sync (conv ctx)
  let skip ctx = S.skip (conv ctx)
  let asm ctx = S.asm (conv ctx)
  let event ctx e octx = S.event (conv ctx) e (conv octx)
end

module LongjmpLifter (S: PostSpec): PostSpec =
struct
  include S

  let name () = "Longjmp (" ^ S.name () ^ ")"

  module V =
  struct
    include Printable.Either (S.V) (Printable.Either (Printable.Prod (Node) (C)) (Printable.Prod (CilType.Fundec) (C)))
    let s x = `Left x
    let longjmpto x = `Right (`Left x)
    let longjmpret x = `Right (`Right x)
    let is_write_only = function
      | `Left x -> S.V.is_write_only x
      | `Right _ -> false
  end

  module G =
  struct
    include Lattice.Lift2 (S.G) (S.D) (Printable.DefaultNames)

    let s = function
      | `Bot -> S.G.bot ()
      | `Lifted1 x -> x
      | _ -> failwith "LongjmpLifter.s"
    let local = function
      | `Bot -> S.D.bot ()
      | `Lifted2 x -> x
      | _ -> failwith "LongjmpLifter.local"
    let create_s s = `Lifted1 s
    let create_local local = `Lifted2 local

    let printXml f = function
      | `Lifted1 x -> S.G.printXml f x
      | `Lifted2 x -> BatPrintf.fprintf f "<analysis name=\"longjmp\"><value>%a</value></analysis>" S.D.printXml x
      | x -> BatPrintf.fprintf f "<analysis name=\"longjmp-lifter\">%a</analysis>" printXml x
  end

  let conv (ctx: (_, G.t, _, V.t) ctx): (_, S.G.t, _, S.V.t) ctx =
    { ctx with
      global = (fun v -> G.s (ctx.global (V.s v)));
      sideg = (fun v g -> ctx.sideg (V.s v) (G.create_s g));
    }

  let query ctx (type a) (q: a Queries.t): a Queries.result =
    match q with
    | WarnGlobal g ->
      let g: V.t = Obj.obj g in
      begin match g with
        | `Left g ->
          S.query (conv ctx) (WarnGlobal (Obj.repr g))
        | `Right g ->
          Queries.Result.top q
      end
    | InvariantGlobal g ->
      let g: V.t = Obj.obj g in
      begin match g with
        | `Left g ->
          S.query (conv ctx) (InvariantGlobal (Obj.repr g))
        | `Right g ->
          Queries.Result.top q
      end
    | IterSysVars (vq, vf) ->
      (* vars for S *)
      let vf' x = vf (Obj.repr (V.s (Obj.obj x))) in
      S.query (conv ctx) (IterSysVars (vq, vf'));
      (* TODO: vars? *)
    | _ ->
      S.query (conv ctx) q


  let branch ctx = S.branch (conv ctx)
  let assign ctx = S.assign (conv ctx)
  let vdecl ctx = S.vdecl (conv ctx)
  let enter ctx = S.enter (conv ctx)
  let paths_as_set ctx = S.paths_as_set (conv ctx)
  let body ctx = S.body (conv ctx)
  let return ctx = S.return (conv ctx)

  let combine_env ctx lv e f args fc fd f_ask =
    let conv_ctx = conv ctx in
    let current_fundec = Node.find_fundec ctx.node in
    let handle_longjmp (cd, fc, longfd) =
      (* This is called per-path. *)
      let rec cd_ctx =
        { conv_ctx with
          ask = (fun (type a) (q: a Queries.t) -> S.query cd_ctx q);
          local = cd;
        }
      in
      let longfd_ctx =
        (* Inner scope to prevent unsynced longfd_ctx from being used. *)
        (* Extra sync like with normal combine. *)
        let rec sync_ctx =
          { conv_ctx with
            ask = (fun (type a) (q: a Queries.t) -> S.query sync_ctx q);
            local = longfd;
            prev_node = Function f;
          }
        in
        let synced = S.sync sync_ctx `Join in
        let rec longfd_ctx =
          { sync_ctx with
            ask = (fun (type a) (q: a Queries.t) -> S.query longfd_ctx q);
            local = synced;
          }
        in
        longfd_ctx
      in
      let combined = lazy ( (* does not depend on target, do at most once *)
        (* Globals are non-problematic here, as they are always carried around without any issues! *)
        (* A combine call is mostly needed to ensure locals have appropriate values. *)
        (* Using f from called function on purpose here! Needed? *)
        S.combine_env cd_ctx None e f args fc longfd_ctx.local (Analyses.ask_of_ctx longfd_ctx) (* no lval because longjmp return skips return value assignment *)
      )
      in
      let returned = lazy ( (* does not depend on target, do at most once *)
        let rec combined_ctx =
          { cd_ctx with
            ask = (fun (type a) (q: a Queries.t) -> S.query combined_ctx q);
            local = Lazy.force combined;
          }
        in
        S.return combined_ctx None current_fundec
      )
      in
      let (active_targets, _) = longfd_ctx.ask ActiveJumpBuf in
      let valid_targets = cd_ctx.ask ValidLongJmp in
      let handle_target target = match target with
        | JmpBufDomain.BufferEntryOrTop.AllTargets -> () (* The warning is already emitted at the point where the longjmp happens *)
        | Target (target_node, target_context) ->
          let target_fundec = Node.find_fundec target_node in
          if CilType.Fundec.equal target_fundec current_fundec && ControlSpecC.equal target_context (ctx.control_context ()) then (
            if M.tracing then Messages.tracel "longjmp" "Fun: Potentially from same context, side-effect to %a\n" Node.pretty target_node;
            ctx.sideg (V.longjmpto (target_node, ctx.context ())) (G.create_local (Lazy.force combined))
            (* No need to propagate this outwards here, the set of valid longjumps is part of the context, we can never have the same context setting the longjmp multiple times *)
          )
          (* Appropriate setjmp is not in current function & current context *)
          else if JmpBufDomain.JmpBufSet.mem target valid_targets then
            ctx.sideg (V.longjmpret (current_fundec, ctx.context ())) (G.create_local (Lazy.force returned))
          else
            (* It actually is not handled here but was propagated here spuriously, we already warned at the location where this issue is caused *)
            (* As the validlongjumps inside the callee is a a superset of the ones inside the caller *)
            ()
      in
      JmpBufDomain.JmpBufSet.iter handle_target active_targets
    in
    if M.tracing then M.tracel "longjmp" "longfd getg %a\n" CilType.Fundec.pretty f;
    let longfd = G.local (ctx.global (V.longjmpret (f, Option.get fc))) in
    if M.tracing then M.tracel "longjmp" "longfd %a\n" D.pretty longfd;
    if not (D.is_bot longfd) then
      handle_longjmp (ctx.local, fc, longfd);
    S.combine_env (conv_ctx) lv e f args fc fd f_ask

  let combine_assign ctx lv e f args fc fd f_ask =
    S.combine_assign (conv ctx) lv e f args fc fd f_ask

  let special ctx lv f args =
    let conv_ctx = conv ctx in
    match (LibraryFunctions.find f).special args with
    | Setjmp {env} ->
      (* Handling of returning for the first time *)
      let normal_return = S.special conv_ctx lv f args in
      let jmp_return = G.local (ctx.global (V.longjmpto (ctx.prev_node, ctx.context ()))) in
      if S.D.is_bot jmp_return then
        normal_return
      else (
        let rec jmp_ctx =
          { conv_ctx with
            ask = (fun (type a) (q: a Queries.t) -> S.query jmp_ctx q);
            local = jmp_return;
          }
        in
        let longjmped = S.event jmp_ctx (Events.Longjmped {lval=lv}) jmp_ctx in
        S.D.join normal_return longjmped
      )
    | Longjmp {env; value} ->
      let current_fundec = Node.find_fundec ctx.node in
      let handle_path path = (
        let rec path_ctx =
          { conv_ctx with
            ask = (fun (type a) (q: a Queries.t) -> S.query path_ctx q);
            local = path;
          }
        in
        let specialed = lazy ( (* does not depend on target, do at most once *)
          S.special path_ctx lv f args
        )
        in
        let returned = lazy ( (* does not depend on target, do at most once *)
          let rec specialed_ctx =
            { path_ctx with
              ask = (fun (type a) (q: a Queries.t) -> S.query specialed_ctx q);
              local = Lazy.force specialed;
            }
          in
          S.return specialed_ctx None current_fundec
        )
        in
        (* Eval `env` again to avoid having to construct bespoke ctx to ask *)
        let targets = path_ctx.ask (EvalJumpBuf env) in
        let valid_targets = path_ctx.ask ValidLongJmp in
        if M.tracing then Messages.tracel "longjmp" "Jumping to %a\n" JmpBufDomain.JmpBufSet.pretty targets;
        let handle_target target = match target with
          | JmpBufDomain.BufferEntryOrTop.AllTargets ->
            M.warn ~category:Imprecise "Longjmp to potentially invalid target, as contents of buffer %a may be unknown! (imprecision due to heap?)" d_exp env
          | Target (target_node, target_context) ->
            let target_fundec = Node.find_fundec target_node in
            if CilType.Fundec.equal target_fundec current_fundec && ControlSpecC.equal target_context (ctx.control_context ()) then (
              if M.tracing then Messages.tracel "longjmp" "Potentially from same context, side-effect to %a\n" Node.pretty target_node;
              ctx.sideg (V.longjmpto (target_node, ctx.context ())) (G.create_local (Lazy.force specialed))
            )
            else if JmpBufDomain.JmpBufSet.mem target valid_targets then (
              if M.tracing then Messages.tracel "longjmp" "Longjmp to somewhere else, side-effect to %i\n" (S.C.hash (ctx.context ()));
              ctx.sideg (V.longjmpret (current_fundec, ctx.context ())) (G.create_local (Lazy.force returned))
            )
            else
              M.warn ~category:(Behavior (Undefined Other)) "Longjmp to potentially invalid target! (Target %a in Function %a which may have already returned or is in a different thread)" Node.pretty target_node CilType.Fundec.pretty target_fundec
        in
        if JmpBufDomain.JmpBufSet.is_empty targets then
          M.warn ~category:(Behavior (Undefined Other)) "Longjmp to potentially invalid target (%a is bot?!)" d_exp env
        else
          JmpBufDomain.JmpBufSet.iter handle_target targets
      )
      in
      List.iter handle_path (S.paths_as_set conv_ctx);
      S.D.bot ()
    | _ -> S.special conv_ctx lv f args

  let modular_call ctx = S.modular_call (conv ctx)
  let threadenter ctx = S.threadenter (conv ctx)
  let threadspawn ctx lv f args fctx = S.threadspawn (conv ctx) lv f args (conv fctx)
  let sync ctx = S.sync (conv ctx)
  let skip ctx = S.skip (conv ctx)
  let asm ctx = S.asm (conv ctx)
  let event ctx e octx = S.event (conv ctx) e (conv octx)
end

module CompareGlobSys (SpecSys: SpecSys) =
struct
  open SpecSys
  module Sys = EQSys
  module LH = LHT
  module GH = GHT

  open Spec
  module G = Sys.G

  module PP = Hashtbl.Make (Node)

  let compare_globals g1 g2 =
    let eq, le, gr, uk = ref 0, ref 0, ref 0, ref 0 in
    let f_eq () = incr eq in
    let f_le () = incr le in
    let f_gr () = incr gr in
    let f_uk () = incr uk in
    let f k v1 =
      let v2 = try GH.find g2 k with Not_found -> G.bot () in
      let b1 = G.leq v1 v2 in
      let b2 = G.leq v2 v1 in
      if b1 && b2 then
        f_eq ()
      else if b1 then begin
        if get_bool "dbg.compare_runs.diff" then
          ignore (Pretty.printf "Global %a is more precise using left:\n%a\n" Sys.GVar.pretty_trace k G.pretty_diff (v2,v1));
        f_le ()
      end else if b2 then begin
        if get_bool "dbg.compare_runs.diff" then
          ignore (Pretty.printf "Global %a is more precise using right:\n%a\n" Sys.GVar.pretty_trace k G.pretty_diff (v1,v2));
        f_gr ()
      end else begin
        if get_bool "dbg.compare_runs.diff" then (
          ignore (Pretty.printf "Global %a is incomparable (diff):\n%a\n" Sys.GVar.pretty_trace k G.pretty_diff (v1,v2));
          ignore (Pretty.printf "Global %a is incomparable (reverse diff):\n%a\n" Sys.GVar.pretty_trace k G.pretty_diff (v2,v1));
        );
        f_uk ()
      end
    in
    GH.iter f g1;
    Printf.printf "globals:\tequal = %d\tleft = %d\tright = %d\tincomparable = %d\n" !eq !le !gr !uk

  let compare_locals h1 h2 =
    let eq, le, gr, uk = ref 0, ref 0, ref 0, ref 0 in
    let f k v1 =
      if not (PP.mem h2 k) then () else
        let v2 = PP.find h2 k in
        let b1 = D.leq v1 v2 in
        let b2 = D.leq v2 v1 in
        if b1 && b2 then
          incr eq
        else if b1 then begin
          if get_bool "dbg.compare_runs.diff" then
            ignore (Pretty.printf "%a @@ %a is more precise using left:\n%a\n" Node.pretty_plain k CilType.Location.pretty (Node.location k) D.pretty_diff (v2,v1));
          incr le
        end else if b2 then begin
          if get_bool "dbg.compare_runs.diff" then
            ignore (Pretty.printf "%a @@ %a is more precise using right:\n%a\n" Node.pretty_plain k CilType.Location.pretty (Node.location k) D.pretty_diff (v1,v2));
          incr gr
        end else begin
          if get_bool "dbg.compare_runs.diff" then (
            ignore (Pretty.printf "%a @@ %a is incomparable (diff):\n%a\n" Node.pretty_plain k CilType.Location.pretty (Node.location k) D.pretty_diff (v1,v2));
            ignore (Pretty.printf "%a @@ %a is incomparable (reverse diff):\n%a\n" Node.pretty_plain k CilType.Location.pretty (Node.location k) D.pretty_diff (v2,v1));
          );
          incr uk
        end
    in
    PP.iter f h1;
    (* let k1 = Set.of_enum @@ PP.keys h1 in
    let k2 = Set.of_enum @@ PP.keys h2 in
    let o1 = Set.cardinal @@ Set.diff k1 k2 in
    let o2 = Set.cardinal @@ Set.diff k2 k1 in
    Printf.printf "locals: \tequal = %d\tleft = %d[%d]\tright = %d[%d]\tincomparable = %d\n" !eq !le o1 !gr o2 !uk *)
    Printf.printf "locals: \tequal = %d\tleft = %d\tright = %d\tincomparable = %d\n" !eq !le !gr !uk

  let compare_locals_ctx h1 h2 =
    let eq, le, gr, uk, no2, no1 = ref 0, ref 0, ref 0, ref 0, ref 0, ref 0 in
    let f_eq () = incr eq in
    let f_le () = incr le in
    let f_gr () = incr gr in
    let f_uk () = incr uk in
    let f k v1 =
      if not (LH.mem h2 k) then incr no2 else
        let v2 = LH.find h2 k in
        let b1 = D.leq v1 v2 in
        let b2 = D.leq v2 v1 in
        if b1 && b2 then
          f_eq ()
        else if b1 then begin
          if get_bool "dbg.compare_runs.diff" then
            ignore (Pretty.printf "%a is more precise using left:\n%a\n" Sys.LVar.pretty_trace k D.pretty_diff (v2,v1));
          f_le ()
        end else if b2 then begin
          if get_bool "dbg.compare_runs.diff" then
            ignore (Pretty.printf "%a is more precise using right:\n%a\n" Sys.LVar.pretty_trace k D.pretty_diff (v1,v2));
          f_gr ()
        end else begin
          if get_bool "dbg.compare_runs.diff" then (
            ignore (Pretty.printf "%a is incomparable (diff):\n%a\n" Sys.LVar.pretty_trace k D.pretty_diff (v1,v2));
            ignore (Pretty.printf "%a is incomparable (reverse diff):\n%a\n" Sys.LVar.pretty_trace k D.pretty_diff (v2,v1));
          );
          f_uk ()
        end
    in
    LH.iter f h1;
    let f k v2 =
      if not (LH.mem h1 k) then incr no1
    in
    LH.iter f h2;
    (* let k1 = Set.of_enum @@ PP.keys h1 in *)
    (* let k2 = Set.of_enum @@ PP.keys h2 in *)
    (* let o1 = Set.cardinal @@ Set.diff k1 k2 in *)
    (* let o2 = Set.cardinal @@ Set.diff k2 k1 in *)
    Printf.printf "locals_ctx:\tequal = %d\tleft = %d\tright = %d\tincomparable = %d\tno_ctx_in_right = %d\tno_ctx_in_left = %d\n" !eq !le !gr !uk !no2 !no1

  let compare (name1,name2) (l1,g1) (l2,g2) =
    let one_ctx (n,_) v h =
      PP.replace h n (try D.join v (PP.find h n) with Not_found -> v);
      h
    in
    (* these contain results where the contexts per node have been joined *)
    let h1 = PP.create 113 in
    let h2 = PP.create 113 in
    let _  = LH.fold one_ctx l1 h1 in
    let _  = LH.fold one_ctx l2 h2 in
    Printf.printf "\nComparing GlobConstrSys precision of %s (left) with %s (right):\n" name1 name2;
    compare_globals g1 g2;
    compare_locals h1 h2;
    compare_locals_ctx l1 l2;
    print_newline ();
end

module CompareHashtbl (Var: VarType) (Dom: Lattice.S) (VH: Hashtbl.S with type key = Var.t) =
struct
  module Var =
  struct
    include Printable.Std
    include Var
    let name () = "var"

    let pretty = pretty_trace
    include Printable.SimplePretty (
      struct
        type nonrec t = t
        let pretty = pretty
      end
      )
  end

  include PrecCompare.MakeHashtbl (Var) (Dom) (VH)
end

module CompareEqSys (Sys: EqConstrSys) (VH: Hashtbl.S with type key = Sys.Var.t) =
struct
  module Compare = CompareHashtbl (Sys.Var) (Sys.Dom) (VH)

  let compare (name1, name2) vh1 vh2 =
    Printf.printf "\nComparing EqConstrSys precision of %s (left) with %s (right):\n" name1 name2;
    let verbose = get_bool "dbg.compare_runs.diff" in
    let (_, msg) = Compare.compare ~verbose ~name1 vh1 ~name2 vh2 in
    ignore (Pretty.printf "EqConstrSys comparison summary: %t\n" (fun () -> msg));
    print_newline ();
end

module CompareGlobal (GVar: VarType) (G: Lattice.S) (GH: Hashtbl.S with type key = GVar.t) =
struct
  module Compare = CompareHashtbl (GVar) (G) (GH)

  let compare (name1, name2) vh1 vh2 =
    Printf.printf "\nComparing globals precision of %s (left) with %s (right):\n" name1 name2;
    let verbose = get_bool "dbg.compare_runs.diff" in
    let (_, msg) = Compare.compare ~verbose ~name1 vh1 ~name2 vh2 in
    ignore (Pretty.printf "Globals comparison summary: %t\n" (fun () -> msg));
    print_newline ();
end

module CompareNode (C: Printable.S) (D: Lattice.S) (LH: Hashtbl.S with type key = VarF (C).t) =
struct
  module Node =
  struct
    include Node
    let var_id _ = "nodes"
    let node x = x
    let is_write_only _ = false
  end
  module NH = Hashtbl.Make (Node)

  module Compare = CompareHashtbl (Node) (D) (NH)

  let join_contexts (lh: D.t LH.t): D.t NH.t =
    let nh = NH.create 113 in
    LH.iter (fun (n, _) d ->
        let d' = try D.join (NH.find nh n) d with Not_found -> d in
        NH.replace nh n d'
      ) lh;
    nh

  let compare (name1, name2) vh1 vh2 =
    Printf.printf "\nComparing nodes precision of %s (left) with %s (right):\n" name1 name2;
    let vh1' = join_contexts vh1 in
    let vh2' = join_contexts vh2 in
    let verbose = get_bool "dbg.compare_runs.diff" in
    let (_, msg) = Compare.compare ~verbose ~name1 vh1' ~name2 vh2' in
    ignore (Pretty.printf "Nodes comparison summary: %t\n" (fun () -> msg));
    print_newline ();
end

(** [EqConstrSys] where [current_var] indicates the variable whose right-hand side is currently being evaluated. *)
module CurrentVarEqConstrSys (S: EqConstrSys) =
struct
  let current_var = ref None

  module S =
  struct
    include S

    let system x =
      match S.system x with
      | None -> None
      | Some f ->
        let f' get set =
          let old_current_var = !current_var in
          current_var := Some x;
          Fun.protect ~finally:(fun () ->
              current_var := old_current_var
            ) (fun () ->
              f get set
            )
        in
        Some f'
  end
end<|MERGE_RESOLUTION|>--- conflicted
+++ resolved
@@ -372,8 +372,6 @@
   module G = S.G
   module C = S.C
   module V = S.V
-<<<<<<< HEAD
-=======
   module P =
   struct
     include S.P
@@ -381,7 +379,6 @@
   end
 
 
->>>>>>> e56e0450
   let name () = S.name ()^" with widened contexts"
 
   type marshal = S.marshal
@@ -1271,15 +1268,11 @@
       type elt = Spec.D.t
     end
     module J = SetDomain.Joined (Spec.D)
-<<<<<<< HEAD
-    include DisjointDomain.PairwiseSet (Spec.D) (J) (C)
+    include DisjointDomain.ProjectiveSet (Spec.D) (J) (R)
 
     let remove_non_modular x = map Spec.D.to_modular x
     let to_modular x = map Spec.D.to_modular x
     let to_non_modular x = map Spec.D.to_non_modular x
-=======
-    include DisjointDomain.ProjectiveSet (Spec.D) (J) (R)
->>>>>>> e56e0450
     let name () = "PathSensitive (" ^ name () ^ ")"
 
     let printXml f x =
