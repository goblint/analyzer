(** Analysis results. *)

open GoblintCil
open Pretty
open GobConfig

module ResultNode: Printable.S with type t = MyCFG.node =
struct
  include Printable.Std

  include Node

  let name () = "resultnode"

  let show a =
    (* Not using Node.location here to have updated locations in incremental analysis.
       See: https://github.com/goblint/analyzer/issues/290#issuecomment-881258091. *)
    let x = UpdateCil.getLoc a in
    let f = Node.find_fundec a in
    CilType.Location.show x ^ "(" ^ f.svar.vname ^ ")"

  include Printable.SimpleShow (
    struct
      type nonrec t = t
      let show = show
    end
    )
end

module type ResultConf =
sig
  val result_name: string
end

module type Result =
sig
  include ResultConf
  module Range: Printable.S
  module H: BatHashtbl.S with type key := ResultNode.t
  include BatHashtbl.S with type 'a t := 'a H.t and type key := ResultNode.t
  type t = Range.t H.t
end

module Result (Range: Printable.S) (C: ResultConf): Result with module Range = Range =
struct
  include C
<<<<<<< HEAD

  let printXml f xs =
    let print_one n v =
      (* Not using Node.location here to have updated locations in incremental analysis.
         See: https://github.com/goblint/analyzer/issues/290#issuecomment-881258091. *)
      let loc = UpdateCil.getLoc n in
      BatPrintf.fprintf f "<call id=\"%s\" file=\"%s\" line=\"%d\" order=\"%d\" column=\"%d\" endLine=\"%d\" endColumn=\"%d\" synthetic=\"%B\">\n" (Node.show_id n) loc.file loc.line loc.byte loc.column loc.endLine loc.endColumn loc.synthetic;
      BatPrintf.fprintf f "%a</call>\n" Range.printXml v
    in
    iter print_one xs

  let printJson f xs =
    let print_one n v =
      (* Not using Node.location here to have updated locations in incremental analysis.
         See: https://github.com/goblint/analyzer/issues/290#issuecomment-881258091. *)
      let loc = UpdateCil.getLoc n in
      BatPrintf.fprintf f "{\n\"id\": \"%s\", \"file\": \"%s\", \"line\": \"%d\", \"byte\": \"%d\", \"column\": \"%d\", \"states\": %s\n},\n" (Node.show_id n) loc.file loc.line loc.byte loc.column (Yojson.Safe.to_string (Range.to_yojson v))
    in
    iter print_one xs

  let printXmlWarning f () =
    let one_text f Messages.Piece.{loc; text = m; _} =
      match loc with
      | Some loc ->
        let l = Messages.Location.to_cil loc in
        BatPrintf.fprintf f "\n<text file=\"%s\" line=\"%d\" column=\"%d\">%s</text>" l.file l.line l.column (XmlUtil.escape m)
      | None ->
        () (* TODO: not outputting warning without location *)
    in
    let one_w f (m: Messages.Message.t) = match m.multipiece with
      | Single piece  -> one_text f piece
      | Group {group_text = n; pieces = e; group_loc} ->
        let group_loc_text = match group_loc with
          | None -> ""
          | Some group_loc -> GobPretty.sprintf " (%a)" CilType.Location.pretty (Messages.Location.to_cil group_loc)
        in
        BatPrintf.fprintf f "<group name=\"%s%s\">%a</group>\n" n group_loc_text (BatList.print ~first:"" ~last:"" ~sep:"" one_text) e
    in
    let one_w f x = BatPrintf.fprintf f "\n<warning>%a</warning>" one_w x in
    List.iter (one_w f) !Messages.Table.messages_list

  let output table gtable gtfxml (file: file) =
    let out = Messages.get_out result_name !Messages.out in
    match get_string "result" with
    | "pretty" -> ignore (fprintf out "%a\n" pretty (Lazy.force table))
    | "pretty-deterministic" -> ignore (fprintf out "%a\n" pretty_deterministic (Lazy.force table))
    | "fast_xml" ->
      let module SH = BatHashtbl.Make (Basetype.RawStrings) in
      let file2funs = SH.create 100 in
      let funs2node = SH.create 100 in
      iter (fun n _ -> SH.add funs2node (Node.find_fundec n).svar.vname n) (Lazy.force table);
      iterGlobals file (function
          | GFun (fd,loc) -> SH.add file2funs loc.file fd.svar.vname
          | _ -> ()
        );
      let p_node f n = BatPrintf.fprintf f "%s" (Node.show_id n) in
      let p_nodes f xs =
        List.iter (BatPrintf.fprintf f "<node name=\"%a\"/>\n" p_node) xs
      in
      let p_funs f xs =
        let one_fun n =
          BatPrintf.fprintf f "<function name=\"%s\">\n%a</function>\n" n p_nodes (SH.find_all funs2node n)
        in
        List.iter one_fun xs
      in
      let write_file f fn =
        Messages.xml_file_name := fn;
        Logs.info "Writing xml to temp. file: %s" fn;
        BatPrintf.fprintf f "<run>";
        BatPrintf.fprintf f "<parameters>%s</parameters>" GobSys.command_line;
        BatPrintf.fprintf f "<statistics>";
        let timing_ppf = BatFormat.formatter_of_out_channel f in
        Timing.Default.print timing_ppf;
        Format.pp_print_flush timing_ppf ();
        BatPrintf.fprintf f "</statistics>";
        BatPrintf.fprintf f "<result>\n";
        BatEnum.iter (fun b -> BatPrintf.fprintf f "<file name=\"%s\" path=\"%s\">\n%a</file>\n" (Filename.basename b) b p_funs (SH.find_all file2funs b)) (BatEnum.uniq @@ SH.keys file2funs); (* nosemgrep: batenum-module *)
        BatPrintf.fprintf f "%a" printXml (Lazy.force table);
        gtfxml f gtable;
        printXmlWarning f ();
        BatPrintf.fprintf f "</result></run>\n";
        BatPrintf.fprintf f "%!"
      in
      if get_bool "g2html" then
        BatFile.with_temporary_out ~mode:[`create;`text;`delete_on_exit] write_file
      else
        let f = BatIO.output_channel out in
        write_file f (get_string "outfile")
    | "json" ->
      let open BatPrintf in
      let module SH = BatHashtbl.Make (Basetype.RawStrings) in
      let file2funs = SH.create 100 in
      let funs2node = SH.create 100 in
      iter (fun n _ -> SH.add funs2node (Node.find_fundec n).svar.vname n) (Lazy.force table);
      iterGlobals file (function
          | GFun (fd,loc) -> SH.add file2funs loc.file fd.svar.vname
          | _ -> ()
        );
      let p_enum p f xs = BatEnum.print ~first:"[\n  " ~last:"\n]" ~sep:",\n  " p f xs in (* nosemgrep: batenum-module *)
      let p_list p f xs = BatList.print ~first:"[\n  " ~last:"\n]" ~sep:",\n  " p f xs in
      (*let p_kv f (k,p,v) = fprintf f "\"%s\": %a" k p v in*)
      (*let p_obj f xs = BatList.print ~first:"{\n  " ~last:"\n}" ~sep:",\n  " p_kv xs in*)
      let p_node f n = BatPrintf.fprintf f "\"%s\"" (Node.show_id n) in
      let p_fun f x = fprintf f "{\n  \"name\": \"%s\",\n  \"nodes\": %a\n}" x (p_list p_node) (SH.find_all funs2node x) in
      (*let p_fun f x = p_obj f [ "name", BatString.print, x; "nodes", p_list p_node, SH.find_all funs2node x ] in*)
      let p_file f x = fprintf f "{\n  \"name\": \"%s\",\n  \"path\": \"%s\",\n  \"functions\": %a\n}" (Filename.basename x) x (p_list p_fun) (SH.find_all file2funs x) in
      let write_file f fn =
        Logs.info "Writing json to temp. file: %s" fn;
        fprintf f "{\n  \"parameters\": \"%s\",\n  " GobSys.command_line;
        fprintf f "\"files\": %a,\n  " (p_enum p_file) (SH.keys file2funs);
        fprintf f "\"results\": [\n  %a\n]\n" printJson (Lazy.force table);
        (*gtfxml f gtable;*)
        (*printXmlWarning f ();*)
        fprintf f "}\n";
      in
      if get_bool "g2html" then
        BatFile.with_temporary_out ~mode:[`create;`text;`delete_on_exit] write_file
      else
        let f = BatIO.output_channel out in
        write_file f (get_string "outfile")
    | "sarif" ->
      Logs.result "Writing Sarif to file: %s" (get_string "outfile");
      Yojson.Safe.to_channel ~std:true out (Sarif.to_yojson (List.rev !Messages.Table.messages_list));
    | "json-messages" ->
      let json = `Assoc [
          ("files", Preprocessor.dependencies_to_yojson ());
          ("messages", Messages.Table.to_yojson ());
        ]
      in
      Yojson.Safe.to_channel ~std:true out json
    | "dashboard" ->
      let timings = Timing.Default.root_with_current () in
      let json = `Assoc [
          ("files", Preprocessor.dependencies_to_yojson ());
          ("time", `Float (if get_bool "dbg.timing.enabled" then timings.cputime else -1.));
          ("checks", Checks.Check.export ());
        ] in
      Yojson.Safe.to_channel ~std:true out json
    | "none" -> ()
    | s -> failwith @@ "Unsupported value for option `result`: "^s
=======
  module Range = Range
  module H = BatHashtbl.Make (ResultNode)
  include H
  type t = Range.t H.t
>>>>>>> a5bee96f
end

module ResultType2 (S: Analyses.Spec) =
struct
  open S
  include Printable.Prod3 (C) (D) (CilType.Fundec)
  let show (es,x,f:t) = D.show x
  let pretty () (_,x,_) = D.pretty () x
  let printXml f (c,d,fd) =
    BatPrintf.fprintf f "<context>\n%a</context>\n%a" C.printXml c D.printXml d
end<|MERGE_RESOLUTION|>--- conflicted
+++ resolved
@@ -44,153 +44,10 @@
 module Result (Range: Printable.S) (C: ResultConf): Result with module Range = Range =
 struct
   include C
-<<<<<<< HEAD
-
-  let printXml f xs =
-    let print_one n v =
-      (* Not using Node.location here to have updated locations in incremental analysis.
-         See: https://github.com/goblint/analyzer/issues/290#issuecomment-881258091. *)
-      let loc = UpdateCil.getLoc n in
-      BatPrintf.fprintf f "<call id=\"%s\" file=\"%s\" line=\"%d\" order=\"%d\" column=\"%d\" endLine=\"%d\" endColumn=\"%d\" synthetic=\"%B\">\n" (Node.show_id n) loc.file loc.line loc.byte loc.column loc.endLine loc.endColumn loc.synthetic;
-      BatPrintf.fprintf f "%a</call>\n" Range.printXml v
-    in
-    iter print_one xs
-
-  let printJson f xs =
-    let print_one n v =
-      (* Not using Node.location here to have updated locations in incremental analysis.
-         See: https://github.com/goblint/analyzer/issues/290#issuecomment-881258091. *)
-      let loc = UpdateCil.getLoc n in
-      BatPrintf.fprintf f "{\n\"id\": \"%s\", \"file\": \"%s\", \"line\": \"%d\", \"byte\": \"%d\", \"column\": \"%d\", \"states\": %s\n},\n" (Node.show_id n) loc.file loc.line loc.byte loc.column (Yojson.Safe.to_string (Range.to_yojson v))
-    in
-    iter print_one xs
-
-  let printXmlWarning f () =
-    let one_text f Messages.Piece.{loc; text = m; _} =
-      match loc with
-      | Some loc ->
-        let l = Messages.Location.to_cil loc in
-        BatPrintf.fprintf f "\n<text file=\"%s\" line=\"%d\" column=\"%d\">%s</text>" l.file l.line l.column (XmlUtil.escape m)
-      | None ->
-        () (* TODO: not outputting warning without location *)
-    in
-    let one_w f (m: Messages.Message.t) = match m.multipiece with
-      | Single piece  -> one_text f piece
-      | Group {group_text = n; pieces = e; group_loc} ->
-        let group_loc_text = match group_loc with
-          | None -> ""
-          | Some group_loc -> GobPretty.sprintf " (%a)" CilType.Location.pretty (Messages.Location.to_cil group_loc)
-        in
-        BatPrintf.fprintf f "<group name=\"%s%s\">%a</group>\n" n group_loc_text (BatList.print ~first:"" ~last:"" ~sep:"" one_text) e
-    in
-    let one_w f x = BatPrintf.fprintf f "\n<warning>%a</warning>" one_w x in
-    List.iter (one_w f) !Messages.Table.messages_list
-
-  let output table gtable gtfxml (file: file) =
-    let out = Messages.get_out result_name !Messages.out in
-    match get_string "result" with
-    | "pretty" -> ignore (fprintf out "%a\n" pretty (Lazy.force table))
-    | "pretty-deterministic" -> ignore (fprintf out "%a\n" pretty_deterministic (Lazy.force table))
-    | "fast_xml" ->
-      let module SH = BatHashtbl.Make (Basetype.RawStrings) in
-      let file2funs = SH.create 100 in
-      let funs2node = SH.create 100 in
-      iter (fun n _ -> SH.add funs2node (Node.find_fundec n).svar.vname n) (Lazy.force table);
-      iterGlobals file (function
-          | GFun (fd,loc) -> SH.add file2funs loc.file fd.svar.vname
-          | _ -> ()
-        );
-      let p_node f n = BatPrintf.fprintf f "%s" (Node.show_id n) in
-      let p_nodes f xs =
-        List.iter (BatPrintf.fprintf f "<node name=\"%a\"/>\n" p_node) xs
-      in
-      let p_funs f xs =
-        let one_fun n =
-          BatPrintf.fprintf f "<function name=\"%s\">\n%a</function>\n" n p_nodes (SH.find_all funs2node n)
-        in
-        List.iter one_fun xs
-      in
-      let write_file f fn =
-        Messages.xml_file_name := fn;
-        Logs.info "Writing xml to temp. file: %s" fn;
-        BatPrintf.fprintf f "<run>";
-        BatPrintf.fprintf f "<parameters>%s</parameters>" GobSys.command_line;
-        BatPrintf.fprintf f "<statistics>";
-        let timing_ppf = BatFormat.formatter_of_out_channel f in
-        Timing.Default.print timing_ppf;
-        Format.pp_print_flush timing_ppf ();
-        BatPrintf.fprintf f "</statistics>";
-        BatPrintf.fprintf f "<result>\n";
-        BatEnum.iter (fun b -> BatPrintf.fprintf f "<file name=\"%s\" path=\"%s\">\n%a</file>\n" (Filename.basename b) b p_funs (SH.find_all file2funs b)) (BatEnum.uniq @@ SH.keys file2funs); (* nosemgrep: batenum-module *)
-        BatPrintf.fprintf f "%a" printXml (Lazy.force table);
-        gtfxml f gtable;
-        printXmlWarning f ();
-        BatPrintf.fprintf f "</result></run>\n";
-        BatPrintf.fprintf f "%!"
-      in
-      if get_bool "g2html" then
-        BatFile.with_temporary_out ~mode:[`create;`text;`delete_on_exit] write_file
-      else
-        let f = BatIO.output_channel out in
-        write_file f (get_string "outfile")
-    | "json" ->
-      let open BatPrintf in
-      let module SH = BatHashtbl.Make (Basetype.RawStrings) in
-      let file2funs = SH.create 100 in
-      let funs2node = SH.create 100 in
-      iter (fun n _ -> SH.add funs2node (Node.find_fundec n).svar.vname n) (Lazy.force table);
-      iterGlobals file (function
-          | GFun (fd,loc) -> SH.add file2funs loc.file fd.svar.vname
-          | _ -> ()
-        );
-      let p_enum p f xs = BatEnum.print ~first:"[\n  " ~last:"\n]" ~sep:",\n  " p f xs in (* nosemgrep: batenum-module *)
-      let p_list p f xs = BatList.print ~first:"[\n  " ~last:"\n]" ~sep:",\n  " p f xs in
-      (*let p_kv f (k,p,v) = fprintf f "\"%s\": %a" k p v in*)
-      (*let p_obj f xs = BatList.print ~first:"{\n  " ~last:"\n}" ~sep:",\n  " p_kv xs in*)
-      let p_node f n = BatPrintf.fprintf f "\"%s\"" (Node.show_id n) in
-      let p_fun f x = fprintf f "{\n  \"name\": \"%s\",\n  \"nodes\": %a\n}" x (p_list p_node) (SH.find_all funs2node x) in
-      (*let p_fun f x = p_obj f [ "name", BatString.print, x; "nodes", p_list p_node, SH.find_all funs2node x ] in*)
-      let p_file f x = fprintf f "{\n  \"name\": \"%s\",\n  \"path\": \"%s\",\n  \"functions\": %a\n}" (Filename.basename x) x (p_list p_fun) (SH.find_all file2funs x) in
-      let write_file f fn =
-        Logs.info "Writing json to temp. file: %s" fn;
-        fprintf f "{\n  \"parameters\": \"%s\",\n  " GobSys.command_line;
-        fprintf f "\"files\": %a,\n  " (p_enum p_file) (SH.keys file2funs);
-        fprintf f "\"results\": [\n  %a\n]\n" printJson (Lazy.force table);
-        (*gtfxml f gtable;*)
-        (*printXmlWarning f ();*)
-        fprintf f "}\n";
-      in
-      if get_bool "g2html" then
-        BatFile.with_temporary_out ~mode:[`create;`text;`delete_on_exit] write_file
-      else
-        let f = BatIO.output_channel out in
-        write_file f (get_string "outfile")
-    | "sarif" ->
-      Logs.result "Writing Sarif to file: %s" (get_string "outfile");
-      Yojson.Safe.to_channel ~std:true out (Sarif.to_yojson (List.rev !Messages.Table.messages_list));
-    | "json-messages" ->
-      let json = `Assoc [
-          ("files", Preprocessor.dependencies_to_yojson ());
-          ("messages", Messages.Table.to_yojson ());
-        ]
-      in
-      Yojson.Safe.to_channel ~std:true out json
-    | "dashboard" ->
-      let timings = Timing.Default.root_with_current () in
-      let json = `Assoc [
-          ("files", Preprocessor.dependencies_to_yojson ());
-          ("time", `Float (if get_bool "dbg.timing.enabled" then timings.cputime else -1.));
-          ("checks", Checks.Check.export ());
-        ] in
-      Yojson.Safe.to_channel ~std:true out json
-    | "none" -> ()
-    | s -> failwith @@ "Unsupported value for option `result`: "^s
-=======
   module Range = Range
   module H = BatHashtbl.Make (ResultNode)
   include H
   type t = Range.t H.t
->>>>>>> a5bee96f
 end
 
 module ResultType2 (S: Analyses.Spec) =
