--- conflicted
+++ resolved
@@ -44,10 +44,7 @@
 module NodeH = BatHashtbl.Make (Node)
 
 
-<<<<<<< HEAD
 let current_node = Node.current_node
-=======
-let current_node : node option ref = ref None
 let current_cfg : (module CfgBidir) ref =
   let module Cfg =
   struct
@@ -56,7 +53,6 @@
   end
   in
   ref (module Cfg: CfgBidir)
->>>>>>> b6e4544d
 
 let unknown_exp : exp = mkString "__unknown_value__"
 let dummy_func = emptyFunction "__goblint_dummy_init" (* TODO get rid of this? *)
