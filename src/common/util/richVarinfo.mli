(** Custom {!GoblintCil.varinfo} management. *)

open GoblintCil

<<<<<<< HEAD
=======
val single: name:string -> typ:typ -> (unit -> varinfo)

>>>>>>> 118a1b84
module type VarinfoMap =
sig
  type t
  type marshal
  val to_varinfo : t -> varinfo
  val unmarshal: marshal option -> unit
  val marshal: unit -> marshal
  val bindings: unit -> (t * varinfo) list
end

module VarinfoDescription:
sig
  type t = {
    vname_: string;
    vtype_: typ option;
    vattr_: attributes option;
    vstorage_: storage option;
    vglob_: bool option;
    vinline_: bool option;
    vdecl_: location option;
    vinit_: initinfo option;
    vaddrof_: bool option;
    vreferenced_: bool option;
  }
  val from_varinfo: varinfo -> t
  val empty: string -> t
  val update_varinfo: varinfo -> t -> varinfo
end

val single: name:string -> (unit -> varinfo)

module type G =
sig
  include Hashtbl.HashedType
<<<<<<< HEAD
  val varinfo_attributes: t -> VarinfoDescription.t
=======
  val name_varinfo: t -> string
  val typ: t -> typ
>>>>>>> 118a1b84
end

module type H =
sig
  include G
  val describe_varinfo: varinfo -> t -> string
end

module Make:
  functor (X: G) ->
    VarinfoMap with type t = X.t

module BiVarinfoMap:
sig
  module type S =
  sig
    include VarinfoMap
    val from_varinfo: varinfo -> t option
    val mem_varinfo: varinfo -> bool
    val describe_varinfo: varinfo -> t -> string
  end

  module Collection:
  sig
    val mem_varinfo : varinfo -> bool
    val describe_varinfo : varinfo -> string
    val mappings: (module S) list ref
  end

  module Make:
    functor (X: H) ->
      S with type t = X.t
end<|MERGE_RESOLUTION|>--- conflicted
+++ resolved
@@ -2,11 +2,6 @@
 
 open GoblintCil
 
-<<<<<<< HEAD
-=======
-val single: name:string -> typ:typ -> (unit -> varinfo)
-
->>>>>>> 118a1b84
 module type VarinfoMap =
 sig
   type t
@@ -36,17 +31,13 @@
   val update_varinfo: varinfo -> t -> varinfo
 end
 
+val create_var: VarinfoDescription.t -> varinfo
 val single: name:string -> (unit -> varinfo)
 
 module type G =
 sig
   include Hashtbl.HashedType
-<<<<<<< HEAD
   val varinfo_attributes: t -> VarinfoDescription.t
-=======
-  val name_varinfo: t -> string
-  val typ: t -> typ
->>>>>>> 118a1b84
 end
 
 module type H =
