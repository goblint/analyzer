{
  "$schema": "http://json-schema.org/draft-04/schema#",
  "type": "object",
  "properties": {
    "files": {
      "title": "files",
      "description": "Files to analyze.",
      "type": "array",
      "items": {
        "type": "string"
      },
      "default": []
    },
    "outfile": {
      "title": "outfile",
      "description": "File to print output to.",
      "type": "string",
      "default": ""
    },
    "justcil": {
      "title": "justcil",
      "description": "Just parse and output the CIL.",
      "type": "boolean",
      "default": false
    },
    "justcfg": {
      "title": "justcfg",
      "description": "Only output the CFG in cfg.dot .",
      "type": "boolean",
      "default": false
    },
    "verify": {
      "title": "verify",
      "description":
        "Verify that the solver reached a post-fixpoint. Beware that disabling this also disables output of warnings since post-processing of the results is done in the verification phase!",
      "type": "boolean",
      "default": true
    },
    "mainfun": {
      "title": "mainfun",
      "description": "Sets the name of the main functions.",
      "type": "array",
      "items": { "type": "string" },
      "default": [ "main" ]
    },
    "exitfun": {
      "title": "exitfun",
      "description": "Sets the name of the cleanup functions.",
      "type": "array",
      "items": { "type": "string" },
      "default": []
    },
    "otherfun": {
      "title": "otherfun",
      "description": "Sets the name of other functions.",
      "type": "array",
      "items": { "type": "string" },
      "default": []
    },
    "allglobs": {
      "title": "allglobs",
      "description":
        "Prints access information about all globals, not just races.",
      "type": "boolean",
      "default": false
    },
    "kernel": {
      "title": "kernel",
      "description": "For analyzing Linux Device Drivers.",
      "type": "boolean",
      "default": false
    },
    "dump_globs": {
      "title": "dump_globs",
      "description": "Print out the global invariant.",
      "type": "boolean",
      "default": false
    },
    "result": {
      "title": "result",
      "description":
        "Result style: none, fast_xml, json, pretty, pretty-deterministic, json-messages, sarif.",
      "type": "string",
      "enum": ["none", "fast_xml", "json", "pretty", "pretty-deterministic", "json-messages", "sarif"],
      "default": "none"
    },
    "solver": {
      "title": "solver",
      "description": "Picks the solver.",
      "type": "string",
      "default": "td3"
    },
    "comparesolver": {
      "title": "comparesolver",
      "description": "Picks another solver for comparison.",
      "type": "string",
      "default": ""
    },
    "allfuns": {
      "title": "allfuns",
      "description":
        "Analyzes all the functions (not just beginning from main). This requires exp.earlyglobs!",
      "type": "boolean",
      "default": false
    },
    "nonstatic": {
      "title": "nonstatic",
      "description": "Analyzes all non-static functions.",
      "type": "boolean",
      "default": false
    },
    "colors": {
      "title": "colors",
      "description":
        "Colored output (via ANSI escape codes). 'auto': enabled if stdout is a terminal (instead of a pipe); 'always', 'never'.",
      "type": "string",
      "enum": ["auto", "always", "never"],
      "default": "auto"
    },
    "g2html": {
      "title": "g2html",
      "description": "Run g2html.jar on the generated xml.",
      "type": "boolean",
      "default": false
    },
    "save_run": {
      "title": "save_run",
      "description":
        "Save the result of the solver, the current configuration and meta-data about the run to this directory (if set). The data can then be loaded (without solving again) to do post-processing like generating output in a different format or comparing results.",
      "type": "string",
      "default": ""
    },
    "load_run": {
      "title": "load_run",
      "description": "Load a saved run. See save_run.",
      "type": "string",
      "default": ""
    },
    "compare_runs": {
      "title": "compare_runs",
      "description":
        "Load these saved runs and compare the results. Note that currently only two runs can be compared!",
      "type": "array",
      "items": { "type": "string" },
      "default": []
    },
    "warn_at": {
      "title": "warn_at",
      "description":
        "When to output warnings. Values: 'post' (default): after solving; 'never': no warnings; 'early': for debugging - outputs warnings already while solving (may lead to spurious warnings/asserts that would disappear after narrowing).",
      "type": "string",
      "enum": ["post", "never", "early"],
      "default": "post"
    },
    "gobview": {
      "title": "gobview",
      "description":
        "Include additional information for GobView (e.g., the Goblint warning messages) in the directory specified by 'save_run'.",
      "type": "boolean",
      "default": false
    },
    "jobs": {
      "title": "jobs",
      "description": "Maximum number of parallel jobs. If 0, then number of cores is used. Currently used for preprocessing and g2html.",
      "type": "integer",
      "default": 1
    },
    "goblint-dir": {
      "title": "goblint-dir",
      "description": "Directory used for intermediate data.",
      "type": "string",
      "default": ".goblint"
    },
    "pre": {
      "title": "Preprocessing",
      "description": "Preprocessing options",
      "type": "object",
      "properties": {
        "enabled": {
          "title": "pre.enabled",
          "description": "Run the C preprocessor.",
          "type": "boolean",
          "default": true
        },
        "keep": {
          "title": "pre.keep",
          "description":
            "Keep the intermediate output of running the C preprocessor.",
          "type": "boolean",
          "default": false
        },
        "exist": {
          "title": "pre.exist",
          "description": "Use existing preprocessed files.",
          "type": "boolean",
          "default": false
        },
        "includes": {
          "title": "pre.includes",
          "description": "List of directories to include.",
          "type": "array",
          "items": { "type": "string" },
          "default": []
        },
        "kernel_includes": {
          "title": "pre.kernel_includes",
          "description": "List of kernel directories to include.",
          "type": "array",
          "items": { "type": "string" },
          "default": []
        },
        "custom_includes": {
          "title": "pre.custom_includes",
          "description": "List of custom directories to include.",
          "type": "array",
          "items": { "type": "string" },
          "default": []
        },
        "kernel-root": {
          "title": "pre.kernel-root",
          "description": "Root directory for Linux kernel (linux-headers)",
          "type": "string",
          "default": ""
        },
        "cppflags": {
          "title": "pre.cppflags",
          "description": "Pre-processing parameters.",
          "type": "array",
          "items": { "type": "string" },
          "default": []
        },
        "compdb": {
          "title": "pre.compdb",
          "type": "object",
          "properties": {
            "original-path": {
              "title": "pre.compdb.original-path",
              "description":
                "Original absolute path of Compilation Database. Used to reroot all absolute paths in there if moved, e.g. in container mounts.",
              "type": "string",
              "default": ""
            },
            "split": {
              "title": "pre.compdb.split",
              "description": "Split Compilation Database entries containing multiple .c files.",
              "type": "boolean",
              "default": false
            }
          },
          "additionalProperties": false
        },
        "transform-paths": {
          "title": "pre.transform-paths",
          "description": "Normalize and relativize paths in parsed CIL locations. Can cause issues locating YAML witness invariants due to differing paths.",
          "type": "boolean",
          "default": true
        }
      },
      "additionalProperties": false
    },
    "cil": {
      "title": "cil",
      "description": "CIL configuration",
      "type": "object",
      "properties": {
        "merge": {
          "title": "cil.merge",
          "type": "object",
          "properties": {
            "inlines": {
              "title": "cil.merge.inlines",
              "description": "Merge inline functions (by their body printout).",
              "type": "boolean",
              "default": true
            }
          },
          "additionalProperties": false
        },
        "cstd": {
          "title": "cil.cstd",
          "type": "string",
          "description": "Specify the c standard used for parsing.",
          "default": "c99",
          "enum": ["c90", "c99", "c11"]
        },
        "gnu89inline": {
          "title": "cil.gnu89inline",
          "type": "boolean",
          "description": "Indicates whether gnu89 semantic should be used for inline functions.",
          "default": false
        },
        "addNestedScopeAttr": {
          "title": "cil.addNestedScopeAttr",
          "type": "boolean",
          "description": "Indicates whether variables that CIL pulls out of their scope should be marked.",
          "default": false
        }
      },
      "additionalProperties": false
    },
    "server": {
      "title": "Server",
      "description": "Server mode",
      "type": "object",
      "properties": {
        "enabled": {
          "title": "server.enabled",
          "description": "Enable server mode",
          "type": "boolean",
          "default": false
        },
        "mode": {
          "title": "server.mode",
          "description": "Server transport mode",
          "type": "string",
          "enum": ["stdio", "unix"],
          "default": "stdio"
        },
        "unix-socket": {
          "title": "server.unix-socket",
          "description": "The path to the UNIX socket",
          "type": "string",
          "default": "goblint.sock"
        },
        "reparse": {
          "title": "server.reparse",
          "description": "Reparse source files before each analysis run",
          "type": "boolean",
          "default": false
        }
      },
      "additionalProperties": false
    },
    "ana": {
      "title": "Analyses",
      "description": "Options for analyses",
      "type": "object",
      "properties": {
        "activated": {
          "title": "ana.activated",
          "description": "Lists of activated analyses.",
          "type": "array",
          "items": { "type": "string" },
          "default": [
            "expRelation", "base", "threadid", "threadflag", "threadreturn",
            "escape", "mutexEvents", "mutex", "access", "race", "mallocWrapper", "mhp",
            "assert", "pthreadMutexType"
          ]
        },
        "path_sens": {
          "title": "ana.path_sens",
          "description": "List of path-sensitive analyses",
          "type": "array",
          "items": { "type": "string" },
          "default": [ "mutex", "malloc_null", "uninit", "expsplit","activeSetjmp","memLeak" ]
        },
        "ctx_insens": {
          "title": "ana.ctx_insens",
          "description": "List of context-insensitive analyses. This setting is ignored if `ana.ctx_sens` contains elements.",
          "type": "array",
          "items": { "type": "string" },
          "default": [ "stack_loc", "stack_trace_set" ]
        },
        "ctx_sens": {
          "title": "ana.ctx_sens",
          "description": "List of context-sensitive analyses. In case this list is empty, `ana.ctx_insens` will be used to determine the set of context-insensitive analyses.",
          "type": "array",
          "items": { "type": "string" },
          "default": []
        },
        "setjmp" : {
          "title": "ana.setjmp",
          "description": "Setjmp/Longjmp analysis",
          "type": "object",
          "properties": {
            "split": {
              "title": "ana.setjmp.split",
              "description": "Split returns of setjmp",
              "type": "string",
              "enum": ["none", "coarse", "precise"],
              "default": "precise"
            }
          },
          "additionalProperties": false
        },
        "int": {
          "title": "ana.int",
          "type": "object",
          "properties": {
            "def_exc": {
              "title": "ana.int.def_exc",
              "description":
                "Use IntDomain.DefExc: definite value/exclusion set.",
              "type": "boolean",
              "default": true
            },
            "interval": {
              "title": "ana.int.interval",
              "description":
                "Use IntDomain.Interval32: (Z.t * Z.t) option.",
              "type": "boolean",
              "default": false
            },
            "interval_set": {
              "title": "ana.int.interval_set",
              "description": "Use IntDomain.IntervalSet: (Z.t * Z.t) list.",
              "type": "boolean",
              "default": false
            },
            "enums": {
              "title": "ana.int.enums",
              "description":
                "Use IntDomain.Enums: Inclusion/Exclusion sets. Go to top on arithmetic operations (except for some easy cases, e.g. multiplication with 0). Joins on widen, i.e. precise integers as long as not derived from arithmetic expressions.",
              "type": "boolean",
              "default": false
            },
            "congruence": {
              "title": "ana.int.congruence",
              "description":
                "Use IntDomain.Congruence: (c, m) option, meaning congruent to c modulo m",
              "type": "boolean",
              "default": false
            },
            "refinement": {
              "title": "ana.int.refinement",
              "description":
                "Use mutual refinement of integer domains. Either 'never', 'once' or 'fixpoint'. Counterintuitively, may reduce precision unless ana.int.interval_narrow_by_meet is also enabled.",
              "type": "string",
              "enum": ["never", "once", "fixpoint"],
              "default": "never"
            },
            "def_exc_widen_by_join": {
              "title": "ana.int.def_exc_widen_by_join",
              "description":
                "Perform def_exc widening by joins. Gives threshold-widening like behavior, with thresholds given by the ranges of different integer types.",
              "type": "boolean",
              "default": false
            },
            "interval_narrow_by_meet": {
              "title": "ana.int.interval_narrow_by_meet",
              "description": "Perform interval narrowing by meets. Avoids precision loss if intervals are refined by def_exc ranges, which are more precise than type range.",
              "type": "boolean",
              "default": false
            },
            "interval_threshold_widening": {
              "title": "ana.int.interval_threshold_widening",
              "description":
                "Use constants appearing in program as threshold for widening",
              "type": "boolean",
              "default": false
            },
            "interval_threshold_widening_constants": {
              "title": "ana.int.interval_threshold_widening_constants",
              "description":
                "Which constants in the program should be considered as threshold constants (all/comparisons)",
              "type": "string",
              "enum": ["all", "comparisons"],
              "default": "all"
            }
          },
          "additionalProperties": false
        },
        "float": {
          "title": "ana.float",
          "type": "object",
          "properties": {
            "interval": {
              "title": "ana.float.interval",
              "description":
                "Use FloatDomain: (float * float) option.",
              "type": "boolean",
              "default": false
            },
            "evaluate_math_functions": {
              "title": "ana.float.evaluate_math_functions",
              "description":
                "Allow a more precise evaluation of some functions from math.h. Evaluation of functions may differ depending on the implementation of math.h. Caution: For some implementations of functions it is not guaranteed that they behave monotonic where they mathematically should, thus possibly leading to unsoundness.",
              "type": "boolean",
              "default": false
            }
          },
          "additionalProperties": false
        },
        "pml": {
          "title": "ana.pml",
          "type": "object",
          "properties": {
            "debug": {
              "title": "ana.pml.debug",
              "description":
                "Insert extra assertions into Promela code for debugging.",
              "type": "boolean",
              "default": true
            }
          },
          "additionalProperties": false
        },
        "opt": {
          "title": "ana.opt",
          "type": "object",
          "properties": {
            "hashcons": {
              "title": "ana.opt.hashcons",
              "description":
                "Should we try to save memory and speed up equality by hashconsing?",
              "type": "boolean",
              "default": true
            },
            "equal": {
              "title": "ana.opt.equal",
              "description":
                "First try physical equality (==) before {D,G,C}.equal (only done if hashcons is disabled since it basically does the same via its tags).",
              "type": "boolean",
              "default": true
            }
          },
          "additionalProperties": false
        },
        "autotune": {
          "title": "ana.autotune",
          "type": "object",
          "properties": {
            "enabled": {
              "title": "ana.autotune.enabled",
              "description": "Try to intelligently select analyses based on analysed file",
              "type": "boolean",
              "default": false
            },
            "activated": {
              "title": "ana.autotune.activated",
              "description": "Lists of activated tuning options.",
              "type": "array",
              "items": {
                "type": "string",
                "enum": [
                  "congruence",
                  "singleThreaded",
                  "mallocWrappers",
                  "noRecursiveIntervals",
                  "enums",
                  "loopUnrollHeuristic",
                  "forceLoopUnrollForFewLoops",
                  "arrayDomain",
                  "octagon",
                  "wideningThresholds",
                  "memsafetySpecification",
                  "concurrencySafetySpecification",
                  "noOverflows",
                  "termination",
                  "tmpSpecialAnalysis"
                ]
              },
              "default": [
                "congruence",
                "singleThreaded",
                "mallocWrappers",
                "noRecursiveIntervals",
                "enums",
                "loopUnrollHeuristic",
                "arrayDomain",
                "octagon",
                "wideningThresholds",
                "memsafetySpecification",
                "concurrencySafetySpecification",
                "noOverflows",
                "termination",
                "tmpSpecialAnalysis"
              ]
            }
          },
          "additionalProperties": false
        },
        "sv-comp": {
          "title": "ana.sv-comp",
          "type": "object",
          "properties": {
            "enabled": {
              "title": "ana.sv-comp.enabled",
              "description": "SV-COMP mode",
              "type": "boolean",
              "default": false
            },
            "functions": {
              "title": "ana.sv-comp.functions",
              "description": "Handle SV-COMP __VERIFIER* functions",
              "type": "boolean",
              "default": false
            }
          },
          "additionalProperties": false
        },
        "specification": {
          "title": "ana.specification",
          "description": "SV-COMP specification (path or string)",
          "type": "string",
          "default": ""
        },
        "wp": {
          "title": "ana.wp",
          "description":
            "Weakest precondition feasibility analysis for SV-COMP violations",
          "type": "boolean",
          "default": false
        },
        "arrayoob": {
          "title": "ana.arrayoob",
          "description": "Array out of bounds check",
          "type": "boolean",
          "default": false
        },
        "base": {
          "title": "ana.base",
          "type": "object",
          "properties": {
            "context": {
              "title": "ana.base.context",
              "type": "object",
              "properties": {
                "non-ptr": {
                  "title": "ana.base.context.non-ptr",
                  "description": "Non-address values in function contexts.",
                  "type": "boolean",
                  "default": true
                },
                "int": {
                  "title": "ana.base.context.int",
                  "description": "Integer values in function contexts.",
                  "type": "boolean",
                  "default": true
                },
                "interval": {
                  "title": "ana.base.context.interval",
                  "description":
                    "Integer values of the Interval domain in function contexts.",
                  "type": "boolean",
                  "default": true
                },
                "interval_set": {
                  "title": "ana.base.context.interval_set",
                  "description":
                    "Integer values of the IntervalSet domain in function contexts.",
                  "type": "boolean",
                  "default": true
                }
              },
              "additionalProperties": false
            },
            "strings": {
              "title": "ana.base.strings",
              "type": "object",
              "properties": {
                "domain": {
                  "title": "ana.base.strings.domain",
                  "description": "Domain for string literals.",
                  "type": "string",
                  "enum": ["unit", "flat", "disjoint"],
                  "default": "flat"
                }
              },
              "additionalProperties": false
            },
            "partition-arrays": {
              "title": "ana.base.partition-arrays",
              "type": "object",
              "properties": {
                "keep-expr": {
                  "title": "ana.base.partition-arrays.keep-expr",
                  "description":
                    "When using the partitioning which expression should be used for partitioning ('first', 'last')",
                  "type": "string",
                  "enum": ["first", "last"],
                  "default": "first"
                },
                "partition-by-const-on-return": {
                  "title": "ana.base.partition-arrays.partition-by-const-on-return",
                  "description":
                    "When using the partitioning should arrays be considered partitioned according to a constant if a var in the expression used for partitioning goes out of scope?",
                  "type": "boolean",
                  "default": false
                },
                "smart-join": {
                  "title": "ana.base.partition-arrays.smart-join",
                  "description":
                    "When using the partitioning should the join of two arrays partitioned according to different expressions be partitioned as well if possible? If keep-expr is 'last' this behavior is enabled regardless of the flag value. Caution: Not always advantageous.",
                  "type": "boolean",
                  "default": false
                }
              },
              "additionalProperties": false
            },
            "arrays":{
              "title": "ana.base.arrays",
              "type": "object",
              "properties": {
                "domain": {
                  "title": "ana.base.arrays.domain",
                  "description":
                    "The domain that should be used for arrays. When employing the partition array domain, make sure to enable the expRelation analysis as well. When employing the unrolling array domain, make sure to set the ana.base.arrays.unrolling-factor >0.",
                  "type": "string",
                  "enum": ["trivial", "partitioned", "unroll"],
                  "default": "trivial"
                },
                "unrolling-factor": {
                  "title": "ana.base.arrays.unrolling-factor",
                  "description": "Indicates how many values will the unrolled part of the unrolled array domain contain.",
                  "type": "integer",
                  "default": 0
                },
                "nullbytes": {
                  "title": "ana.base.arrays.nullbytes",
                  "description": "Whether the Null Byte array domain should be activated.",
                  "type": "boolean",
                  "default": false
                }
              },
              "additionalProperties": false
            },
            "structs": {
              "title": "ana.base.structs",
              "type": "object",
              "properties": {
                "domain": {
                  "title": "ana.base.structs.domain",
                  "description":
                    "The domain that should be used for structs. simple/sets/keyed/combined-all/combined-sk",
                  "type": "string",
                  "enum": ["simple", "sets", "keyed", "combined-all", "combined-sk"],
                  "default": "simple"
                },
                "key": {
                  "title": "ana.base.structs.key",
                  "type": "object",
                  "properties": {
                    "forward": {
                      "title": "ana.base.structs.key.forward",
                      "description":
                        "Whether the struct key should be picked going from first field to last.",
                      "type": "boolean",
                      "default": true
                    },
                    "avoid-ints": {
                      "title": "ana.base.structs.key.avoid-ints",
                      "description":
                        "Whether integers should be avoided for key.",
                      "type": "boolean",
                      "default": true
                    },
                    "prefer-ptrs": {
                      "title": "ana.base.structs.key.prefer-ptrs",
                      "description":
                        "Whether pointers should be preferred for key.",
                      "type": "boolean",
                      "default": true
                    }
                  },
                  "additionalProperties": false
                }
              },
              "additionalProperties": false
            },
            "privatization": {
              "title": "ana.base.privatization",
              "description":
                "Which privatization to use? none/mutex-oplus/mutex-meet/mutex-meet-tid/protection/protection-read/mine/mine-nothread/mine-W/mine-W-noinit/lock/lock-tid/write/write-tid/write+lock/write+lock-tid",
              "type": "string",
              "enum": ["none", "mutex-oplus", "mutex-meet", "protection", "protection-tid", "protection-atomic", "protection-read", "protection-read-tid", "protection-read-atomic", "mine", "mine-nothread", "mine-W", "mine-W-noinit", "lock", "lock-tid", "write", "write-tid", "write+lock", "write+lock-tid", "mutex-meet-tid"],
              "default": "protection-read"
            },
            "priv": {
              "title": "ana.base.priv",
              "type": "object",
              "properties": {
                "not-started": {
                  "title": "ana.base.priv.not-started",
                  "description":
                    "Exclude writes from threads that may not be started yet",
                  "type": "boolean",
                  "default": true
                },
                "must-joined": {
                  "title": "ana.base.priv.must-joined",
                  "description":
                    "Exclude writes from threads that must have been joined",
                  "type": "boolean",
                  "default": true
                }
              },
              "additionalProperties": false
            },
            "invariant": {
              "title": "ana.base.invariant",
              "type": "object",
              "properties": {
                "enabled": {
                  "title": "ana.base.invariant.enabled",
                  "description": "Generate base analysis invariants",
                  "type": "boolean",
                  "default": true
                },
                "local": {
                  "title": "ana.base.invariant.local",
                  "description": "Keep local variables in invariants",
                  "type": "boolean",
                  "default": true
                },
                "global": {
                  "title": "ana.base.invariant.global",
                  "description": "Keep global variables in invariants",
                  "type": "boolean",
                  "default": true
                },
                "blobs": {
                  "title": "ana.base.invariant.blobs",
                  "description": "Whether to dump assertions about all blobs. Enabling this option may lead to unsound asserts.",
                  "type": "boolean",
                  "default": false
                },
                "unassume": {
                  "title": "ana.base.invariant.unassume",
                  "description": "How many times to unassume an invariant: once or until fixpoint (at least twice as expensive).",
                  "type": "string",
                  "enum": ["once", "fixpoint"],
                  "default": "once"
                },
                "int": {
                  "title": "ana.base.invariant.int",
                  "type": "object",
                  "properties": {
                    "simplify": {
                      "title": "ana.base.invariant.int.simplify",
                      "description": "How much to simplify int domain invariants. Value \"int\" only simplifies definite integers. Without int domain refinement \"all\" might not be maximally precise.",
                      "type": "string",
                      "enum": ["none", "int", "all"],
                      "default": "all"
                    }
                  },
                  "additionalProperties": false
                }
              },
              "additionalProperties": false
            },
            "eval": {
              "title": "ana.base.eval",
              "type": "object",
              "properties": {
                "deep-query": {
                  "title": "ana.base.eval.deep-query",
                  "description": "Perform EvalInt queries on all subexpressions, not just the outermost expression.",
                  "type": "boolean",
                  "default": true
                }
              },
              "additionalProperties": false
            }
          },
          "additionalProperties": false
        },
        "malloc": {
          "title": "ana.malloc",
          "type": "object",
          "properties": {
            "wrappers": {
              "title": "ana.malloc.wrappers",
              "description":
                "Loads a list of known malloc wrapper functions.",
              "type": "array",
              "items": { "type": "string" },
              "default": [
                "kmalloc", "__kmalloc", "usb_alloc_urb", "__builtin_alloca",
                "kzalloc"
              ]
            },
            "unique_address_count": {
                "title": "ana.malloc.unique_address_count",
                "description": "Number of unique memory addresses allocated for each malloc node.",
                "type": "integer",
                "default": 0
            }
          },
          "additionalProperties": false
        },
        "apron": {
          "title": "ana.apron",
          "type": "object",
          "properties": {
            "strengthening": {
              "title": "ana.apron.strengthening",
              "description": "Apply strengthening in join for extra precision with heterogeneous environments. Expensive!",
              "type": "boolean",
              "default": false
            },
            "domain": {
              "title": "ana.apron.domain",
              "description":
                "Which domain should be used for the Apron analysis. Can be 'octagon', 'interval' or 'polyhedra'",
              "type": "string",
              "enum": ["octagon", "interval", "polyhedra", "affeq"],
              "default": "octagon"
            },
            "threshold_widening": {
              "title": "ana.apron.threshold_widening",
              "description":
                "Use constants appearing in program as threshold for widening",
              "type": "boolean",
              "default": false
            },
            "threshold_widening_constants": {
              "title": "ana.apron.threshold_widening_constants",
              "description":
                "Which constants in the programm should be considered as threshold constants",
              "type": "string",
              "enum": ["all", "comparisons"],
              "default": "all"
            },
            "invariant": {
              "title": "ana.apron.invariant",
              "type": "object",
              "properties": {
                "diff-box": {
                  "title": "ana.apron.invariant.diff-box",
                  "description": "Only generate truly relational invariants by subtracting non-relational box invariants",
                  "type": "boolean",
                  "default": false
                }
              },
              "additionalProperties": false
            }
          },
          "additionalProperties": false
        },
        "relation": {
          "title": "ana.relation",
          "type": "object",
          "properties": {
            "context": {
              "title": "ana.relation.context",
              "description": "Entire relation in function contexts.",
              "type": "boolean",
              "default": true
            },
            "privatization": {
              "title": "ana.relation.privatization",
              "description":
                "Which relation privatization to use? top/protection/protection-path/mutex-meet/mutex-meet-tid/mutex-meet-tid-cluster12/mutex-meet-tid-cluster2/mutex-meet-tid-cluster-max/mutex-meet-tid-cluster-power",
              "type": "string",
              "enum": ["top", "protection", "protection-path", "mutex-meet", "mutex-meet-atomic", "mutex-meet-tid", "mutex-meet-tid-atomic", "mutex-meet-tid-cluster12", "mutex-meet-tid-cluster2", "mutex-meet-tid-cluster-max", "mutex-meet-tid-cluster-power"],
              "default": "mutex-meet"
            },
            "priv": {
              "title": "ana.relation.priv",
              "type": "object",
              "properties": {
                "not-started": {
                  "title": "ana.relation.priv.not-started",
                  "description":
                    "Exclude writes from threads that may not be started yet",
                  "type": "boolean",
                  "default": true
                },
                "must-joined": {
                  "title": "ana.relation.priv.must-joined",
                  "description":
                    "Exclude writes from threads that must have been joined",
                  "type": "boolean",
                  "default": true
                }
              },
              "additionalProperties": false
            },
            "invariant": {
              "title": "ana.relation.invariant",
              "type": "object",
              "properties": {
                "one-var": {
                  "title": "ana.relation.invariant.one-var",
                  "description": "Generate invariants with only one variable",
                  "type": "boolean",
                  "default": false
                },
                "local": {
                  "title": "ana.relation.invariant.local",
                  "description": "Keep local variables in invariants",
                  "type": "boolean",
                  "default": true
                },
                "global": {
                  "title": "ana.relation.invariant.global",
                  "description": "Keep global variables in invariants",
                  "type": "boolean",
                  "default": true
                }
              },
              "additionalProperties": false
            }
          },
          "additionalProperties": false
        },
        "context": {
          "title": "ana.context",
          "type": "object",
          "properties": {
            "widen": {
              "title": "ana.context.widen",
              "description":
                "Do widening on contexts. Keeps a map of function to call state; enter will then return the widened local state for recursive calls.",
              "type": "boolean",
              "default": false
            },
            "gas_value": {
              "title": "ana.context.gas_value",
              "description": "Denotes the gas value x for the ContextGasLifter. Negative values deactivate the context gas, zero yields a context-insensitive analysis. If enabled, the first x recursive calls of the call stack are analyzed context-sensitively. Any calls deeper in the call stack are analyzed with the same (empty) context.",
              "type": "integer",
              "default": -1
            },
            "gas_scope": {
              "title": "ana.context.gas_scope",
              "description":
                "Whether the gas should be  'global' (default) or per 'function'",
              "type": "string",
              "enum": ["global","function"],
              "default": "global"
            },
            "callString_length": {
              "title": "ana.context.callString_length",
              "description": "Length of the call string that should be used as context for the call_string and/or call_site analyses. In case the value is zero, the analysis is context-insensitive. For a negative value, an infinite call string is used! For this option to have an effect, one of the analyses in `callstring.ml` must be activated.",
              "type": "integer",
              "default": 2
            }
          },
          "additionalProperties": false
        },
        "thread": {
          "title": "ana.thread",
          "type": "object",
          "properties": {
            "domain": {
              "title": "ana.thread.domain",
              "description":
                "Which domain should be used for the thread ids. Can be 'history' or 'plain'",
              "type": "string",
              "enum": ["history", "plain"],
              "default": "history"
            },
            "include-node" : {
              "title": "ana.thread.include-node",
              "description":
                "Whether the node at which a thread is created is part of its threadid",
              "type": "boolean",
              "default" : true
            },
            "wrappers": {
              "title": "ana.thread.wrappers",
              "description":
                "Loads a list of known thread spawn (pthread_create) wrapper functions.",
              "type": "array",
              "items": { "type": "string" },
              "default": []
            },
            "unique_thread_id_count": {
              "title": "ana.thread.unique_thread_id_count",
              "description": "Number of unique thread IDs allocated for each pthread_create node.",
              "type": "integer",
              "default": 0
            },
            "context": {
              "title": "ana.thread.context",
              "type": "object",
              "properties": {
                "create-edges": {
                  "title": "ana.thread.context.create-edges",
                  "description": "threadID analysis: Encountered create edges in context.",
                  "type": "boolean",
                  "default": true
                }
              },
              "additionalProperties": false
            }
          },
          "additionalProperties": false
        },
        "race": {
          "title": "ana.race",
          "type": "object",
          "properties": {
            "free": {
              "title": "ana.race.free",
              "description": "Consider memory free as racing write.",
              "type": "boolean",
              "default": true
            },
            "call": {
              "title": "ana.race.call",
              "description": "Report races for thread-unsafe function calls.",
              "type": "boolean",
              "default": true
            },
            "direct-arithmetic": {
              "title": "ana.race.direct-arithmetic",
              "description": "Collect and distribute direct (i.e. not in a field) accesses to arithmetic types.",
              "type": "boolean",
              "default": false
            },
            "volatile" :{
              "title": "ana.race.volatile",
              "description": "Report races for volatile variables.",
              "type": "boolean",
              "default": true
            }
          },
          "additionalProperties": false
        },
        "dead-code" : {
          "title": "ana.dead-code",
          "type": "object",
          "properties": {
            "lines": {
              "title": "ana.dead-code.lines",
              "description": "Print information about lines of dead code.",
              "type": "boolean",
              "default": true
            },
            "branches": {
              "title": "ana.dead-code.branches",
              "description": "Print information about dead branches.",
              "type": "boolean",
              "default": true
            },
            "functions": {
              "title": "ana.dead-code.functions",
              "description": "Print information about dead (uncalled) functions.",
              "type": "boolean",
              "default": true
            }
          },
          "additionalProperties": false
        },
        "extract-pthread" : {
          "title": "ana.extract-pthread",
          "type": "object",
          "properties": {
            "assume_success": {
              "title": "ana.extract-pthread.assume_success",
              "description": "Assume that all POSIX pthread functions succeed.",
              "type": "boolean",
              "default": true
            },
            "ignore_assign": {
              "title": "ana.extract-pthread.ignore_assign",
              "description": "Ignores any assigns in POSIX programs.",
              "type": "boolean",
              "default": true
            }
          },
          "additionalProperties": false
        },
        "widen": {
          "title": "ana.widen",
          "type": "object",
          "properties": {
            "tokens": {
              "title": "ana.widen.tokens",
              "description": "Delay widenings using widening tokens.",
              "type": "boolean",
              "default": false
            }
          },
          "additionalProperties": false
        },
        "unassume": {
          "title": "ana.unassume",
          "type": "object",
          "properties": {
            "precheck": {
              "title": "ana.unassume.precheck",
              "description": "Check if invariant contradicts reached state before unassuming.",
              "type": "boolean",
              "default": false
            }
          },
          "additionalProperties": false
        },
        "var_eq": {
          "title": "ana.var_eq",
          "type": "object",
          "properties": {
            "invariant": {
              "title": "ana.var_eq.invariant",
              "type": "object",
              "properties": {
                "enabled": {
                  "title": "ana.var_eq.invariant.enabled",
                  "description": "Generate var_eq analysis invariants",
                  "type": "boolean",
                  "default": true
                }
              },
              "additionalProperties": false
            }
          },
          "additionalProperties": false
        }
      },
      "additionalProperties": false
    },
    "incremental": {
      "title": "Incremental",
      "description": "Incremental analysis options",
      "type": "object",
      "properties": {
        "load": {
          "title": "incremental.load",
          "description":
            "Load incremental analysis results, in case any exist.",
          "type": "boolean",
          "default": false
        },
        "load-dir": {
          "title": "incremental.load-dir",
          "description": "Location where to load incremental analysis results from.",
          "type": "string",
          "default": "incremental_data"
        },
        "only-rename": {
          "title": "incremental.only-rename",
          "description":
            "Only reset IDs of unchanged objects in the AST. Do  not reuse solver results. This option is mainly useful for benchmarking purposes.",
          "type": "boolean",
          "default": false
        },
        "save": {
          "title": "incremental.save",
          "description": "Store incremental analysis results.",
          "type": "boolean",
          "default": false
        },
        "save-dir": {
          "title": "incremental.save-dir",
          "description": "Location where to save incremental analysis results to.",
          "type": "string",
          "default": "incremental_data"
        },
        "stable": {
          "title": "incremental.stable",
          "description":
            "Reuse the stable set and selectively destabilize it (recommended).",
          "type": "boolean",
          "default": true
        },
        "wpoint": {
          "title": "incremental.wpoint",
          "description":
            "Reuse the wpoint set (not recommended). Reusing the wpoint will combine existing results at previous widening points.",
          "type": "boolean",
          "default": false
        },
        "reluctant": {
          "title": "incremental.reluctant",
          "type": "object",
          "properties": {
            "enabled": {
              "title": "incremental.reluctant.enabled",
              "description":
                "Destabilize nodes in changed functions reluctantly",
              "type": "boolean",
              "default": false
            }
          },
          "additionalProperties": false
        },
        "compare": {
          "title": "incremental.compare",
          "description":
            "Which comparison should be used for functions? 'ast'/'cfg' (cfg comparison also differentiates which nodes of a function have changed)",
          "type": "string",
          "enum": ["ast", "cfg"],
          "default": "ast"
        },
        "detect-renames": {
          "title": "incremental.detect-renames",
          "description": "If Goblint should try to detect renamed local variables, function parameters, functions and global variables",
          "type":"boolean",
          "default": true
        },
        "force-reanalyze": {
          "title": "incremental.force-reanalyze",
          "type": "object",
          "properties": {
            "funs": {
              "title": "incremental.force-reanalyze.funs",
              "description":
                "List of functions that are to be re-analayzed from scratch",
              "type": "array",
              "items": {
                "type": "string"
              },
              "default": []
            }
          },
          "additionalProperties": false
        },
        "restart": {
          "title": "incremental.restart",
          "type": "object",
          "properties": {
            "sided": {
              "title": "incremental.restart.sided",
              "type": "object",
              "properties": {
                "enabled": {
                  "title": "incremental.restart.sided.enabled",
                  "description": "Restart affected side-effected variables (transitively) to bot.",
                  "type": "boolean",
                  "default": false
                },
                "vars": {
                  "title": "incremental.restart.sided.vars",
                  "description": "Side-effected variables to restart. Globals are non-function entry nodes. Write-only is a subset of globals.",
                  "type": "string",
                  "enum": ["all", "global", "write-only"],
                  "default": "all"
                },
                "fuel": {
                  "title": "incremental.restart.sided.fuel",
                  "description": "Initial fuel for bounding transitive restarting, which uses one fuel each time when following side_fuel to restart. Zero fuel never restarts. Negative fuel doesn't bound (infinite fuel).",
                  "type": "integer",
                  "default": -1
                },
                "fuel-only-global": {
                  "title": "incremental.restart.sided.fuel-only-global",
                  "description": "Decrease fuel only when going to constraint system globals (not function entry nodes).",
                  "type": "boolean",
                  "default": false
                }
              },
              "additionalProperties": false
            },
            "list": {
              "title": "incremental.restart.list",
              "description": "List of globals variables and function definitions for which the analysis is to be restarted.",
              "type": "array",
              "items": {
                "type": "string"
              },
              "default": []
            },
            "write-only": {
              "title": "incremental.restart.write-only",
              "description": "Restart write-only variables to bot during postprocessing.",
              "type": "boolean",
              "default": true
            }
          },
          "additionalProperties": false
        },
        "postsolver": {
          "title": "incremental.postsolver",
          "type" : "object",
          "properties": {
            "enabled": {
              "title": "incremental.postsolver.enabled",
              "description": "Use incremental postsolver",
              "type": "boolean",
              "default": true
            },
            "superstable-reached" : {
              "title":  "incremental.postsolver.superstable-reached",
              "description": "Consider superstable set reached, may be faster but can lead to spurious warnings",
              "type": "boolean",
              "default": false
            }
          },
          "additionalProperties": false
        }
      },
      "additionalProperties": false
    },
    "lib": {
      "title": "Library functions",
      "description": "Options for library functions",
      "type": "object",
      "properties": {
        "activated": {
          "title": "lib.activated",
          "description": "List of activated libraries.",
          "type": "array",
          "items": {
            "type": "string",
            "enum": [
              "c",
              "posix",
              "pthread",
              "gcc",
              "glibc",
              "linux-userspace",
              "linux-kernel",
              "goblint",
              "sv-comp",
              "klever",
              "ncurses",
              "zstd",
              "pcre",
              "zlib",
              "liblzma",
              "legacy"
            ]
          },
          "default": [
            "c",
            "posix",
            "pthread",
            "gcc",
            "glibc",
            "linux-userspace",
            "goblint",
            "ncurses",
            "legacy"
          ]
        }
      },
      "additionalProperties": false
    },
    "sem": {
      "title": "Semantics",
      "description": "Options for semantics",
      "type": "object",
      "properties": {
        "unknown_function": {
          "title": "sem.unknown_function",
          "type": "object",
          "properties": {
            "spawn": {
              "title": "sem.unknown_function.spawn",
              "description":
                "Unknown function call spawns reachable functions",
              "type": "boolean",
              "default": true
            },
            "call": {
              "title": "sem.unknown_function.call",
              "description":
                "Unknown function call calls reachable functions",
              "type": "boolean",
              "default": true
            },
            "invalidate": {
              "title": "sem.unknown_function.invalidate",
              "type": "object",
              "properties": {
                "globals": {
                  "title": "sem.unknown_function.invalidate.globals",
                  "description":
                    "Unknown function call invalidates all globals",
                  "type": "boolean",
                  "default": true
                },
                "args": {
                  "title": "sem.unknown_function.invalidate.args",
                  "description":
                    "Unknown function call invalidates arguments passed to it",
                  "type": "boolean",
                  "default": true
                }
              },
              "additionalProperties": false
            },
            "read": {
              "title": "sem.unknown_function.read",
              "type": "object",
              "properties": {
                "args": {
                  "title": "sem.unknown_function.read.args",
                  "description":
                    "Unknown function call reads arguments passed to it",
                  "type": "boolean",
                  "default": true
                }
              },
              "additionalProperties": false
            }
          },
          "additionalProperties": false
        },
        "builtin_unreachable": {
          "title": "sem.builtin_unreachable",
          "type": "object",
          "properties": {
            "dead_code": {
              "title": "sem.builtin_unreachable.dead_code",
              "description":
                "__builtin_unreachable is assumed to be dead code",
              "type": "boolean",
              "default": false
            }
          },
          "additionalProperties": false
        },
        "noreturn": {
          "title": "sem.noreturn",
          "description": "Handling of C11 _Noreturn function specifier.",
          "type": "object",
          "properties": {
            "dead_code": {
              "title": "sem.noreturn.dead_code",
              "description":
                "For the purposes of detecting dead code, assume that functions marked noreturn don't return.",
              "type": "boolean",
              "default": false
            }
          },
          "additionalProperties": false
        },
        "int": {
          "title": "sem.int",
          "type": "object",
          "properties": {
            "signed_overflow": {
              "title": "sem.int.signed_overflow",
              "description":
                "How to handle overflows of signed types. Values: 'assume_top' (default): Assume signed overflow results in a top value; 'assume_none': Assume program is free of signed overflows;  'assume_wraparound': Assume signed types wrap-around and two's complement representation of signed integers",
              "type": "string",
              "enum": ["assume_top", "assume_none", "assume_wraparound"],
              "default": "assume_top"
            }
          },
          "additionalProperties": false
        },
        "null-pointer": {
          "title": "sem.null-pointer",
          "type": "object",
          "properties": {
            "dereference": {
              "title": "sem.null-pointer.dereference",
              "description": "NULL pointer dereference handling. assume_top: assume it results in a top value, assume_none: assume it doesn't happen",
              "type": "string",
              "enum": ["assume_top", "assume_none"],
              "default": "assume_none"
            }
          },
          "additionalProperties": false
        },
        "malloc": {
          "title": "sem.malloc",
          "type": "object",
          "properties": {
            "fail": {
              "title": "sem.malloc.fail",
              "description":
                "Consider the case where malloc or calloc fails.",
              "type": "boolean",
              "default": false
            }
          },
          "additionalProperties": false
        },
        "lock": {
          "title": "sem.lock",
          "type": "object",
          "properties": {
            "fail": {
              "title": "sem.lock.fail",
              "description":
                "Takes the possible failing of locking operations into account.",
              "type": "boolean",
              "default": false
            }
          },
          "additionalProperties": false
        },
        "assert": {
          "title": "sem.assert",
          "type": "object",
          "properties": {
            "refine": {
              "title": "sem.assert.refine",
              "description": "Standard assert refines state",
              "type": "boolean",
              "default": true
            }
          },
          "additionalProperties": false
        },
        "atexit": {
          "title": "sem.atexit",
          "type": "object",
          "properties": {
            "ignore": {
              "title": "sem.atexit.ignore",
              "description": "Ignore atexit callbacks (unsound).",
              "type": "boolean",
              "default": false
            }
          },
          "additionalProperties": false
        }
      },
      "additionalProperties": false
    },
    "trans": {
      "title": "Transformations",
      "description": "Options for transformations",
      "type": "object",
      "properties": {
        "activated": {
          "title": "trans.activated",
          "description":
            "Lists of activated transformations. Transformations happen after analyses.",
          "type": "array",
          "items": {
            "type": "string",
            "enum": ["partial", "expeval", "assert", "remove_dead_code"]
          },
          "default": []
        },
        "expeval": {
          "title": "trans.expeval",
          "type": "object",
          "properties": {
            "query_file_name": {
              "title": "trans.expeval.query_file_name",
              "description":
                "Path to the JSON file containing an expression evaluation query.",
              "type": "string",
              "default": ""
            }
          },
          "additionalProperties": false
        },
        "output" : {
          "title": "trans.output",
          "description": "Output filename for transformations that output a transformed file.",
          "type":"string",
          "default": "transformed.c"
        },
        "assert" : {
          "title": "trans.assert",
          "type": "object",
          "properties": {
            "function": {
              "title": "trans.assert.function",
              "description": "Function to use for assertions in output.",
              "type": "string",
              "enum": ["assert", "__goblint_check", "__VERIFIER_assert"],
              "default": "__VERIFIER_assert"
            },
            "wrap-atomic": {
              "title": "trans.assert.wrap-atomic",
              "description": "Wrap assertions in __VERIFIER_atomic_begin and __VERIFIER_atomic_end.",
              "type": "boolean",
              "default": true
            }
          },
          "additionalProperties": false
        }
      },
      "additionalProperties": false
    },
    "annotation": {
      "title": "Annotation",
      "description": "Options for annotations",
      "type": "object",
      "properties": {
        "int": {
          "title": "annotation.int",
          "type": "object",
          "properties": {
            "enabled": {
              "title": "annotation.int.enabled",
              "description":
                "Enable manual annotation of functions with desired precision, i.e., the activated IntDomains.",
              "type": "boolean",
              "default": false
            },
            "privglobs": {
              "title": "annotation.int.privglobs",
              "description":
                "Enables handling of privatized globals, by setting the precision to the heighest value, when annotation.int.enabled is true.",
              "type": "boolean",
              "default": true
            }
          },
          "additionalProperties": false
        },
        "float": {
          "title": "annotation.float",
          "type": "object",
          "properties": {
            "enabled": {
              "title": "annotation.float.enabled",
              "description":
                "Enable manual annotation of functions with desired precision, i.e., the activated FloatDomains.",
              "type": "boolean",
              "default": false
            }
          },
          "additionalProperties": false
        },
        "goblint_context": {
          "title": "annotation.goblint_context",
          "type": "object",
          "additionalProperties": {
            "type": "array",
            "items": {
              "type": "string",
              "enum": ["base.no-non-ptr", "base.non-ptr", "base.no-int", "base.int", "base.no-interval", "base.no-interval_set","base.interval", "base.interval_set","relation.no-context", "relation.context", "no-widen", "widen"]
            },
            "default": []
          }
        },
        "goblint_precision": {
          "title": "annotation.goblint_precision",
          "type": "object",
          "additionalProperties": {
            "type": "array",
            "items": {
              "type": "string",
              "enum": ["no-def_exc", "def_exc", "no-interval", "interval", "no-enums", "enums", "no-congruence", "congruence"]
            },
            "default": []
          }
        },
        "goblint_array_domain": {
          "title": "annotation.goblint_array_domain",
          "description": "Enable manual annotation of arrays with desired domain",
          "type": "boolean",
          "default": false
        },
        "goblint_relation_track": {
          "title": "annotation.goblint_relation_track",
          "description": "Let relation track variables only if they have the attribute goblint_relation_track",
          "type": "boolean",
          "default": false
        }
      },
      "additionalProperties": false
    },
    "exp": {
      "title": "Experimental",
      "description": "Experimental features",
      "type": "object",
      "properties": {
        "priv-prec-dump": {
          "title": "exp.priv-prec-dump",
          "description": "File to dump privatization precision data to.",
          "type": "string",
          "default": ""
        },
        "priv-distr-init": {
          "title": "exp.priv-distr-init",
          "description":
            "Distribute global initializations to all global invariants for more consistent widening dynamics.",
          "type": "boolean",
          "default": false
        },
        "relation": {
          "title": "exp.relation",
          "type": "object",
          "properties": {
            "prec-dump": {
              "title": "exp.relation.prec-dump",
              "description": "File to dump relation precision data to.",
              "type": "string",
              "default": ""
            }
          },
          "additionalProperties": false
        },
        "cfgdot": {
          "title": "exp.cfgdot",
          "description": "Output CFG to dot files",
          "type": "boolean",
          "default": false
        },
        "mincfg": {
          "title": "exp.mincfg",
          "description": "Try to minimize the number of CFG nodes.",
          "type": "boolean",
          "default": false
        },
        "earlyglobs": {
          "title": "exp.earlyglobs",
          "description":
            "Side-effecting of globals right after initialization.",
          "type": "boolean",
          "default": false
        },
        "region-offsets": {
          "title": "exp.region-offsets",
          "description": "Considers offsets for region accesses.",
          "type": "boolean",
          "default": false
        },
        "unique": {
          "title": "exp.unique",
          "description": "For types that have only one value.",
          "type": "array",
          "items": { "type": "string" },
          "default": []
        },
        "forward": {
          "title": "exp.forward",
          "description":
            "Use implicit forward propagation instead of the demand driven approach.",
          "type": "boolean",
          "default": false
        },
        "volatiles_are_top": {
          "title": "exp.volatiles_are_top",
          "description":
            "volatile and extern keywords set variables permanently to top",
          "type": "boolean",
          "default": true
        },
        "single-threaded": {
          "title": "exp.single-threaded",
          "description": "Ensures analyses that no threads are created.",
          "type": "boolean",
          "default": false
        },
        "globs_are_top": {
          "title": "exp.globs_are_top",
          "description": "Set globals permanently to top.",
          "type": "boolean",
          "default": false
        },
        "exclude_from_earlyglobs": {
          "title": "exp.exclude_from_earlyglobs",
          "description":
            "Global variables that should be handled flow-sensitively when using earlyglobs.",
          "type": "array",
          "items": { "type": "string" },
          "default": []
        },
        "exclude_from_invalidation" : {
          "title": "exp.exclude_from_invalidation",
          "description":
            "Global variables that should not be invalidated. This assures the analysis that such globals are only modified through known code",
          "type": "array",
          "items": { "type": "string" },
          "default": []
        },
        "g2html_path": {
          "title": "exp.g2html_path",
          "description": "Location of the g2html.jar file. If empty, then goblint executable directory is used.",
          "type": "string",
          "default": ""
        },
        "extraspecials": {
          "title": "exp.extraspecials",
          "description":
            "List of functions that must be analyzed as unknown extern functions",
          "type": "array",
          "items": { "type": "string" },
          "default": []
        },
        "no-narrow": {
          "title": "exp.no-narrow",
          "description": "Overwrite narrow a b = a",
          "type": "boolean",
          "default": false
        },
        "basic-blocks": {
          "title": "exp.basic-blocks",
          "description":
            "Only keep values for basic blocks instead of for every node. Should take longer but need less space.",
          "type": "boolean",
          "default": false
        },
        "fast_global_inits": {
          "title": "exp.fast_global_inits",
          "description":
            "Only generate one 'a[any_index] = x' for all assignments a[...] = x for a global array a[n].",
          "type": "boolean",
          "default": true
        },
        "architecture": {
          "title": "exp.architecture",
          "description": "Architecture for analysis, currently for witness",
          "type": "string",
          "enum": ["64bit", "32bit"],
          "default": "64bit"
        },
        "gcc_path": {
          "title": "exp.gcc_path",
          "description":
            "Location of gcc. Used to combine source files with cilly. Change to gcc-9 or another version on OS X (with gcc being clang by default cilly will fail otherwise).",
          "type": "string",
          "default": "/usr/bin/gcc"
        },
        "cpp-path": {
          "title": "exp.cpp-path",
          "description":
            "Path to C preprocessor (cpp) to use. If empty, then automatically searched.",
          "type": "string",
          "default": ""
        },
        "unrolling-factor": {
          "title": "exp.unrolling-factor",
          "description":
            "Sets the unrolling factor for the loopUnrollingVisitor.",
          "type": "integer",
          "default": 0
        },
        "hide-std-globals": {
          "title": "exp.hide-std-globals",
          "description": "Hide standard extern globals (e.g. `stdout`) from cluttering local states.",
          "type": "boolean",
          "default": true
        },
        "arg": {
          "title": "exp.arg",
          "description": "Abstract reachability graph (ARG) options",
          "type": "object",
          "properties": {
            "enabled": {
              "title": "exp.arg.enabled",
              "description": "Construct ARG.",
              "type": "boolean",
              "default": false
            },
            "dot": {
              "title": "exp.arg.dot",
              "description": "ARG output as .dot file",
              "type": "object",
              "properties": {
                "path": {
                  "title": "exp.arg.dot.path",
                  "description": "ARG .dot file output path. Disabled if empty.",
                  "type": "string",
                  "default": ""
                },
                "node-label": {
                  "title": "exp.arg.dot.node-label",
                  "description": "Which ARG node labels to use? node/empty",
                  "type": "string",
                  "enum": ["node", "empty"],
                  "default": "node"
                }
              },
              "additionalProperties": false
            }
          },
          "additionalProperties": false
        }
      },
      "additionalProperties": false
    },
    "dbg": {
      "title": "Debugging",
      "description": "Debugging options",
      "type": "object",
      "properties": {
        "level": {
          "title": "dbg.level",
          "description": "Logging level.",
          "type": "string",
          "enum": ["debug", "info", "warning", "error", "result"],
          "default": "info"
        },
        "timing": {
          "title": "dbg.timing",
          "type": "object",
          "properties": {
            "enabled": {
              "title": "dbg.timing.enabled",
              "description": "Collect and output timing information.",
              "type": "boolean",
              "default": false
            },
            "tef": {
              "title": "dbg.timing.tef",
              "description": "Filename for Trace Event Format (TEF) output. Disabled if empty.",
              "type": "string",
              "default": ""
            }
          },
          "additionalProperties": false
        },
        "trace": {
          "title": "dbg.trace",
          "type": "object",
          "properties": {
            "context": {
              "title": "dbg.trace.context",
              "description": "Also print the context of solver variables.",
              "type": "boolean",
              "default": false
            }
          },
          "additionalProperties": false
        },
        "dump": {
          "title": "dbg.dump",
          "description": "Dumps the results to the given path",
          "type": "string",
          "default": ""
        },
        "cilout": {
          "title": "dbg.cilout",
          "description": "Where to dump cil output",
          "type": "string",
          "default": ""
        },
        "justcil-printer": {
          "title": "dbg.justcil-printer",
          "description": "Printer to use for justcil: default, or clean (excludes line directives and builtin declarations).",
          "type": "string",
          "enum": ["default", "clean"],
          "default": "default"
        },
        "timeout": {
          "title": "dbg.timeout",
          "description":
            "Stop solver after this time. 0 means no timeout. Supports optional units h, m, s. E.g. 1m6s = 01m06s = 66; 6h = 6*60*60.",
          "type": "string",
          "default": "0"
        },
        "solver-stats-interval": {
          "title": "dbg.solver-stats-interval",
          "description":
            "Interval in seconds to print statistics while solving. Set to 0 to deactivate.",
          "type": "integer",
          "default": 10
        },
        "solver-signal": {
          "title": "dbg.solver-signal",
          "description":
            "Signal to print statistics while solving. Possible values: sigint (Ctrl+C), sigtstp (Ctrl+Z), sigquit (Ctrl+\\), sigusr1, sigusr2, sigalrm, sigprof etc. (see signal_of_string in gobSys.ml).",
          "type": "string",
          "default": "sigusr1"
        },
        "backtrace-signal": {
          "title": "dbg.backtrace-signal",
          "description":
            "Signal to print a raw backtrace on stderr. Possible values: sigint (Ctrl+C), sigtstp (Ctrl+Z), sigquit (Ctrl+\\), sigusr1, sigusr2, sigalrm, sigprof etc. (see signal_of_string in gobSys.ml).",
          "type": "string",
          "default": "sigusr2"
        },
        "solver-progress": {
          "title": "dbg.solver-progress",
          "description":
            "Used for debugging. Prints out a symbol on solving a rhs.",
          "type": "boolean",
          "default": false
        },
        "print_wpoints": {
          "title": "dbg.print_wpoints",
          "description":
            "Print the widening points after solving (does not include the removed wpoints during solving by the slr solvers). Currently only implemented in: slr*, td3.",
          "type": "boolean",
          "default": false
        },
        "slice": {
          "title": "dbg.slice",
          "type": "object",
          "properties": {
            "on": {
              "title": "dbg.slice.on",
              "description": "Turn slicer on or off.",
              "type": "boolean",
              "default": false
            },
            "n": {
              "title": "dbg.slice.n",
              "description": "How deep function stack do we analyze.",
              "type": "integer",
              "default": 10
            }
          },
          "additionalProperties": false
        },
        "limit": {
          "title": "dbg.limit",
          "type": "object",
          "properties": {
            "widen": {
              "title": "dbg.limit.widen",
              "description":
                "Limit for number of widenings per node (0 = no limit).",
              "type": "integer",
              "default": 0
            }
          },
          "additionalProperties": false
        },
        "warn_with_context": {
          "title": "dbg.warn_with_context",
          "description":
            "Keep warnings for different contexts apart (currently only done for asserts).",
          "type": "boolean",
          "default": false
        },
        "regression": {
          "title": "dbg.regression",
          "description":
            "Only output warnings for assertions that have an unexpected result (no comment, comment FAIL, comment UNKNOWN)",
          "type": "boolean",
          "default": false
        },
        "test": {
          "title": "dbg.test",
          "type": "object",
          "properties": {
            "domain": {
              "title": "dbg.test.domain",
              "description": "Test domain properties",
              "type": "boolean",
              "default": false
            }
          },
          "additionalProperties": false
        },
        "cilcfgdot": {
          "title": "dbg.cilcfgdot",
          "description": "Output dot files for CIL CFGs.",
          "type": "boolean",
          "default": false
        },
        "cfg": {
          "title": "dbg.cfg",
          "type": "object",
          "properties": {
            "loop-clusters": {
              "title": "dbg.cfg.loop-clusters",
              "description": "Add loop SCC clusters to CFG .dot output.",
              "type": "boolean",
              "default": false
            },
            "loop-unrolling": {
              "title": "dbg.cfg.loop-unrolling",
              "description": "Add dotted loop unrolling copy-of edges to CFG .dot output.",
              "type": "boolean",
              "default": false
            }
          },
          "additionalProperties": false
        },
        "compare_runs": {
          "title": "dbg.compare_runs",
          "type": "object",
          "properties": {
            "globsys": {
              "title": "dbg.compare_runs.globsys",
              "description": "Compare GlobConstrSys in compare_runs",
              "type": "boolean",
              "default": false
            },
            "eqsys": {
              "title": "dbg.compare_runs.eqsys",
              "description": "Compare EqConstrSys in compare_runs",
              "type": "boolean",
              "default": true
            },
            "global": {
              "title": "dbg.compare_runs.global",
              "description": "Compare globals in compare_runs",
              "type": "boolean",
              "default": false
            },
            "node": {
              "title": "dbg.compare_runs.node",
              "description": "Compare nodes (with joined contexts) in compare_runs",
              "type": "boolean",
              "default": false
            },
            "diff": {
              "title": "dbg.compare_runs.diff",
              "description": "Print differences",
              "type": "boolean",
              "default": false
            }
          },
          "additionalProperties": false
        },
        "print_tids": {
          "title": "dbg.print_tids",
          "description":
            "Should the analysis print information on the encountered TIDs",
          "type": "boolean",
          "default": false
        },
        "print_protection": {
          "title": "dbg.print_protection",
          "description":
            "Should the analysis print information on which globals are protected by which mutex?",
          "type": "boolean",
          "default": false
        },
        "run_cil_check" : {
          "title": "dbg.run_cil_check",
          "description":
            "Should the analysis call Check.checkFile after creating the CFG (helpful to verify that transformations respect CIL's invariants.",
          "type": "boolean",
          "default": false
        },
        "full-output": {
          "title": "dbg.full-output",
          "description": "Output abstract values, etc. with full internal details, without readability-oriented simplifications.",
          "type": "boolean",
          "default": false
        }
      },
      "additionalProperties": false
    },
    "warn": {
      "title": "Warnings",
      "description": "Filtering of warnings",
      "type": "object",
      "properties": {
        "assert": {
          "title": "warn.assert",
          "description": "Assert messages",
          "type": "boolean",
          "default": true
        },
        "behavior": {
          "title": "warn.behavior",
          "description": "undefined behavior warnings",
          "type": "boolean",
          "default": true
        },
        "call": {
          "title": "warn.call",
          "description": "function call warnings",
          "type": "boolean",
          "default": true
        },
        "integer": {
          "title": "warn.integer",
          "description": "integer (Overflow, Div_by_zero) warnings",
          "type": "boolean",
          "default": true
        },
        "float": {
          "title": "warn.float",
          "description": "float warnings",
          "type": "boolean",
          "default": true
        },
        "cast": {
          "title": "warn.cast",
          "description": "Cast (Type_mismatch(bug) warnings",
          "type": "boolean",
          "default": true
        },
        "race": {
          "title": "warn.race",
          "description": "Race warnings",
          "type": "boolean",
          "default": true
        },
        "deadlock": {
          "title": "warn.deadlock",
          "description": "Deadlock warnings",
          "type": "boolean",
          "default": true
        },
        "deadcode": {
          "title": "warn.deadcode",
          "description": "Dead code warnings",
          "type": "boolean",
          "default": true
        },
        "analyzer": {
          "title": "warn.analyzer",
          "description": "Analyzer messages",
          "type": "boolean",
          "default": true
        },
        "unsound": {
          "title": "warn.unsound",
          "description": "Unsoundness messages",
          "type": "boolean",
          "default": true
        },
        "imprecise": {
          "title": "warn.imprecise",
          "description": "Imprecision messages",
          "type": "boolean",
          "default": true
        },
        "witness": {
          "title": "warn.witness",
          "description": "Witness messages",
          "type": "boolean",
          "default": true
        },
        "program": {
          "title": "warn.program",
          "description": "Program messages",
          "type": "boolean",
          "default": true
        },
        "termination": {
          "title": "warn.termination",
          "description": "Non-Termination warning",
          "type": "boolean",
          "default": true
        },
        "unknown": {
          "title": "warn.unknown",
          "description": "Unknown (of string) warnings",
          "type": "boolean",
          "default": true
        },
        "error": {
          "title": "warn.error",
          "description": "Error severity messages",
          "type": "boolean",
          "default": true
        },
        "warning": {
          "title": "warn.warning",
          "description": "Warning severity messages",
          "type": "boolean",
          "default": true
        },
        "info": {
          "title": "warn.info",
          "description": "Info severity messages",
          "type": "boolean",
          "default": true
        },
        "debug": {
          "title": "warn.debug",
          "description": "Debug severity messages",
          "type": "boolean",
          "default": false
        },
        "success": {
          "title": "warn.success",
          "description": "Success severity messages",
          "type": "boolean",
          "default": true
        },
        "quote-code": {
          "title": "warn.quote-code",
          "description": "Quote code in message output.",
          "type": "boolean",
          "default": false
        },
        "race-threshold": {
          "title": "warn.race-threshold",
          "description": "Races with confidence at least threshold are warnings, lower are infos.",
          "type": "integer",
          "default": 0
        },
        "deterministic": {
          "title": "warn.deterministic",
          "description": "Output messages in deterministic order. Useful for cram testing.",
          "type": "boolean",
          "default": false
        },
        "memleak": {
          "title": "warn.memleak",
          "type":"object",
          "properties": {
            "memcleanup": {
              "title": "warn.memleak.memcleanup",
              "description": "Enable memory leak warnings only for violations of the SV-COMP \"valid-memcleanup\" category",
              "type": "boolean",
              "default": false
            },
            "memtrack": {
              "title": "warn.memleak.memtrack",
              "description": "Enable memory leak warnings only for violations of the SV-COMP \"valid-memtrack\" category",
              "type": "boolean",
              "default": false
            }
          },
          "additionalProperties": false
        }
      },
      "additionalProperties": false
    },
    "solvers": {
      "title": "solvers",
      "type": "object",
      "properties": {
        "td3": {
          "title": "solvers.td3",
          "type": "object",
          "properties": {
            "term": {
              "title": "solvers.td3.term",
              "description":
                "Should the td3 solver use the phased/terminating strategy?",
              "type": "boolean",
              "default": true
            },
            "side_widen": {
              "title": "solvers.td3.side_widen",
              "description":
                "When to widen in side. never: never widen, always: always widen, sides: widen if there are multiple side-effects from the same var resulting in a new value, cycle: widen if a called or a start var get destabilized, unstable_called: widen if any called var gets destabilized, unstable_self: widen if side-effected var gets destabilized, sides-pp: widen if there are multiple side-effects from the same program point resulting in a new value, sides-local: Widen with contributions from variables from which multiple side-effects leading to a new value originate.",
              "type": "string",
              "enum": ["never", "always", "sides", "cycle", "unstable_called", "unstable_self", "sides-pp","sides-local"],
              "default": "sides"
            },
            "space": {
              "title": "solvers.td3.space",
              "description":
                "Should the td3 solver only keep values at widening points?",
              "type": "boolean",
              "default": false
            },
            "space_cache": {
              "title": "solvers.td3.space_cache",
              "description": "Should the td3-space solver cache values?",
              "type": "boolean",
              "default": true
            },
            "space_restore": {
              "title": "solvers.td3.space_restore",
              "description":
                "Should the td3-space solver restore values for non-widening-points? Not needed for generating warnings, but needed for inspecting output!",
              "type": "boolean",
              "default": true
            },
            "narrow-reuse": {
              "title": "solvers.td3.narrow-reuse",
              "description": "Reuse value when switching from widening to narrowing phase. Avoids one unnecessary re-evaluation.",
              "type": "boolean",
              "default": true
            },
            "remove-wpoint": {
              "title": "solvers.td3.remove-wpoint",
              "description": "Remove widening points after narrowing phase. Enables a form of local restarting which increases precision of nested loops.",
              "type": "boolean",
              "default": true
            },
            "skip-unchanged-rhs" : {
              "title" : "solvers.td3.skip-unchanged-rhs",
              "description" : "Skip evaluation of RHS if all dependencies are unchanged - INCOMPATIBLE WITH RESTARTING",
              "type" : "boolean",
              "default": false
            },
            "restart": {
              "title": "solvers.td3.restart",
              "type": "object",
              "properties": {
                "wpoint": {
                  "title": "solvers.td3.restart.wpoint",
                  "type": "object",
                  "properties": {
                    "enabled": {
                      "title": "solvers.td3.restart.wpoint.enabled",
                      "description": "Restart wpoint to bot when (re-)detected. Allows incremental to avoid reusing and republishing imprecise local values due to globals (which get restarted).",
                      "type": "boolean",
                      "default": false
                    },
                    "once": {
                      "title": "solvers.td3.restart.wpoint.once",
                      "description": "Restart wpoint only on first detection. Useful for incremental loading.",
                      "type": "boolean",
                      "default": false
                    }
                  },
                  "additionalProperties": false
                }
              },
              "additionalProperties": false
            },
            "verify": {
              "title": "solvers.td3.verify",
              "description": "Check TD3 data structure invariants",
              "type": "boolean",
              "default": false
            }
          },
          "additionalProperties": false
        },
        "slr4": {
          "title": "solvers.slr4",
          "type": "object",
          "properties": {
            "restart_count": {
              "title": "solvers.slr4.restart_count",
              "description":
                "How many times SLR4 is allowed to switch from restarting iteration to increasing iteration.",
              "type": "integer",
              "default": 1
            }
          },
          "additionalProperties": false
        }
      },
      "additionalProperties": false
    },
    "witness": {
      "title": "witness",
      "type": "object",
      "properties": {
        "graphml": {
          "title": "witness.graphml",
          "type": "object",
          "properties": {
            "enabled": {
              "title": "witness.graphml.enabled",
              "description": "Output GraphML witness",
              "type": "boolean",
              "default": false
            },
            "path": {
              "title": "witness.graphml.path",
              "description": "GraphML witness output path",
              "type": "string",
              "default": "witness.graphml"
            },
            "id": {
              "title": "witness.graphml.id",
              "description": "Which witness node IDs to use? node/enumerate",
              "type": "string",
              "enum": ["node", "enumerate"],
              "default": "node"
            },
            "minimize": {
              "title": "witness.graphml.minimize",
              "description": "Try to minimize the witness",
              "type": "boolean",
              "default": false
            },
            "uncil": {
              "title": "witness.graphml.uncil",
              "description":
                "Try to undo CIL control flow transformations in witness",
              "type": "boolean",
              "default": false
            },
            "stack": {
              "title": "witness.graphml.stack",
              "description": "Construct stacktrace-based witness nodes",
              "type": "boolean",
              "default": true
            },
            "unknown": {
              "title": "witness.graphml.unknown",
              "description": "Output witness for unknown result",
              "type": "boolean",
              "default": true
            }
          },
          "additionalProperties": false
        },
        "invariant": {
          "title": "witness.invariant",
          "type": "object",
          "properties": {
            "loop-head": {
              "title": "witness.invariant.loop-head",
              "description":
                "Emit invariants at loop heads",
              "type": "boolean",
              "default": true
            },
            "after-lock": {
              "title": "witness.invariant.after-lock",
              "description":
                "Emit invariants after mutex locking",
              "type": "boolean",
              "default": true
            },
            "other": {
              "title": "witness.invariant.other",
              "description":
                "Emit invariants at all other locations",
              "type": "boolean",
              "default": true
            },
            "split-conjunction": {
              "title": "witness.invariant.split-conjunction",
              "description": "Split conjunctive invariant to multiple invariants",
              "type": "boolean",
              "default": true
            },
            "accessed": {
              "title": "witness.invariant.accessed",
              "description": "Only emit invariants for locally accessed variables",
              "type": "boolean",
              "default": false
            },
            "full": {
              "title": "witness.invariant.full",
              "description":
                "Whether to dump assertions about all local variables or limitting it to modified ones where possible.",
              "type": "boolean",
              "default": true
            },
            "exact": {
              "title": "witness.invariant.exact",
              "description": "Emit exact invariants. They are useless for unassuming.",
              "type": "boolean",
              "default": true
            },
            "inexact-type-bounds": {
              "title": "witness.invariant.inexact-type-bounds",
              "description": "Emit inexact invariants matching type bounds.",
              "type": "boolean",
              "default": false
            },
            "exclude-vars": {
              "title": "witness.invariant.exclude-vars",
              "description": "OCaml Str regexes for variables to exclude from invariants.",
              "type": "array",
              "items": {
                "type": "string"
              },
              "default": [
                "tmp\\(___[0-9]+\\)?",
                "cond",
                "RETURN"
              ]
            },
            "all-locals": {
              "title": "witness.invariant.all-locals",
              "description": "Emit invariants for local variables under the assumption they are always in scope within their function.",
              "type": "boolean",
              "default": true
            },
            "goblint": {
              "title": "witness.invariant.goblint",
              "description": "Emit non-standard Goblint-specific invariants. Currently array invariants with all_index offsets.",
              "type": "boolean",
              "default": false
            },
            "typedefs": {
              "title": "witness.invariant.typedefs",
              "description": "Emit invariants with typedef-ed types (e.g. in casts). Our validator cannot parse these.",
              "type": "boolean",
              "default": true
            },
            "flow_insensitive-as": {
              "title": "witness.invariant.flow_insensitive-as",
              "description": "Emit flow-insensitive invariants as location invariants at certain locations.",
              "type": "string",
              "enum": ["flow_insensitive_invariant", "location_invariant", "invariant_set-location_invariant"],
              "default": "flow_insensitive_invariant"
            }
          },
          "additionalProperties": false
        },
        "yaml": {
          "title": "witness.yaml",
          "type": "object",
          "properties": {
            "enabled": {
              "title": "witness.yaml.enabled",
              "description": "Output YAML witness",
              "type": "boolean",
              "default": false
            },
            "format-version": {
              "title": "witness.yaml.format-version",
              "description": "YAML witness format version",
              "type": "string",
              "enum": [
                "0.1",
                "2.0",
                "2.1"
              ],
              "default": "0.1"
            },
            "entry-types": {
              "title": "witness.yaml.entry-types",
              "description": "YAML witness entry types to output/input.",
              "type": "array",
              "items": {
                "type": "string",
                "enum": [
                  "location_invariant",
                  "loop_invariant",
                  "flow_insensitive_invariant",
                  "precondition_loop_invariant",
                  "loop_invariant_certificate",
                  "precondition_loop_invariant_certificate",
                  "invariant_set",
<<<<<<< HEAD
                  "ghost_variable",
                  "ghost_update",
                  "ghost_instrumentation"
=======
                  "violation_sequence"
>>>>>>> 065f990a
                ]
              },
              "default": [
                "location_invariant",
                "loop_invariant",
                "flow_insensitive_invariant",
                "loop_invariant_certificate",
                "precondition_loop_invariant_certificate",
                "invariant_set"
              ]
            },
            "invariant-types": {
              "title": "witness.yaml.invariant-types",
              "description": "YAML witness invariant types to output/input.",
              "type": "array",
              "items": {
                "type": "string",
                "enum": [
                  "location_invariant",
                  "loop_invariant"
                ]
              },
              "default": [
                "location_invariant",
                "loop_invariant"
              ]
            },
            "path": {
              "title": "witness.yaml.path",
              "description": "YAML witness output path",
              "type": "string",
              "default": "witness.yml"
            },
            "validate": {
              "title": "witness.yaml.validate",
              "description": "YAML witness input path",
              "type": "string",
              "default": ""
            },
            "strict": {
              "title": "witness.yaml.strict",
              "description": "",
              "type": "boolean",
              "default": false
            },
            "unassume": {
              "title": "witness.yaml.unassume",
              "description": "YAML witness input path",
              "type": "string",
              "default": ""
            },
            "certificate": {
              "title": "witness.yaml.certificate",
              "description": "YAML witness certificate output path",
              "type": "string",
              "default": ""
            }
          },
          "additionalProperties": false
        }
      },
      "additionalProperties": false
    }
  },
  "additionalProperties": false
}<|MERGE_RESOLUTION|>--- conflicted
+++ resolved
@@ -2672,13 +2672,10 @@
                   "loop_invariant_certificate",
                   "precondition_loop_invariant_certificate",
                   "invariant_set",
-<<<<<<< HEAD
+                  "violation_sequence",
                   "ghost_variable",
                   "ghost_update",
                   "ghost_instrumentation"
-=======
-                  "violation_sequence"
->>>>>>> 065f990a
                 ]
               },
               "default": [
