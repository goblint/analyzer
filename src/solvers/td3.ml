(** Terminating top down solver that only keeps values at widening points and restores other values afterwards. *)

open Prelude
open Analyses
open Constraints
open Messages
open CompareAST
open Cil

let result_file_name = "td3.data" 

let incremental_mode = ref "off"

module WP =
  functor (S:EqConstrSys) ->
  functor (HM:Hash.H with type key = S.v) ->
  struct
    include Generic.SolverStats (S) (HM)
    module VS = Set.Make (S.Var)

    type solver_data = {
      mutable infl: VS.t HM.t;
      mutable rho: S.Dom.t HM.t;
      mutable wpoint: unit HM.t;
      mutable stable: unit HM.t
    }

    let create_empty_data () = {
      infl = HM.create 10;
      rho = HM.create 10;
      wpoint = HM.create 10;
      stable = HM.create 10
    }

    let clear_data data = 
      HM.clear data.infl;
      HM.clear data.stable

    let print_data data str =
      print_endline (str ^
                     "|rho|="^string_of_int (HM.length data.rho) ^ "\n" ^
                     "|stable|="^string_of_int (HM.length data.stable) ^ "\n" ^
                     "|infl|="^string_of_int (HM.length data.infl) ^ "\n" ^
                     "|wpoint|="^string_of_int (HM.length data.wpoint)
                    );

    module P =
    struct
      type t = S.Var.t * S.Var.t
      let equal (x1,x2) (y1,y2) = S.Var.equal x1 y1 && S.Var.equal x2 y2
      let hash  (x1,x2)         = (S.Var.hash x1 * 13) + S.Var.hash x2
    end

    module HPM = Hashtbl.Make (P)

    type phase = Widen | Narrow

    let solve box st vs data =
      let term  = GobConfig.get_bool "exp.solver.td3.term" in
      let space = GobConfig.get_bool "exp.solver.td3.space" in
      let cache = GobConfig.get_bool "exp.solver.td3.space_cache" in
      let called = HM.create 10 in

      let infl = data.infl in
      let rho = data.rho in
      let wpoint = data.wpoint in
      let stable = data.stable in

      if !incremental_mode = "incremental" then print_data data "Loaded data for incremental analysis:\n";

      let cache_sizes = ref [] in

      let add_infl y x =
        if tracing then trace "sol2" "add_infl %a %a\n" S.Var.pretty_trace y S.Var.pretty_trace x;
        HM.replace infl y (VS.add x (try HM.find infl y with Not_found -> VS.empty))
      in
      let rec destabilize x =
        if tracing then trace "sol2" "destabilize %a on %i\n" S.Var.pretty_trace x (S.Var.line_nr x);
        let w = HM.find_default infl x VS.empty in
        HM.replace infl x VS.empty;
        VS.iter (fun y ->
          HM.remove stable y;
          destabilize y) w
      and solve x phase =
        if tracing then trace "sol2" "solve %a on %i, called: %b, stable: %b\n" S.Var.pretty_trace x (S.Var.line_nr x) (HM.mem called x) (HM.mem stable x);
        init x;
        assert (S.system x <> None);
        if not (HM.mem called x || HM.mem stable x) then (
          HM.replace stable x ();
          HM.replace called x ();
          let wp = HM.mem wpoint x in
          let old = HM.find rho x in
          let l = HM.create 10 in
          let tmp = eq x (eval l x) (side x) in
          if tracing then trace "sol" "Var: %a\n" S.Var.pretty_trace x ;
          if tracing then trace "sol" "Contrib:%a\n" S.Dom.pretty tmp;
          HM.remove called x;
          let tmp =
            if not wp then tmp
            else
              if term then
                match phase with Widen -> S.Dom.widen old (S.Dom.join old tmp) | Narrow -> S.Dom.narrow old tmp
              else
                box x old tmp
          in
          if tracing then trace "cache" "cache size %d for %a on %i\n" (HM.length l) S.Var.pretty_trace x (S.Var.line_nr x);
          cache_sizes := HM.length l :: !cache_sizes;
          if not (S.Dom.equal old tmp) then (
            update_var_event x old tmp;
            if tracing then trace "sol" "New Value:%a\n\n" S.Dom.pretty tmp;
            HM.replace rho x tmp;
            destabilize x;
            (solve[@tailcall]) x phase;
          ) else if not (HM.mem stable x) then (
            (solve[@tailcall]) x Widen;
          ) else if term && phase = Widen then (
            HM.remove stable x;
            (solve[@tailcall]) x Narrow;
          );
        )
      and eq x get set =
        if tracing then trace "sol2" "eq %a on %i\n" S.Var.pretty_trace x (S.Var.line_nr x);
        eval_rhs_event x;
        match S.system x with
        | None -> S.Dom.bot ()
        | Some f -> f get set
      and simple_solve l x y =
        if tracing then trace "sol2" "simple_solve %a on %i (rhs: %b)\n" S.Var.pretty_trace y (S.Var.line_nr y) (S.system y <> None);
        if S.system y = None then (init y; HM.find rho y) else
        if HM.mem rho y || not space then (solve y Widen; HM.find rho y) else
        if HM.mem called y then (init y; HM.remove l y; HM.find rho y) else
        (* if HM.mem called y then (init y; let y' = HM.find_default l y (S.Dom.bot ()) in HM.replace rho y y'; HM.remove l y; y') else *)
        if cache && HM.mem l y then HM.find l y
        else (
          HM.replace called y ();
          let tmp = eq y (eval l x) (side x) in
          HM.remove called y;
          if HM.mem rho y then (HM.remove l y; solve y Widen; HM.find rho y)
          else (if cache then HM.replace l y tmp; tmp)
        )
      and eval l x y =
        if tracing then trace "sol2" "eval %a on %i ## %a on %i\n" S.Var.pretty_trace x (S.Var.line_nr x) S.Var.pretty_trace y (S.Var.line_nr y);
        get_var_event y;
        if HM.mem called y then HM.replace wpoint y ();
        let tmp = simple_solve l x y in
        if HM.mem rho y then add_infl y x;
        tmp
      and side x y d = (* only to variables y w/o rhs *)
        if tracing then trace "sol2" "side to %a on %i (wpx: %b) ## value: %a\n" S.Var.pretty_trace y (S.Var.line_nr y) (HM.mem rho y) S.Dom.pretty d;
        add_infl x y;
        if S.system y <> None then (
          ignore @@ Pretty.printf "side-effect to unknown w/ rhs: %a, contrib: %a\n" S.Var.pretty_trace y S.Dom.pretty d;
        );
        assert (S.system y = None);
        init y;
        let old = HM.find rho y in
        if not (S.Dom.leq d old) then (
          let j = S.Dom.join old d in
          let w = S.Dom.widen old j in
          let fail reason a b =
            if not (S.Dom.leq a b) then
              ignore @@ Pretty.printf "FAIL (%s): %a is not leq %a. old: %a, d: %a\n" reason S.Dom.pretty a S.Dom.pretty b S.Dom.pretty old S.Dom.pretty d in
          fail "old j" old j;
          fail "old w" old w;
          fail "j w" j w;
          (* assert (S.Dom.leq old j);
          assert (S.Dom.leq old w);
          assert (S.Dom.leq j w); *)
          HM.replace rho y ((if HM.mem wpoint y then S.Dom.widen old else identity) (S.Dom.join old d));
          HM.replace stable y ();
          destabilize y;
          if not (HM.mem stable y) then HM.replace wpoint y ()
        )
      and init x =
        if tracing then trace "sol2" "init %a on %i\n" S.Var.pretty_trace x (S.Var.line_nr x);
        if not (HM.mem rho x) then (
          new_var_event x;
          HM.replace rho x (S.Dom.bot ())
        )
      in

      let set_start (x,d) =
        if tracing then trace "sol2" "set_start %a on %i ## %a\n" S.Var.pretty_trace x (S.Var.line_nr x) S.Dom.pretty d;
        init x;
        HM.replace rho x d;
        HM.replace stable x ();
        (* solve x Widen *)
      in

      start_event ();

      if !incremental_mode = "incremental" then (
        print_endline "Destabilizing changed functions...";

        (* We need to destabilize all nodes in changed functions *)
        let filter_map f l =
          List.fold_left (fun acc el -> match f el with Some x -> x::acc | _ -> acc) [] l
        in
        let obsolete_funs = filter_map (fun c -> match c.old with GFun (f,l) -> Some f | _ -> None) S.increment.changes.changed in
        let removed_funs = filter_map (fun g -> match g with GFun (f,l) -> Some f | _ -> None) S.increment.changes.removed in
        let obsolete = Set.of_list (List.map (fun a -> "fun" ^ (string_of_int a.Cil.svar.vid))  obsolete_funs) in

        List.iter (fun a -> print_endline ("Obsolete: " ^ a.svar.vname) ) obsolete_funs;

        (* Actually destabilize all nodes contained in changed functions *)
        HM.iter (fun k v -> if Set.mem (S.Var.var_id k) obsolete then destabilize k) stable;

        (* We remove all unknowns for program points in changed or removed functions from rho, stable, infl and wpoint *)
        let add_nodes_of_fun (functions: fundec list) (nodes)=
          let add_stmts (f: fundec) =
            List.iter (fun s -> Hashtbl.replace nodes (string_of_int s.sid) ()) (f.sallstmts)
          in
          List.iter (fun f -> Hashtbl.replace nodes ("fun"^(string_of_int f.svar.vid)) (); Hashtbl.replace nodes ("ret"^(string_of_int f.svar.vid)) (); add_stmts f) functions;
        in

        let marked_for_deletion = Hashtbl.create 103 in
        add_nodes_of_fun obsolete_funs marked_for_deletion;
        add_nodes_of_fun removed_funs marked_for_deletion;

        print_endline "Removing data for changed and removed functions...";
        let delete_marked s = HM.iter (fun k v -> if Hashtbl.mem  marked_for_deletion (S.Var.var_id k) then HM.remove s k ) s in
        delete_marked rho;
        delete_marked infl;
        delete_marked wpoint;
        delete_marked stable;

        print_data data "Data after clean-up:\n"
      );

      List.iter set_start st;
      List.iter init vs;
      List.iter (fun x -> solve x Widen) vs;
      (* iterate until there are no unstable variables
       * after termination, only those variables are stable which are
       * - reachable from any of the queried variables vs, or
       * - effected by side-effects and have no constraints on their own (this should be the case for all of our analyses)
       *)
      let rec solve_sidevs () =
        let non_stable = HM.fold (fun k _ a -> if S.system k <> None && not (HM.mem stable k) then k::a else a) rho [] in
        if non_stable <> [] then (
          List.iter (fun x -> solve x Widen) non_stable;
          solve_sidevs ()
        )
      in
      solve_sidevs ();

      (* verifies values at widening points and adds values for variables in-between *)
      let visited = HM.create 10 in
<<<<<<< HEAD
      let rec get x =
       if HM.mem visited x then (
          if not (HM.mem rho x) then (
            ignore @@ Pretty.printf "TDFP Found an unknown that should be a widening point: %a\n" S.Var.pretty_trace x;
            S.Dom.bot ()
          ) else
            HM.find rho x
        ) else (
          HM.replace visited x ();
          let check_side y d =
            let mem = HM.mem rho y in
            let d' = try HM.find rho y with Not_found -> S.Dom.bot () in
            if not (S.Dom.leq d d') then ignore @@ Pretty.printf "TDFP Fixpoint not reached in restore step at side-effected variable (mem: %b) %a from %a: %a not leq %a\n" mem S.Var.pretty_trace y S.Var.pretty_trace x S.Dom.pretty d S.Dom.pretty d'
          in
          let eq x =
            match S.system x with
            | None -> if HM.mem rho x then HM.find rho x else S.Dom.bot ()
            | Some f -> f get check_side
          in
          if HM.mem rho x then (
            if not (HM.mem stable x) && S.system x <> None then ignore @@ Pretty.printf "TDFP Found an unknown in rho that should be stable: %a\n" S.Var.pretty_trace x;
            let d1 = HM.find rho x in
            let d2 = eq x in
            if not (S.Dom.leq d2 d1) then
              ignore @@ Pretty.printf "TDFP Fixpoint not reached in restore step at %a (%s:%d)\n  @[Variable:\n%a\nRight-Hand-Side:\n%a\nCalculating one more step changes: %a\n@]" S.Var.pretty_trace x (S.Var.file_name x) (S.Var.line_nr x) S.Dom.pretty d1 S.Dom.pretty d2 S.Dom.pretty_diff (d1,d2);
            d1
          ) else (
            let d = eq x in
            (* assert(not (S.Dom.is_bot d)); *)
            HM.replace rho x d;
            d
          )
=======
      let check_side x y d =
        HM.replace visited y ();
        let mem = HM.mem rho y in
        let d' = try HM.find rho y with Not_found -> S.Dom.bot () in
        if not (S.Dom.leq d d') then ignore @@ Pretty.printf "TDFP Fixpoint not reached in restore step at side-effected variable (mem: %b) %a from %a: %a not leq %a\n" mem S.Var.pretty_trace y S.Var.pretty_trace x S.Dom.pretty d S.Dom.pretty d'
      in
      let rec eq check x =
        HM.replace visited x ();
        match S.system x with
        | None -> if HM.mem rho x then HM.find rho x else (ignore @@ Pretty.printf "TDFP Found variable %a w/o rhs and w/o value in rho\n" S.Var.pretty_trace x; S.Dom.bot ())
        | Some f -> f (get ~check) (check_side x)
      and get ?(check=false) x =
        if HM.mem visited x then (
          HM.find rho x
        ) else if HM.mem rho x then ( (* `vs` are in `rho`, so to restore others we need to skip to `eq`. *)
          let d1 = HM.find rho x in
          let d2 = eq check x in (* just to reach unrestored variables *)
          if check then (
            if not (HM.mem stable x) && S.system x <> None then ignore @@ Pretty.printf "TDFP Found an unknown in rho that should be stable: %a\n" S.Var.pretty_trace x;
            if not (S.Dom.leq d2 d1) then
              ignore @@ Pretty.printf "TDFP Fixpoint not reached in restore step at %a (%s:%d)\n  @[Variable:\n%a\nRight-Hand-Side:\n%a\nCalculating one more step changes: %a\n@]" S.Var.pretty_trace x (S.Var.file_name x) (S.Var.line_nr x) S.Dom.pretty d1 S.Dom.pretty d2 S.Dom.pretty_diff (d1,d2);
          );
          d1
        ) else (
          let d = eq check x in
          HM.replace rho x d;
          d
>>>>>>> 5d090ecc
        )
      in
      (* restore values for non-widening-points *)
      if space && GobConfig.get_bool "exp.solver.td3.space_restore" then (
        if (GobConfig.get_bool "dbg.verbose") then
          print_endline ("Restoring missing values.");
        let restore () =
          let get x =
<<<<<<< HEAD
            let d = get x in
            if tracing then trace "sol2" "restored var %a on %i ## %a\n" S.Var.pretty_trace x  (S.Var.line_nr x) S.Dom.pretty d
=======
            let d = get ~check:true x in
            if tracing then trace "sol2" "restored var %a on %i ## %a\n" S.Var.pretty_trace x (S.Var.line_nr x) S.Dom.pretty d
>>>>>>> 5d090ecc
          in
          List.iter get vs;
          HM.iter (fun x v -> if not (HM.mem visited x) then HM.remove rho x) rho
        in
        Stats.time "restore" restore ();
        if (GobConfig.get_bool "dbg.verbose") then ignore @@ Pretty.printf "Solved %d vars. Total of %d vars after restore.\n" !Goblintutil.vars (HM.length rho);
      );
      let avg xs = float_of_int (BatList.sum xs) /. float_of_int (List.length xs) in
      if tracing then (if List.length !cache_sizes = 0 then trace "cache" "#caches: 0" else trace "cache" "#caches: %d, max: %d, avg: %.2f\n" (List.length !cache_sizes) (List.max !cache_sizes) (avg !cache_sizes));

      let reachability xs =
        let remove_all x = HM.remove rho x; HM.remove stable x; HM.remove infl x; HM.remove wpoint x in
        let reachable = HM.create (HM.length rho) in
        let rec one_var x =
          if not (HM.mem reachable x) then (
            HM.replace reachable x ();
            match S.system x with
            | None -> ()
            | Some x -> one_constraint x
          )
        and one_constraint f =
          ignore (f (fun x -> one_var x; try HM.find rho x with Not_found -> S.Dom.bot ()) (fun x _ -> one_var x))
        in
        List.iter one_var xs;
        HM.iter (fun x v -> if not (HM.mem reachable x) then remove_all x) rho;
      in
      reachability vs;

      stop_event ();
      print_data data "Data after solve completed:\n";

      {infl; rho; wpoint; stable}

    let solve box st vs =
      incremental_mode := GobConfig.get_string "exp.incremental.mode";
      let reuse_stable = GobConfig.get_bool "exp.incremental.stable" in
      let reuse_wpoint = GobConfig.get_bool "exp.incremental.wpoint" in
      if !incremental_mode <> "off" then (
        let file_in = Filename.concat S.increment.analyzed_commit_dir result_file_name in
        let data =  if Sys.file_exists file_in && !incremental_mode <> "complete"
          then Serialize.unmarshall file_in
          else create_empty_data ()
        in
        if not reuse_stable then (
          print_endline "Destabilizing everything!";
          data.stable <- HM.create 10;
          data.infl <- HM.create 10
        );
        if not reuse_wpoint then data.wpoint <- HM.create 10;
        let result = solve box st vs data in
        let path = Goblintutil.create_dir S.increment.current_commit_dir in
        if Sys.file_exists path then (
          let file_out = Filename.concat S.increment.current_commit_dir result_file_name in
          print_endline @@ "Saving solver result to " ^ file_out;
          Serialize.marshall result file_out;
        );
        clear_data result;
        result.rho
      )
      else (
        let data = create_empty_data () in
        let result = solve box st vs data in
        clear_data result;
        result.rho
      )
  end

let _ =
  let module WP = GlobSolverFromIneqSolver (SLR.JoinContr (WP)) in
  Selector.add_solver ("td3", (module WP : GenericGlobSolver));<|MERGE_RESOLUTION|>--- conflicted
+++ resolved
@@ -246,40 +246,6 @@
 
       (* verifies values at widening points and adds values for variables in-between *)
       let visited = HM.create 10 in
-<<<<<<< HEAD
-      let rec get x =
-       if HM.mem visited x then (
-          if not (HM.mem rho x) then (
-            ignore @@ Pretty.printf "TDFP Found an unknown that should be a widening point: %a\n" S.Var.pretty_trace x;
-            S.Dom.bot ()
-          ) else
-            HM.find rho x
-        ) else (
-          HM.replace visited x ();
-          let check_side y d =
-            let mem = HM.mem rho y in
-            let d' = try HM.find rho y with Not_found -> S.Dom.bot () in
-            if not (S.Dom.leq d d') then ignore @@ Pretty.printf "TDFP Fixpoint not reached in restore step at side-effected variable (mem: %b) %a from %a: %a not leq %a\n" mem S.Var.pretty_trace y S.Var.pretty_trace x S.Dom.pretty d S.Dom.pretty d'
-          in
-          let eq x =
-            match S.system x with
-            | None -> if HM.mem rho x then HM.find rho x else S.Dom.bot ()
-            | Some f -> f get check_side
-          in
-          if HM.mem rho x then (
-            if not (HM.mem stable x) && S.system x <> None then ignore @@ Pretty.printf "TDFP Found an unknown in rho that should be stable: %a\n" S.Var.pretty_trace x;
-            let d1 = HM.find rho x in
-            let d2 = eq x in
-            if not (S.Dom.leq d2 d1) then
-              ignore @@ Pretty.printf "TDFP Fixpoint not reached in restore step at %a (%s:%d)\n  @[Variable:\n%a\nRight-Hand-Side:\n%a\nCalculating one more step changes: %a\n@]" S.Var.pretty_trace x (S.Var.file_name x) (S.Var.line_nr x) S.Dom.pretty d1 S.Dom.pretty d2 S.Dom.pretty_diff (d1,d2);
-            d1
-          ) else (
-            let d = eq x in
-            (* assert(not (S.Dom.is_bot d)); *)
-            HM.replace rho x d;
-            d
-          )
-=======
       let check_side x y d =
         HM.replace visited y ();
         let mem = HM.mem rho y in
@@ -299,6 +265,7 @@
           let d2 = eq check x in (* just to reach unrestored variables *)
           if check then (
             if not (HM.mem stable x) && S.system x <> None then ignore @@ Pretty.printf "TDFP Found an unknown in rho that should be stable: %a\n" S.Var.pretty_trace x;
+            let d2 = eq true x in
             if not (S.Dom.leq d2 d1) then
               ignore @@ Pretty.printf "TDFP Fixpoint not reached in restore step at %a (%s:%d)\n  @[Variable:\n%a\nRight-Hand-Side:\n%a\nCalculating one more step changes: %a\n@]" S.Var.pretty_trace x (S.Var.file_name x) (S.Var.line_nr x) S.Dom.pretty d1 S.Dom.pretty d2 S.Dom.pretty_diff (d1,d2);
           );
@@ -307,7 +274,6 @@
           let d = eq check x in
           HM.replace rho x d;
           d
->>>>>>> 5d090ecc
         )
       in
       (* restore values for non-widening-points *)
@@ -316,22 +282,17 @@
           print_endline ("Restoring missing values.");
         let restore () =
           let get x =
-<<<<<<< HEAD
-            let d = get x in
-            if tracing then trace "sol2" "restored var %a on %i ## %a\n" S.Var.pretty_trace x  (S.Var.line_nr x) S.Dom.pretty d
-=======
             let d = get ~check:true x in
             if tracing then trace "sol2" "restored var %a on %i ## %a\n" S.Var.pretty_trace x (S.Var.line_nr x) S.Dom.pretty d
->>>>>>> 5d090ecc
           in
           List.iter get vs;
           HM.iter (fun x v -> if not (HM.mem visited x) then HM.remove rho x) rho
         in
         Stats.time "restore" restore ();
-        if (GobConfig.get_bool "dbg.verbose") then ignore @@ Pretty.printf "Solved %d vars. Total of %d vars after restore.\n" !Goblintutil.vars (HM.length rho);
+        if (GobConfig.get_bool "dbg.verbose") then ignore @@ Pretty.printf "Solved %d vars. Total of %d vars after restore.\n" !Goblintutil.vars (HM.length rho)
       );
       let avg xs = float_of_int (BatList.sum xs) /. float_of_int (List.length xs) in
-      if tracing then (if List.length !cache_sizes = 0 then trace "cache" "#caches: 0" else trace "cache" "#caches: %d, max: %d, avg: %.2f\n" (List.length !cache_sizes) (List.max !cache_sizes) (avg !cache_sizes));
+      if tracing then trace "cache" "#caches: %d, max: %d, avg: %.2f\n" (List.length !cache_sizes) (List.max !cache_sizes) (avg !cache_sizes);
 
       let reachability xs =
         let remove_all x = HM.remove rho x; HM.remove stable x; HM.remove infl x; HM.remove wpoint x in
