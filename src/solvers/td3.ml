--- conflicted
+++ resolved
@@ -385,16 +385,10 @@
         | Some f -> f get set
       and simple_solve l x y: S.d * bool =
         if tracing then trace "sol2" "simple_solve %a (rhs: %b)\n" S.Var.pretty_trace y (S.system y <> None);
-<<<<<<< HEAD
-        if S.system y = None then (init y; (HM.find rho y, true (* TODO: ??? *))) else
+        if S.system y = None then (init y; HM.replace stable y (); (HM.find rho y, true (* TODO: ??? *))) else
         if HM.mem rho y || not space then (let changed = solve y Widen false in (HM.find rho y, changed)) else
         if abort then failwith "space abort unimplemented" else
         if HM.mem called y then (init y; HM.remove l y; (HM.find rho y, true (* TODO: ??? *))) else
-=======
-        if S.system y = None then (init y; HM.replace stable y (); HM.find rho y) else
-        if HM.mem rho y || not space then (solve y Widen; HM.find rho y) else
-        if HM.mem called y then (init y; HM.remove l y; HM.find rho y) else
->>>>>>> 5e55c1d9
         (* if HM.mem called y then (init y; let y' = HM.find_default l y (S.Dom.bot ()) in HM.replace rho y y'; HM.remove l y; y') else *)
         if cache && HM.mem l y then (HM.find l y, true (* TODO: ??? *))
         else (
@@ -958,7 +952,6 @@
               VH.mem reachable x
             ) stable;
 
-<<<<<<< HEAD
           (* filter both keys and value sets of a VS.t HM.t *)
           let filter_vs_hm hm =
             VH.filter_map_inplace (fun x vs ->
@@ -1106,11 +1099,8 @@
 
       print_data data "Data after postsolve";
 
+      verify_data data;
       {st; infl; sides; rho; wpoint; stable; side_dep; side_infl; var_messages; rho_write}
-=======
-      verify_data data;
-      {st; infl; sides; rho; wpoint; stable}
->>>>>>> 5e55c1d9
 
     let solve box st vs =
       let reuse_stable = GobConfig.get_bool "incremental.stable" in
