--- conflicted
+++ resolved
@@ -446,12 +446,9 @@
         if tracing then trace "sol2" "stable add %a\n" S.Var.pretty_trace y;
         HM.replace stable y ();
         if not (S.Dom.leq tmp old) then (
-<<<<<<< HEAD
           ignore (Pretty.printf "side increase %a: %a\n" S.Var.pretty_trace y S.Dom.pretty_diff (tmp, old));
           HM.modify_def 1 y ((+) 1) side_increase_counts;
-=======
           if tracing && not (S.Dom.is_bot old) then trace "solside" "side to %a (wpx: %b) from %a\n" S.Var.pretty_trace y (HM.mem wpoint y) (Pretty.docOpt (S.Var.pretty_trace ())) x;
->>>>>>> 13530749
           let sided = match x with
             | Some x ->
               let sided = VS.mem x old_sides in
