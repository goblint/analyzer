(** Various simple/old solvers and solver utilities. *)

open Batteries
open GobConfig
open Analyses

module LoadRunSolver: GenericEqSolver =
  functor (S: EqConstrSys) (VH: Hashtbl.S with type key = S.v) ->
  struct
    let solve xs vs =
      (* copied from Control.solve_and_postprocess *)
      let solver_file = "solver.marshalled" in
      let load_run = Fpath.v (get_string "load_run") in
      let solver = Fpath.(load_run / solver_file) in
      if get_bool "dbg.verbose" then
        (* Do NOT replace with Printf because of GobView: https://github.com/goblint/gobview/issues/10 *)
        print_endline ("Loading the solver result of a saved run from " ^ (Fpath.to_string solver));
      let vh: S.d VH.t = Serialize.unmarshal solver in
      if get_bool "ana.opt.hashcons" then (
        let vh' = VH.create (VH.length vh) in
        VH.iter (fun x d ->
            let x' = S.Var.relift x in
            let d' = S.Dom.relift d in
            VH.replace vh' x' d'
          ) vh;
        vh'
      )
      else
        vh
  end

module LoadRunIncrSolver: GenericEqIncrSolver =
  Constraints.EqIncrSolverFromEqSolver (LoadRunSolver)

module SolverStats (S:EqConstrSys) (HM:Hashtbl.S with type key = S.v) =
struct
  open S
  open Messages

  let stack_d = ref 0
  let full_trace = false
  let start_c = 0
  let max_c   : int ref = ref (-1)
  let max_var : Var.t option ref = ref None

  let histo = HM.create 1024
  let increase (v:Var.t) =
    let set v c =
      if not full_trace && (c > start_c && c > !max_c && (Option.is_none !max_var || not (Var.equal (Option.get !max_var) v))) then begin
        if tracing then trace "sol" "Switched tracing to %a\n" Var.pretty_trace v;
        max_c := c;
        max_var := Some v
      end
    in
    try let c = HM.find histo v in
      set v (c+1);
      HM.replace histo v (c+1)
    with Not_found -> begin
        set v 1;
        HM.add histo v 1
      end

  let start_event () = ()
  let stop_event () = ()

  let new_var_event x =
    incr SolverStats.vars;
    if tracing then trace "sol" "New %a\n" Var.pretty_trace x

  let get_var_event x =
    if full_trace then trace "sol" "Querying %a\n" Var.pretty_trace x

  let eval_rhs_event x =
    if full_trace then trace "sol" "(Re-)evaluating %a\n" Var.pretty_trace x;
<<<<<<< HEAD
    incr Goblintutil.evals;
    if (get_bool "dbg.solver-progress") then (incr stack_d; Logs.debug "%d" !stack_d)
=======
    incr SolverStats.evals;
    if (get_bool "dbg.solver-progress") then (incr stack_d; print_int !stack_d; flush stdout)
>>>>>>> cbff5cb2

  let update_var_event x o n =
    if tracing then increase x;
    if full_trace || ((not (Dom.is_bot o)) && Option.is_some !max_var && Var.equal (Option.get !max_var) x) then begin
      if tracing then tracei "sol_max" "(%d) Update to %a.\n" !max_c Var.pretty_trace x;
      if tracing then traceu "sol_max" "%a\n\n" Dom.pretty_diff (n, o)
    end

  (* solvers can assign this to print solver specific statistics using their data structures *)
  let print_solver_stats = ref (fun () -> ())

  (* this can be used in print_solver_stats *)
  let ncontexts = ref 0
  let print_context_stats rho =
    let histo = Hashtbl.create 13 in (* histogram: node id -> number of contexts *)
    let str k = GobPretty.sprint S.Var.pretty_trace k in (* use string as key since k may have cycles which lead to exception *)
    let is_fun k = match S.Var.node k with FunctionEntry _ -> true | _ -> false in (* only count function entries since other nodes in function will have leq number of contexts *)
    HM.iter (fun k _ -> if is_fun k then Hashtbl.modify_def 0 (str k) ((+)1) histo) rho;
    (* let max_k, n = Hashtbl.fold (fun k v (k',v') -> if v > v' then k,v else k',v') histo (Obj.magic (), 0) in *)
    (* Logs.debug "max #contexts: %d for %s" n max_k; *)
    ncontexts := Hashtbl.fold (fun _ -> (+)) histo 0;
    let topn = 5 in
    Logs.debug "Found %d contexts for %d functions. Top %d functions:" !ncontexts (Hashtbl.length histo) topn;
    Hashtbl.to_list histo
    |> List.sort (fun (_,n1) (_,n2) -> compare n2 n1)
    |> List.take topn
    |> List.iter @@ fun (k,n) -> Logs.debug "%d\tcontexts for %s" n k

  let stats_csv =
    let save_run_str = GobConfig.get_string "save_run" in
    if save_run_str <> "" then (
      let save_run = Fpath.v save_run_str in
      GobSys.mkdir_or_exists save_run;
      Fpath.(to_string (save_run / "solver_stats.csv")) |> open_out |> Option.some
    ) else None
  let write_csv xs oc = output_string oc @@ String.concat ",\t" xs ^ "\n"

  (* print generic and specific stats *)
  let print_stats _ =
    Logs.newline ();
    (* print_endline "# Generic solver stats"; *)
<<<<<<< HEAD
    Logs.info "runtime: %s" (string_of_time ());
    Logs.info "vars: %d, evals: %d" !Goblintutil.vars !Goblintutil.evals;
    Option.may (fun v -> ignore @@ Logs.info "max updates: %d for var %a" !max_c Var.pretty_trace v) !max_var;
    Logs.newline ();
=======
    Printf.printf "runtime: %s\n" (GobSys.string_of_time ());
    Printf.printf "vars: %d, evals: %d\n" !SolverStats.vars !SolverStats.evals;
    Option.may (fun v -> ignore @@ Pretty.printf "max updates: %d for var %a\n" !max_c Var.pretty_trace v) !max_var;
    print_newline ();
>>>>>>> cbff5cb2
    (* print_endline "# Solver specific stats"; *)
    !print_solver_stats ();
    Logs.newline ();
    (* Timing.print (M.get_out "timing" Legacy.stdout) "Timings:\n"; *)
    (* Gc.print_stat stdout; (* too verbose, slow and words instead of MB *) *)
<<<<<<< HEAD
    let gc = Goblintutil.print_gc_quick_stat Legacy.stderr in
    Logs.newline ();
    Option.may (write_csv [string_of_time (); string_of_int !Goblintutil.vars; string_of_int !Goblintutil.evals; string_of_int !ncontexts; string_of_int gc.Gc.top_heap_words]) stats_csv
=======
    let gc = GobGc.print_quick_stat Legacy.stdout in
    print_newline ();
    Option.may (write_csv [GobSys.string_of_time (); string_of_int !SolverStats.vars; string_of_int !SolverStats.evals; string_of_int !ncontexts; string_of_int gc.Gc.top_heap_words]) stats_csv;
>>>>>>> cbff5cb2
    (* print_string "Do you want to continue? [Y/n]"; *)
    (* flush stdout *)
    (* if read_line () = "n" then raise Break *)

  let () =
    let write_header = write_csv ["runtime"; "vars"; "evals"; "contexts"; "max_heap"] (* TODO @ !solver_stats_headers *) in
    Option.may write_header stats_csv;
    (* call print_stats on dbg.solver-signal *)
    Sys.set_signal (GobSys.signal_of_string (get_string "dbg.solver-signal")) (Signal_handle print_stats);
    (* call print_stats every dbg.solver-stats-interval *)
    Sys.set_signal Sys.sigvtalrm (Signal_handle print_stats);
    (* https://ocaml.org/api/Unix.html#TYPEinterval_timer ITIMER_VIRTUAL is user time; sends sigvtalarm; ITIMER_PROF/sigprof is already used in Timeout.Unix.timeout *)
    let ssi = get_int "dbg.solver-stats-interval" in
    if ssi > 0 then
      let it = float_of_int ssi in
      ignore Unix.(setitimer ITIMER_VIRTUAL { it_interval = it; it_value = it });
end

(** use this if your [box] is [join] --- the simple solver *)
module DirtyBoxSolver : GenericEqSolver =
  functor (S:EqConstrSys) ->
  functor (H:Hashtbl.S with type key = S.v) ->
  struct
    open SolverBox.Warrow (S.Dom)
    include SolverStats (S) (H)

    let h_find_default h x d =
      try H.find h x
      with Not_found -> d

    let solve xs vs =
      (* the stabile "set" *)
      let stbl = H.create 1024 in
      (* the influence map *)
      let infl = H.create 1024 in
      (* the solution map *)
      let sol  = H.create 1024 in

      (* solve the variable [x] *)
      let rec solve_one x =
        (* solve [x] only if it is not stable *)
        if not (H.mem stbl x) then begin
          (* initialize [sol] for [x], if [x] is [sol] then we have "seen" it *)
          if not (H.mem sol x) then (new_var_event x; H.add sol x (S.Dom.bot ()));
          (* mark [x] stable *)
          H.replace stbl x ();
          (* set the new value for [x] *)
          eval_rhs_event x;
          Option.may (fun f -> set x (f (eval x) set)) (S.system x)
        end

      (* return the value for [y] and mark its influence on [x] *)
      and eval x y =
        (* solve variable [y] *)
        get_var_event y;
        solve_one y;
        (* add that [x] will be influenced by [y] *)
        H.replace infl y (x :: h_find_default infl y []);
        (* return the value for [y] *)
        H.find sol y

      and set x d =
        (* solve variable [y] if it has not been seen before *)
        if not (H.mem sol x) then solve_one x;
        (* do nothing if we have stabilized [x] *)
        let oldd = H.find sol x in
        let newd = box oldd d in
        update_var_event x oldd newd;
        if not (S.Dom.equal oldd newd) then begin
          (* set the new value for [x] *)
          H.replace sol x newd;
          (* mark dependencies unstable *)
          let deps = h_find_default infl x [] in
          List.iter (H.remove stbl) deps;
          (* remove old influences of [x] -- they will be re-generated if still needed *)
          H.remove infl x;
          (* solve all dependencies *)
          solve_all deps
        end

      (* solve all elements of the list *)
      and solve_all xs =
        List.iter solve_one xs
      in

      (* solve interesting variables and then return the produced table *)
      start_event ();
      List.iter (fun (k,v) -> set k v) xs;
      solve_all vs;
      stop_event ();
      sol
  end

(* use this if you do widenings & narrowings (but no narrowings for globals) --- maybe outdated *)
module SoundBoxSolverImpl =
  functor (S:EqConstrSys) ->
  functor (H:Hashtbl.S with type key = S.v) ->
  struct
    open SolverBox.Warrow (S.Dom)
    include SolverStats (S) (H)

    let h_find_default h x d =
      try H.find h x
      with Not_found -> d

    let solveWithStart (ht,hts) xs vs =
      (* the stabile "set" *)
      let stbl = H.create 1024 in
      (* the influence map *)
      let infl = H.create 1024 in
      (* the solution map  *)
      let sol  = ht (*H.create 1024*) in
      (* the side-effected solution map  *)
      let sols = hts(*H.create 1024*) in
      (* the called set *)
      let called = H.create 1024 in

      (* solve the variable [x] *)
      let rec solve_one x =
        (* solve [x] only if it is not stable *)
        if not (H.mem stbl x) then begin
          (* initialize [sol] for [x], if [x] is [sol] then we have "seen" it *)
          if not (H.mem sol x) then (new_var_event x; H.add sol x (S.Dom.bot ()));
          (* mark [x] stable *)
          H.replace stbl x ();
          (* mark [x] called *)
          H.replace called x ();
          (* set the new value for [x] *)
          eval_rhs_event x;
          let set_x d = if H.mem called x then set x d else () in
          Option.may (fun f -> set_x (f (eval x) side)) (S.system x);
          (* remove [x] from called *)
          H.remove called x
        end

      (* return the value for [y] and mark its influence on [x] *)
      and eval x y =
        (* solve variable [y] *)
        get_var_event y;
        solve_one y;
        (* add that [x] will be influenced by [y] *)
        H.replace infl y (x :: h_find_default infl y []);
        (* return the value for [y] *)
        H.find sol y

      (* this is the function we give to [S.system] *)
      and side x d =
        (* accumulate all side-effects in [sols] *)
        let nd = S.Dom.join d (h_find_default sols x (S.Dom.bot ())) in
        H.replace sols x nd;
        (* do the normal writing operation with the accumulated value *)
        set x nd

      and set x d =
        (* solve variable [y] if it has not been seen before *)
        if not (H.mem sol x) then solve_one x;
        (* do nothing if we have stabilized [x] *)
        let oldd = H.find sol x in
        (* compute the new value *)
        let newd = box oldd (S.Dom.join d (h_find_default sols x (S.Dom.bot ()))) in
        if not (S.Dom.equal oldd newd) then begin
          update_var_event x oldd newd;
          (* set the new value for [x] *)
          H.replace sol x newd;
          (* mark dependencies unstable *)
          let deps = h_find_default infl x [] in
          List.iter (H.remove stbl) deps;
          (* remove old influences of [x] -- they will be re-generated if still needed *)
          H.remove infl x;
          H.replace infl x [x];
          if full_trace
          then Messages.trace "sol" "Need to review %d deps.\n" (List.length deps); (* nosemgrep: trace-not-in-tracing *)
          (* solve all dependencies *)
          solve_all deps
        end

      (* solve all elements of the list *)
      and solve_all xs =
        List.iter solve_one xs
      in

      (* solve interesting variables and then return the produced table *)
      start_event ();
      List.iter (fun (k,v) -> side k v) xs;
      solve_all vs; stop_event ();
      sol, sols

    (** the solve function *)
    let solve xs ys = solveWithStart (H.create 1024, H.create 1024) xs ys |> fst
  end

module SoundBoxSolver : GenericEqSolver = SoundBoxSolverImpl



(* use this if you do widenings & narrowings for globals --- outdated *)
module PreciseSideEffectBoxSolver : GenericEqSolver =
  functor (S:EqConstrSys) ->
  functor (H:Hashtbl.S with type key = S.v) ->
  struct
    open SolverBox.Warrow (S.Dom)
    include SolverStats (S) (H)

    let h_find_default h x d =
      try H.find h x
      with Not_found -> d

    module VM = Map.Make (S.Var)
    module VS = Set.Make (S.Var)

    let solve xs vs =
      (* the stabile "set" *)
      let stbl  = H.create 1024 in
      (* the influence map *)
      let infl  = H.create 1024 in
      (* the solution map  *)
      let sol   = H.create 1024 in
      (* the side-effected solution map  *)
      let sols  = H.create 1024 in
      (* the side-effected solution map  *)
      let sdeps = H.create 1024 in
      (* the side-effected solution map  *)
      let called = H.create 1024 in

      (* solve the variable [x] *)
      let rec solve_one x =
        (* solve [x] only if it is not stable *)
        if not (H.mem stbl x) then begin
          (* initialize [sol] for [x], if [x] is [sol] then we have "seen" it *)
          if not (H.mem sol x) then (new_var_event x; H.add sol x (S.Dom.bot ()));
          (* mark [x] stable *)
          H.replace stbl x ();
          (* mark [x] called *)
          H.replace called x ();
          (* remove side-effected values *)
          H.remove sols x;
          (* set the new value for [x] *)
          eval_rhs_event x;
          Option.may (fun f -> set x (f (eval x) (side x))) (S.system x);
          (* remove [x] from called *)
          H.remove called x
        end

      (* return the value for [y] and mark its influence on [x] *)
      and eval x y =
        (* solve variable [y] *)
        get_var_event y;
        solve_one y;
        (* add that [x] will be influenced by [y] *)
        H.replace infl y (x :: h_find_default infl y []);
        (* return the value for [y] *)
        H.find sol y

      (* this is the function we give to [S.system] *)
      and side y x d =
        (* mark that [y] has a side-effect to [x] *)
        H.replace sdeps x (VS.add y (h_find_default sdeps x VS.empty));
        (* save the value in [sols] *)
        let om = h_find_default sols y VM.empty in
        let nm = VM.modify_def (S.Dom.bot ()) x (S.Dom.join d) om in
        H.replace sols y nm;
        (* do the normal writing operation with the accumulated value *)
        set x d

      and set x d =
        (* solve variable [y] if it has not been seen before *)
        if not (H.mem sol x) then solve_one x;
        (* do nothing if we have stabilized [x] *)
        let oldd = H.find sol x in
        (* accumulate all side-effects in [sols] *)
        let find_join_sides z d =
          try S.Dom.join d (VM.find x (H.find sols z))
          with Not_found -> d
        in
        let newd = box oldd (VS.fold find_join_sides (h_find_default sdeps x VS.empty) d) in
        update_var_event x oldd newd;
        if not (S.Dom.equal oldd newd) then begin
          (* set the new value for [x] *)
          H.replace sol x newd;
          (* mark dependencies unstable *)
          let deps = h_find_default infl x [] in
          List.iter (H.remove stbl) deps;
          (* remove old influences of [x] -- they will be re-generated if still needed *)
          H.remove infl x;
          (* solve all dependencies *)
          solve_all deps
        end

      (* solve all elements of the list *)
      and solve_all xs =
        List.iter solve_one xs
      in

      (* solve interesting variables and then return the produced table *)
      start_event ();
      List.iter (fun (k,v) -> side k k v) xs;
      solve_all vs;
      stop_event ();
      sol
  end<|MERGE_RESOLUTION|>--- conflicted
+++ resolved
@@ -72,13 +72,8 @@
 
   let eval_rhs_event x =
     if full_trace then trace "sol" "(Re-)evaluating %a\n" Var.pretty_trace x;
-<<<<<<< HEAD
-    incr Goblintutil.evals;
+    incr SolverStats.evals;
     if (get_bool "dbg.solver-progress") then (incr stack_d; Logs.debug "%d" !stack_d)
-=======
-    incr SolverStats.evals;
-    if (get_bool "dbg.solver-progress") then (incr stack_d; print_int !stack_d; flush stdout)
->>>>>>> cbff5cb2
 
   let update_var_event x o n =
     if tracing then increase x;
@@ -120,31 +115,18 @@
   let print_stats _ =
     Logs.newline ();
     (* print_endline "# Generic solver stats"; *)
-<<<<<<< HEAD
-    Logs.info "runtime: %s" (string_of_time ());
-    Logs.info "vars: %d, evals: %d" !Goblintutil.vars !Goblintutil.evals;
+    Logs.info "runtime: %s" (GobSys.string_of_time ());
+    Logs.info "vars: %d, evals: %d" !SolverStats.vars !SolverStats.evals;
     Option.may (fun v -> ignore @@ Logs.info "max updates: %d for var %a" !max_c Var.pretty_trace v) !max_var;
     Logs.newline ();
-=======
-    Printf.printf "runtime: %s\n" (GobSys.string_of_time ());
-    Printf.printf "vars: %d, evals: %d\n" !SolverStats.vars !SolverStats.evals;
-    Option.may (fun v -> ignore @@ Pretty.printf "max updates: %d for var %a\n" !max_c Var.pretty_trace v) !max_var;
-    print_newline ();
->>>>>>> cbff5cb2
     (* print_endline "# Solver specific stats"; *)
     !print_solver_stats ();
     Logs.newline ();
     (* Timing.print (M.get_out "timing" Legacy.stdout) "Timings:\n"; *)
     (* Gc.print_stat stdout; (* too verbose, slow and words instead of MB *) *)
-<<<<<<< HEAD
-    let gc = Goblintutil.print_gc_quick_stat Legacy.stderr in
+    let gc = GobGc.print_quick_stat Legacy.stderr in
     Logs.newline ();
-    Option.may (write_csv [string_of_time (); string_of_int !Goblintutil.vars; string_of_int !Goblintutil.evals; string_of_int !ncontexts; string_of_int gc.Gc.top_heap_words]) stats_csv
-=======
-    let gc = GobGc.print_quick_stat Legacy.stdout in
-    print_newline ();
-    Option.may (write_csv [GobSys.string_of_time (); string_of_int !SolverStats.vars; string_of_int !SolverStats.evals; string_of_int !ncontexts; string_of_int gc.Gc.top_heap_words]) stats_csv;
->>>>>>> cbff5cb2
+    Option.may (write_csv [GobSys.string_of_time (); string_of_int !SolverStats.vars; string_of_int !SolverStats.evals; string_of_int !ncontexts; string_of_int gc.Gc.top_heap_words]) stats_csv
     (* print_string "Do you want to continue? [Y/n]"; *)
     (* flush stdout *)
     (* if read_line () = "n" then raise Break *)
