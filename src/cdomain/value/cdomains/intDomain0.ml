open GobConfig
open GoblintCil
open Pretty

include IntDomain_intf

module M = Messages

let (%) = Batteries.(%)
let (|?) = Batteries.(|?)

exception IncompatibleIKinds of string
exception Unknown
exception Error
exception ArithmeticOnIntegerBot of string




(** Define records that hold mutable variables representing different Configuration values.
  * These values are used to keep track of whether or not the corresponding Config values are en-/disabled  *)
type ana_int_config_values = {
  mutable interval_threshold_widening : bool option;
  mutable interval_narrow_by_meet : bool option;
  mutable def_exc_widen_by_join : bool option;
  mutable interval_threshold_widening_constants : string option;
  mutable refinement : string option;
}

let ana_int_config: ana_int_config_values = {
  interval_threshold_widening = None;
  interval_narrow_by_meet = None;
  def_exc_widen_by_join = None;
  interval_threshold_widening_constants = None;
  refinement = None;
}

let get_interval_threshold_widening () =
  if ana_int_config.interval_threshold_widening = None then
    ana_int_config.interval_threshold_widening <- Some (get_bool "ana.int.interval_threshold_widening");
  Option.get ana_int_config.interval_threshold_widening

let get_interval_narrow_by_meet () =
  if ana_int_config.interval_narrow_by_meet = None then
    ana_int_config.interval_narrow_by_meet <- Some (get_bool "ana.int.interval_narrow_by_meet");
  Option.get ana_int_config.interval_narrow_by_meet

let get_def_exc_widen_by_join () =
  if ana_int_config.def_exc_widen_by_join = None then
    ana_int_config.def_exc_widen_by_join <- Some (get_bool "ana.int.def_exc_widen_by_join");
  Option.get ana_int_config.def_exc_widen_by_join

let get_interval_threshold_widening_constants () =
  if ana_int_config.interval_threshold_widening_constants = None then
    ana_int_config.interval_threshold_widening_constants <- Some (get_string "ana.int.interval_threshold_widening_constants");
  Option.get ana_int_config.interval_threshold_widening_constants

let get_refinement () =
  if ana_int_config.refinement = None then
    ana_int_config.refinement <- Some (get_string "ana.int.refinement");
  Option.get ana_int_config.refinement



(** Whether for a given ikind, we should compute with wrap-around arithmetic.
  *  Always for unsigned types, for signed types if 'sem.int.signed_overflow' is 'assume_wraparound'  *)
let should_wrap ik = not (Cil.isSigned ik) || get_string "sem.int.signed_overflow" = "assume_wraparound"

(** Whether for a given ikind, we should assume there are no overflows.
  * Always false for unsigned types, true for signed types if 'sem.int.signed_overflow' is 'assume_none'  *)
let should_ignore_overflow ik = Cil.isSigned ik && get_string "sem.int.signed_overflow" = "assume_none"

type overflow_info = IntDomain_intf.overflow_info = { overflow: bool; underflow: bool;}
type overflow_op = [`Binop of binop | `Unop of unop | `Cast | `Internal]

let set_overflow_flag ~(op:overflow_op) ~underflow ~overflow ik =
  if !AnalysisState.executing_speculative_computations then
    (* Do not produce warnings when the operations are not actually happening in code *)
    ()
  else
    let signed = Cil.isSigned ik in
    if !AnalysisState.postsolving && signed && op <> `Cast then
      AnalysisState.svcomp_may_overflow := true;
    let sign = if signed then "Signed" else "Unsigned" in
    let op =
      match op with
      | `Binop bop -> CilType.Binop.show bop
      | `Unop uop -> CilType.Unop.show uop
      | `Cast -> "cast"
      | `Internal -> "internal operation"
    in
    match underflow, overflow with
    | true, true ->
<<<<<<< HEAD
      M.warn ~category:M.Category.Integer.overflow ~tags:[CWE 190; CWE 191] "%s integer overflow and underflow in %s" sign op
    | true, false ->
      M.warn ~category:M.Category.Integer.overflow ~tags:[CWE 191] "%s integer underflow in %s" sign op
    | false, true ->
      M.warn ~category:M.Category.Integer.overflow ~tags:[CWE 190] "%s integer overflow in %s" sign op
=======
      M.warn ~category:M.Category.Integer.overflow ~tags:[CWE 190; CWE 191] "%s integer overflow and underflow" sign;
      Checks.warn Checks.Category.IntegerOverflow "%s integer overflow and underflow" sign
    | true, false ->
      M.warn ~category:M.Category.Integer.overflow ~tags:[CWE 191] "%s integer underflow" sign;
      Checks.warn Checks.Category.IntegerOverflow "%s integer underflow" sign
    | false, true ->
      M.warn ~category:M.Category.Integer.overflow ~tags:[CWE 190] "%s integer overflow" sign;
      Checks.warn Checks.Category.IntegerOverflow "%s integer overflow" sign
>>>>>>> 50f3cfad
    | false, false -> assert false

let reset_lazy () =
  ana_int_config.interval_threshold_widening <- None;
  ana_int_config.interval_narrow_by_meet <- None;
  ana_int_config.def_exc_widen_by_join <- None;
  ana_int_config.interval_threshold_widening_constants <- None;
  ana_int_config.refinement <- None


module type Bitfield_SOverflow =
sig

  include SOverflow

  (* necessary for baseInvariant *)
  val refine_bor : t -> t -> t -> t * t
  val refine_band : t -> t -> t -> t * t

end


module IntDomLifter (I : S2) =
struct
  open Cil
  type int_t = I.int_t
  type t = { v : I.t; ikind : CilType.Ikind.t } [@@deriving eq, ord, hash]

  let ikind {ikind; _} = ikind

  (* Helper functions *)
  let check_ikinds x y = if x.ikind <> y.ikind then raise (IncompatibleIKinds (GobPretty.sprintf "ikinds %a and %a are incompatible. Values: %a and %a" CilType.Ikind.pretty x.ikind CilType.Ikind.pretty y.ikind I.pretty x.v I.pretty y.v))
  let lift op x = {x with v = op x.ikind x.v }
  (* For logical operations the result is of type int *)
  let lift_logical op x = {v = op x.ikind x.v; ikind = Cil.IInt}
  let lift2 op x y = check_ikinds x y; {x with v = op x.ikind x.v y.v }
  let lift2_cmp op x y = check_ikinds x y; {v = op x.ikind x.v y.v; ikind = Cil.IInt}

  let bot_of ikind = { v = I.bot_of ikind; ikind}
  let bot () = failwith "bot () is not implemented for IntDomLifter."
  let is_bot x = I.is_bot x.v
  let top_of ?bitfield ikind = { v = I.top_of ?bitfield ikind; ikind}
  let top () = failwith "top () is not implemented for IntDomLifter."
  let is_top _ = failwith "is_top is not implemented for IntDomLifter."

  (* Leq does not check for ikind, because it is used in invariant with arguments of different type.
     TODO: check ikinds here and fix invariant to work with right ikinds *)
  let leq x y = I.leq x.v y.v
  let join = lift2 I.join
  let meet = lift2 I.meet
  let widen = lift2 I.widen
  let narrow = lift2 I.narrow

  let show x =
    if not (GobConfig.get_bool "dbg.full-output") && I.is_top_of x.ikind x.v then
      "⊤"
    else
      I.show x.v  (* TODO add ikind to output *)
  let pretty () x =
    if not (GobConfig.get_bool "dbg.full-output") && I.is_top_of x.ikind x.v then
      Pretty.text "⊤"
    else
      I.pretty () x.v (* TODO add ikind to output *)
  let pretty_diff () (x, y) = I.pretty_diff () (x.v, y.v) (* TODO check ikinds, add them to output *)
  let printXml o x =
    if not (GobConfig.get_bool "dbg.full-output") && I.is_top_of x.ikind x.v then
      BatPrintf.fprintf o "<value>\n<data>\n⊤\n</data>\n</value>\n"
    else
      I.printXml o x.v (* TODO add ikind to output *)
  (* This is for debugging *)
  let name () = "IntDomLifter(" ^ (I.name ()) ^ ")"
  let to_yojson x = I.to_yojson x.v
  let invariant e x =
    let e' = Cilfacade.mkCast ~e ~newt:(TInt (x.ikind, [])) in
    I.invariant_ikind e' x.ikind x.v
  let tag x = I.tag x.v
  let arbitrary ik = failwith @@ "Arbitrary not implement for " ^ (name ()) ^ "."
  let to_int x = I.to_int x.v
  let of_int ?(suppress_ovwarn=false) ikind x = { v = I.of_int ~suppress_ovwarn ikind x; ikind}
  let equal_to i x = I.equal_to i x.v
  let to_bool x = I.to_bool x.v
  let of_bool ikind b = { v = I.of_bool ikind b; ikind}
  let to_excl_list x = I.to_excl_list x.v
  let of_excl_list ikind is = {v = I.of_excl_list ikind is; ikind}
  let is_excl_list x = I.is_excl_list x.v
  let to_incl_list x = I.to_incl_list x.v
  let of_interval ?(suppress_ovwarn=false) ikind (lb,ub) = {v = I.of_interval ~suppress_ovwarn ikind (lb,ub); ikind}
  let of_congruence ikind (c,m) = {v = I.of_congruence ikind (c,m); ikind}
  let of_bitfield ikind (z,o) = {v = I.of_bitfield ikind (z,o); ikind}
  let to_bitfield ikind x = I.to_bitfield ikind x.v

  let starting ?(suppress_ovwarn=false) ikind i = {v = I.starting ~suppress_ovwarn  ikind i; ikind}
  let ending ?(suppress_ovwarn=false) ikind i = {v = I.ending ~suppress_ovwarn ikind i; ikind}
  let maximal x = I.maximal x.v
  let minimal x = I.minimal x.v

  let neg = lift I.neg
  let add = lift2 I.add
  let sub = lift2 I.sub
  let mul = lift2 I.mul
  let div = lift2 I.div
  let rem = lift2 I.rem
  let lt = lift2_cmp I.lt
  let gt = lift2_cmp I.gt
  let le = lift2_cmp I.le
  let ge = lift2_cmp I.ge
  let eq = lift2_cmp I.eq
  let ne = lift2_cmp I.ne
  let lognot = lift I.lognot
  let logand = lift2 I.logand
  let logor = lift2 I.logor
  let logxor = lift2 I.logxor
  let shift_left x y = {x with v = I.shift_left x.ikind x.v y.v } (* TODO check ikinds*)
  let shift_right x y = {x with v = I.shift_right x.ikind x.v y.v } (* TODO check ikinds*)
  let c_lognot = lift_logical I.c_lognot
  let c_logand = lift2 I.c_logand
  let c_logor = lift2 I.c_logor

  let cast_to ?(suppress_ovwarn=false) ?torg ikind x = {v = I.cast_to  ~suppress_ovwarn ~torg:(TInt(x.ikind,[])) ikind x.v; ikind}

  let is_top_of ik x = ik = x.ikind && I.is_top_of ik x.v

  let relift x = { v = I.relift x.v; ikind = x.ikind }

  let project p v =  { v = I.project v.ikind p v.v; ikind = v.ikind }
end


module PtrDiffIkind : Ikind =
struct
  let ikind = Cilfacade.ptrdiff_ikind
end

module IntDomWithDefaultIkind (I: Y) (Ik: Ikind) : Y with type t = I.t and type int_t = I.int_t =
struct
  include I
  let top () = I.top_of (Ik.ikind ())
  let is_top x = I.is_top_of (Ik.ikind ()) x
  let bot () = I.bot_of (Ik.ikind ())
end

module Size = struct (* size in bits as int, range as int64 *)
  open Cil
  let sign x = if Z.compare x Z.zero < 0 then `Signed else `Unsigned

  let min_for x = intKindForValue x (sign x = `Unsigned)
  let bit = function (* bits needed for representation *)
    | IBool -> 1
    | ik -> bytesSizeOfInt ik * 8
  let is_int64_big_int x = Z.fits_int64 x
  let card ik = (* cardinality *)
    let b = bit ik in
    Z.shift_left Z.one b
  let bits ik = (* highest bits for neg/pos values *)
    let s = bit ik in
    if isSigned ik then s-1, s-1 else 0, s
  (* let bits_i64 ik = BatTuple.Tuple2.mapn Int64.of_int (bits ik) *)
  let range ik =
    let a,b = bits ik in
    let x = if isSigned ik then Z.neg (Z.shift_left Z.one a) (* -2^a *) else Z.zero in
    let y = Z.pred (Z.shift_left Z.one b) in (* 2^b - 1 *)
    x,y

  let is_cast_injective ~from_type ~to_type =
    let (from_min, from_max) = range (Cilfacade.get_ikind from_type) in
    let (to_min, to_max) = range (Cilfacade.get_ikind to_type) in
    if M.tracing then M.trace "int" "is_cast_injective %a (%a, %a) -> %a (%a, %a)" CilType.Typ.pretty from_type GobZ.pretty from_min GobZ.pretty from_max CilType.Typ.pretty to_type GobZ.pretty to_min GobZ.pretty to_max;
    Z.compare to_min from_min <= 0 && Z.compare from_max to_max <= 0

  let cast t x = (* TODO: overflow is implementation-dependent! *)
    if t = IBool then
      (* C11 6.3.1.2 Boolean type *)
      if Z.equal x Z.zero then Z.zero else Z.one
    else
      let a,b = range t in
      let c = card t in
      let y = Z.erem x c in
      let y = if Z.gt y b then Z.sub y c
        else if Z.lt y a then Z.add y c
        else y
      in
      if M.tracing then M.tracel "cast" "Cast %a to range [%a, %a] (%a) = %a (%s in int64)" GobZ.pretty x GobZ.pretty a GobZ.pretty b GobZ.pretty c GobZ.pretty y (if is_int64_big_int y then "fits" else "does not fit");
      y

  (** @return Bit range always includes 0. *)
  let min_range_sign_agnostic x =
    let size ik =
      let a,b = bits ik in
      -a,b
    in
    if sign x = `Signed then
      size (min_for x)
    else
      let a, b = size (min_for x) in
      if b <= 64 then
        let upper_bound_less = b - 1 in
        let max_one_less = Z.(pred @@ shift_left Z.one upper_bound_less) in
        if x <= max_one_less then
          a, upper_bound_less
        else
          a,b
      else
        a, b

  (* From the number of bits used to represent a positive value, determines the maximal representable value *)
  let max_from_bit_range pos_bits = Z.(pred @@ shift_left Z.one (to_int (Z.of_int pos_bits)))

  (* From the number of bits used to represent a non-positive value, determines the minimal representable value *)
  let min_from_bit_range neg_bits = Z.(if neg_bits = 0 then Z.zero else neg @@ shift_left Z.one (to_int (neg (Z.of_int neg_bits))))

end


module StdTop (B: sig type t val top_of: ?bitfield:int -> Cil.ikind -> t end) = struct
  open B
  (* these should be overwritten for better precision if possible: *)
  let to_excl_list    x = None
  let of_excl_list ik x = top_of ik
  let is_excl_list    x = false
  let to_incl_list    x = None
  let of_interval ?(suppress_ovwarn=false) ik x = top_of ik
  let of_congruence ik x = top_of ik
  let of_bitfield ik x = top_of ik
  let starting ?(suppress_ovwarn=false) ik x = top_of ik
  let ending ?(suppress_ovwarn=false)   ik x = top_of ik
  let maximal         x = None
  let minimal         x = None
end

module Std (B: sig
    type t
    val name: unit -> string
    val top_of: ?bitfield:int -> Cil.ikind -> t
    val bot_of: Cil.ikind -> t
    val show: t -> string
    val equal: t -> t -> bool
  end) = struct
  include Printable.StdLeaf
  let name = B.name (* overwrite the one from Printable.Std *)
  open B
  let is_bot x = B.equal x (bot_of Cil.IInt) (* Here we assume that the representation of bottom is independent of the ikind
                                                This may be true for intdomain implementations, but not e.g. for IntDomLifter. *)
  let is_top_of ik x = B.equal x (top_of ik)

  (* all output is based on B.show *)
  include Printable.SimpleShow (
    struct
      type nonrec t = t
      let show = show
    end
    )
  let pretty_diff () (x,y) = dprintf "%s: %a instead of %a" (name ()) pretty x pretty y

  include StdTop (B)
end

(* Textbook interval arithmetic, without any overflow handling etc. *)
module IntervalArith (Ints_t : IntOps.IntOps) = struct
  type t = Ints_t.t * Ints_t.t [@@deriving eq, ord, hash]

  (* TODO: use this for Interval and IntervalSet *)
  let show (x,y) = "["^Ints_t.to_string x^","^Ints_t.to_string y^"]"

  let min4 a b c d = Ints_t.min (Ints_t.min a b) (Ints_t.min c d)
  let max4 a b c d = Ints_t.max (Ints_t.max a b) (Ints_t.max c d)

  let mul (x1, x2) (y1, y2) =
    let x1y1 = (Ints_t.mul x1 y1) in
    let x1y2 = (Ints_t.mul x1 y2) in
    let x2y1 = (Ints_t.mul x2 y1) in
    let x2y2 = (Ints_t.mul x2 y2) in
    (min4 x1y1 x1y2 x2y1 x2y2, max4 x1y1 x1y2 x2y1 x2y2)

  let shift_left (x1,x2) (y1,y2) =
    let y1p = Ints_t.shift_left Ints_t.one y1 in
    let y2p = Ints_t.shift_left Ints_t.one y2 in
    mul (x1, x2) (y1p, y2p)

  (** Divide mathematical intervals.
      Excludes 0 from denominator - must be handled as desired by caller.

      @return negative and positive denominator cases separately, if they exist.

      @see <https://mine.perso.lip6.fr/publi/article-mine-FTiPL17.pdf> Miné, A. Tutorial on Static Inference of Numeric Invariants by Abstract Interpretation. Figure 4.6. *)
  let div (a, b) (c, d) =
    let pos =
      if Ints_t.(compare one d) <= 0 then
        let c = Ints_t.(max one c) in
        Some (Ints_t.(min (div a c) (div a d), max (div b c) (div b d)))
      else
        None
    in
    let neg =
      if Ints_t.(compare c zero) < 0 then
        let d = Ints_t.(min d (neg one)) in
        Some (Ints_t.(min (div b c) (div b d), max (div a c) (div a d)))
      else
        None
    in
    (neg, pos)

  let add (x1, x2) (y1, y2) = (Ints_t.add x1 y1, Ints_t.add x2 y2)
  let sub (x1, x2) (y1, y2) = (Ints_t.sub x1 y2, Ints_t.sub x2 y1)

  let neg (x1, x2) = (Ints_t.neg x2, Ints_t.neg x1)

  let one = (Ints_t.one, Ints_t.one)
  let zero = (Ints_t.zero, Ints_t.zero)
  let top_bool = (Ints_t.zero, Ints_t.one)

  (* TODO: use these for Interval and IntervalSet *)
  let maximal = snd
  let minimal = fst

  (* TODO: use these for Interval and IntervalSet *)
  let leq (x1,x2) (y1,y2) = Ints_t.compare x1 y1 >= 0 && Ints_t.compare x2 y2 <= 0
  let join (x1,x2) (y1,y2) = (Ints_t.min x1 y1, Ints_t.max x2 y2)
  let meet (x1,x2) (y1,y2) =
    let (r1, r2) as r = (Ints_t.max x1 y1, Ints_t.min x2 y2) in
    if Ints_t.compare r1 r2 > 0 then
      None
    else
      Some r

  let to_int (x1, x2) =
    if Ints_t.equal x1 x2 then Some x1 else None

  let find_thresholds lower_or_upper =
    let ts = if get_interval_threshold_widening_constants () = "comparisons" then lower_or_upper else WideningThresholds.thresholds in
    ResettableLazy.force ts

  let upper_threshold u max_ik =
    let u = Ints_t.to_bigint u in
    let max_ik' = Ints_t.to_bigint max_ik in
    find_thresholds WideningThresholds.upper_thresholds
    |> WideningThresholds.Thresholds.find_first_opt (fun x -> Z.compare u x <= 0)
    |> BatOption.filter (fun x -> Z.compare x max_ik' <= 0)
    |> BatOption.map_default Ints_t.of_bigint max_ik
  let lower_threshold l min_ik =
    let l = Ints_t.to_bigint l in
    let min_ik' = Ints_t.to_bigint min_ik in
    find_thresholds WideningThresholds.lower_thresholds
    |> WideningThresholds.Thresholds.find_last_opt (fun x -> Z.compare l x >= 0)
    |> BatOption.filter (fun x -> Z.compare x min_ik' >= 0)
    |> BatOption.map_default Ints_t.of_bigint min_ik

  let is_threshold t ts =
    let ts = find_thresholds ts in
    let t = Ints_t.to_bigint t in
    WideningThresholds.Thresholds.mem t ts

  let is_upper_threshold u = is_threshold u WideningThresholds.upper_thresholds
  let is_lower_threshold l = is_threshold l WideningThresholds.lower_thresholds
end

module IntInvariant =
struct
  let of_int e ik x =
    if get_bool "witness.invariant.exact" then
      Invariant.of_exp Cil.(BinOp (Eq, e, kintegerCilint ik x, intType))
    else
      Invariant.none

  let of_incl_list e ik ps =
    match ps with
    | [_; _] when ik = IBool && not (get_bool "witness.invariant.inexact-type-bounds") ->
      assert (List.mem Z.zero ps);
      assert (List.mem Z.one ps);
      Invariant.none
    | [_] when get_bool "witness.invariant.exact" ->
      Invariant.none
    | _ :: _ :: _
    | [_] | [] ->
      List.fold_left (fun a x ->
          let i = Invariant.of_exp Cil.(BinOp (Eq, e, kintegerCilint ik x, intType)) in
          Invariant.(a || i) [@coverage off] (* bisect_ppx cannot handle redefined (||) *)
        ) (Invariant.bot ()) ps

  let of_interval_opt e ik = function
    | (Some x1, Some x2) when Z.equal x1 x2 ->
      of_int e ik x1
    | x1_opt, x2_opt ->
      let (min_ik, max_ik) = Size.range ik in
      let inexact_type_bounds = get_bool "witness.invariant.inexact-type-bounds" in
      let i1 =
        match x1_opt, inexact_type_bounds with
        | Some x1, false when Z.equal min_ik x1 -> Invariant.none
        | Some x1, _ -> Invariant.of_exp Cil.(BinOp (Le, kintegerCilint ik x1, e, intType))
        | None, _ -> Invariant.none
      in
      let i2 =
        match x2_opt, inexact_type_bounds with
        | Some x2, false when Z.equal x2 max_ik -> Invariant.none
        | Some x2, _ -> Invariant.of_exp Cil.(BinOp (Le, e, kintegerCilint ik x2, intType))
        | None, _ -> Invariant.none
      in
      Invariant.(i1 && i2)

  let of_interval e ik (x1, x2) =
    of_interval_opt e ik (Some x1, Some x2)

  let of_excl_list e ik ns =
    List.fold_left (fun a x ->
        let i = Invariant.of_exp Cil.(BinOp (Ne, e, kintegerCilint ik x, intType)) in
        Invariant.(a && i)
      ) (Invariant.top ()) ns
end

module SOverflowUnlifter (D : SOverflow) : S2 with type int_t = D.int_t and type t = D.t = struct
  include D

  let add ?no_ov ik x y = fst @@ D.add ?no_ov ik x y

  let sub ?no_ov ik x y = fst @@ D.sub ?no_ov ik x y

  let mul ?no_ov ik x y = fst @@ D.mul ?no_ov ik x y

  let div ?no_ov ik x y = fst @@ D.div ?no_ov ik x y

  let neg ?no_ov ik x = fst @@ D.neg ?no_ov ik x

  let cast_to ?suppress_ovwarn ?torg ?no_ov ik x = fst @@ D.cast_to ?torg ?no_ov ik x

  let of_int ?suppress_ovwarn ik x = fst @@ D.of_int ik x

  let of_interval ?suppress_ovwarn ik x = fst @@ D.of_interval ik x

  let starting ?suppress_ovwarn ik x = fst @@ D.starting ik x

  let ending ?suppress_ovwarn ik x = fst @@ D.ending ik x

  let shift_left ik x y = fst @@ D.shift_left ik x y

  let shift_right ik x y = fst @@ D.shift_right ik x y
end

module IntIkind = struct let ikind () = Cil.IInt end

module Integers (Ints_t : IntOps.IntOps): IkindUnawareS with type t = Ints_t.t and type int_t = Ints_t.t = (* no top/bot, order is <= *)
struct
  include Printable.Std
  let name () = "integers"
  type t = Ints_t.t [@@deriving eq, ord, hash]
  type int_t = Ints_t.t
  let top () = raise Unknown
  let bot () = raise Error
  let top_of ?bitfield ik = top ()
  let bot_of ik = bot ()
  let show (x: Ints_t.t) = Ints_t.to_string x

  include Std (struct type nonrec t = t let name = name let top_of = top_of let bot_of = bot_of let show = show let equal = equal end)
  (* is_top and is_bot are never called, but if they were, the Std impl would raise their exception, so we overwrite them: *)
  let is_top _ = false
  let is_bot _ = false

  let equal_to i x = if i > x then `Neq else `Top
  let leq x y = x <= y
  let join x y = if Ints_t.compare x y > 0 then x else y
  let widen = join
  let meet x y = if Ints_t.compare x y > 0 then y else x
  let narrow = meet

  let of_bool x = if x then Ints_t.one else Ints_t.zero
  let to_bool' x = x <> Ints_t.zero
  let to_bool x = Some (to_bool' x)
  let of_int  x = x
  let to_int  x = Some x

  let neg  = Ints_t.neg
  let add  = Ints_t.add (* TODO: signed overflow is undefined behavior! *)
  let sub  = Ints_t.sub
  let mul  = Ints_t.mul
  let div  = Ints_t.div
  let rem  = Ints_t.rem
  let lt n1 n2 = of_bool (n1 <  n2)
  let gt n1 n2 = of_bool (n1 >  n2)
  let le n1 n2 = of_bool (n1 <= n2)
  let ge n1 n2 = of_bool (n1 >= n2)
  let eq n1 n2 = of_bool (n1 =  n2)
  let ne n1 n2 = of_bool (n1 <> n2)
  let lognot = Ints_t.lognot
  let logand = Ints_t.logand
  let logor  = Ints_t.logor
  let logxor = Ints_t.logxor
  let shift_left  n1 n2 = Ints_t.shift_left n1 (Ints_t.to_int n2)
  let shift_right n1 n2 = Ints_t.shift_right n1 (Ints_t.to_int n2)
  let c_lognot n1    = of_bool (not (to_bool' n1))
  let c_logand n1 n2 = of_bool ((to_bool' n1) && (to_bool' n2))
  let c_logor  n1 n2 = of_bool ((to_bool' n1) || (to_bool' n2))
  let cast_to ?(suppress_ovwarn=false) ?torg t x =  failwith @@ "Cast_to not implemented for " ^ (name ()) ^ "."
  let arbitrary ik = QCheck.map ~rev:Ints_t.to_int64 Ints_t.of_int64 GobQCheck.Arbitrary.int64 (* TODO: use ikind *)
  let invariant _ _ = Invariant.none (* TODO *)
end

module FlatPureIntegers: IkindUnawareS with type t = int64 and type int_t = int64 = (* Integers, but raises Unknown/Error on join/meet *)
struct
  include Integers(IntOps.Int64Ops)
  let top () = raise Unknown
  let bot () = raise Error
  let leq = equal
  let pretty_diff () (x,y) = Pretty.dprintf "Integer %a instead of %a" pretty x pretty y
  let join x y = if equal x y then x else top ()
  let meet x y = if equal x y then x else bot ()
end

module Flat (Base: IkindUnawareS): IkindUnawareS with type t = [ `Bot | `Lifted of Base.t | `Top ] and type int_t = Base.int_t = (* identical to Lift, but goes to `Top/`Bot if Base raises Unknown/Error *)
struct
  type int_t = Base.int_t
  include Lattice.FlatConf (struct
      include Printable.DefaultConf
      let top_name = "Unknown int"
      let bot_name = "Error int"
    end) (Base)

  let top_of ?bitfield ik = top ()
  let bot_of ik = bot ()


  let name () = "flat integers"
  let cast_to ?(suppress_ovwarn=false) ?torg t = function
    | `Lifted x -> `Lifted (Base.cast_to t x)
    | x -> x

  let equal_to i = function
    | `Bot -> failwith "unsupported: equal_to with bottom"
    | `Top -> `Top
    | `Lifted x -> Base.equal_to i x

  let of_int  x = `Lifted (Base.of_int x)
  let to_int  x = match x with
    | `Lifted x -> Base.to_int x
    | _ -> None

  let of_bool x = `Lifted (Base.of_bool x)
  let to_bool x = match x with
    | `Lifted x -> Base.to_bool x
    | _ -> None

  let to_excl_list x = None
  let of_excl_list ik x = top_of ik
  let is_excl_list x = false
  let to_incl_list x = None
  let of_interval ?(suppress_ovwarn=false) ik x = top_of ik
  let of_congruence ik x = top_of ik
  let of_bitfield ik x = top_of ik
  let starting ?(suppress_ovwarn=false) ikind x = top_of ikind
  let ending ?(suppress_ovwarn=false)   ikind x = top_of ikind
  let maximal      x = None
  let minimal      x = None

  let lift1 f x = match x with
    | `Lifted x ->
      (try `Lifted (f x) with Unknown -> `Top | Error -> `Bot)
    | x -> x
  let lift2 f x y = match x,y with
    | `Lifted x, `Lifted y ->
      (try `Lifted (f x y) with Unknown -> `Top | Error -> `Bot)
    | `Bot, `Bot -> `Bot
    | _ -> `Top

  let neg  = lift1 Base.neg
  let add  = lift2 Base.add
  let sub  = lift2 Base.sub
  let mul  = lift2 Base.mul
  let div  = lift2 Base.div
  let rem  = lift2 Base.rem
  let lt = lift2 Base.lt
  let gt = lift2 Base.gt
  let le = lift2 Base.le
  let ge = lift2 Base.ge
  let eq = lift2 Base.eq
  let ne = lift2 Base.ne
  let lognot = lift1 Base.lognot
  let logand = lift2 Base.logand
  let logor  = lift2 Base.logor
  let logxor = lift2 Base.logxor
  let shift_left  = lift2 Base.shift_left
  let shift_right = lift2 Base.shift_right
  let c_lognot = lift1 Base.c_lognot
  let c_logand = lift2 Base.c_logand
  let c_logor  = lift2 Base.c_logor

  let invariant e = function
    | `Lifted x -> Base.invariant e x
    | `Top | `Bot -> Invariant.none
end

module Lift (Base: IkindUnawareS): IkindUnawareS with type t = [ `Bot | `Lifted of Base.t | `Top ] and type int_t = Base.int_t = (* identical to Flat, but does not go to `Top/Bot` if Base raises Unknown/Error *)
struct
  include Lattice.LiftConf (struct
      include Printable.DefaultConf
      let top_name = "MaxInt"
      let bot_name = "MinInt"
    end) (Base)
  type int_t = Base.int_t
  let top_of ?bitfield ik = top ()
  let bot_of ik = bot ()
  include StdTop (struct type nonrec t = t let top_of = top_of end)

  let name () = "lifted integers"
  let cast_to ?(suppress_ovwarn=false) ?torg t = function
    | `Lifted x -> `Lifted (Base.cast_to t x)
    | x -> x

  let equal_to i = function
    | `Bot -> failwith "unsupported: equal_to with bottom"
    | `Top -> `Top
    | `Lifted x -> Base.equal_to i x

  let of_int  x = `Lifted (Base.of_int x)
  let to_int  x = match x with
    | `Lifted x -> Base.to_int x
    | _ -> None

  let of_bool x = `Lifted (Base.of_bool x)
  let to_bool x = match x with
    | `Lifted x -> Base.to_bool x
    | _ -> None

  let lift1 f x = match x with
    | `Lifted x -> `Lifted (f x)
    | x -> x
  let lift2 f x y = match x,y with
    | `Lifted x, `Lifted y -> `Lifted (f x y)
    | `Bot, `Bot -> `Bot
    | _ -> `Top

  let neg  = lift1 Base.neg
  let add  = lift2 Base.add
  let sub  = lift2 Base.sub
  let mul  = lift2 Base.mul
  let div  = lift2 Base.div
  let rem  = lift2 Base.rem
  let lt = lift2 Base.lt
  let gt = lift2 Base.gt
  let le = lift2 Base.le
  let ge = lift2 Base.ge
  let eq = lift2 Base.eq
  let ne = lift2 Base.ne
  let lognot = lift1 Base.lognot
  let logand = lift2 Base.logand
  let logor  = lift2 Base.logor
  let logxor = lift2 Base.logxor
  let shift_left  = lift2 Base.shift_left
  let shift_right = lift2 Base.shift_right
  let c_lognot = lift1 Base.c_lognot
  let c_logand = lift2 Base.c_logand
  let c_logor  = lift2 Base.c_logor

  let invariant e = function
    | `Lifted x -> Base.invariant e x
    | `Top | `Bot -> Invariant.none
end

module Flattened = Flat (Integers (IntOps.Int64Ops))
module Lifted = Lift (Integers (IntOps.Int64Ops))

module SOverflowLifter (D : S) : SOverflow with type int_t = D.int_t and type t = D.t = struct

  include D

  let lift v = (v, {overflow=false; underflow=false})

  let add ?no_ov ik x y = lift @@ D.add ?no_ov ik x y

  let sub ?no_ov ik x y = lift @@ D.sub ?no_ov ik x y

  let mul ?no_ov ik x y = lift @@ D.mul ?no_ov ik x y

  let div ?no_ov ik x y = lift @@ D.div ?no_ov ik x y

  let neg ?no_ov ik x = lift @@ D.neg ?no_ov ik x

  let cast_to ?torg ?no_ov ik x = lift @@ D.cast_to ?torg ?no_ov ik x

  let of_int ik x = lift @@ D.of_int ik x

  let of_interval ik x = lift @@ D.of_interval ik x

  let starting ik x = lift @@ D.starting ik x

  let ending ik x = lift @@ D.ending ik x

  let shift_left ik x y = lift @@ D.shift_left ik x y

  let shift_right ik x y = lift @@ D.shift_right ik x y

end<|MERGE_RESOLUTION|>--- conflicted
+++ resolved
@@ -91,22 +91,14 @@
     in
     match underflow, overflow with
     | true, true ->
-<<<<<<< HEAD
-      M.warn ~category:M.Category.Integer.overflow ~tags:[CWE 190; CWE 191] "%s integer overflow and underflow in %s" sign op
+      M.warn ~category:M.Category.Integer.overflow ~tags:[CWE 190; CWE 191] "%s integer overflow and underflow in %s" sign op;
+      Checks.warn Checks.Category.IntegerOverflow "%s integer overflow and underflow in %s" sign op
     | true, false ->
-      M.warn ~category:M.Category.Integer.overflow ~tags:[CWE 191] "%s integer underflow in %s" sign op
+      M.warn ~category:M.Category.Integer.overflow ~tags:[CWE 191] "%s integer underflow in %s" sign op;
+      Checks.warn Checks.Category.IntegerOverflow "%s integer underflow in %s" sign op
     | false, true ->
-      M.warn ~category:M.Category.Integer.overflow ~tags:[CWE 190] "%s integer overflow in %s" sign op
-=======
-      M.warn ~category:M.Category.Integer.overflow ~tags:[CWE 190; CWE 191] "%s integer overflow and underflow" sign;
-      Checks.warn Checks.Category.IntegerOverflow "%s integer overflow and underflow" sign
-    | true, false ->
-      M.warn ~category:M.Category.Integer.overflow ~tags:[CWE 191] "%s integer underflow" sign;
-      Checks.warn Checks.Category.IntegerOverflow "%s integer underflow" sign
-    | false, true ->
-      M.warn ~category:M.Category.Integer.overflow ~tags:[CWE 190] "%s integer overflow" sign;
-      Checks.warn Checks.Category.IntegerOverflow "%s integer overflow" sign
->>>>>>> 50f3cfad
+      M.warn ~category:M.Category.Integer.overflow ~tags:[CWE 190] "%s integer overflow in %s" sign op;
+      Checks.warn Checks.Category.IntegerOverflow "%s integer overflow in %s" sign op
     | false, false -> assert false
 
 let reset_lazy () =
