--- conflicted
+++ resolved
@@ -97,178 +97,6 @@
   ana_int_config.interval_threshold_widening_constants <- None;
   ana_int_config.refinement <- None
 
-<<<<<<< HEAD
-module type Arith =
-sig
-  type t
-  val neg: t -> t
-  val add: t -> t -> t
-  val sub: t -> t -> t
-  val mul: t -> t -> t
-  val div: t -> t -> t
-  val rem: t -> t -> t
-
-  val lt: t -> t -> t
-  val gt: t -> t -> t
-  val le: t -> t -> t
-  val ge: t -> t -> t
-  val eq: t -> t -> t
-  val ne: t -> t -> t
-
-  val lognot: t -> t
-  val logand: t -> t -> t
-  val logor : t -> t -> t
-  val logxor: t -> t -> t
-
-  val shift_left : t -> t -> t
-  val shift_right: t -> t -> t
-
-  val c_lognot: t -> t
-  val c_logand: t -> t -> t
-  val c_logor : t -> t -> t
-
-end
-
-module type ArithIkind =
-sig
-  type t
-  val neg: Cil.ikind -> t -> t
-  val add: Cil.ikind -> t -> t -> t
-  val sub: Cil.ikind -> t -> t -> t
-  val mul: Cil.ikind -> t -> t -> t
-  val div: Cil.ikind -> t -> t -> t
-  val rem: Cil.ikind -> t -> t -> t
-
-  val lt: Cil.ikind -> t -> t -> t
-  val gt: Cil.ikind -> t -> t -> t
-  val le: Cil.ikind -> t -> t -> t
-  val ge: Cil.ikind -> t -> t -> t
-  val eq: Cil.ikind -> t -> t -> t
-  val ne: Cil.ikind -> t -> t -> t
-
-  val lognot: Cil.ikind -> t -> t
-  val logand: Cil.ikind -> t -> t -> t
-  val logor : Cil.ikind -> t -> t -> t
-  val logxor: Cil.ikind -> t -> t -> t
-
-  val shift_left : Cil.ikind -> t -> t -> t
-  val shift_right: Cil.ikind -> t -> t -> t
-
-  val c_lognot: Cil.ikind -> t -> t
-  val c_logand: Cil.ikind -> t -> t -> t
-  val c_logor : Cil.ikind -> t -> t -> t
-
-end
-
-(* Shared functions between S and Z *)
-module type B =
-sig
-  include Lattice.PO
-  include Lattice.Bot with type t := t
-  type int_t
-  val bot_of: Cil.ikind -> t
-  val top_of: ?bitfield:int -> Cil.ikind -> t
-  val to_int: t -> int_t option
-  val equal_to: int_t -> t -> [`Eq | `Neq | `Top]
-
-  val to_bool: t -> bool option
-  val to_excl_list: t -> (int_t list * (int64 * int64)) option
-  val of_excl_list: Cil.ikind -> int_t list -> t
-  val is_excl_list: t -> bool
-
-  val to_incl_list: t -> int_t list option
-
-  val maximal    : t -> int_t option
-  val minimal    : t -> int_t option
-
-  val cast_to: ?suppress_ovwarn:bool -> ?torg:Cil.typ -> Cil.ikind -> t -> t
-end
-
-(** Interface of IntDomain implementations that do not take ikinds for arithmetic operations yet. TODO: Should be ported to S in the future. *)
-module type IkindUnawareS =
-sig
-  include B
-  include Lattice.Top with type t := t
-  include Arith with type t := t
-  val starting   : ?suppress_ovwarn:bool -> Cil.ikind -> int_t -> t
-  val ending     : ?suppress_ovwarn:bool -> Cil.ikind -> int_t -> t
-  val of_int: int_t -> t
-  val of_bool: bool -> t
-  val of_interval: ?suppress_ovwarn:bool -> Cil.ikind -> int_t * int_t -> t
-  val of_congruence: Cil.ikind -> int_t * int_t -> t
-  val of_bitfield: Cil.ikind -> int_t * int_t -> t
-  val arbitrary: unit -> t QCheck.arbitrary
-  val invariant: Cil.exp -> t -> Invariant.t
-end
-
-(** Interface of IntDomain implementations taking an ikind for arithmetic operations *)
-module type S =
-sig
-  include B
-  include ArithIkind with type t:= t
-
-  val add : ?no_ov:bool -> Cil.ikind ->  t -> t -> t
-  val sub : ?no_ov:bool -> Cil.ikind ->  t -> t -> t
-  val mul : ?no_ov:bool -> Cil.ikind ->  t -> t -> t
-  val div : ?no_ov:bool -> Cil.ikind ->  t -> t -> t
-  val neg : ?no_ov:bool -> Cil.ikind ->  t -> t
-  val cast_to : ?suppress_ovwarn:bool -> ?torg:Cil.typ -> ?no_ov:bool -> Cil.ikind -> t -> t
-
-  val join: Cil.ikind -> t -> t -> t
-  val meet: Cil.ikind -> t -> t -> t
-  val narrow: Cil.ikind -> t -> t -> t
-  val widen: Cil.ikind -> t -> t -> t
-  val starting : ?suppress_ovwarn:bool -> Cil.ikind -> int_t -> t
-  val ending : ?suppress_ovwarn:bool -> Cil.ikind -> int_t -> t
-  val of_int: Cil.ikind -> int_t -> t
-  val of_bool: Cil.ikind -> bool -> t
-  val of_interval: ?suppress_ovwarn:bool -> Cil.ikind -> int_t * int_t -> t
-  val of_congruence: Cil.ikind -> int_t * int_t -> t
-  val of_bitfield: Cil.ikind -> int_t * int_t -> t
-  val to_bitfield: Cil.ikind -> t -> int_t * int_t
-  val is_top_of: Cil.ikind -> t -> bool
-  val invariant_ikind : Cil.exp -> Cil.ikind -> t -> Invariant.t
-
-  val refine_with_congruence: Cil.ikind -> t -> (int_t * int_t) option -> t
-  val refine_with_bitfield: Cil.ikind -> t -> (int_t * int_t) -> t
-  val refine_with_interval: Cil.ikind -> t -> (int_t * int_t) option -> t
-  val refine_with_excl_list: Cil.ikind -> t -> (int_t list * (int64 * int64)) option -> t
-  val refine_with_incl_list: Cil.ikind -> t -> int_t list option -> t
-
-  val project: Cil.ikind -> int_precision -> t -> t
-  val arbitrary: Cil.ikind -> t QCheck.arbitrary
-end
-
-module type SOverflow =
-sig
-
-  include S
-
-  val add : ?no_ov:bool -> Cil.ikind ->  t -> t -> t * overflow_info
-
-  val sub : ?no_ov:bool -> Cil.ikind ->  t -> t -> t * overflow_info
-
-  val mul : ?no_ov:bool -> Cil.ikind ->  t -> t -> t * overflow_info
-
-  val div : ?no_ov:bool -> Cil.ikind ->  t -> t -> t * overflow_info
-
-  val neg : ?no_ov:bool -> Cil.ikind ->  t -> t * overflow_info
-
-  val cast_to : ?suppress_ovwarn:bool -> ?torg:Cil.typ -> ?no_ov:bool -> Cil.ikind -> t -> t * overflow_info
-
-  val of_int : Cil.ikind -> int_t -> t * overflow_info
-
-  val of_interval: ?suppress_ovwarn:bool -> Cil.ikind -> int_t * int_t -> t * overflow_info
-
-  val starting : ?suppress_ovwarn:bool -> Cil.ikind -> int_t -> t * overflow_info
-  val ending : ?suppress_ovwarn:bool -> Cil.ikind -> int_t -> t * overflow_info
-
-  val shift_left : Cil.ikind -> t -> t -> t * overflow_info
-
-  val shift_right : Cil.ikind -> t -> t -> t * overflow_info
-end
-=======
->>>>>>> e0fbc693
 
 module type Bitfield_SOverflow =
 sig
