--- conflicted
+++ resolved
@@ -270,15 +270,9 @@
     else         
       let new_bitfield = wrap ik (z,o) in     
       if not ov || should_wrap ik then
-<<<<<<< HEAD
         new_bitfield
       else 
         top_of ik
-=======
-          new_bitfield
-        else 
-          top_of ik
->>>>>>> b84ebd3c
 
   let cast_to ?(suppress_ovwarn=false) ?torg ?(no_ov=false) ik (z,o) = 
     let (min_ik, max_ik) = Size.range ik in 
@@ -378,11 +372,6 @@
     else None
 
   let of_bitfield ik x = norm ik x
-<<<<<<< HEAD
-=======
-
-  let to_bitfield ik x = norm ik x
->>>>>>> b84ebd3c
 
   let to_bitfield ik x = norm ik x
 
@@ -424,14 +413,6 @@
   let logor  ik i1 i2 = BArith.logor i1 i2 |> norm ik
 
   let lognot ik i1 = BArith.lognot i1 |> norm ik
-<<<<<<< HEAD
-=======
-
-  let precision ik = snd @@ Size.bits ik
-  let cap_bitshifts_to_precision ik (z,o) =
-    let mask = BArith.bitmask_up_to (Int.succ @@ Z.log2up @@ Z.of_int @@ precision ik) in
-    (z |: !:mask, o &: mask)
->>>>>>> b84ebd3c
 
   let get_arch_bitwidth () : int = if GobConfig.get_bool "ana.sv-comp.enabled" then (
       match GobConfig.get_string "exp.architecture" with
@@ -442,7 +423,6 @@
 
   let is_undefined_shift_with_ov ?(is_shift_left=false) ik a b =
     let no_ov = {underflow=false; overflow=false} in
-<<<<<<< HEAD
     if (Z.to_int @@ BArith.min ik b) >= get_arch_bitwidth () then
       (true,
        match is_shift_left, GoblintCil.isSigned ik && BArith.has_neg_values ik a with
@@ -486,49 +466,6 @@
         let underflow = Z.compare min_res min_ik < 0 in 
         let overflow = Z.compare max_ik max_res < 0 in 
         (norm ~ov:(underflow || overflow) ik (BArith.shift_left ik a b), {underflow=underflow; overflow=overflow})
-=======
-    let min_val = BArith.min ik b in
-    if GoblintCil.isSigned ik && has_only_neg_values ik b then true, no_ov else
-      let exceeds_bit_width =
-        if Z.fits_int min_val then Z.to_int min_val >= Sys.word_size else true
-      in
-      if exceeds_bit_width
-      then true, ov_info else
-        let causes_signed_overflow = GoblintCil.isSigned ik && ((is_shift_left && Z.to_int min_val >= precision ik) || (not is_shift_left && has_neg_values ik a && Z.to_int min_val > precision ik))
-        in
-        if causes_signed_overflow
-        then true, ov_info else false, no_ov
-
-  let shift_right ik a b = 
-    if M.tracing then M.trace "bitfield" "%a >> %a" pretty a pretty b; 
-    if is_invalid_shift_operation ik a b then    
-      (bot (), {underflow=false; overflow=false})
-    else
-      let is_undefined_shift_operation, ov_info = check_if_undefined_shift_operation ik a b in       
-      if is_undefined_shift_operation then 
-        (top_of ik, ov_info)
-      else
-        let defined_shifts = cap_bitshifts_to_precision ik b in (* O(2^(log n)) *)
-        (norm ik (BArith.shift_right ik a defined_shifts), {underflow=false; overflow=false})
-
-  let shift_left ik a b =
-    if M.tracing then M.trace "bitfield" "%a << %a" pretty a pretty b;
-    if is_invalid_shift_operation ik a b then    
-      (bot (), {underflow=false; overflow=false})
-    else
-      let is_undefined_shift_operation, ov_info = check_if_undefined_shift_operation ~is_shift_left:true ik a b in       
-      if is_undefined_shift_operation then 
-        (top_of ik, ov_info)
-      else
-        let defined_shifts = cap_bitshifts_to_precision ik b in (* O(2^(log n)) *)
-        let max_shift = if Z.fits_int (BArith.max ik b) then Z.to_int (BArith.max ik b) else Int.max_int in 
-        let (min_ik, max_ik) = Size.range ik in 
-        let min_res = if max_shift < 0 then Z.sub min_ik Z.one else Z.shift_left (BArith.min ik a) max_shift in 
-        let max_res = if max_shift < 0 then Z.add max_ik Z.one else Z.shift_left (BArith.max ik a) max_shift in 
-        let underflow = Z.compare min_res min_ik < 0 in 
-        let overflow = Z.compare max_ik max_res < 0 in 
-        (norm ~ov:(underflow || overflow) ik (BArith.shift_left ik a defined_shifts), {underflow=underflow; overflow=overflow})
->>>>>>> b84ebd3c
 
   (* Arith *)
 
@@ -616,13 +553,8 @@
       qm := !qm <<: 1;
     done; 
     let (rv, rm) = add_paper !accv Ints_t.zero Ints_t.zero !accm in 
-<<<<<<< HEAD
     let o3 = rv |: rm in 
     let z3 = !:rv |: rm in
-=======
-    let o3 = ref(rv |: rm) in 
-    let z3 = ref(!:rv |: rm) in
->>>>>>> b84ebd3c
     let (max1, max2) = (BArith.max ik (z1, o1), BArith.max ik (z2, o2)) in 
     let (min1, min2) = (BArith.min ik (z1, o1), BArith.min ik (z2, o2)) in 
     let (min_ik, max_ik) = Size.range ik in 
@@ -630,15 +562,10 @@
     let max_res = Z.max (Z.mul min1 min2) (Z.mul max1 max2) in 
     let underflow = Z.compare min_res min_ik < 0 in 
     let overflow = Z.compare max_ik max_res < 0 in  
-<<<<<<< HEAD
     let z3 = if GoblintCil.isSigned ik then signBitUndef |: signBitDefZ |: z3 else z3 in 
     let o3 = if GoblintCil.isSigned ik then signBitUndef |: signBitDefO |: o3 else o3 in 
     (norm ~ov:(overflow || underflow) ik (z3, o3), {underflow=underflow; overflow=overflow})
-=======
-    if GoblintCil.isSigned ik then z3 := signBitUndef |: signBitDefZ |: !z3;
-    if GoblintCil.isSigned ik then o3 := signBitUndef |: signBitDefO |: !o3;
-    (norm ~ov:(overflow || underflow) ik (!z3, !o3), {underflow=underflow; overflow=overflow})
->>>>>>> b84ebd3c
+
 
   let div ?no_ov ik (z1, o1) (z2, o2) =
     if o2 = Ints_t.zero then 
