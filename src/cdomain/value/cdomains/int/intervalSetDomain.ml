open IntDomain0
open IntervalDomain
open GoblintCil


(** IntervalSetFunctor that is not just disjunctive completion of intervals, but attempts to be precise for wraparound arithmetic for unsigned types *)
module IntervalSetFunctor (Ints_t : IntOps.IntOps): SOverflow with type int_t = Ints_t.t and type t = (Ints_t.t * Ints_t.t) list =
struct

  module Interval = IntervalFunctor (Ints_t)
  module IArith = IntervalArith (Ints_t)


  let name () = "interval_sets"

  type int_t = Ints_t.t

  let (>.) a b = Ints_t.compare a b > 0
  let (=.) a b = Ints_t.compare a b = 0
  let (<.) a b = Ints_t.compare a b < 0
  let (>=.) a b = Ints_t.compare a b >= 0
  let (<=.) a b = Ints_t.compare a b <= 0
  let (+.) a b = Ints_t.add a b
  let (-.) a b = Ints_t.sub a b

  (*
    Each domain's element is guaranteed to be in canonical form. That is, each interval contained
    inside the set does not overlap with each other and they are not adjacent.
  *)
  type t = (Ints_t.t * Ints_t.t) list [@@deriving eq, hash, ord]

  let range ik = BatTuple.Tuple2.mapn Ints_t.of_bigint (Size.range ik)

<<<<<<< HEAD
  let top () = failwith @@ "top () not implemented for " ^ (name ())

  let top_of ?bitfield ik = [match bitfield with 
    | None -> range ik
    | Some b -> let signed_lower_bound = Ints_t.neg @@ Ints_t.shift_left Ints_t.one (b-1) in
                let unsigned_upper_bound = Ints_t.sub (Ints_t.shift_left Ints_t.one b) Ints_t.one in
                match Cil.isSigned ik with
                | true -> (signed_lower_bound, unsigned_upper_bound)
                | false -> (Ints_t.zero, unsigned_upper_bound)]
=======
  let top_of ik = [range ik]
>>>>>>> cff1d5fe

  let bot () = []

  let bot_of ik = bot ()

  let show (x: t) =
    let show_interval i = Printf.sprintf "[%s, %s]" (Ints_t.to_string (fst i)) (Ints_t.to_string (snd i)) in
    List.fold_left (fun acc i -> (show_interval i) :: acc) [] x |> List.rev |> String.concat ", " |> Printf.sprintf "[%s]"

  (* New type definition for the sweeping line algorithm used for implementing join/meet functions. *)
  type event = Enter of Ints_t.t | Exit of Ints_t.t

  let unbox_event = function Enter x -> x | Exit x -> x

  let cmp_events x y =
    (* Deliberately comparing ints first => Cannot be derived *)
    let res = Ints_t.compare (unbox_event x) (unbox_event y) in
    if res <> 0 then res
    else
      begin
        match (x, y) with
        | (Enter _, Exit _) -> -1
        | (Exit _, Enter _) -> 1
        | (_, _) -> 0
      end

  let interval_set_to_events (xs: t) =
    List.concat_map (fun (a, b) -> [Enter a; Exit b]) xs

  let two_interval_sets_to_events (xs: t) (ys: t) =
    let xs = interval_set_to_events xs in
    let ys = interval_set_to_events ys in
    List.merge cmp_events xs ys

  (* Using the sweeping line algorithm, combined_event_list returns a new event list representing the intervals in which at least n intervals in xs overlap
     This function is used for both join and meet operations with different parameter n: 1 for join, 2 for meet *)
  let combined_event_list lattice_op (xs:event list)  =
    let l = match lattice_op with `Join -> 1 | `Meet -> 2 in
    let aux (interval_count, acc) = function
      | Enter x -> (interval_count + 1, if (interval_count + 1) >= l && interval_count < l then (Enter x)::acc else acc)
      | Exit x -> (interval_count - 1, if interval_count >= l && (interval_count - 1) < l then (Exit x)::acc else acc)
    in
    List.fold_left aux (0, []) xs |> snd |> List.rev

  let rec events_to_intervals = function
    | [] -> []
    | (Enter x)::(Exit y)::xs  -> (x, y)::(events_to_intervals xs)
    | _ -> failwith "Invalid events list"

  let remove_empty_gaps (xs: t) =
    let aux acc (l, r) = match acc with
      | ((a, b)::acc') when (b +. Ints_t.one) >=. l -> (a, r)::acc'
      | _ -> (l, r)::acc
    in
    List.fold_left aux [] xs |> List.rev

  let canonize (xs: t) =
    interval_set_to_events xs |>
    List.sort cmp_events |>
    combined_event_list `Join |>
    events_to_intervals |>
    remove_empty_gaps

  let unop (x: t) op = match x with
    | [] -> []
    | _ -> canonize @@ List.concat_map op x

  let binop (x: t) (y: t) op : t = match x, y with
    | [], _ -> []
    | _, [] -> []
    | _, _ -> canonize @@ List.concat_map op (BatList.cartesian_product x y)


  include Std (struct type nonrec t = t let name = name let top_of = top_of let bot_of = bot_of let show = show let equal = equal end)

  let minimal = function
    | [] -> None
    | (x, _)::_ -> Some x

  let maximal = function
    | [] -> None
    | xs -> Some (BatList.last xs |> snd)

  let equal_to_interval i (a, b) =
    if a =. b && b =. i then
      `Eq
    else if a <=. i && i <=. b then
      `Top
    else
      `Neq

  let equal_to i xs = match List.map (equal_to_interval i) xs with
    | [] -> failwith "unsupported: equal_to with bottom"
    | [`Eq] ->  `Eq
    | ys when List.for_all ((=) `Neq) ys -> `Neq
    | _ -> `Top

  let norm_interval ?(suppress_ovwarn=false) ?(cast=false) ik (x,y) : t*overflow_info =
    if x >. y then
      ([],{underflow=false; overflow=false})
    else
      let (min_ik, max_ik) = range ik in
      let underflow = min_ik >. x in
      let overflow = max_ik <. y in
      let v = if underflow || overflow then
          begin
            if should_wrap ik then (* could add [|| cast], but that's GCC implementation-defined behavior: https://gcc.gnu.org/onlinedocs/gcc/Integers-implementation.html#Integers-implementation *)
              (* We can only soundly wrap if at most one overflow occurred, otherwise the minimal and maximal values of the interval *)
              (* on Z will not safely contain the minimal and maximal elements after the cast *)
              let diff = Ints_t.abs (max_ik -. min_ik) in
              let resdiff = Ints_t.abs (y -. x) in
              if resdiff >. diff then
                [range ik]
              else
                let l = Ints_t.of_bigint @@ Size.cast ik (Ints_t.to_bigint x) in
                let u = Ints_t.of_bigint @@ Size.cast ik (Ints_t.to_bigint y) in
                if l <=. u then
                  [(l, u)]
                else
                  (* Interval that wraps around (begins to the right of its end). We CAN represent such intervals *)
                  [(min_ik, u); (l, max_ik)]
            else if not cast && should_ignore_overflow ik then
              [Ints_t.max min_ik x, Ints_t.min max_ik y]
            else
              [range ik]
          end
        else
          [(x,y)]
      in
      if suppress_ovwarn then (v, {underflow=false; overflow=false}) else (v, {underflow; overflow})

  let norm_intvs ?(suppress_ovwarn=false) ?(cast=false) (ik:ikind) (xs: t) : t*overflow_info =
    let res = List.map (norm_interval ~suppress_ovwarn ~cast ik) xs in
    let intvs = List.concat_map fst res in
    let underflow = List.exists (fun (_,{underflow; _}) -> underflow) res in
    let overflow = List.exists (fun (_,{overflow; _}) -> underflow) res in
    (canonize intvs,{underflow; overflow})

  let binary_op_with_norm op (ik:ikind) (x: t) (y: t) : t*overflow_info = match x, y with
    | [], _ -> ([],{overflow=false; underflow=false})
    | _, [] -> ([],{overflow=false; underflow=false})
    | _, _ -> norm_intvs ik @@ List.concat_map (fun (x,y) -> [op x y]) (BatList.cartesian_product x y)

  let binary_op_with_ovc (x: t) (y: t) op : t*overflow_info = match x, y with
    | [], _ -> ([],{overflow=false; underflow=false})
    | _, [] -> ([],{overflow=false; underflow=false})
    | _, _ ->
      let res = List.map op (BatList.cartesian_product x y) in
      let intvs = List.concat_map fst res in
      let underflow = List.exists (fun (_,{underflow; _}) -> underflow) res in
      let overflow = List.exists (fun (_,{overflow; _}) -> underflow) res in
      (canonize intvs,{underflow; overflow})

  let unary_op_with_norm op (ik:ikind) (x: t) = match x with
    | [] -> ([],{overflow=false; underflow=false})
    | _ -> norm_intvs ik @@ List.concat_map (fun x -> [op x]) x

  let rec leq (xs: t) (ys: t) =
    let leq_interval (al, au) (bl, bu) = al >=. bl && au <=. bu in
    match xs, ys with
    | [], _ -> true
    | _, [] -> false
    | (xl,xr)::xs', (yl,yr)::ys' ->
      if leq_interval (xl,xr) (yl,yr) then
        leq xs' ys
      else if xr <. yl then
        false
      else
        leq xs ys'

  let join ik (x: t) (y: t): t =
    two_interval_sets_to_events x y |>
    combined_event_list `Join |>
    events_to_intervals |>
    remove_empty_gaps

  let meet ik (x: t) (y: t): t =
    two_interval_sets_to_events x y |>
    combined_event_list  `Meet |>
    events_to_intervals

  let to_int = function
    | [x] -> IArith.to_int x
    | _ -> None

  let zero = [IArith.zero]
  let one = [IArith.one]
  let top_bool = [IArith.top_bool]

  let not_bool (x:t) =
    let is_false x = equal x zero in
    let is_true x = equal x one in
    if is_true x then zero else if is_false x then one else top_bool

  let to_bool = function
    | [(l,u)] when l =. Ints_t.zero && u =. Ints_t.zero -> Some false
    | x -> if leq zero x then None else Some true

  let of_bool _ = function true -> one | false -> zero

  let of_interval ?(suppress_ovwarn=false) ik (x,y) =  norm_interval  ~suppress_ovwarn ~cast:false ik (x,y)

  let of_bitfield ik x =
    match Interval.of_bitfield ik x with
    | None -> []
    | Some (a,b) -> norm_interval ik (a,b) |> fst

  let to_bitfield ik x =
    let joinbf (z1,o1) (z2,o2) = (Ints_t.logor z1 z2, Ints_t.logor o1 o2) in
    List.fold_left (fun acc i -> joinbf acc (Interval.to_bitfield ik (Some i))) (Ints_t.zero, Ints_t.zero) x

  let of_int ik (x: int_t) = of_interval ik (x, x)

  let lt ik x y =
    match x, y with
    | [], [] -> bot_of ik
    | [], _ | _, [] -> raise (ArithmeticOnIntegerBot (Printf.sprintf "%s op %s" (show x) (show y)))
    | _, _ ->
      let (max_x, min_y) = (maximal x |> Option.get, minimal y |> Option.get) in
      let (min_x, max_y) = (minimal x |> Option.get, maximal y |> Option.get) in
      if max_x <. min_y then
        of_bool ik true
      else if min_x >=. max_y then
        of_bool ik false
      else
        top_bool

  let le ik x y =
    match x, y with
    | [], [] -> bot_of ik
    | [], _ | _, [] -> raise (ArithmeticOnIntegerBot (Printf.sprintf "%s op %s" (show x) (show y)))
    | _, _ ->
      let (max_x, min_y) = (maximal x |> Option.get, minimal y |> Option.get) in
      let (min_x, max_y) = (minimal x |> Option.get, maximal y |> Option.get) in
      if max_x <=. min_y then
        of_bool ik true
      else if min_x >. max_y then
        of_bool ik false
      else
        top_bool

  let gt ik x y = not_bool @@ le ik x y

  let ge ik x y = not_bool @@ lt ik x y

  let eq ik x y = match x, y with
    | (a, b)::[], (c, d)::[] when a =. b && c =. d && a =. c ->
      one
    | _ ->
      if is_bot (meet ik x y) then
        zero
      else
        top_bool

  let ne ik x y = not_bool @@ eq ik x y
  let interval_to_int i = Interval.to_int (Some i)
  let interval_to_bool i = Interval.to_bool (Some i)

  let log f ik (i1, i2) =
    match (interval_to_bool i1, interval_to_bool i2) with
    | Some x, Some y -> of_bool ik (f x y)
    | _ -> top_of ik


  let bit f ik (i1, i2) =
    match (interval_to_int i1), (interval_to_int i2) with
    | Some x, Some y -> (try of_int ik (f x y) |> fst with Division_by_zero -> top_of ik)
    | _ -> top_of ik


  let bitcomp f ik (i1, i2) =
    match (interval_to_int i1, interval_to_int i2) with
    | Some x, Some y -> (try of_int ik (f x y) with Division_by_zero | Invalid_argument _ -> (top_of ik,{overflow=false; underflow=false}))
    | _, _ -> (top_of ik,{overflow=false; underflow=false})

    let ceil_pow_2 n = 
      let abs_n = Ints_t.abs n in
      if Ints_t.compare abs_n Ints_t.one <= 0 then Ints_t.one
      else
        let rec loop x =
          if Ints_t.compare x abs_n > 0 then x 
          else loop (Ints_t.shift_left x 1)
        in
        loop Ints_t.one

  let interval_logand ik (i1, i2) = 
    match bit Ints_t.logand ik (i1,i2) with
    | result when result <> top_of ik -> result
    | _ ->
      let (x1, x2), (y1, y2) = i1, i2 in
      let is_nonneg x = Ints_t.compare x Ints_t.zero >= 0 in
      match is_nonneg x1, is_nonneg x2, is_nonneg y1, is_nonneg y2 with
      | true, _, true, _ -> 
        of_interval ik (Ints_t.zero, Ints_t.min x2 y2) |> fst
      | _, false, _, false -> 
        of_interval ik (Ints_t.neg @@ ceil_pow_2 @@ Ints_t.max (Ints_t.sub (Ints_t.abs x1) Ints_t.one) (Ints_t.sub (Ints_t.abs y1) Ints_t.one), Ints_t.zero) |> fst
      | true, _, _, false | _, false, true, _ -> (*TODO: vahemik tuleb 0, positiivse intervalli ülemine arv*)
        of_interval ik (Ints_t.zero, Ints_t.sub (ceil_pow_2 @@ Ints_t.max (Ints_t.sub (Ints_t.abs x2) Ints_t.one) (Ints_t.sub (Ints_t.abs y2) Ints_t.one)) Ints_t.one) |> fst
      | _ -> let b = ceil_pow_2 @@ Ints_t.max (Ints_t.max (Ints_t.abs x1) (Ints_t.abs x2)) (Ints_t.max (Ints_t.abs y1) (Ints_t.abs y2)) in   
        of_interval ik (Ints_t.neg b, Ints_t.sub b Ints_t.one) |> fst
  
  let logand ik x y = binop x y (interval_logand ik)

  let interval_logor ik (i1, i2) = 
    match bit Ints_t.logor ik (i1, i2) with
    | result when result <> top_of ik -> result
    | _ ->
      let (x1, x2), (y1, y2) = i1, i2 in
      let is_nonneg x = Ints_t.compare x Ints_t.zero >= 0 in
        (match is_nonneg x1, is_nonneg x2, is_nonneg y1, is_nonneg y2 with
          | true, _, true, _ -> of_interval ik (Ints_t.max x1 y1, Ints_t.sub (ceil_pow_2 (Ints_t.max x2 y2)) Ints_t.one) |> fst
          | _, false, _, false -> of_interval ik (Ints_t.max x1 y1, Ints_t.zero) |> fst
          | true, _, _, false | _, false, true, _ -> 
            let lower = Ints_t.neg @@ ceil_pow_2 @@ List.fold_left Ints_t.max Ints_t.zero (List.map (fun x -> Ints_t.sub (Ints_t.abs x) Ints_t.one) [x1; x2; y1; y2]) in 
            of_interval ik (lower, Ints_t.zero) |> fst
          |_ -> let b = (ceil_pow_2 (Ints_t.max (Ints_t.max (Ints_t.sub (Ints_t.abs x1) Ints_t.one) (Ints_t.sub (Ints_t.abs x2) Ints_t.one)) (Ints_t.max (Ints_t.sub (Ints_t.abs y1) Ints_t.one) (Ints_t.sub (Ints_t.abs y2) Ints_t.one)))) in     
            of_interval ik (Ints_t.neg b, Ints_t.sub b Ints_t.one) |> fst)  

  let logor ik x y = binop x y (interval_logor ik)

  let interval_logxor ik (i1, i2) = 
    match bit Ints_t.logxor ik (i1, i2) with
    | result when result <> top_of ik && result <> bot_of ik -> result
    | _ ->
      let (x1, x2), (y1, y2) = i1, i2 in
      let is_nonneg x = Ints_t.compare x Ints_t.zero >= 0 in
      match is_nonneg x1, is_nonneg x2, is_nonneg y1, is_nonneg y2 with
        | true, _, true, _ -> 
          of_interval ik (Ints_t.zero, Ints_t.sub (ceil_pow_2 @@ Ints_t.max x2 y2) Ints_t.one) |> fst
        | _, false, _, false -> 
          let upper = Ints_t.sub (ceil_pow_2 @@ Ints_t.abs @@ Ints_t.add (Ints_t.min x1 y1) Ints_t.one) Ints_t.one in
          of_interval ik (Ints_t.zero, upper) |> fst
        | true, _, _, false | _, false, true, _ -> 
          let lower = Ints_t.neg @@ ceil_pow_2 @@ List.fold_left Ints_t.max Ints_t.zero (List.map (fun x -> Ints_t.sub (Ints_t.abs x) Ints_t.one) [x1; x2; y1; y2]) in
          of_interval ik (lower, Ints_t.zero) |> fst 
        | _ -> let b = (ceil_pow_2 @@ List.fold_left max Ints_t.zero (List.map Ints_t.abs [x1;x2;y1;y2])) in   
          of_interval ik (Ints_t.neg b, Ints_t.sub b Ints_t.one) |> fst

  let logxor ik x y = binop x y (interval_logxor ik)

  let lognot ik x =
    let interval_lognot i =
      match interval_to_int i with
      | Some x -> of_int ik (Ints_t.lognot x) |> fst
      | _ -> 
        let (x1, x2) = i in
        let y1 = Ints_t.lognot x1 in
        let y2 = Ints_t.lognot x2 in
        of_interval ik (Ints_t.min y1 y2, Ints_t.max y1 y2) |> fst
    in
    unop x interval_lognot

  let shift_left ik x y =
    let interval_shiftleft = bitcomp (fun x y -> Ints_t.shift_left x (Ints_t.to_int y)) ik in
    binary_op_with_ovc x y interval_shiftleft

  let interval_shiftright ik (i1, i2) =
    match (interval_to_int i1, interval_to_int i2) with
    | Some x, Some y -> (try of_int ik (Ints_t.shift_right x (Ints_t.to_int y)) with Division_by_zero | Invalid_argument _ -> 
      (top_of ik,{overflow=false; underflow=false}))
    | _ ->
      let is_nonneg x = Ints_t.compare x Ints_t.zero >= 0 in
      match i1, i2 with 
        | (x1, x2), (y1,y2) when is_nonneg x1 && is_nonneg y1 ->
            of_interval ik (Ints_t.zero, Ints_t.div x2 (Ints_t.shift_left Ints_t.one (Ints_t.to_int y1)))
        | _ -> (top_of ik,{underflow=false; overflow=false})

  let shift_right ik x y = binary_op_with_ovc x y (interval_shiftright ik)

  let c_lognot ik x =
    let log1 f ik i1 =
      match interval_to_bool i1 with
      | Some x -> of_bool ik (f x)
      | _ -> top_of ik
    in
    let interval_lognot = log1 not ik in
    unop x interval_lognot

  let c_logand ik x y =
    let interval_logand = log (&&) ik in
    binop x y interval_logand

  let c_logor ik x y =
    let interval_logor = log (||) ik in
    binop x y interval_logor

  let add ?no_ov = binary_op_with_norm IArith.add
  let sub ?no_ov = binary_op_with_norm IArith.sub
  let mul ?no_ov = binary_op_with_norm IArith.mul
  let neg ?no_ov = unary_op_with_norm IArith.neg

  let div ?no_ov ik x y =
    let rec interval_div x (y1, y2) = begin
      let top_of ik = top_of ik |> List.hd in
      let is_zero v = v =. Ints_t.zero in
      match y1, y2 with
      | l, u when is_zero l && is_zero u -> top_of ik (* TODO warn about undefined behavior *)
      | l, _ when is_zero l              -> interval_div x (Ints_t.one,y2)
      | _, u when is_zero u              -> interval_div x (y1, Ints_t.(neg one))
      | _ when leq (of_int ik (Ints_t.zero) |> fst) ([(y1,y2)]) -> top_of ik
      | _ -> IArith.div x (y1, y2)
    end
    in binary_op_with_norm interval_div ik x y

  let rem ik x y =
    let interval_rem (x, y) =
      if Interval.is_top_of ik (Some x) && Interval.is_top_of ik (Some y) then
        top_of ik
      else
        let (xl, xu) = x in let (yl, yu) = y in
        let pos x = if x <. Ints_t.zero then Ints_t.neg x else x in
        let b = (Ints_t.max (pos yl) (pos yu)) -. Ints_t.one in
        let range = if xl >=. Ints_t.zero then (Ints_t.zero, Ints_t.min xu b) else (Ints_t.max xl (Ints_t.neg b), Ints_t.min (Ints_t.max (pos xl) (pos xu)) b) in
        meet ik (bit Ints_t.rem ik (x, y)) [range]
    in
    binop x y interval_rem

  let cast_to ?(suppress_ovwarn=false) ?torg ?no_ov ik x = norm_intvs ~cast:true ik x

  (*
      narrows down the extremeties of xs if they are equal to boundary values of the ikind with (possibly) narrower values from ys
  *)
  let narrow ik xs ys = match xs ,ys with
    | [], _ -> [] | _ ,[] -> xs
    | _, _ ->
      let min_xs = minimal xs |> Option.get in
      let max_xs = maximal xs |> Option.get in
      let min_ys = minimal ys |> Option.get in
      let max_ys = maximal ys |> Option.get in
      let min_range,max_range = range ik in
      let threshold = get_interval_threshold_widening () in
      let min = if min_xs =. min_range || threshold && min_ys >. min_xs && IArith.is_lower_threshold min_xs then min_ys else min_xs in
      let max = if max_xs =. max_range || threshold && max_ys <. max_xs && IArith.is_upper_threshold max_xs then max_ys else max_xs in
      xs
      |> (function (_, y)::z -> (min, y)::z | _ -> [])
      |> List.rev
      |> (function (x, _)::z -> (x, max)::z | _ -> [])
      |> List.rev

  (*
    1. partitions the intervals of xs by assigning each of them to the an interval in ys that includes it.
     and joins all intervals in xs assigned to the same interval in ys as one interval.
    2. checks for every pair of adjacent pairs whether the pairs did approach (if you compare the intervals from xs and ys) and merges them if it is the case.
    3. checks whether partitions at the extremeties are approaching infinity (and expands them to infinity. in that case)

    The expansion (between a pair of adjacent partitions or at extremeties ) stops at a threshold.
  *)
  let widen ik xs ys =
    let (min_ik,max_ik) = range ik in
    let threshold = GobConfig.get_bool "ana.int.interval_threshold_widening" in
    let upper_threshold (_,u) = IArith.upper_threshold u max_ik in
    let lower_threshold (l,_) = IArith.lower_threshold l min_ik in
    (*obtain partitioning of xs intervals according to the ys interval that includes them*)
    let rec interval_sets_to_partitions (ik: ikind) (acc : (int_t * int_t) option) (xs: t) (ys: t)=
      match xs,ys with
      | _, [] -> []
      | [], (y::ys) -> (acc,y):: interval_sets_to_partitions ik None [] ys
      | (x::xs), (y::ys) when Interval.leq (Some x) (Some y) -> interval_sets_to_partitions ik (Interval.join ik acc (Some x)) xs (y::ys)
      | (x::xs), (y::ys) -> (acc,y) :: interval_sets_to_partitions ik None  (x::xs) ys
    in
    let interval_sets_to_partitions ik xs ys = interval_sets_to_partitions ik None xs ys in
    (*merge a pair of adjacent partitions*)
    let merge_pair ik (a,b) (c,d) =
      let new_a = function
        | None -> Some (upper_threshold b, upper_threshold b)
        | Some (ax,ay) -> Some (ax, upper_threshold b)
      in
      let new_c = function
        | None -> Some (lower_threshold d, lower_threshold d)
        | Some (cx,cy) -> Some (lower_threshold d, cy)
      in
      if threshold && (lower_threshold d +. Ints_t.one) >. (upper_threshold b) then
        [(new_a a,(fst b, upper_threshold b)); (new_c c, (lower_threshold d, snd d))]
      else
        [(Interval.join ik a c, (Interval.join ik (Some b) (Some d) |> Option.get))]
    in
    let partitions_are_approaching part_left part_right = match part_left, part_right with
      | (Some (_, left_x), (_, left_y)), (Some (right_x, _), (right_y, _)) -> (right_x -. left_x) >. (right_y -. left_y)
      | _,_ -> false
    in
    (*merge all approaching pairs of adjacent partitions*)
    let rec merge_list ik = function
      | [] -> []
      | x::y::xs  when partitions_are_approaching x y -> merge_list ik ((merge_pair ik x y) @ xs)
      | x::xs -> x :: merge_list ik xs
    in
    (*expands left extremity*)
    let widen_left = function
      | [] -> []
      | (None,(lb,rb))::ts -> let lt = if threshold then lower_threshold (lb,lb) else min_ik in (None, (lt,rb))::ts
      | (Some (la,ra), (lb,rb))::ts  when lb <. la ->  let lt = if threshold then lower_threshold (lb,lb) else min_ik in (Some (la,ra),(lt,rb))::ts
      | x  -> x
    in
    (*expands right extremity*)
    let widen_right x =
      let map_rightmost = function
        | [] -> []
        | (None,(lb,rb))::ts -> let ut = if threshold then upper_threshold (rb,rb) else max_ik in (None, (lb,ut))::ts
        | (Some (la,ra), (lb,rb))::ts  when ra <. rb -> let ut = if threshold then upper_threshold (rb,rb) else max_ik in (Some (la,ra),(lb,ut))::ts
        | x  -> x
      in
      List.rev x |> map_rightmost |> List.rev
    in
    interval_sets_to_partitions ik xs ys |> merge_list ik |> widen_left |> widen_right |> List.map snd

  let starting ?(suppress_ovwarn=false) ik n = norm_interval ik ~suppress_ovwarn (n, snd (range ik))

  let ending ?(suppress_ovwarn=false) ik n = norm_interval ik ~suppress_ovwarn (fst (range ik), n)

  let invariant_ikind e ik xs =
    List.map (fun x -> Interval.invariant_ikind e ik (Some x)) xs |>
    let open Invariant in List.fold_left (||) (bot ())

  let modulo n k =
    let result = Ints_t.rem n k in
    if result >=. Ints_t.zero then result
    else result +. k

  let refine_with_congruence ik (intvs: t) (cong: (int_t * int_t ) option): t =
    let refine_with_congruence_interval ik (cong : (int_t * int_t ) option) (intv : (int_t * int_t ) option): t =
      match intv, cong with
      | Some (x, y), Some (c, m) ->
        if m =. Ints_t.zero && (c <. x || c >. y) then []
        else if m =. Ints_t.zero then
          [(c, c)]
        else
          let (min_ik, max_ik) = range ik in
          let rcx =
            if x =. min_ik then x else
              x +. (modulo (c -. x) (Ints_t.abs m)) in
          let lcy =
            if y =. max_ik then y else
              y -. (modulo (y -. c) (Ints_t.abs m)) in
          if rcx >. lcy then []
          else if rcx =. lcy then norm_interval ik (rcx, rcx) |> fst
          else norm_interval ik (rcx, lcy) |> fst
      | _ -> []
    in
    List.concat_map (fun x -> refine_with_congruence_interval ik cong (Some x)) intvs

  let refine_with_interval ik xs = function None -> [] | Some (a,b) -> meet ik xs [(a,b)]

  let refine_with_bitfield ik x y =
    let interv = of_bitfield ik y in
    norm_intvs ik (meet ik x interv) |> fst

  let refine_with_incl_list ik intvs  = function
    | None -> intvs
    | Some xs -> meet ik intvs (List.map (fun x -> (x,x)) xs)

  let excl_range_to_intervalset (ik: ikind) ((min, max): int_t * int_t) (excl: int_t): t =
    let intv1 = (min, excl -. Ints_t.one) in
    let intv2 = (excl +. Ints_t.one, max) in
    norm_intvs ik ~suppress_ovwarn:true [intv1 ; intv2] |> fst

  let of_excl_list ik (excls: int_t list) =
    let excl_list = List.map (excl_range_to_intervalset ik (range ik)) excls in
    let res = List.fold_left (meet ik) (top_of ik) excl_list in
    res

  let refine_with_excl_list ik (intv : t) = function
    | None -> intv
    | Some (xs, range) ->
      let excl_to_intervalset (ik: ikind) ((rl, rh): (int64 * int64)) (excl: int_t): t =
        excl_range_to_intervalset ik (Ints_t.of_bigint (Size.min_from_bit_range rl),Ints_t.of_bigint (Size.max_from_bit_range rh)) excl
      in
      let excl_list = List.map (excl_to_intervalset ik range) xs in
      List.fold_left (meet ik) intv excl_list

  let project ik p t = t

  let arbitrary ik =
    let open QCheck.Iter in
    (* let int_arb = QCheck.map ~rev:Ints_t.to_bigint Ints_t.of_bigint GobQCheck.Arbitrary.big_int in *)
    (* TODO: apparently bigints are really slow compared to int64 for domaintest *)
    let int_arb = QCheck.map ~rev:Ints_t.to_int64 Ints_t.of_int64 GobQCheck.Arbitrary.int64 in
    let pair_arb = QCheck.pair int_arb int_arb in
    let list_pair_arb = QCheck.small_list pair_arb in
    let canonize_randomly_generated_list = (fun x -> norm_intvs ik  x |> fst) in
    let shrink xs = GobQCheck.shrink list_pair_arb xs >|= canonize_randomly_generated_list
    in QCheck.(set_shrink shrink @@ set_print show @@ map (*~rev:BatOption.get*) canonize_randomly_generated_list list_pair_arb)
end

module IntervalSet = IntervalSetFunctor (IntOps.BigIntOps)<|MERGE_RESOLUTION|>--- conflicted
+++ resolved
@@ -31,9 +31,6 @@
 
   let range ik = BatTuple.Tuple2.mapn Ints_t.of_bigint (Size.range ik)
 
-<<<<<<< HEAD
-  let top () = failwith @@ "top () not implemented for " ^ (name ())
-
   let top_of ?bitfield ik = [match bitfield with 
     | None -> range ik
     | Some b -> let signed_lower_bound = Ints_t.neg @@ Ints_t.shift_left Ints_t.one (b-1) in
@@ -41,9 +38,6 @@
                 match Cil.isSigned ik with
                 | true -> (signed_lower_bound, unsigned_upper_bound)
                 | false -> (Ints_t.zero, unsigned_upper_bound)]
-=======
-  let top_of ik = [range ik]
->>>>>>> cff1d5fe
 
   let bot () = []
 
