--- conflicted
+++ resolved
@@ -92,11 +92,7 @@
   let opt_map2 f ?no_ov =
     curry @@ function Some x, Some y -> Some (f ?no_ov x y) | _ -> None
 
-<<<<<<< HEAD
-  let to_list (a,b,c,d,e) = List.filter_map identity [a;b;c;d;e] (* contains only the values of activated domains *)
-=======
-  let to_list x = GobTuple.Tuple6.enum x |> List.of_enum |> List.filter_map identity (* contains only the values of activated domains *)
->>>>>>> 7fe1a056
+  let to_list (a,b,c,d,e,f) = List.filter_map identity [a;b;c;d;e;f] (* contains only the values of activated domains *)
   let to_list_some x = List.filter_map identity @@ to_list x (* contains only the Some-values of activated domains *)
 
   let exists = function
@@ -371,11 +367,7 @@
 
   (* fp: projections *)
   let equal_to i x =
-<<<<<<< HEAD
     let xs = mapp2 { fp2 = fun (type a) (module I:SOverflow with type t = a and type int_t = int_t) -> I.equal_to i } x |> to_list in
-=======
-    let xs = mapp2 { fp2 = fun (type a) (module I:SOverflow with type t = a and type int_t = int_t) -> I.equal_to i } x |> GobTuple.Tuple6.enum |> List.of_enum |> List.filter_map identity in
->>>>>>> 7fe1a056
     if List.mem `Eq xs then `Eq else
     if List.mem `Neq xs then `Neq else
       `Top
