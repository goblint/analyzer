--- conflicted
+++ resolved
@@ -66,15 +66,6 @@
 
   let check_ov ?(suppress_ovwarn = false) ~op ik intv intv_set bf =
     let no_ov = (no_overflow ik intv) || (no_overflow ik intv_set) || (no_overflow ik bf) in
-<<<<<<< HEAD
-    if not no_ov && not suppress_ovwarn && ( BatOption.is_some intv || BatOption.is_some intv_set || BatOption.is_some bf) then (
-      let (_,{underflow=underflow_intv; overflow=overflow_intv}) = match intv with None -> (I2.bot (), {underflow= true; overflow = true}) | Some x -> x in
-      let (_,{underflow=underflow_intv_set; overflow=overflow_intv_set}) = match intv_set with None -> (I5.bot (), {underflow= true; overflow = true}) | Some x -> x in
-      let (_,{underflow=underflow_bf; overflow=overflow_bf}) = match bf with None -> (I6.bot (), {underflow= true; overflow = true}) | Some x -> x in
-      let underflow = underflow_intv && underflow_intv_set && underflow_bf in
-      let overflow = overflow_intv && overflow_intv_set && overflow_bf in
-      set_overflow_flag ~op ~underflow ~overflow ik;
-=======
     if not suppress_ovwarn && (BatOption.is_some intv || BatOption.is_some intv_set || BatOption.is_some bf) then (
       if not no_ov then (
         let (_,{underflow=underflow_intv; overflow=overflow_intv}) = match intv with None -> (I2.bot (), {underflow= true; overflow = true}) | Some x -> x in
@@ -82,11 +73,19 @@
         let (_,{underflow=underflow_bf; overflow=overflow_bf}) = match bf with None -> (I6.bot (), {underflow= true; overflow = true}) | Some x -> x in
         let underflow = underflow_intv && underflow_intv_set && underflow_bf in
         let overflow = overflow_intv && overflow_intv_set && overflow_bf in
-        set_overflow_flag ~cast ~underflow ~overflow ik;
+        set_overflow_flag ~op ~underflow ~overflow ik;
       ) else if not !AnalysisState.executing_speculative_computations then (
-        Checks.safe_msg Checks.Category.IntegerOverflow "Cast: %B" cast
+        (* TODO: deduplicate with set_overflow_flag *)
+        let sign = if Cil.isSigned ik then "signed" else "unsigned" in
+        let op =
+          match op with
+          | `Binop bop -> CilType.Binop.show bop
+          | `Unop uop -> CilType.Unop.show uop
+          | `Cast -> "cast"
+          | `Internal -> "internal operation"
+        in
+        Checks.safe_msg Checks.Category.IntegerOverflow "No %s integer overflow or underflow in %s" sign op
       )
->>>>>>> 50f3cfad
     );
     no_ov
 
