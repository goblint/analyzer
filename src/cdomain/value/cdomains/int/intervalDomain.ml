--- conflicted
+++ resolved
@@ -10,8 +10,6 @@
 
   let range ik = BatTuple.Tuple2.mapn Ints_t.of_bigint (Size.range ik)
 
-<<<<<<< HEAD
-  let top () = failwith @@ "top () not implemented for " ^ (name ())
   let top_of ?bitfield ik = match bitfield with 
       | Some b when b <= Ints_t.to_int (range ik |> snd) -> begin 
         let signed_lower_bound = Ints_t.neg @@ Ints_t.shift_left Ints_t.one (b-1) in
@@ -22,9 +20,6 @@
           | false -> Some (Ints_t.zero, unsigned_upper_bound)
       end
       | _ -> Some (range ik)
-=======
-  let top_of ik = Some (range ik)
->>>>>>> cff1d5fe
   let bot () = None
   let bot_of ik = bot () (* TODO: improve *)
 
