open IntDomain0
open IntervalDomain
open DefExcDomain
open GoblintCil


(* Inclusion/Exclusion sets. Go to top on arithmetic operations (except for some easy cases, e.g. multiplication with 0). Joins on widen, i.e. precise integers as long as not derived from arithmetic expressions. *)
module Enums : S with type int_t = Z.t = struct
  module R = Interval32 (* range for exclusion *)

  let range_ikind = Cil.IInt
  let size t = R.of_interval range_ikind (let a,b = Size.bits_i64 t in Int64.neg a,b)

  type t = Inc of BISet.t | Exc of BISet.t * R.t [@@deriving eq, ord, hash] (* inclusion/exclusion set *)

  type int_t = Z.t
  let name () = "enums"
  let bot () = failwith "bot () not implemented for Enums"
  let top () = failwith "top () not implemented for Enums"
  let bot_of ik = Inc (BISet.empty ())
  let top_bool = Inc (BISet.of_list [Z.zero; Z.one])
  let top_of ik =
    match ik with
    | IBool -> top_bool
    | _ -> Exc (BISet.empty (), size ik)

  let range ik = Size.range ik

(*
  let max_of_range r = Size.max_from_bit_range (Option.get (R.maximal r))
  let min_of_range r = Size.min_from_bit_range (Option.get (R.minimal r))
  let cardinality_of_range r = Z.add (Z.neg (min_of_range r)) (max_of_range r) *)
  let value_in_range (min, max) v = Z.compare min v <= 0 && Z.compare v max <= 0

  let show = function
    | Inc xs when BISet.is_empty xs -> "bot"
    | Inc xs -> "{" ^ (String.concat ", " (List.map Z.to_string (BISet.elements  xs))) ^ "}"
    | Exc (xs,r) -> "not {" ^ (String.concat ", " (List.map Z.to_string (BISet.elements xs))) ^ "} " ^ "("^R.show r^")"

  include Std (struct type nonrec t = t let name = name let top_of = top_of let bot_of = bot_of let show = show let equal = equal end)

  (* Normalization function for enums, that handles overflows for Inc.
     As we do not compute on Excl, we do not have to perform any overflow handling for it. *)
  let norm ikind v =
    let min, max = range ikind in
    (* Whether the value v lies within the values of the specified ikind. *)
    let value_in_ikind v =
      Z.compare min v <= 0 && Z.compare v max <= 0
    in
    match v with
    | Inc xs when BISet.for_all value_in_ikind xs -> v
    | Inc xs ->
      if should_wrap ikind then
        Inc (BISet.map (Size.cast ikind) xs)
      else if should_ignore_overflow ikind then
        Inc (BISet.filter value_in_ikind xs)
      else
        top_of ikind
    | Exc (xs, r) ->
      (* The following assert should hold for Exc, therefore we do not have to overflow handling / normalization for it:
         let range_in_ikind r =
         R.leq r (size ikind)
         in
         let r_min, r_max = min_of_range r, max_of_range r in
         assert (range_in_ikind r && BISet.for_all (value_in_range (r_min, r_max)) xs); *)
      begin match ikind with
        | IBool ->
          begin match BISet.mem Z.zero xs, BISet.mem Z.one xs with
            | false, false -> top_bool  (* Not {} -> {0, 1} *)
            | true, false -> Inc (BISet.singleton Z.one) (* Not {0} -> {1} *)
            | false, true -> Inc (BISet.singleton Z.zero) (* Not {1} -> {0} *)
            | true, true -> bot_of ikind (* Not {0, 1} -> bot *)
          end
        | _ ->
          v
      end


  let equal_to i = function
    | Inc x ->
      if BISet.mem i x then
        if BISet.is_singleton x then `Eq
        else `Top
      else `Neq
    | Exc (x, r) ->
      if BISet.mem i x then `Neq
      else `Top

  let cast_to ?(suppress_ovwarn=false) ?torg ?no_ov ik v = norm ik @@ match v with
    | Exc (s,r) ->
      let r' = size ik in
      if R.leq r r' then (* upcast -> no change *)
        Exc (s, r)
      else if ik = IBool then (* downcast to bool *)
        if BISet.mem Z.zero s then
          Inc (BISet.singleton Z.one)
        else
          Exc (BISet.empty(), r')
      else (* downcast: may overflow *)
        Exc ((BISet.empty ()), r')
    | Inc xs ->
      let casted_xs = BISet.map (Size.cast ik) xs in
      if Cil.isSigned ik && not (BISet.equal xs casted_xs)
      then top_of ik (* When casting into a signed type and the result does not fit, the behavior is implementation-defined *)
      else Inc casted_xs

  let of_int ikind x = cast_to ikind (Inc (BISet.singleton x))

  let of_interval ?(suppress_ovwarn=false) ik (x, y) =
    if Z.compare x y = 0 then
      of_int ik x
    else
      let a, b = Size.min_range_sign_agnostic x, Size.min_range_sign_agnostic y in
      let r = R.join (R.of_interval ~suppress_ovwarn range_ikind a) (R.of_interval ~suppress_ovwarn range_ikind b) in
      let ex = if Z.gt x Z.zero || Z.lt y Z.zero then BISet.singleton Z.zero else BISet.empty () in
      norm ik @@ (Exc (ex, r))

  let join _ x y =
    match x, y with
    | Inc x, Inc y -> Inc (BISet.union x y)
    | Exc (x,r1), Exc (y,r2) -> Exc (BISet.inter x y, R.join r1 r2)
    | Exc (x,r), Inc y
    | Inc y, Exc (x,r) ->
      let r = if BISet.is_empty y
        then r
        else
          let (min_el_range, max_el_range) = Batteries.Tuple2.mapn (fun x -> R.of_interval range_ikind (Size.min_range_sign_agnostic x)) (BISet.min_elt y, BISet.max_elt y) in
          let range = R.join min_el_range max_el_range in
          R.join r range
      in
      Exc (BISet.diff x y, r)

  let meet _ x y =
    match x, y with
    | Inc x, Inc y -> Inc (BISet.inter x y)
    | Exc (x,r1), Exc (y,r2) ->
      let r = R.meet r1 r2 in
      let r_min, r_max = Exclusion.min_of_range r, Exclusion.max_of_range r in
      let filter_by_range = BISet.filter (value_in_range (r_min, r_max)) in
      (* We remove those elements from the exclusion set that do not fit in the range anyway *)
      let excl = BISet.union (filter_by_range x) (filter_by_range y) in
      Exc (excl, r)
    | Inc x, Exc (y,r)
    | Exc (y,r), Inc x -> Inc (BISet.diff x y)

  let widen = join
  let narrow = meet
  let leq a b =
    match a, b with
    | Inc xs, Exc (ys, r) ->
      if BISet.is_empty xs
      then true
      else
        let min_b, max_b = Exclusion.min_of_range r, Exclusion.max_of_range r in
        let min_a, max_a = BISet.min_elt xs, BISet.max_elt xs in
        (* Check that the xs fit into the range r  *)
        Z.compare min_b min_a <= 0 && Z.compare max_a max_b <= 0 &&
        (* && check that none of the values contained in xs is excluded, i.e. contained in ys. *)
        BISet.for_all (fun x -> not (BISet.mem x ys)) xs
    | Inc xs, Inc ys ->
      BISet.subset xs ys
    | Exc (xs, r), Exc (ys, s) ->
      Exclusion.(leq (Exc (xs, r)) (Exc (ys, s)))
    | Exc (xs, r), Inc ys ->
      Exclusion.(leq_excl_incl (Exc (xs, r)) (Inc ys))

  let handle_bot x y f = match is_bot x, is_bot y with
    | false, false -> f ()
    | true, false
    | false, true -> raise (ArithmeticOnIntegerBot (Printf.sprintf "%s op %s" (show x) (show y)))
    | true, true -> Inc (BISet.empty ())

  let lift1 f ikind v = norm ikind @@ match v with
    | Inc x when BISet.is_empty x -> v (* Return bottom when value is bottom *)
    | Inc x when BISet.is_singleton x -> Inc (BISet.singleton (f (BISet.choose x)))
    | _ -> top_of ikind

  let lift2 f (ikind: Cil.ikind) u v =
    handle_bot u v (fun () ->
        norm ikind @@ match u, v with
        | Inc x,Inc y when BISet.is_singleton x && BISet.is_singleton y -> Inc (BISet.singleton (f (BISet.choose x) (BISet.choose y)))
        | _,_ -> top_of ikind)

  let lift2 f ikind a b =
    try lift2 f ikind a b with Division_by_zero -> top_of ikind

  let neg ?no_ov = lift1 Z.neg
  let add ?no_ov ikind a b =
    match a, b with
    | Inc z,x when BISet.is_singleton z && BISet.choose z = Z.zero -> x
    | x,Inc z when BISet.is_singleton z && BISet.choose z = Z.zero -> x
    | x,y -> lift2 Z.add ikind x y
  let sub ?no_ov = lift2 Z.sub
  let mul ?no_ov ikind a b =
    match a, b with
    | Inc one,x when BISet.is_singleton one && BISet.choose one = Z.one -> x
    | x,Inc one when BISet.is_singleton one && BISet.choose one = Z.one -> x
    | Inc zero,_ when BISet.is_singleton zero && BISet.choose zero = Z.zero -> a
    | _,Inc zero when BISet.is_singleton zero && BISet.choose zero = Z.zero -> b
    | x,y -> lift2 Z.mul ikind x y

  let div ?no_ov ikind a b = match a, b with
    | x,Inc one when BISet.is_singleton one && BISet.choose one = Z.one -> x
    | _,Inc zero when BISet.is_singleton zero && BISet.choose zero = Z.zero -> top_of ikind
    | Inc zero,_ when BISet.is_singleton zero && BISet.choose zero = Z.zero -> a
    | x,y -> lift2 Z.div ikind x y

  let rem = lift2 Z.rem

  let lognot = lift1 Z.lognot
  let logand = lift2 Z.logand
  let logor  = lift2 Z.logor
  let logxor = lift2 Z.logxor

  let shift (shift_op: int_t -> int -> int_t) (ik: Cil.ikind) (x: t) (y: t) =
    handle_bot x y (fun () ->
        (* BigInt only accepts int as second argument for shifts; perform conversion here *)
        let shift_op_big_int a (b: int_t) =
          let (b : int) = Z.to_int b in
          shift_op a b
        in
        (* If one of the parameters of the shift is negative, the result is undefined *)
        let is_negative = GobOption.for_all (fun x -> Z.lt x Z.zero) in
        if is_negative (minimal x) || is_negative (minimal y) then
          top_of ik
        else
          lift2 shift_op_big_int ik x y)

  let shift_left =
    shift Z.shift_left

  let shift_right =
    shift Z.shift_right

  let of_bool ikind x = Inc (BISet.singleton (if x then Z.one else Z.zero))
  let to_bool  = function
    | Inc e when BISet.is_empty e -> None
    | Exc (e,_) when BISet.is_empty e -> None
    | Inc zero when BISet.is_singleton zero && BISet.choose zero = Z.zero -> Some false
    | Inc xs when BISet.for_all ((<>) Z.zero) xs -> Some true
    | Exc (xs,_) when BISet.exists ((=) Z.zero) xs -> Some true
    | _ -> None
  let to_int = function Inc x when BISet.is_singleton x -> Some (BISet.choose x) | _ -> None

  let to_excl_list = function Exc (x,r) when not (BISet.is_empty x) -> Some (BISet.elements x, (Option.get (R.minimal r), Option.get (R.maximal r))) | _ -> None
  let of_excl_list ik xs =
    let min_ik, max_ik = Size.range ik in
    let exc = BISet.of_list @@ List.filter (value_in_range (min_ik, max_ik)) xs in
    norm ik @@ Exc (exc, size ik)
  let is_excl_list = BatOption.is_some % to_excl_list
  let to_incl_list = function Inc s when not (BISet.is_empty s) -> Some (BISet.elements s) | _ -> None

  let to_bitfield ik x = 
    let ik_mask = snd (Size.range ik) in 
    let one_mask = Z.lognot Z.zero in
    match x with 
    | Inc i when BISet.is_empty i -> (Z.zero, Z.zero) 
    | Inc i when BISet.is_singleton i ->       
      let o = BISet.choose i in 
      let o = if Cil.isSigned ik then o else Z.logand ik_mask o in 
      (Z.lognot o, o) 
    | Inc i -> BISet.fold (fun o (az, ao) -> (Z.logor (Z.lognot o) az, Z.logor (if Cil.isSigned ik then o else Z.logand ik_mask o) ao)) i (Z.zero, Z.zero) 
    | _ when Cil.isSigned ik -> (one_mask, one_mask)
    | _ -> (one_mask, ik_mask)

  let starting ?(suppress_ovwarn=false) ikind x =
    let _,u_ik = Size.range ikind in
    of_interval ~suppress_ovwarn ikind (x, u_ik)

  let ending ?(suppress_ovwarn=false) ikind x =
    let l_ik,_ = Size.range ikind in
    of_interval ~suppress_ovwarn ikind (l_ik, x)

  let c_lognot ik x =
    if is_bot x
    then x
    else
      match to_bool x with
      | Some b -> of_bool ik (not b)
      | None -> top_bool

  let c_logand = lift2 IntOps.BigIntOps.c_logand
  let c_logor  = lift2 IntOps.BigIntOps.c_logor
  let maximal = function
    | Inc xs when not (BISet.is_empty xs) -> Some (BISet.max_elt xs)
    | Exc (excl,r) ->
      let rec decrement_while_contained v =
        if BISet.mem v excl
        then decrement_while_contained (Z.pred v)
        else v
      in
      let range_max = Exclusion.max_of_range r in
      Some (decrement_while_contained range_max)
    | _ (* bottom case *) -> None

  let minimal = function
    | Inc xs when not (BISet.is_empty xs) -> Some (BISet.min_elt xs)
    | Exc (excl,r) ->
      let rec increment_while_contained v =
        if BISet.mem v excl
        then increment_while_contained (Z.succ v)
        else v
      in
      let range_min = Exclusion.min_of_range r in
      Some (increment_while_contained range_min)
    | _ (* bottom case *) -> None

  let lt ik x y =
    handle_bot x y (fun () ->
        match minimal x, maximal x, minimal y, maximal y with
        | _, Some x2, Some y1, _ when Z.compare x2 y1 < 0 -> of_bool ik true
        | Some x1, _, _, Some y2 when Z.compare x1 y2 >= 0 -> of_bool ik false
        | _, _, _, _ -> top_bool)

  let gt ik x y = lt ik y x

  let le ik x y =
    handle_bot x y (fun () ->
        match minimal x, maximal x, minimal y, maximal y with
        | _, Some x2, Some y1, _ when Z.compare x2 y1 <= 0 -> of_bool ik true
        | Some x1, _, _, Some y2 when Z.compare x1 y2 > 0 -> of_bool ik false
        | _, _, _, _ -> top_bool)

  let ge ik x y = le ik y x

  let eq ik x y =
    handle_bot x y (fun () ->
        match x, y with
        | Inc xs, Inc ys when BISet.is_singleton xs && BISet.is_singleton ys -> of_bool ik (Z.equal (BISet.choose xs) (BISet.choose ys))
        | _, _ ->
          if is_bot (meet ik x y) then
            (* If the meet is empty, there is no chance that concrete values are equal *)
            of_bool ik false
          else
            top_bool)

  let ne ik x y = c_lognot ik (eq ik x y)

  let invariant_ikind e ik x =
    match x with
    | Inc ps ->
      IntInvariant.of_incl_list e ik (BISet.elements ps)
    | Exc (ns, r) ->
      (* Emit range invariant if tighter than ikind bounds.
         This can be more precise than interval, which has been widened. *)
      let (rmin, rmax) = (Exclusion.min_of_range r, Exclusion.max_of_range r) in
      let ri = IntInvariant.of_interval e ik (rmin, rmax) in
      let nsi = IntInvariant.of_excl_list e ik (BISet.elements ns) in
      Invariant.(ri && nsi)


  let arbitrary ik =
    let open QCheck.Iter in
    let neg s = of_excl_list ik (BISet.elements s) in
    let pos s = norm ik (Inc s) in
    let shrink = function
      | Exc (s, _) -> GobQCheck.shrink (BISet.arbitrary ()) s >|= neg (* S TODO: possibly shrink neg to pos *)
      | Inc s -> GobQCheck.shrink (BISet.arbitrary ()) s >|= pos
    in
    QCheck.frequency ~shrink ~print:show [
      20, QCheck.map neg (BISet.arbitrary ());
      10, QCheck.map pos (BISet.arbitrary ());
    ] (* S TODO: decide frequencies *)


  (* One needs to be exceedingly careful here to not cause new elements to appear that are not originally tracked by the domain *)
  (* to avoid breaking the termination guarantee that only constants from the program can appear in exclusion or inclusion sets here *)
  (* What is generally safe is shrinking an inclusion set as no new elements appear here. *)
  (* What is not safe is growing an exclusion set or switching from an exclusion set to an inclusion set *)

  let refine_with_congruence ik a b =
    let contains c m x = if Z.equal m Z.zero then Z.equal c x else Z.equal (Z.rem (Z.sub x c) m) Z.zero in
    match a, b with
    | Inc e, None -> bot_of ik
    | Inc e, Some (c, m) -> Inc (BISet.filter (contains c m) e)
    | _ -> a

<<<<<<< HEAD
  let refine_with_bitfield ik x (z,o) =
    match BitfieldDomain.Bitfield.to_int (z,o) with 
    | Some y ->     
      meet ik x (Inc (BISet.singleton y))
    | _ ->
      x

  let refine_with_interval ik a b = a (* TODO: refine inclusion (exclusion?) set *)
=======
  let refine_with_interval ik a b =
    match a, b with
    | Inc _, None -> bot_of ik
    | Inc e, Some (l, u) -> Inc (BISet.filter (value_in_range (l,u)) e)
    | _ -> a
>>>>>>> 153ce288

  let refine_with_excl_list ik a b =
    match a, b with
    | Inc _, Some (ls, _) -> meet ik a (of_excl_list ik ls) (* TODO: refine with excl range? *)
    | _ -> a

  let refine_with_incl_list ik a b =
    match a, b with
    | Inc x, Some (ls) -> meet ik (Inc x) (Inc (BISet.of_list ls))
    | _ -> a

  let project ik p t = t
end<|MERGE_RESOLUTION|>--- conflicted
+++ resolved
@@ -375,7 +375,6 @@
     | Inc e, Some (c, m) -> Inc (BISet.filter (contains c m) e)
     | _ -> a
 
-<<<<<<< HEAD
   let refine_with_bitfield ik x (z,o) =
     match BitfieldDomain.Bitfield.to_int (z,o) with 
     | Some y ->     
@@ -383,14 +382,11 @@
     | _ ->
       x
 
-  let refine_with_interval ik a b = a (* TODO: refine inclusion (exclusion?) set *)
-=======
   let refine_with_interval ik a b =
     match a, b with
     | Inc _, None -> bot_of ik
     | Inc e, Some (l, u) -> Inc (BISet.filter (value_in_range (l,u)) e)
     | _ -> a
->>>>>>> 153ce288
 
   let refine_with_excl_list ik a b =
     match a, b with
