(** Abstract domains for C integers. *)

<<<<<<< HEAD
open GoblintCil

val should_wrap: Cil.ikind -> bool
val should_ignore_overflow: Cil.ikind -> bool

val reset_lazy: unit -> unit

type overflow_info = { overflow: bool; underflow: bool;}

module type Arith =
sig
  type t
  (** {b Arithmetic operators} *)

  val neg: t -> t
  (** Negating an integer value: [-x] *)

  val add: t -> t -> t
  (** Addition: [x + y] *)

  val sub: t -> t -> t
  (** Subtraction: [x - y] *)

  val mul: t -> t -> t
  (** Multiplication: [x * y] *)

  val div: t -> t -> t
  (** Division: [x / y] *)

  val rem: t -> t -> t
  (** Integer remainder: [x % y] *)


  (** {b Comparison operators} *)

  val lt: t -> t -> t
  (** Less than: [x < y] *)

  val gt: t -> t -> t
  (** Greater than: [x > y] *)

  val le: t -> t -> t
  (** Less than or equal: [x <= y] *)

  val ge: t -> t -> t
  (** Greater than or equal: [x >= y] *)

  val eq: t -> t -> t
  (** Equal to: [x == y] *)

  val ne: t -> t -> t
  (** Not equal to: [x != y] *)


  (** {b Bitwise logical operators} *)

  val lognot: t -> t
  (** Bitwise logical not (one's complement): [~x] *)

  val logand: t -> t -> t
  (** Bitwise logical and: [x & y] *)

  val logor : t -> t -> t
  (** Bitwise logical or: [x | y] *)

  val logxor: t -> t -> t
  (** Bitwise logical exclusive or: [x ^ y] *)

  val shift_left : t -> t -> t
  (** Shifting bits left: [x << y] *)

  val shift_right: t -> t -> t
  (** Shifting bits right: [x >> y] *)


  (** {b Logical operators} *)

  val c_lognot: t -> t
  (** Logical not: [!x] *)

  val c_logand: t -> t -> t
  (** Logical and: [x && y] *)

  val c_logor : t -> t -> t
  (** Logical or: [x || y] *)

end

module type ArithIkind =
sig
  type t
  (** {b Arithmetic operators} *)

  val neg: Cil.ikind -> t -> t
  (** Negating an integer value: [-x] *)

  val add: Cil.ikind -> t -> t -> t
  (** Addition: [x + y] *)

  val sub: Cil.ikind -> t -> t -> t
  (** Subtraction: [x - y] *)

  val mul: Cil.ikind -> t -> t -> t
  (** Multiplication: [x * y] *)

  val div: Cil.ikind -> t -> t -> t
  (** Division: [x / y] *)

  val rem: Cil.ikind -> t -> t -> t
  (** Integer remainder: [x % y] *)


  (** {b Comparison operators} *)

  val lt: Cil.ikind -> t -> t -> t
  (** Less than: [x < y] *)

  val gt: Cil.ikind -> t -> t -> t
  (** Greater than: [x > y] *)

  val le: Cil.ikind -> t -> t -> t
  (** Less than or equal: [x <= y] *)

  val ge: Cil.ikind -> t -> t -> t
  (** Greater than or equal: [x >= y] *)

  val eq: Cil.ikind -> t -> t -> t
  (** Equal to: [x == y] *)

  val ne: Cil.ikind -> t -> t -> t
  (** Not equal to: [x != y] *)


  (** {b Bit operators} *)

  val lognot: Cil.ikind -> t -> t
  (** Bitwise not (one's complement): [~x] *)

  val logand: Cil.ikind -> t -> t -> t
  (** Bitwise and: [x & y] *)

  val logor : Cil.ikind -> t -> t -> t
  (** Bitwise or: [x | y] *)

  val logxor: Cil.ikind -> t -> t -> t
  (** Bitwise exclusive or: [x ^ y] *)

  val shift_left : Cil.ikind -> t -> t -> t
  (** Shifting bits left: [x << y] *)

  val shift_right: Cil.ikind -> t -> t -> t
  (** Shifting bits right: [x >> y] *)


  (** {b Logical operators} *)

  val c_lognot: Cil.ikind -> t -> t
  (** Logical not: [!x] *)

  val c_logand: Cil.ikind -> t -> t -> t
  (** Logical and: [x && y] *)

  val c_logor : Cil.ikind -> t -> t -> t
  (** Logical or: [x || y] *)

end

(* Shared signature of IntDomain implementations and the lifted IntDomains *)
module type B =
sig
  include Lattice.S
  type int_t
  (** {b Accessing values of the ADT} *)

  val bot_of: Cil.ikind -> t
  val top_of: Cil.ikind -> t

  val to_int: t -> int_t option
  (** Return a single integer value if the value is a known constant, otherwise
    * don't return anything. *)

  val equal_to: int_t -> t -> [`Eq | `Neq | `Top]

  val to_bool: t -> bool option
  (** Give a boolean interpretation of an abstract value if possible, otherwise
    * don't return anything.*)

  val to_excl_list: t -> (int_t list * (int64 * int64)) option
  (** Gives a list representation of the excluded values from included range of bits if possible. *)

  val of_excl_list: Cil.ikind -> int_t list -> t
  (** Creates an exclusion set from a given list of integers. *)

  val is_excl_list: t -> bool
  (** Checks if the element is an exclusion set. *)

  val to_incl_list: t -> int_t list option
  (** Gives a list representation of the included values if possible. *)

  val maximal    : t -> int_t option
  val minimal    : t -> int_t option

  (** {b Cast} *)

  val cast_to: ?suppress_ovwarn:bool -> ?torg:Cil.typ -> Cil.ikind -> t -> t
  (** Cast from original type [torg] to integer type [Cil.ikind]. Currently, [torg] is only present for actual casts. The function is also called to handle overflows/wrap around after operations. In these cases (where the type stays the same) [torg] is None. *)

end

(** The signature of integral value domains. They need to support all integer
  * operations that are allowed in C *)

module type IkindUnawareS =
sig
  include B
  include Arith with type t:= t
  val starting   : ?suppress_ovwarn:bool -> Cil.ikind -> int_t -> t
  val ending     : ?suppress_ovwarn:bool -> Cil.ikind -> int_t -> t
  val of_int: int_t -> t
  (** Transform an integer literal to your internal domain representation. *)

  val of_bool: bool -> t
  (** Transform a known boolean value to the default internal representation. It
    * should follow C: [of_bool true = of_int 1] and [of_bool false = of_int 0]. *)

  val of_interval: ?suppress_ovwarn:bool -> Cil.ikind -> int_t * int_t -> t

  val of_congruence: Cil.ikind -> int_t * int_t -> t
  val arbitrary: unit -> t QCheck.arbitrary
  val invariant: Cil.exp -> t -> Invariant.t
end
(** Interface of IntDomain implementations that do not take ikinds for arithmetic operations yet.
    TODO: Should be ported to S in the future. *)

module type S =
sig
  include B
  include ArithIkind with type t:= t

  val add : ?no_ov:bool -> Cil.ikind ->  t -> t -> t
  val sub : ?no_ov:bool -> Cil.ikind ->  t -> t -> t
  val mul : ?no_ov:bool -> Cil.ikind ->  t -> t -> t
  val div : ?no_ov:bool -> Cil.ikind ->  t -> t -> t
  val neg : ?no_ov:bool -> Cil.ikind ->  t -> t
  val cast_to : ?suppress_ovwarn:bool -> ?torg:Cil.typ -> ?no_ov:bool -> Cil.ikind -> t -> t
  (** @param no_ov If true, assume no overflow can occur. *)

  val join: Cil.ikind -> t ->  t -> t
  val meet: Cil.ikind -> t -> t -> t
  val narrow: Cil.ikind -> t -> t -> t
  val widen: Cil.ikind -> t -> t -> t
  val starting : ?suppress_ovwarn:bool -> Cil.ikind -> int_t -> t
  val ending : ?suppress_ovwarn:bool -> Cil.ikind -> int_t -> t
  val of_int: Cil.ikind -> int_t -> t
  (** Transform an integer literal to your internal domain representation. *)

  val of_bool: Cil.ikind -> bool -> t
  (** Transform a known boolean value to the default internal representation. It
    * should follow C: [of_bool true = of_int 1] and [of_bool false = of_int 0]. *)

  val of_interval: ?suppress_ovwarn:bool -> Cil.ikind -> int_t * int_t -> t
  val of_congruence: Cil.ikind -> int_t * int_t -> t
  val is_top_of: Cil.ikind -> t -> bool
  val invariant_ikind : Cil.exp -> Cil.ikind -> t -> Invariant.t

  val refine_with_congruence: Cil.ikind -> t -> (int_t * int_t) option -> t
  val refine_with_interval: Cil.ikind -> t -> (int_t * int_t) option -> t
  val refine_with_excl_list: Cil.ikind -> t -> (int_t list * (int64 * int64)) option -> t
  val refine_with_incl_list: Cil.ikind -> t -> int_t list option -> t

  val project: Cil.ikind -> PrecisionUtil.int_precision -> t -> t
  val arbitrary: Cil.ikind -> t QCheck.arbitrary
end
(** Interface of IntDomain implementations taking an ikind for arithmetic operations *)

module type SOverflow =
sig

  include S

  val add : ?no_ov:bool -> Cil.ikind ->  t -> t -> t * overflow_info

  val sub : ?no_ov:bool -> Cil.ikind ->  t -> t -> t * overflow_info

  val mul : ?no_ov:bool -> Cil.ikind ->  t -> t -> t * overflow_info

  val div : ?no_ov:bool -> Cil.ikind ->  t -> t -> t * overflow_info

  val neg : ?no_ov:bool -> Cil.ikind ->  t -> t * overflow_info

  val cast_to : ?suppress_ovwarn:bool -> ?torg:Cil.typ -> ?no_ov:bool -> Cil.ikind -> t -> t * overflow_info

  val of_int : Cil.ikind -> int_t -> t * overflow_info

  val of_interval: ?suppress_ovwarn:bool -> Cil.ikind -> int_t * int_t -> t * overflow_info

  val starting : ?suppress_ovwarn:bool -> Cil.ikind -> int_t -> t * overflow_info
  val ending : ?suppress_ovwarn:bool -> Cil.ikind -> int_t -> t * overflow_info

  val shift_left : Cil.ikind -> t -> t -> t * overflow_info

  val shift_right: Cil.ikind -> t -> t -> t * overflow_info


end

module SOverflowUnlifter (D : SOverflow) : S with type int_t = D.int_t and type t = D.t


module type Y =
sig
  include B
  include Arith with type t:=t

  val of_int: Cil.ikind -> int_t -> t
  (** Transform an integer literal to your internal domain representation with the specified ikind. *)

  val of_bool: Cil.ikind -> bool -> t
  (** Transform a known boolean value to the default internal representation of the specified ikind. It
    * should follow C: [of_bool true = of_int 1] and [of_bool false = of_int 0]. *)

  val of_interval: ?suppress_ovwarn:bool -> Cil.ikind -> int_t * int_t -> t

  val of_congruence: Cil.ikind -> int_t * int_t -> t

  val starting   : ?suppress_ovwarn:bool -> Cil.ikind -> int_t -> t
  val ending     : ?suppress_ovwarn:bool -> Cil.ikind -> int_t -> t

  val is_top_of: Cil.ikind -> t -> bool

  val project: PrecisionUtil.int_precision -> t -> t
  val invariant: Cil.exp -> t -> Invariant.t
end
(** The signature of integral value domains keeping track of ikind information *)

module type Z = Y with type int_t = Z.t

module IntDomLifter (I: S): Y with type int_t = I.int_t

module type Ikind =
sig
  val ikind: unit -> Cil.ikind
end

module PtrDiffIkind : Ikind

module IntDomWithDefaultIkind (I: Y) (Ik: Ikind) : Y with type t = I.t and type int_t = I.int_t

(* module ManyInts : S *)
(* module IntDomList : S *)
module IntDomTuple : sig
  include Z
  val no_interval: t -> t
  val no_intervalSet: t -> t
  val ikind: t -> ikind
  val to_congruence : t -> CongruenceDomain.Congruence.t
end

val of_const: Z.t * Cil.ikind * string option -> IntDomTuple.t


module Size : sig
  (** The biggest type we support for integers. *)
  val top_typ         : Cil.typ
  val range           : Cil.ikind -> Z.t * Z.t
  val is_cast_injective : from_type:Cil.typ -> to_type:Cil.typ -> bool
  val bits            : Cil.ikind -> int * int
  val cast            : Cil.ikind -> Z.t -> Z.t
end

module BISet: SetDomain.S with type elt = Z.t

exception ArithmeticOnIntegerBot of string

exception Unknown
(** An exception that can be raised when the result of a computation is unknown.
  * This is caught by lifted domains and will be replaced by top. *)

exception Error
(** An exception that can be raised when an arithmetic error occurs. This is
  * caught by lifted domains and the evaluation will then be set to bot, which
  * signifies an error in computation *)

exception IncompatibleIKinds of string

(** {b Predefined domains} *)
module Integers(Ints_t : IntOps.IntOps): IkindUnawareS with type t = Ints_t.t and type int_t = Ints_t.t
(** The integers with their natural orderings. Calling [top] and [bot] will
  * raise exceptions. *)

module FlatPureIntegers: IkindUnawareS with type t = IntOps.Int64Ops.t and type int_t = IntOps.Int64Ops.t
(** The integers with flattened orderings. Calling [top] and [bot] or [join]ing
    or [meet]ing inequal elements will raise exceptions. *)

module Flattened : IkindUnawareS with type t = [`Top | `Lifted of IntOps.Int64Ops.t | `Bot] and type int_t = IntOps.Int64Ops.t
(** This is the typical flattened integer domain used in Kildall's constant
  * propagation. *)

module Lifted : IkindUnawareS with type t = [`Top | `Lifted of int64 | `Bot] and type int_t = int64
(** Artificially bounded integers in their natural ordering. *)

module IntervalFunctor(Ints_t : IntOps.IntOps): SOverflow with type int_t = Ints_t.t and type t = (Ints_t.t * Ints_t.t) option

module IntervalSetFunctor(Ints_t : IntOps.IntOps): SOverflow with type int_t = Ints_t.t and type t = (Ints_t.t * Ints_t.t) list

module Interval32 :Y with (* type t = (IntOps.Int64Ops.t * IntOps.Int64Ops.t) option and *) type int_t = IntOps.Int64Ops.t

module Interval : SOverflow with type int_t = Z.t

module IntervalSet : SOverflow with type int_t = Z.t

module Congruence : S with type int_t = Z.t

module DefExc : S with type int_t = Z.t
(** The DefExc domain. The Flattened integer domain is topped by exclusion sets.
  * Good for analysing branches. *)

(** {b Domain constructors} *)

module Flat (Base: IkindUnawareS): IkindUnawareS with type t = [ `Bot | `Lifted of Base.t | `Top ] and type int_t = Base.int_t
(** Creates a flat value domain, where all ordering is lost. Arithmetic
  * operations are lifted such that only lifted values can be evaluated
  * otherwise the top/bot is simply propagated with bot taking precedence over
  * top. *)

module Lift (Base: IkindUnawareS): IkindUnawareS with type t = [ `Bot | `Lifted of Base.t | `Top ] and type int_t = Base.int_t
(** Just like {!Value.Flat} except the order is preserved. *)

module Reverse (Base: IkindUnawareS): IkindUnawareS with type t = Base.t and type int_t = Base.int_t
(** Reverses bot, top, leq, join, meet *)

(* module Interval : S *)
(** Interval domain with int64-s --- use with caution! *)

(* module IncExcInterval : S with type t = [ | `Excluded of Interval.t| `Included of Interval.t ] *)
(** Inclusive and exclusive intervals. Warning: NOT A LATTICE *)
module Enums : S with type int_t = Z.t
=======
include IntDomain_intf.IntDomain (** @inline *)
>>>>>>> 05d35cf3
<|MERGE_RESOLUTION|>--- conflicted
+++ resolved
@@ -1,443 +1,3 @@
 (** Abstract domains for C integers. *)
 
-<<<<<<< HEAD
-open GoblintCil
-
-val should_wrap: Cil.ikind -> bool
-val should_ignore_overflow: Cil.ikind -> bool
-
-val reset_lazy: unit -> unit
-
-type overflow_info = { overflow: bool; underflow: bool;}
-
-module type Arith =
-sig
-  type t
-  (** {b Arithmetic operators} *)
-
-  val neg: t -> t
-  (** Negating an integer value: [-x] *)
-
-  val add: t -> t -> t
-  (** Addition: [x + y] *)
-
-  val sub: t -> t -> t
-  (** Subtraction: [x - y] *)
-
-  val mul: t -> t -> t
-  (** Multiplication: [x * y] *)
-
-  val div: t -> t -> t
-  (** Division: [x / y] *)
-
-  val rem: t -> t -> t
-  (** Integer remainder: [x % y] *)
-
-
-  (** {b Comparison operators} *)
-
-  val lt: t -> t -> t
-  (** Less than: [x < y] *)
-
-  val gt: t -> t -> t
-  (** Greater than: [x > y] *)
-
-  val le: t -> t -> t
-  (** Less than or equal: [x <= y] *)
-
-  val ge: t -> t -> t
-  (** Greater than or equal: [x >= y] *)
-
-  val eq: t -> t -> t
-  (** Equal to: [x == y] *)
-
-  val ne: t -> t -> t
-  (** Not equal to: [x != y] *)
-
-
-  (** {b Bitwise logical operators} *)
-
-  val lognot: t -> t
-  (** Bitwise logical not (one's complement): [~x] *)
-
-  val logand: t -> t -> t
-  (** Bitwise logical and: [x & y] *)
-
-  val logor : t -> t -> t
-  (** Bitwise logical or: [x | y] *)
-
-  val logxor: t -> t -> t
-  (** Bitwise logical exclusive or: [x ^ y] *)
-
-  val shift_left : t -> t -> t
-  (** Shifting bits left: [x << y] *)
-
-  val shift_right: t -> t -> t
-  (** Shifting bits right: [x >> y] *)
-
-
-  (** {b Logical operators} *)
-
-  val c_lognot: t -> t
-  (** Logical not: [!x] *)
-
-  val c_logand: t -> t -> t
-  (** Logical and: [x && y] *)
-
-  val c_logor : t -> t -> t
-  (** Logical or: [x || y] *)
-
-end
-
-module type ArithIkind =
-sig
-  type t
-  (** {b Arithmetic operators} *)
-
-  val neg: Cil.ikind -> t -> t
-  (** Negating an integer value: [-x] *)
-
-  val add: Cil.ikind -> t -> t -> t
-  (** Addition: [x + y] *)
-
-  val sub: Cil.ikind -> t -> t -> t
-  (** Subtraction: [x - y] *)
-
-  val mul: Cil.ikind -> t -> t -> t
-  (** Multiplication: [x * y] *)
-
-  val div: Cil.ikind -> t -> t -> t
-  (** Division: [x / y] *)
-
-  val rem: Cil.ikind -> t -> t -> t
-  (** Integer remainder: [x % y] *)
-
-
-  (** {b Comparison operators} *)
-
-  val lt: Cil.ikind -> t -> t -> t
-  (** Less than: [x < y] *)
-
-  val gt: Cil.ikind -> t -> t -> t
-  (** Greater than: [x > y] *)
-
-  val le: Cil.ikind -> t -> t -> t
-  (** Less than or equal: [x <= y] *)
-
-  val ge: Cil.ikind -> t -> t -> t
-  (** Greater than or equal: [x >= y] *)
-
-  val eq: Cil.ikind -> t -> t -> t
-  (** Equal to: [x == y] *)
-
-  val ne: Cil.ikind -> t -> t -> t
-  (** Not equal to: [x != y] *)
-
-
-  (** {b Bit operators} *)
-
-  val lognot: Cil.ikind -> t -> t
-  (** Bitwise not (one's complement): [~x] *)
-
-  val logand: Cil.ikind -> t -> t -> t
-  (** Bitwise and: [x & y] *)
-
-  val logor : Cil.ikind -> t -> t -> t
-  (** Bitwise or: [x | y] *)
-
-  val logxor: Cil.ikind -> t -> t -> t
-  (** Bitwise exclusive or: [x ^ y] *)
-
-  val shift_left : Cil.ikind -> t -> t -> t
-  (** Shifting bits left: [x << y] *)
-
-  val shift_right: Cil.ikind -> t -> t -> t
-  (** Shifting bits right: [x >> y] *)
-
-
-  (** {b Logical operators} *)
-
-  val c_lognot: Cil.ikind -> t -> t
-  (** Logical not: [!x] *)
-
-  val c_logand: Cil.ikind -> t -> t -> t
-  (** Logical and: [x && y] *)
-
-  val c_logor : Cil.ikind -> t -> t -> t
-  (** Logical or: [x || y] *)
-
-end
-
-(* Shared signature of IntDomain implementations and the lifted IntDomains *)
-module type B =
-sig
-  include Lattice.S
-  type int_t
-  (** {b Accessing values of the ADT} *)
-
-  val bot_of: Cil.ikind -> t
-  val top_of: Cil.ikind -> t
-
-  val to_int: t -> int_t option
-  (** Return a single integer value if the value is a known constant, otherwise
-    * don't return anything. *)
-
-  val equal_to: int_t -> t -> [`Eq | `Neq | `Top]
-
-  val to_bool: t -> bool option
-  (** Give a boolean interpretation of an abstract value if possible, otherwise
-    * don't return anything.*)
-
-  val to_excl_list: t -> (int_t list * (int64 * int64)) option
-  (** Gives a list representation of the excluded values from included range of bits if possible. *)
-
-  val of_excl_list: Cil.ikind -> int_t list -> t
-  (** Creates an exclusion set from a given list of integers. *)
-
-  val is_excl_list: t -> bool
-  (** Checks if the element is an exclusion set. *)
-
-  val to_incl_list: t -> int_t list option
-  (** Gives a list representation of the included values if possible. *)
-
-  val maximal    : t -> int_t option
-  val minimal    : t -> int_t option
-
-  (** {b Cast} *)
-
-  val cast_to: ?suppress_ovwarn:bool -> ?torg:Cil.typ -> Cil.ikind -> t -> t
-  (** Cast from original type [torg] to integer type [Cil.ikind]. Currently, [torg] is only present for actual casts. The function is also called to handle overflows/wrap around after operations. In these cases (where the type stays the same) [torg] is None. *)
-
-end
-
-(** The signature of integral value domains. They need to support all integer
-  * operations that are allowed in C *)
-
-module type IkindUnawareS =
-sig
-  include B
-  include Arith with type t:= t
-  val starting   : ?suppress_ovwarn:bool -> Cil.ikind -> int_t -> t
-  val ending     : ?suppress_ovwarn:bool -> Cil.ikind -> int_t -> t
-  val of_int: int_t -> t
-  (** Transform an integer literal to your internal domain representation. *)
-
-  val of_bool: bool -> t
-  (** Transform a known boolean value to the default internal representation. It
-    * should follow C: [of_bool true = of_int 1] and [of_bool false = of_int 0]. *)
-
-  val of_interval: ?suppress_ovwarn:bool -> Cil.ikind -> int_t * int_t -> t
-
-  val of_congruence: Cil.ikind -> int_t * int_t -> t
-  val arbitrary: unit -> t QCheck.arbitrary
-  val invariant: Cil.exp -> t -> Invariant.t
-end
-(** Interface of IntDomain implementations that do not take ikinds for arithmetic operations yet.
-    TODO: Should be ported to S in the future. *)
-
-module type S =
-sig
-  include B
-  include ArithIkind with type t:= t
-
-  val add : ?no_ov:bool -> Cil.ikind ->  t -> t -> t
-  val sub : ?no_ov:bool -> Cil.ikind ->  t -> t -> t
-  val mul : ?no_ov:bool -> Cil.ikind ->  t -> t -> t
-  val div : ?no_ov:bool -> Cil.ikind ->  t -> t -> t
-  val neg : ?no_ov:bool -> Cil.ikind ->  t -> t
-  val cast_to : ?suppress_ovwarn:bool -> ?torg:Cil.typ -> ?no_ov:bool -> Cil.ikind -> t -> t
-  (** @param no_ov If true, assume no overflow can occur. *)
-
-  val join: Cil.ikind -> t ->  t -> t
-  val meet: Cil.ikind -> t -> t -> t
-  val narrow: Cil.ikind -> t -> t -> t
-  val widen: Cil.ikind -> t -> t -> t
-  val starting : ?suppress_ovwarn:bool -> Cil.ikind -> int_t -> t
-  val ending : ?suppress_ovwarn:bool -> Cil.ikind -> int_t -> t
-  val of_int: Cil.ikind -> int_t -> t
-  (** Transform an integer literal to your internal domain representation. *)
-
-  val of_bool: Cil.ikind -> bool -> t
-  (** Transform a known boolean value to the default internal representation. It
-    * should follow C: [of_bool true = of_int 1] and [of_bool false = of_int 0]. *)
-
-  val of_interval: ?suppress_ovwarn:bool -> Cil.ikind -> int_t * int_t -> t
-  val of_congruence: Cil.ikind -> int_t * int_t -> t
-  val is_top_of: Cil.ikind -> t -> bool
-  val invariant_ikind : Cil.exp -> Cil.ikind -> t -> Invariant.t
-
-  val refine_with_congruence: Cil.ikind -> t -> (int_t * int_t) option -> t
-  val refine_with_interval: Cil.ikind -> t -> (int_t * int_t) option -> t
-  val refine_with_excl_list: Cil.ikind -> t -> (int_t list * (int64 * int64)) option -> t
-  val refine_with_incl_list: Cil.ikind -> t -> int_t list option -> t
-
-  val project: Cil.ikind -> PrecisionUtil.int_precision -> t -> t
-  val arbitrary: Cil.ikind -> t QCheck.arbitrary
-end
-(** Interface of IntDomain implementations taking an ikind for arithmetic operations *)
-
-module type SOverflow =
-sig
-
-  include S
-
-  val add : ?no_ov:bool -> Cil.ikind ->  t -> t -> t * overflow_info
-
-  val sub : ?no_ov:bool -> Cil.ikind ->  t -> t -> t * overflow_info
-
-  val mul : ?no_ov:bool -> Cil.ikind ->  t -> t -> t * overflow_info
-
-  val div : ?no_ov:bool -> Cil.ikind ->  t -> t -> t * overflow_info
-
-  val neg : ?no_ov:bool -> Cil.ikind ->  t -> t * overflow_info
-
-  val cast_to : ?suppress_ovwarn:bool -> ?torg:Cil.typ -> ?no_ov:bool -> Cil.ikind -> t -> t * overflow_info
-
-  val of_int : Cil.ikind -> int_t -> t * overflow_info
-
-  val of_interval: ?suppress_ovwarn:bool -> Cil.ikind -> int_t * int_t -> t * overflow_info
-
-  val starting : ?suppress_ovwarn:bool -> Cil.ikind -> int_t -> t * overflow_info
-  val ending : ?suppress_ovwarn:bool -> Cil.ikind -> int_t -> t * overflow_info
-
-  val shift_left : Cil.ikind -> t -> t -> t * overflow_info
-
-  val shift_right: Cil.ikind -> t -> t -> t * overflow_info
-
-
-end
-
-module SOverflowUnlifter (D : SOverflow) : S with type int_t = D.int_t and type t = D.t
-
-
-module type Y =
-sig
-  include B
-  include Arith with type t:=t
-
-  val of_int: Cil.ikind -> int_t -> t
-  (** Transform an integer literal to your internal domain representation with the specified ikind. *)
-
-  val of_bool: Cil.ikind -> bool -> t
-  (** Transform a known boolean value to the default internal representation of the specified ikind. It
-    * should follow C: [of_bool true = of_int 1] and [of_bool false = of_int 0]. *)
-
-  val of_interval: ?suppress_ovwarn:bool -> Cil.ikind -> int_t * int_t -> t
-
-  val of_congruence: Cil.ikind -> int_t * int_t -> t
-
-  val starting   : ?suppress_ovwarn:bool -> Cil.ikind -> int_t -> t
-  val ending     : ?suppress_ovwarn:bool -> Cil.ikind -> int_t -> t
-
-  val is_top_of: Cil.ikind -> t -> bool
-
-  val project: PrecisionUtil.int_precision -> t -> t
-  val invariant: Cil.exp -> t -> Invariant.t
-end
-(** The signature of integral value domains keeping track of ikind information *)
-
-module type Z = Y with type int_t = Z.t
-
-module IntDomLifter (I: S): Y with type int_t = I.int_t
-
-module type Ikind =
-sig
-  val ikind: unit -> Cil.ikind
-end
-
-module PtrDiffIkind : Ikind
-
-module IntDomWithDefaultIkind (I: Y) (Ik: Ikind) : Y with type t = I.t and type int_t = I.int_t
-
-(* module ManyInts : S *)
-(* module IntDomList : S *)
-module IntDomTuple : sig
-  include Z
-  val no_interval: t -> t
-  val no_intervalSet: t -> t
-  val ikind: t -> ikind
-  val to_congruence : t -> CongruenceDomain.Congruence.t
-end
-
-val of_const: Z.t * Cil.ikind * string option -> IntDomTuple.t
-
-
-module Size : sig
-  (** The biggest type we support for integers. *)
-  val top_typ         : Cil.typ
-  val range           : Cil.ikind -> Z.t * Z.t
-  val is_cast_injective : from_type:Cil.typ -> to_type:Cil.typ -> bool
-  val bits            : Cil.ikind -> int * int
-  val cast            : Cil.ikind -> Z.t -> Z.t
-end
-
-module BISet: SetDomain.S with type elt = Z.t
-
-exception ArithmeticOnIntegerBot of string
-
-exception Unknown
-(** An exception that can be raised when the result of a computation is unknown.
-  * This is caught by lifted domains and will be replaced by top. *)
-
-exception Error
-(** An exception that can be raised when an arithmetic error occurs. This is
-  * caught by lifted domains and the evaluation will then be set to bot, which
-  * signifies an error in computation *)
-
-exception IncompatibleIKinds of string
-
-(** {b Predefined domains} *)
-module Integers(Ints_t : IntOps.IntOps): IkindUnawareS with type t = Ints_t.t and type int_t = Ints_t.t
-(** The integers with their natural orderings. Calling [top] and [bot] will
-  * raise exceptions. *)
-
-module FlatPureIntegers: IkindUnawareS with type t = IntOps.Int64Ops.t and type int_t = IntOps.Int64Ops.t
-(** The integers with flattened orderings. Calling [top] and [bot] or [join]ing
-    or [meet]ing inequal elements will raise exceptions. *)
-
-module Flattened : IkindUnawareS with type t = [`Top | `Lifted of IntOps.Int64Ops.t | `Bot] and type int_t = IntOps.Int64Ops.t
-(** This is the typical flattened integer domain used in Kildall's constant
-  * propagation. *)
-
-module Lifted : IkindUnawareS with type t = [`Top | `Lifted of int64 | `Bot] and type int_t = int64
-(** Artificially bounded integers in their natural ordering. *)
-
-module IntervalFunctor(Ints_t : IntOps.IntOps): SOverflow with type int_t = Ints_t.t and type t = (Ints_t.t * Ints_t.t) option
-
-module IntervalSetFunctor(Ints_t : IntOps.IntOps): SOverflow with type int_t = Ints_t.t and type t = (Ints_t.t * Ints_t.t) list
-
-module Interval32 :Y with (* type t = (IntOps.Int64Ops.t * IntOps.Int64Ops.t) option and *) type int_t = IntOps.Int64Ops.t
-
-module Interval : SOverflow with type int_t = Z.t
-
-module IntervalSet : SOverflow with type int_t = Z.t
-
-module Congruence : S with type int_t = Z.t
-
-module DefExc : S with type int_t = Z.t
-(** The DefExc domain. The Flattened integer domain is topped by exclusion sets.
-  * Good for analysing branches. *)
-
-(** {b Domain constructors} *)
-
-module Flat (Base: IkindUnawareS): IkindUnawareS with type t = [ `Bot | `Lifted of Base.t | `Top ] and type int_t = Base.int_t
-(** Creates a flat value domain, where all ordering is lost. Arithmetic
-  * operations are lifted such that only lifted values can be evaluated
-  * otherwise the top/bot is simply propagated with bot taking precedence over
-  * top. *)
-
-module Lift (Base: IkindUnawareS): IkindUnawareS with type t = [ `Bot | `Lifted of Base.t | `Top ] and type int_t = Base.int_t
-(** Just like {!Value.Flat} except the order is preserved. *)
-
-module Reverse (Base: IkindUnawareS): IkindUnawareS with type t = Base.t and type int_t = Base.int_t
-(** Reverses bot, top, leq, join, meet *)
-
-(* module Interval : S *)
-(** Interval domain with int64-s --- use with caution! *)
-
-(* module IncExcInterval : S with type t = [ | `Excluded of Interval.t| `Included of Interval.t ] *)
-(** Inclusive and exclusive intervals. Warning: NOT A LATTICE *)
-module Enums : S with type int_t = Z.t
-=======
-include IntDomain_intf.IntDomain (** @inline *)
->>>>>>> 05d35cf3
+include IntDomain_intf.IntDomain (** @inline *)