open GobConfig
open GoblintCil
open Pretty
open PrecisionUtil

module M = Messages

let (%) = Batteries.(%)
let (|?) = Batteries.(|?)

exception IncompatibleIKinds of string
exception Unknown
exception Error
exception ArithmeticOnIntegerBot of string



(* Custom Tuple6 as Batteries only provides up to Tuple5 *)
module Tuple6 = struct
  type ('a,'b,'c,'d,'e,'f) t = 'a * 'b * 'c * 'd * 'e * 'f

  type 'a enumerable = 'a * 'a * 'a * 'a * 'a * 'a

  let make a b c d e f= (a, b, c, d, e, f)

  let first (a,_,_,_,_, _) = a
  let second (_,b,_,_,_, _) = b
  let third (_,_,c,_,_, _) = c
  let fourth (_,_,_,d,_, _) = d
  let fifth (_,_,_,_,e, _) = e
  let sixth (_,_,_,_,_, f) = f

  let map f1 f2 f3 f4 f5 f6 (a,b,c,d,e,f) =
    let a = f1 a in
    let b = f2 b in
    let c = f3 c in
    let d = f4 d in
    let e = f5 e in
    let f = f6 f in
    (a, b, c, d, e, f)

  let mapn fn (a,b,c,d,e,f) =
    let a = fn a in
    let b = fn b in
    let c = fn c in
    let d = fn d in
    let e = fn e in
    let f = fn f in
    (a, b, c, d, e, f)

  let map1 fn (a, b, c, d, e, f) = (fn a, b, c, d, e, f)
  let map2 fn (a, b, c, d, e, f) = (a, fn b, c, d, e, f)
  let map3 fn (a, b, c, d, e, f) = (a, b, fn c, d, e, f)
  let map4 fn (a, b, c, d, e, f) = (a, b, c, fn d, e, f)
  let map5 fn (a, b, c, d, e, f) = (a, b, c, d, fn e, f)
  let map6 fn (a, b, c, d, e, f) = (a, b, c, d, e, fn f)




  let curry fn a b c d e f= fn (a,b,c,d,e,f)
  let uncurry fn (a,b,c,d,e,f) = fn a b c d e f

  let enum (a,b,c,d,e,f) = BatList.enum [a;b;c;d;e;f] (* Make efficient? *)

  let of_enum e = match BatEnum.get e with
      None -> failwith "Tuple6.of_enum: not enough elements"
    | Some a -> match BatEnum.get e with
        None -> failwith "Tuple6.of_enum: not enough elements"
      | Some b -> match BatEnum.get e with
          None -> failwith "Tuple6.of_enum: not enough elements"
        | Some c -> match BatEnum.get e with
            None -> failwith "Tuple6.of_enum: not enough elements"
          | Some d -> match BatEnum.get e with
              None -> failwith "Tuple6.of_enum: not enough elements"
            | Some e -> match BatEnum.get e with
                None -> failwith "Tuple6.of_enum: not enough elements"
              | Some f -> (a,b,c,d,e,f)

  let print ?(first="(") ?(sep=",") ?(last=")") print_a print_b print_c print_d print_e print_f out (a,b,c,d,e,f) =
    BatIO.nwrite out first;
    print_a out a;
    BatIO.nwrite out sep;
    print_b out b;
    BatIO.nwrite out sep;
    print_c out c;
    BatIO.nwrite out sep;
    print_d out d;
    BatIO.nwrite out sep;
    print_e out e;
    BatIO.nwrite out sep;
    print_f out f
      BatIO.nwrite out last


  let printn ?(first="(") ?(sep=",") ?(last=")") printer out pair =
    print ~first ~sep ~last printer printer printer printer printer out pair

  let compare ?(cmp1=Pervasives.compare) ?(cmp2=Pervasives.compare) ?(cmp3=Pervasives.compare) ?(cmp4=Pervasives.compare) ?(cmp5=Pervasives.compare) ?(cmp6=Pervasives.compare) (a1,a2,a3,a4,a5,a6) (b1,b2,b3,b4,b5,b6) =
    let c1 = cmp1 a1 b1 in
    if c1 <> 0 then c1 else
      let c2 = cmp2 a2 b2 in
      if c2 <> 0 then c2 else
        let c3 = cmp3 a3 b3 in
        if c3 <> 0 then c3 else
          let c4 = cmp4 a4 b4 in
          if c4 <> 0 then c4 else
            let c5 = cmp5 a5 b5 in
            if c5 <> 0 then c5 else
              cmp5 a6 b6

  open BatOrd
  let eq eq1 eq2 eq3 eq4 eq5 eq6 =
    fun (t1, t2, t3, t4, t5,t6) (t1', t2', t3', t4', t5',t6') ->
    bin_eq eq1 t1 t1'
      (bin_eq eq2 t2 t2'
         (bin_eq eq3 t3 t3'
            (bin_eq eq4 t4 t4'
               (bin_eq eq5 t5 t5' eq6)))) t6 t6'

  let ord ord1 ord2 ord3 ord4 ord5 ord6 =
    fun (t1, t2, t3, t4, t5,t6) (t1', t2', t3', t4', t5',t6') ->
    bin_ord ord1 t1 t1'
      (bin_ord ord2 t2 t2'
         (bin_ord ord3 t3 t3'
            (bin_ord ord4 t4 t4'
               (bin_ord ord5 t5 t5' ord6)))) t6 t6'

  let comp comp1 comp2 comp3 comp4 comp5 comp6 =
    fun (t1, t2, t3, t4, t5,t6) (t1', t2', t3', t4', t5',t6') ->
    let c1 = comp1 t1 t1' in
    if c1 <> 0 then c1 else
      let c2 = comp2 t2 t2' in
      if c2 <> 0 then c2 else
        let c3 = comp3 t3 t3' in
        if c3 <> 0 then c3 else
          let c4 = comp4 t4 t4' in
          if c4 <> 0 then c4 else
            let c5 = comp5 t5 t5' in
            if c5 <> 0 then c5 else
              comp6 t6 t6'

  module Eq (A : Eq) (B : Eq) (C : Eq) (D : Eq) (E : Eq) (F : Eq) = struct
    type t = A.t * B.t * C.t * D.t * E.t * F.t
    let eq = eq A.eq B.eq C.eq D.eq E.eq F.eq
  end

  module Ord (A : Ord) (B : Ord) (C : Ord) (D : Ord) (E : Ord ) (F : Ord) = struct
    type t = A.t * B.t * C.t * D.t * E.t * F.t
    let ord = ord A.ord B.ord C.ord D.ord E.ord F.ord
  end

  module Comp (A : Comp) (B : Comp) (C : Comp) (D : Comp) (E : Comp ) (F : Comp) = struct
    type t = A.t * B.t * C.t * D.t * E.t * F.t
    let compare = comp A.compare B.compare C.compare D.compare E.compare F.compare
  end
end



(** Define records that hold mutable variables representing different Configuration values.
  * These values are used to keep track of whether or not the corresponding Config values are en-/disabled  *)
type ana_int_config_values = {
  mutable interval_threshold_widening : bool option;
  mutable interval_narrow_by_meet : bool option;
  mutable def_exc_widen_by_join : bool option;
  mutable interval_threshold_widening_constants : string option;
  mutable refinement : string option;
}

let ana_int_config: ana_int_config_values = {
  interval_threshold_widening = None;
  interval_narrow_by_meet = None;
  def_exc_widen_by_join = None;
  interval_threshold_widening_constants = None;
  refinement = None;
}

let get_interval_threshold_widening () =
  if ana_int_config.interval_threshold_widening = None then
    ana_int_config.interval_threshold_widening <- Some (get_bool "ana.int.interval_threshold_widening");
  Option.get ana_int_config.interval_threshold_widening

let get_interval_narrow_by_meet () =
  if ana_int_config.interval_narrow_by_meet = None then
    ana_int_config.interval_narrow_by_meet <- Some (get_bool "ana.int.interval_narrow_by_meet");
  Option.get ana_int_config.interval_narrow_by_meet

let get_def_exc_widen_by_join () =
  if ana_int_config.def_exc_widen_by_join = None then
    ana_int_config.def_exc_widen_by_join <- Some (get_bool "ana.int.def_exc_widen_by_join");
  Option.get ana_int_config.def_exc_widen_by_join

let get_interval_threshold_widening_constants () =
  if ana_int_config.interval_threshold_widening_constants = None then
    ana_int_config.interval_threshold_widening_constants <- Some (get_string "ana.int.interval_threshold_widening_constants");
  Option.get ana_int_config.interval_threshold_widening_constants

let get_refinement () =
  if ana_int_config.refinement = None then
    ana_int_config.refinement <- Some (get_string "ana.int.refinement");
  Option.get ana_int_config.refinement



(** Whether for a given ikind, we should compute with wrap-around arithmetic.
  *  Always for unsigned types, for signed types if 'sem.int.signed_overflow' is 'assume_wraparound'  *)
let should_wrap ik = not (Cil.isSigned ik) || get_string "sem.int.signed_overflow" = "assume_wraparound"

(** Whether for a given ikind, we should assume there are no overflows.
  * Always false for unsigned types, true for signed types if 'sem.int.signed_overflow' is 'assume_none'  *)
let should_ignore_overflow ik = Cil.isSigned ik && get_string "sem.int.signed_overflow" = "assume_none"

let widening_thresholds = ResettableLazy.from_fun WideningThresholds.thresholds
let widening_thresholds_desc = ResettableLazy.from_fun (List.rev % WideningThresholds.thresholds)

type overflow_info = { overflow: bool; underflow: bool;}

let set_overflow_flag ~cast ~underflow ~overflow ik =
  if !AnalysisState.executing_speculative_computations then
    (* Do not produce warnings when the operations are not actually happening in code *)
    ()
  else
    let signed = Cil.isSigned ik in
    if !AnalysisState.postsolving && signed && not cast then
      AnalysisState.svcomp_may_overflow := true;
    let sign = if signed then "Signed" else "Unsigned" in
    match underflow, overflow with
    | true, true ->
      M.warn ~category:M.Category.Integer.overflow ~tags:[CWE 190; CWE 191] "%s integer overflow and underflow" sign
    | true, false ->
      M.warn ~category:M.Category.Integer.overflow ~tags:[CWE 191] "%s integer underflow" sign
    | false, true ->
      M.warn ~category:M.Category.Integer.overflow ~tags:[CWE 190] "%s integer overflow" sign
    | false, false -> assert false

let reset_lazy () =
  ResettableLazy.reset widening_thresholds;
  ResettableLazy.reset widening_thresholds_desc;
  ana_int_config.interval_threshold_widening <- None;
  ana_int_config.interval_narrow_by_meet <- None;
  ana_int_config.def_exc_widen_by_join <- None;
  ana_int_config.interval_threshold_widening_constants <- None;
  ana_int_config.refinement <- None

module type Arith =
sig
  type t
  val neg: t -> t
  val add: t -> t -> t
  val sub: t -> t -> t
  val mul: t -> t -> t
  val div: t -> t -> t
  val rem: t -> t -> t

  val lt: t -> t -> t
  val gt: t -> t -> t
  val le: t -> t -> t
  val ge: t -> t -> t
  val eq: t -> t -> t
  val ne: t -> t -> t

  val lognot: t -> t
  val logand: t -> t -> t
  val logor : t -> t -> t
  val logxor: t -> t -> t

  val shift_left : t -> t -> t
  val shift_right: t -> t -> t

  val c_lognot: t -> t
  val c_logand: t -> t -> t
  val c_logor : t -> t -> t

end

module type ArithIkind =
sig
  type t
  val neg: Cil.ikind -> t -> t
  val add: Cil.ikind -> t -> t -> t
  val sub: Cil.ikind -> t -> t -> t
  val mul: Cil.ikind -> t -> t -> t
  val div: Cil.ikind -> t -> t -> t
  val rem: Cil.ikind -> t -> t -> t

  val lt: Cil.ikind -> t -> t -> t
  val gt: Cil.ikind -> t -> t -> t
  val le: Cil.ikind -> t -> t -> t
  val ge: Cil.ikind -> t -> t -> t
  val eq: Cil.ikind -> t -> t -> t
  val ne: Cil.ikind -> t -> t -> t

  val lognot: Cil.ikind -> t -> t
  val logand: Cil.ikind -> t -> t -> t
  val logor : Cil.ikind -> t -> t -> t
  val logxor: Cil.ikind -> t -> t -> t

  val shift_left : Cil.ikind -> t -> t -> t
  val shift_right: Cil.ikind -> t -> t -> t

  val c_lognot: Cil.ikind -> t -> t
  val c_logand: Cil.ikind -> t -> t -> t
  val c_logor : Cil.ikind -> t -> t -> t

end

(* Shared functions between S and Z *)
module type B =
sig
  include Lattice.S
  type int_t
  val bot_of: Cil.ikind -> t
  val top_of: Cil.ikind -> t
  val to_int: t -> int_t option
  val equal_to: int_t -> t -> [`Eq | `Neq | `Top]

  val to_bool: t -> bool option
  val to_excl_list: t -> (int_t list * (int64 * int64)) option
  val of_excl_list: Cil.ikind -> int_t list -> t
  val is_excl_list: t -> bool

  val to_incl_list: t -> int_t list option

  val maximal    : t -> int_t option
  val minimal    : t -> int_t option

  val cast_to: ?suppress_ovwarn:bool -> ?torg:Cil.typ -> Cil.ikind -> t -> t
end

(** Interface of IntDomain implementations that do not take ikinds for arithmetic operations yet. TODO: Should be ported to S in the future. *)
module type IkindUnawareS =
sig
  include B
  include Arith with type t := t
  val starting   : ?suppress_ovwarn:bool -> Cil.ikind -> int_t -> t
  val ending     : ?suppress_ovwarn:bool -> Cil.ikind -> int_t -> t
  val of_int: int_t -> t
  val of_bool: bool -> t
  val of_interval: ?suppress_ovwarn:bool -> Cil.ikind -> int_t * int_t -> t
  val of_congruence: Cil.ikind -> int_t * int_t -> t
  val arbitrary: unit -> t QCheck.arbitrary
  val invariant: Cil.exp -> t -> Invariant.t
end

(** Interface of IntDomain implementations taking an ikind for arithmetic operations *)
module type S =
sig
  include B
  include ArithIkind with type t:= t

  val add : ?no_ov:bool -> Cil.ikind ->  t -> t -> t
  val sub : ?no_ov:bool -> Cil.ikind ->  t -> t -> t
  val mul : ?no_ov:bool -> Cil.ikind ->  t -> t -> t
  val div : ?no_ov:bool -> Cil.ikind ->  t -> t -> t
  val neg : ?no_ov:bool -> Cil.ikind ->  t -> t
  val cast_to : ?suppress_ovwarn:bool -> ?torg:Cil.typ -> ?no_ov:bool -> Cil.ikind -> t -> t

  val join: Cil.ikind -> t -> t -> t
  val meet: Cil.ikind -> t -> t -> t
  val narrow: Cil.ikind -> t -> t -> t
  val widen: Cil.ikind -> t -> t -> t
  val starting : ?suppress_ovwarn:bool -> Cil.ikind -> int_t -> t
  val ending : ?suppress_ovwarn:bool -> Cil.ikind -> int_t -> t
  val of_int: Cil.ikind -> int_t -> t
  val of_bool: Cil.ikind -> bool -> t
  val of_interval: ?suppress_ovwarn:bool -> Cil.ikind -> int_t * int_t -> t
  val of_congruence: Cil.ikind -> int_t * int_t -> t
  val is_top_of: Cil.ikind -> t -> bool
  val invariant_ikind : Cil.exp -> Cil.ikind -> t -> Invariant.t

  val refine_with_congruence: Cil.ikind -> t -> (int_t * int_t) option -> t
  val refine_with_interval: Cil.ikind -> t -> (int_t * int_t) option -> t
  val refine_with_excl_list: Cil.ikind -> t -> (int_t list * (int64 * int64)) option -> t
  val refine_with_incl_list: Cil.ikind -> t -> int_t list option -> t

  val project: Cil.ikind -> int_precision -> t -> t
  val arbitrary: Cil.ikind -> t QCheck.arbitrary
end

module type SOverflow =
sig

  include S

  val add : ?no_ov:bool -> Cil.ikind ->  t -> t -> t * overflow_info

  val sub : ?no_ov:bool -> Cil.ikind ->  t -> t -> t * overflow_info

  val mul : ?no_ov:bool -> Cil.ikind ->  t -> t -> t * overflow_info

  val div : ?no_ov:bool -> Cil.ikind ->  t -> t -> t * overflow_info

  val neg : ?no_ov:bool -> Cil.ikind ->  t -> t * overflow_info

  val cast_to : ?suppress_ovwarn:bool -> ?torg:Cil.typ -> ?no_ov:bool -> Cil.ikind -> t -> t * overflow_info

  val of_int : Cil.ikind -> int_t -> t * overflow_info

  val of_interval: ?suppress_ovwarn:bool -> Cil.ikind -> int_t * int_t -> t * overflow_info

  val starting : ?suppress_ovwarn:bool -> Cil.ikind -> int_t -> t * overflow_info
  val ending : ?suppress_ovwarn:bool -> Cil.ikind -> int_t -> t * overflow_info

  val shift_left : Cil.ikind -> t -> t -> t * overflow_info

  val shift_right : Cil.ikind -> t -> t -> t * overflow_info
end

module type Y =
sig
  (* include B *)
  include B
  include Arith with type t:= t
  val of_int: Cil.ikind -> int_t -> t
  val of_bool: Cil.ikind -> bool -> t
  val of_interval: ?suppress_ovwarn:bool -> Cil.ikind -> int_t * int_t -> t
  val of_congruence: Cil.ikind -> int_t * int_t -> t

  val starting   : ?suppress_ovwarn:bool -> Cil.ikind -> int_t -> t
  val ending     : ?suppress_ovwarn:bool -> Cil.ikind -> int_t -> t
  val is_top_of: Cil.ikind -> t -> bool

  val project: int_precision -> t -> t
  val invariant: Cil.exp -> t -> Invariant.t
end

module type Z = Y with type int_t = Z.t


module IntDomLifter (I : S) =
struct
  open Cil
  type int_t = I.int_t
  type t = { v : I.t; ikind : CilType.Ikind.t } [@@deriving eq, ord, hash]

  let ikind {ikind; _} = ikind

  (* Helper functions *)
  let check_ikinds x y = if x.ikind <> y.ikind then raise (IncompatibleIKinds (GobPretty.sprintf "ikinds %a and %a are incompatible. Values: %a and %a" CilType.Ikind.pretty x.ikind CilType.Ikind.pretty y.ikind I.pretty x.v I.pretty y.v))
  let lift op x = {x with v = op x.ikind x.v }
  (* For logical operations the result is of type int *)
  let lift_logical op x = {v = op x.ikind x.v; ikind = Cil.IInt}
  let lift2 op x y = check_ikinds x y; {x with v = op x.ikind x.v y.v }
  let lift2_cmp op x y = check_ikinds x y; {v = op x.ikind x.v y.v; ikind = Cil.IInt}

  let bot_of ikind = { v = I.bot_of ikind; ikind}
  let bot () = failwith "bot () is not implemented for IntDomLifter."
  let is_bot x = I.is_bot x.v
  let top_of ikind = { v = I.top_of ikind; ikind}
  let top () = failwith "top () is not implemented for IntDomLifter."
  let is_top x = I.is_top x.v

  (* Leq does not check for ikind, because it is used in invariant with arguments of different type.
     TODO: check ikinds here and fix invariant to work with right ikinds *)
  let leq x y = I.leq x.v y.v
  let join = lift2 I.join
  let meet = lift2 I.meet
  let widen = lift2 I.widen
  let narrow = lift2 I.narrow

  let show x =
    if not (GobConfig.get_bool "dbg.full-output") && I.is_top_of x.ikind x.v then
      "⊤"
    else
      I.show x.v  (* TODO add ikind to output *)
  let pretty () x =
    if not (GobConfig.get_bool "dbg.full-output") && I.is_top_of x.ikind x.v then
      Pretty.text "⊤"
    else
      I.pretty () x.v (* TODO add ikind to output *)
  let pretty_diff () (x, y) = I.pretty_diff () (x.v, y.v) (* TODO check ikinds, add them to output *)
  let printXml o x =
    if not (GobConfig.get_bool "dbg.full-output") && I.is_top_of x.ikind x.v then
      BatPrintf.fprintf o "<value>\n<data>\n⊤\n</data>\n</value>\n"
    else
      I.printXml o x.v (* TODO add ikind to output *)
  (* This is for debugging *)
  let name () = "IntDomLifter(" ^ (I.name ()) ^ ")"
  let to_yojson x = I.to_yojson x.v
  let invariant e x =
    let e' = Cilfacade.mkCast ~e ~newt:(TInt (x.ikind, [])) in
    I.invariant_ikind e' x.ikind x.v
  let tag x = I.tag x.v
  let arbitrary ik = failwith @@ "Arbitrary not implement for " ^ (name ()) ^ "."
  let to_int x = I.to_int x.v
  let of_int ikind x = { v = I.of_int ikind x; ikind}
  let equal_to i x = I.equal_to i x.v
  let to_bool x = I.to_bool x.v
  let of_bool ikind b = { v = I.of_bool ikind b; ikind}
  let to_excl_list x = I.to_excl_list x.v
  let of_excl_list ikind is = {v = I.of_excl_list ikind is; ikind}
  let is_excl_list x = I.is_excl_list x.v
  let to_incl_list x = I.to_incl_list x.v
  let of_interval ?(suppress_ovwarn=false) ikind (lb,ub) = {v = I.of_interval ~suppress_ovwarn ikind (lb,ub); ikind}
  let of_congruence ikind (c,m) = {v = I.of_congruence ikind (c,m); ikind}
  let starting ?(suppress_ovwarn=false) ikind i = {v = I.starting ~suppress_ovwarn  ikind i; ikind}
  let ending ?(suppress_ovwarn=false) ikind i = {v = I.ending ~suppress_ovwarn ikind i; ikind}
  let maximal x = I.maximal x.v
  let minimal x = I.minimal x.v

  let neg = lift I.neg
  let add = lift2 I.add
  let sub = lift2 I.sub
  let mul = lift2 I.mul
  let div = lift2 I.div
  let rem = lift2 I.rem
  let lt = lift2_cmp I.lt
  let gt = lift2_cmp I.gt
  let le = lift2_cmp I.le
  let ge = lift2_cmp I.ge
  let eq = lift2_cmp I.eq
  let ne = lift2_cmp I.ne
  let lognot = lift I.lognot
  let logand = lift2 I.logand
  let logor = lift2 I.logor
  let logxor = lift2 I.logxor
  let shift_left x y = {x with v = I.shift_left x.ikind x.v y.v } (* TODO check ikinds*)
  let shift_right x y = {x with v = I.shift_right x.ikind x.v y.v } (* TODO check ikinds*)
  let c_lognot = lift_logical I.c_lognot
  let c_logand = lift2 I.c_logand
  let c_logor = lift2 I.c_logor

  let cast_to ?(suppress_ovwarn=false) ?torg ikind x = {v = I.cast_to  ~suppress_ovwarn ~torg:(TInt(x.ikind,[])) ikind x.v; ikind}

  let is_top_of ik x = ik = x.ikind && I.is_top_of ik x.v

  let relift x = { v = I.relift x.v; ikind = x.ikind }

  let project p v =  { v = I.project v.ikind p v.v; ikind = v.ikind }
end

module type Ikind =
sig
  val ikind: unit -> Cil.ikind
end

module PtrDiffIkind : Ikind =
struct
  let ikind = Cilfacade.ptrdiff_ikind
end

module IntDomWithDefaultIkind (I: Y) (Ik: Ikind) : Y with type t = I.t and type int_t = I.int_t =
struct
  include I
  let top () = I.top_of (Ik.ikind ())
  let bot () = I.bot_of (Ik.ikind ())
end

module Size = struct (* size in bits as int, range as int64 *)
  open Cil
  let sign x = if Z.compare x Z.zero < 0 then `Signed else `Unsigned

  let top_typ = TInt (ILongLong, [])
  let min_for x = intKindForValue x (sign x = `Unsigned)
  let bit = function (* bits needed for representation *)
    | IBool -> 1
    | ik -> bytesSizeOfInt ik * 8
  let is_int64_big_int x = Z.fits_int64 x
  let card ik = (* cardinality *)
    let b = bit ik in
    Z.shift_left Z.one b
  let bits ik = (* highest bits for neg/pos values *)
    let s = bit ik in
    if isSigned ik then s-1, s-1 else 0, s
  let bits_i64 ik = BatTuple.Tuple2.mapn Int64.of_int (bits ik)
  let range ik =
    let a,b = bits ik in
    let x = if isSigned ik then Z.neg (Z.shift_left Z.one a) (* -2^a *) else Z.zero in
    let y = Z.pred (Z.shift_left Z.one b) in (* 2^b - 1 *)
    x,y

  let is_cast_injective ~from_type ~to_type =
    let (from_min, from_max) = range (Cilfacade.get_ikind from_type) in
    let (to_min, to_max) = range (Cilfacade.get_ikind to_type) in
    if M.tracing then M.trace "int" "is_cast_injective %a (%a, %a) -> %a (%a, %a)" CilType.Typ.pretty from_type GobZ.pretty from_min GobZ.pretty from_max CilType.Typ.pretty to_type GobZ.pretty to_min GobZ.pretty to_max;
    Z.compare to_min from_min <= 0 && Z.compare from_max to_max <= 0

  let cast t x = (* TODO: overflow is implementation-dependent! *)
    if t = IBool then
      (* C11 6.3.1.2 Boolean type *)
      if Z.equal x Z.zero then Z.zero else Z.one
    else
      let a,b = range t in
      let c = card t in
      let y = Z.erem x c in
      let y = if Z.gt y b then Z.sub y c
        else if Z.lt y a then Z.add y c
        else y
      in
      if M.tracing then M.tracel "cast" "Cast %a to range [%a, %a] (%a) = %a (%s in int64)" GobZ.pretty x GobZ.pretty a GobZ.pretty b GobZ.pretty c GobZ.pretty y (if is_int64_big_int y then "fits" else "does not fit");
      y

  let min_range_sign_agnostic x =
    let size ik =
      let a,b = bits_i64 ik in
      Int64.neg a,b
    in
    if sign x = `Signed then
      size (min_for x)
    else
      let a, b = size (min_for x) in
      if b <= 64L then
        let upper_bound_less = Int64.sub b 1L in
        let max_one_less = Z.(pred @@ shift_left Z.one (Int64.to_int upper_bound_less)) in
        if x <= max_one_less then
          a, upper_bound_less
        else
          a,b
      else
        a, b

  (* From the number of bits used to represent a positive value, determines the maximal representable value *)
  let max_from_bit_range pos_bits = Z.(pred @@ shift_left Z.one (to_int (Z.of_int64 pos_bits)))

  (* From the number of bits used to represent a non-positive value, determines the minimal representable value *)
  let min_from_bit_range neg_bits = Z.(if neg_bits = 0L then Z.zero else neg @@ shift_left Z.one (to_int (neg (Z.of_int64 neg_bits))))

end


module StdTop (B: sig type t val top_of: Cil.ikind -> t end) = struct
  open B
  (* these should be overwritten for better precision if possible: *)
  let to_excl_list    x = None
  let of_excl_list ik x = top_of ik
  let is_excl_list    x = false
  let to_incl_list    x = None
  let of_interval ?(suppress_ovwarn=false) ik x = top_of ik
  let of_congruence ik x = top_of ik
  let starting ?(suppress_ovwarn=false) ik x = top_of ik
  let ending ?(suppress_ovwarn=false)   ik x = top_of ik
  let maximal         x = None
  let minimal         x = None
end

module Std (B: sig
    type t
    val name: unit -> string
    val top_of: Cil.ikind -> t
    val bot_of: Cil.ikind -> t
    val show: t -> string
    val equal: t -> t -> bool
  end) = struct
  include Printable.StdLeaf
  let name = B.name (* overwrite the one from Printable.Std *)
  open B
  let is_top x = failwith "is_top not implemented for IntDomain.Std"
  let is_bot x = B.equal x (bot_of Cil.IInt) (* Here we assume that the representation of bottom is independent of the ikind
                                                This may be true for intdomain implementations, but not e.g. for IntDomLifter. *)
  let is_top_of ik x = B.equal x (top_of ik)

  (* all output is based on B.show *)
  include Printable.SimpleShow (
    struct
      type nonrec t = t
      let show = show
    end
    )
  let pretty_diff () (x,y) = dprintf "%s: %a instead of %a" (name ()) pretty x pretty y

  include StdTop (B)
end

(* Textbook interval arithmetic, without any overflow handling etc. *)
module IntervalArith (Ints_t : IntOps.IntOps) = struct
  let min4 a b c d = Ints_t.min (Ints_t.min a b) (Ints_t.min c d)
  let max4 a b c d = Ints_t.max (Ints_t.max a b) (Ints_t.max c d)

  let mul (x1, x2) (y1, y2) =
    let x1y1 = (Ints_t.mul x1 y1) in
    let x1y2 = (Ints_t.mul x1 y2) in
    let x2y1 = (Ints_t.mul x2 y1) in
    let x2y2 = (Ints_t.mul x2 y2) in
    (min4 x1y1 x1y2 x2y1 x2y2, max4 x1y1 x1y2 x2y1 x2y2)

  let shift_left (x1,x2) (y1,y2) =
    let y1p = Ints_t.shift_left Ints_t.one y1 in
    let y2p = Ints_t.shift_left Ints_t.one y2 in
    mul (x1, x2) (y1p, y2p)

  let div (x1, x2) (y1, y2) =
    let x1y1n = (Ints_t.div x1 y1) in
    let x1y2n = (Ints_t.div x1 y2) in
    let x2y1n = (Ints_t.div x2 y1) in
    let x2y2n = (Ints_t.div x2 y2) in
    let x1y1p = (Ints_t.div x1 y1) in
    let x1y2p = (Ints_t.div x1 y2) in
    let x2y1p = (Ints_t.div x2 y1) in
    let x2y2p = (Ints_t.div x2 y2) in
    (min4 x1y1n x1y2n x2y1n x2y2n, max4 x1y1p x1y2p x2y1p x2y2p)

  let add (x1, x2) (y1, y2) = (Ints_t.add x1 y1, Ints_t.add x2 y2)
  let sub (x1, x2) (y1, y2) = (Ints_t.sub x1 y2, Ints_t.sub x2 y1)

  let neg (x1, x2) = (Ints_t.neg x2, Ints_t.neg x1)

  let one = (Ints_t.one, Ints_t.one)
  let zero = (Ints_t.zero, Ints_t.zero)
  let top_bool = (Ints_t.zero, Ints_t.one)

  let to_int (x1, x2) =
    if Ints_t.equal x1 x2 then Some x1 else None

  let upper_threshold u max_ik =
    let ts = if get_interval_threshold_widening_constants () = "comparisons" then WideningThresholds.upper_thresholds () else ResettableLazy.force widening_thresholds in
    let u = Ints_t.to_bigint u in
    let max_ik' = Ints_t.to_bigint max_ik in
    let t = List.find_opt (fun x -> Z.compare u x <= 0 && Z.compare x max_ik' <= 0) ts in
    BatOption.map_default Ints_t.of_bigint max_ik t
  let lower_threshold l min_ik =
    let ts = if get_interval_threshold_widening_constants () = "comparisons" then WideningThresholds.lower_thresholds () else ResettableLazy.force widening_thresholds_desc in
    let l = Ints_t.to_bigint l in
    let min_ik' = Ints_t.to_bigint min_ik in
    let t = List.find_opt (fun x -> Z.compare l x >= 0 && Z.compare x min_ik' >= 0) ts in
    BatOption.map_default Ints_t.of_bigint min_ik t
  let is_upper_threshold u =
    let ts = if get_interval_threshold_widening_constants () = "comparisons" then WideningThresholds.upper_thresholds () else ResettableLazy.force widening_thresholds in
    let u = Ints_t.to_bigint u in
    List.exists (Z.equal u) ts
  let is_lower_threshold l =
    let ts = if get_interval_threshold_widening_constants () = "comparisons" then WideningThresholds.lower_thresholds () else ResettableLazy.force widening_thresholds_desc in
    let l = Ints_t.to_bigint l in
    List.exists (Z.equal l) ts
end

module IntInvariant =
struct
  let of_int e ik x =
    if get_bool "witness.invariant.exact" then
      Invariant.of_exp Cil.(BinOp (Eq, e, kintegerCilint ik x, intType))
    else
      Invariant.none

  let of_incl_list e ik ps =
    match ps with
    | [_; _] when ik = IBool && not (get_bool "witness.invariant.inexact-type-bounds") ->
      assert (List.mem Z.zero ps);
      assert (List.mem Z.one ps);
      Invariant.none
    | [_] when get_bool "witness.invariant.exact" ->
      Invariant.none
    | _ :: _ :: _
    | [_] | [] ->
      List.fold_left (fun a x ->
          let i = Invariant.of_exp Cil.(BinOp (Eq, e, kintegerCilint ik x, intType)) in
          Invariant.(a || i) [@coverage off] (* bisect_ppx cannot handle redefined (||) *)
        ) (Invariant.bot ()) ps

  let of_interval_opt e ik = function
    | (Some x1, Some x2) when Z.equal x1 x2 ->
      of_int e ik x1
    | x1_opt, x2_opt ->
      let (min_ik, max_ik) = Size.range ik in
      let inexact_type_bounds = get_bool "witness.invariant.inexact-type-bounds" in
      let i1 =
        match x1_opt, inexact_type_bounds with
        | Some x1, false when Z.equal min_ik x1 -> Invariant.none
        | Some x1, _ -> Invariant.of_exp Cil.(BinOp (Le, kintegerCilint ik x1, e, intType))
        | None, _ -> Invariant.none
      in
      let i2 =
        match x2_opt, inexact_type_bounds with
        | Some x2, false when Z.equal x2 max_ik -> Invariant.none
        | Some x2, _ -> Invariant.of_exp Cil.(BinOp (Le, e, kintegerCilint ik x2, intType))
        | None, _ -> Invariant.none
      in
      Invariant.(i1 && i2)

  let of_interval e ik (x1, x2) =
    of_interval_opt e ik (Some x1, Some x2)

  let of_excl_list e ik ns =
    List.fold_left (fun a x ->
        let i = Invariant.of_exp Cil.(BinOp (Ne, e, kintegerCilint ik x, intType)) in
        Invariant.(a && i)
      ) (Invariant.top ()) ns
end

module IntervalFunctor (Ints_t : IntOps.IntOps): SOverflow with type int_t = Ints_t.t and type t = (Ints_t.t * Ints_t.t) option =
struct
  let name () = "intervals"
  type int_t = Ints_t.t
  type t = (Ints_t.t * Ints_t.t) option [@@deriving eq, ord, hash]
  module IArith = IntervalArith (Ints_t)

  let range ik = BatTuple.Tuple2.mapn Ints_t.of_bigint (Size.range ik)

  let top () = failwith @@ "top () not implemented for " ^ (name ())
  let top_of ik = Some (range ik)
  let bot () = None
  let bot_of ik = bot () (* TODO: improve *)

  let show = function None -> "bottom" | Some (x,y) -> "["^Ints_t.to_string x^","^Ints_t.to_string y^"]"

  include Std (struct type nonrec t = t let name = name let top_of = top_of let bot_of = bot_of let show = show let equal = equal end)

  let equal_to i = function
    | None -> failwith "unsupported: equal_to with bottom"
    | Some (a, b) ->
      if a = b && b = i then `Eq else if Ints_t.compare a i <= 0 && Ints_t.compare i b <=0 then `Top else `Neq

  let norm ?(suppress_ovwarn=false) ?(cast=false) ik : (t -> t * overflow_info) = function None -> (None, {underflow=false; overflow=false}) | Some (x,y) ->
    if Ints_t.compare x y > 0 then
      (None,{underflow=false; overflow=false})
    else (
      let (min_ik, max_ik) = range ik in
      let underflow = Ints_t.compare min_ik x > 0 in
      let overflow = Ints_t.compare max_ik y < 0 in
      let ov_info = { underflow = underflow && not suppress_ovwarn; overflow = overflow && not suppress_ovwarn } in
      let v =
        if underflow || overflow then
          if should_wrap ik then (* could add [|| cast], but that's GCC implementation-defined behavior: https://gcc.gnu.org/onlinedocs/gcc/Integers-implementation.html#Integers-implementation *)
            (* We can only soundly wrap if at most one overflow occurred, otherwise the minimal and maximal values of the interval *)
            (* on Z will not safely contain the minimal and maximal elements after the cast *)
            let diff = Ints_t.abs (Ints_t.sub max_ik min_ik) in
            let resdiff = Ints_t.abs (Ints_t.sub y x) in
            if Ints_t.compare resdiff diff > 0 then
              top_of ik
            else
              let l = Ints_t.of_bigint @@ Size.cast ik (Ints_t.to_bigint x) in
              let u = Ints_t.of_bigint @@ Size.cast ik (Ints_t.to_bigint y) in
              if Ints_t.compare l u <= 0 then
                Some (l, u)
              else
                (* Interval that wraps around (begins to the right of its end). We can not represent such intervals *)
                top_of ik
          else if not cast && should_ignore_overflow ik then
            let tl, tu = BatOption.get @@ top_of ik in
            Some (Ints_t.max tl x, Ints_t.min tu y)
          else
            top_of ik
        else
          Some (x,y)
      in
      (v, ov_info)
    )

  let leq (x:t) (y:t) =
    match x, y with
    | None, _ -> true
    | Some _, None -> false
    | Some (x1,x2), Some (y1,y2) -> Ints_t.compare x1 y1 >= 0 && Ints_t.compare x2 y2 <= 0

  let join ik (x:t) y =
    match x, y with
    | None, z | z, None -> z
    | Some (x1,x2), Some (y1,y2) -> norm ik @@ Some (Ints_t.min x1 y1, Ints_t.max x2 y2) |> fst

  let meet ik (x:t) y =
    match x, y with
    | None, z | z, None -> None
    | Some (x1,x2), Some (y1,y2) -> norm ik @@ Some (Ints_t.max x1 y1, Ints_t.min x2 y2) |> fst

  (* TODO: change to_int signature so it returns a big_int *)
  let to_int x = Option.bind x (IArith.to_int)
  let of_interval ?(suppress_ovwarn=false) ik (x,y) = norm ~suppress_ovwarn ik @@ Some (x,y)
  let of_int ik (x: int_t) = of_interval ik (x,x)
  let zero = Some IArith.zero
  let one  = Some IArith.one
  let top_bool = Some IArith.top_bool

  let of_bool _ik = function true -> one | false -> zero
  let to_bool (a: t) = match a with
    | None -> None
    | Some (l, u) when Ints_t.compare l Ints_t.zero = 0 && Ints_t.compare u Ints_t.zero = 0 -> Some false
    | x -> if leq zero x then None else Some true

  let starting ?(suppress_ovwarn=false) ik n =
    norm ~suppress_ovwarn ik @@ Some (n, snd (range ik))

  let ending ?(suppress_ovwarn=false) ik n =
    norm ~suppress_ovwarn ik @@ Some (fst (range ik), n)

  (* TODO: change signature of maximal, minimal to return big_int*)
  let maximal = function None -> None | Some (x,y) -> Some y
  let minimal = function None -> None | Some (x,y) -> Some x

  let cast_to ?(suppress_ovwarn=false) ?torg ?no_ov t = norm ~cast:true t (* norm does all overflow handling *)

  let widen ik x y =
    match x, y with
    | None, z | z, None -> z
    | Some (l0,u0), Some (l1,u1) ->
      let (min_ik, max_ik) = range ik in
      let threshold = get_interval_threshold_widening () in
      let l2 =
        if Ints_t.compare l0 l1 = 0 then l0
        else if threshold then IArith.lower_threshold l1 min_ik
        else min_ik
      in
      let u2 =
        if Ints_t.compare u0 u1 = 0 then u0
        else if threshold then IArith.upper_threshold u1 max_ik
        else max_ik
      in
      norm ik @@ Some (l2,u2) |> fst
  let widen ik x y =
    let r = widen ik x y in
    if M.tracing && not (equal x y) then M.tracel "int" "interval widen %a %a -> %a" pretty x pretty y pretty r;
    assert (leq x y); (* TODO: remove for performance reasons? *)
    r

  let narrow ik x y =
    match x, y with
    | _,None | None, _ -> None
    | Some (x1,x2), Some (y1,y2) ->
      let threshold = get_interval_threshold_widening () in
      let (min_ik, max_ik) = range ik in
      let lr = if Ints_t.compare min_ik x1 = 0 || threshold && Ints_t.compare y1 x1 > 0 && IArith.is_lower_threshold x1 then y1 else x1 in
      let ur = if Ints_t.compare max_ik x2 = 0 || threshold && Ints_t.compare y2 x2 < 0 && IArith.is_upper_threshold x2 then y2 else x2 in
      norm ik @@ Some (lr,ur) |> fst


  let narrow ik x y =
    if get_interval_narrow_by_meet () then
      meet ik x y
    else
      narrow ik x y

  let log f ~annihilator ik i1 i2 =
    match is_bot i1, is_bot i2 with
    | true, true -> bot_of ik
    | true, _
    | _   , true -> raise (ArithmeticOnIntegerBot (Printf.sprintf "%s op %s" (show i1) (show i2)))
    | _ ->
      match to_bool i1, to_bool i2 with
      | Some x, _ when x = annihilator -> of_bool ik annihilator
      | _, Some y when y = annihilator -> of_bool ik annihilator
      | Some x, Some y -> of_bool ik (f x y)
      | _              -> top_of ik

  let c_logor = log (||) ~annihilator:true
  let c_logand = log (&&) ~annihilator:false

  let log1 f ik i1 =
    if is_bot i1 then
      bot_of ik
    else
      match to_bool i1 with
      | Some x -> of_bool ik (f ik x)
      | _      -> top_of ik

  let c_lognot = log1 (fun _ik -> not)

  let bit f ik i1 i2 =
    match is_bot i1, is_bot i2 with
    | true, true -> bot_of ik
    | true, _
    | _   , true -> raise (ArithmeticOnIntegerBot (Printf.sprintf "%s op %s" (show i1) (show i2)))
    | _ ->
      match to_int i1, to_int i2 with
      | Some x, Some y -> (try of_int ik (f ik x y) |> fst with Division_by_zero -> top_of ik)
      | _              -> top_of ik

  let bitcomp f ik i1 i2 =
    match is_bot i1, is_bot i2 with
    | true, true -> (bot_of ik,{underflow=false; overflow=false})
    | true, _
    | _   , true -> raise (ArithmeticOnIntegerBot (Printf.sprintf "%s op %s" (show i1) (show i2)))
    | _ ->
      match to_int i1, to_int i2 with
      | Some x, Some y -> (try of_int ik (f ik x y) with Division_by_zero | Invalid_argument _ -> (top_of ik,{underflow=false; overflow=false}))
      | _              -> (top_of ik,{underflow=true; overflow=true})

  let logxor = bit (fun _ik -> Ints_t.logxor)

  let logand ik i1 i2 =
    match is_bot i1, is_bot i2 with
    | true, true -> bot_of ik
    | true, _
    | _   , true -> raise (ArithmeticOnIntegerBot (Printf.sprintf "%s op %s" (show i1) (show i2)))
    | _ ->
      match to_int i1, to_int i2 with
      | Some x, Some y -> (try of_int ik (Ints_t.logand x y) |> fst with Division_by_zero -> top_of ik)
      | _, Some y when Ints_t.equal y Ints_t.zero -> of_int ik Ints_t.zero |> fst
      | _, Some y when Ints_t.equal y Ints_t.one -> of_interval ik (Ints_t.zero, Ints_t.one) |> fst
      | _ -> top_of ik

  let logor  = bit (fun _ik -> Ints_t.logor)

  let bit1 f ik i1 =
    if is_bot i1 then
      bot_of ik
    else
      match to_int i1 with
      | Some x -> of_int ik (f ik x) |> fst
      | _      -> top_of ik

  let lognot = bit1 (fun _ik -> Ints_t.lognot)
  let shift_right = bitcomp (fun _ik x y -> Ints_t.shift_right x (Ints_t.to_int y))

  let neg ?no_ov ik = function None -> (None,{underflow=false; overflow=false}) | Some x -> norm ik @@ Some (IArith.neg x)

  let binary_op_with_norm ?no_ov op ik x y = match x, y with
    | None, None -> (None, {overflow=false; underflow= false})
    | None, _ | _, None -> raise (ArithmeticOnIntegerBot (Printf.sprintf "%s op %s" (show x) (show y)))
    | Some x, Some y -> norm ik @@ Some (op x y)

  let add ?no_ov = binary_op_with_norm IArith.add
  let mul ?no_ov = binary_op_with_norm IArith.mul
  let sub ?no_ov = binary_op_with_norm IArith.sub

  let shift_left ik a b =
    match is_bot a, is_bot b with
    | true, true -> (bot_of ik,{underflow=false; overflow=false})
    | true, _
    | _   , true -> raise (ArithmeticOnIntegerBot (Printf.sprintf "%s op %s" (show a) (show b)))
    | _ ->
      match a, minimal b, maximal b with
      | Some a, Some bl, Some bu when (Ints_t.compare bl Ints_t.zero >= 0) ->
        (try
           let r = IArith.shift_left a (Ints_t.to_int bl, Ints_t.to_int bu) in
           norm ik @@ Some r
         with Z.Overflow -> (top_of ik,{underflow=false; overflow=true}))
      | _              -> (top_of ik,{underflow=true; overflow=true})

  let rem ik x y = match x, y with
    | None, None -> None
    | None, _ | _, None -> raise (ArithmeticOnIntegerBot (Printf.sprintf "%s op %s" (show x) (show y)))
    | Some (xl, xu), Some (yl, yu) ->
      if is_top_of ik x && is_top_of ik y then
        (* This is needed to preserve soundness also on things bigger than int32 e.g.  *)
        (* x:     3803957176L -> T in Interval32 *)
        (* y:     4209861404L -> T in Interval32 *)
        (* x % y: 3803957176L -> T in Interval32 *)
        (* T in Interval32 is [-2147483648,2147483647] *)
        (* the code below computes [-2147483647,2147483647] for this though which is unsound *)
        top_of ik
      else
        (* If we have definite values, Ints_t.rem will give a definite result.
         * Otherwise we meet with a [range] the result can be in.
         * This range is [0, min xu b] if x is positive, and [max xl -b, min xu b] if x can be negative.
         * The precise bound b is one smaller than the maximum bound. Negative y give the same result as positive. *)
        let pos x = if Ints_t.compare x Ints_t.zero < 0 then Ints_t.neg x else x in
        let b = Ints_t.sub (Ints_t.max (pos yl) (pos yu)) Ints_t.one in
        let range = if Ints_t.compare xl Ints_t.zero>= 0 then Some (Ints_t.zero, Ints_t.min xu b) else Some (Ints_t.max xl (Ints_t.neg b), Ints_t.min (Ints_t.max (pos xl) (pos xu)) b) in
        meet ik (bit (fun _ik -> Ints_t.rem) ik x y) range

  let rec div ?no_ov ik x y =
    match x, y with
    | None, None -> (bot (),{underflow=false; overflow=false})
    | None, _ | _, None -> raise (ArithmeticOnIntegerBot (Printf.sprintf "%s op %s" (show x) (show y)))
    | (Some (x1,x2) as x), (Some (y1,y2) as y) ->
      begin
        let is_zero v = Ints_t.compare v Ints_t.zero = 0 in
        match y1, y2 with
        | l, u when is_zero l && is_zero u -> (top_of ik,{underflow=false; overflow=false}) (* TODO warn about undefined behavior *)
        | l, _ when is_zero l              -> div ik (Some (x1,x2)) (Some (Ints_t.one,y2))
        | _, u when is_zero u              -> div ik (Some (x1,x2)) (Some (y1, Ints_t.(neg one)))
        | _ when leq (of_int ik (Ints_t.zero) |> fst) (Some (y1,y2)) -> (top_of ik,{underflow=false; overflow=false})
        | _ -> binary_op_with_norm IArith.div ik x y
      end

  let ne ik x y =
    match x, y with
    | None, None -> bot_of ik
    | None, _ | _, None -> raise (ArithmeticOnIntegerBot (Printf.sprintf "%s op %s" (show x) (show y)))
    | Some (x1,x2), Some (y1,y2) ->
      if Ints_t.compare y2 x1 < 0 || Ints_t.compare x2 y1 < 0 then
        of_bool ik true
      else if Ints_t.compare x2 y1 <= 0 && Ints_t.compare y2 x1 <= 0 then
        of_bool ik false
      else top_bool

  let eq ik x y =
    match x, y with
    | None, None -> bot_of ik
    | None, _ | _, None -> raise (ArithmeticOnIntegerBot (Printf.sprintf "%s op %s" (show x) (show y)))
    | Some (x1,x2), Some (y1,y2) ->
      if Ints_t.compare y2 x1 <= 0 && Ints_t.compare x2 y1 <= 0 then
        of_bool ik true
      else if Ints_t.compare y2 x1 < 0 || Ints_t.compare x2 y1 < 0 then
        of_bool ik false
      else top_bool

  let ge ik x y =
    match x, y with
    | None, None -> bot_of ik
    | None, _ | _, None -> raise (ArithmeticOnIntegerBot (Printf.sprintf "%s op %s" (show x) (show y)))
    | Some (x1,x2), Some (y1,y2) ->
      if Ints_t.compare y2 x1 <= 0 then of_bool ik true
      else if Ints_t.compare x2 y1 < 0 then of_bool ik false
      else top_bool

  let le ik x y =
    match x, y with
    | None, None -> bot_of ik
    | None, _ | _, None -> raise (ArithmeticOnIntegerBot (Printf.sprintf "%s op %s" (show x) (show y)))
    | Some (x1,x2), Some (y1,y2) ->
      if Ints_t.compare x2 y1 <= 0 then of_bool ik true
      else if Ints_t.compare  y2 x1 < 0 then of_bool ik false
      else top_bool

  let gt ik x y =
    match x, y with
    | None, None -> bot_of ik
    | None, _ | _, None -> raise (ArithmeticOnIntegerBot (Printf.sprintf "%s op %s" (show x) (show y)))
    | Some (x1,x2), Some (y1,y2) ->
      if Ints_t.compare y2 x1 < 0 then of_bool ik true
      else if Ints_t.compare x2 y1 <= 0 then of_bool ik false
      else top_bool

  let lt ik x y =
    match x, y with
    | None, None -> bot_of ik
    | None, _ | _, None -> raise (ArithmeticOnIntegerBot (Printf.sprintf "%s op %s" (show x) (show y)))
    | Some (x1,x2), Some (y1,y2) ->
      if Ints_t.compare x2 y1 < 0 then of_bool ik true
      else if Ints_t.compare y2 x1 <= 0 then of_bool ik false
      else top_bool

  let invariant_ikind e ik = function
    | Some (x1, x2) ->
      let (x1', x2') = BatTuple.Tuple2.mapn Ints_t.to_bigint (x1, x2) in
      IntInvariant.of_interval e ik (x1', x2')
    | None -> Invariant.none

  let arbitrary ik =
    let open QCheck.Iter in
    (* let int_arb = QCheck.map ~rev:Ints_t.to_bigint Ints_t.of_bigint GobQCheck.Arbitrary.big_int in *)
    (* TODO: apparently bigints are really slow compared to int64 for domaintest *)
    let int_arb = QCheck.map ~rev:Ints_t.to_int64 Ints_t.of_int64 GobQCheck.Arbitrary.int64 in
    let pair_arb = QCheck.pair int_arb int_arb in
    let shrink = function
      | Some (l, u) -> (return None) <+> (GobQCheck.shrink pair_arb (l, u) >|= of_interval ik >|= fst)
      | None -> empty
    in
    QCheck.(set_shrink shrink @@ set_print show @@ map (*~rev:BatOption.get*) (fun x -> of_interval ik x |> fst ) pair_arb)

  let modulo n k =
    let result = Ints_t.rem n k in
    if Ints_t.compare result Ints_t.zero >= 0 then result
    else Ints_t.add result  k

  let refine_with_congruence ik (intv : t) (cong : (int_t * int_t ) option) : t =
    match intv, cong with
    | Some (x, y), Some (c, m) ->
      if Ints_t.equal m Ints_t.zero && (Ints_t.compare c x < 0 || Ints_t.compare c y > 0) then None
      else if Ints_t.equal m Ints_t.zero then
        Some (c, c)
      else
        let (min_ik, max_ik) = range ik in
        let rcx =
          if Ints_t.equal x min_ik then x else
            Ints_t.add x (modulo (Ints_t.sub c x) (Ints_t.abs m)) in
        let lcy =
          if Ints_t.equal y max_ik then y else
            Ints_t.sub y (modulo (Ints_t.sub y c) (Ints_t.abs m)) in
        if Ints_t.compare rcx lcy > 0 then None
        else if Ints_t.equal rcx lcy then norm ik @@ Some (rcx, rcx) |> fst
        else norm ik @@ Some (rcx, lcy) |> fst
    | _ -> None

  let refine_with_congruence ik x y =
    let refn = refine_with_congruence ik x y in
    if M.tracing then M.trace "refine" "int_refine_with_congruence %a %a -> %a" pretty x pretty y pretty refn;
    refn

  let refine_with_interval ik a b = meet ik a b

  let refine_with_excl_list ik (intv : t) (excl : (int_t list * (int64 * int64)) option) : t =
    match intv, excl with
    | None, _ | _, None -> intv
    | Some(l, u), Some(ls, (rl, rh)) ->
      let rec shrink op b =
        let new_b = (op b (Ints_t.of_int(Bool.to_int(BatList.mem_cmp Ints_t.compare b ls)))) in
        if not (Ints_t.equal b new_b) then shrink op new_b else new_b
      in
      let (min_ik, max_ik) = range ik in
      let l' = if Ints_t.equal l min_ik then l else shrink Ints_t.add l in
      let u' = if Ints_t.equal u max_ik then u else shrink Ints_t.sub u in
      let intv' = norm ik @@ Some (l', u') |> fst in
      let range = norm ~suppress_ovwarn:true ik (Some (Ints_t.of_bigint (Size.min_from_bit_range rl), Ints_t.of_bigint (Size.max_from_bit_range rh))) |> fst in
      meet ik intv' range

  let refine_with_incl_list ik (intv: t) (incl : (int_t list) option) : t =
    match intv, incl with
    | None, _ | _, None -> intv
    | Some(l, u), Some(ls) ->
      let rec min m1 ms = match ms with | [] -> m1 | x::xs -> match m1 with
        | None -> min (Some x) xs | Some m -> if Ints_t.compare m x < 0 then min (Some m) xs else min (Some x) xs in
      let rec max m1 ms = match ms with | [] -> m1 | x::xs -> match m1 with
        | None -> max (Some x) xs | Some m -> if Ints_t.compare m x > 0 then max (Some m) xs else max (Some x) xs in
      match min None ls, max None ls with
      | Some m1, Some m2 -> refine_with_interval ik (Some(l, u)) (Some (m1, m2))
      | _, _-> intv

  let project ik p t = t
end

(* Bitfield arithmetic, without any overflow handling etc. *)
module BitfieldArith (Ints_t : IntOps.IntOps) = struct

  let of_int x = (Ints_t.lognot x, x) 

  let one = of_int Ints_t.one
  let zero = of_int Ints_t.zero

  let zero_mask = Ints_t.zero
  let one_mask = Ints_t.lognot zero_mask
  
  let join (z1,o1) (z2,o2) = (Ints_t.logor z1 z2, Ints_t.logor o1 o2)
  let meet (z1,o1) (z2,o2) = (Ints_t.logand z1 z2, Ints_t.logand o1 o2)

  let top_bool = join one zero

  let bits_known (z,o) = Ints_t.logxor z o
  let bits_unknown bf = Ints_t.lognot @@ bits_known bf
  let bits_set bf = Ints_t.logand (snd bf) @@ bits_known bf
  let bits_undef (z,o) = Ints_t.lognot (Ints_t.logxor z o)

  let is_const (z,o) = (Ints_t.logxor z o) = one_mask
  let is_undef (z,o) = Ints_t.compare (bits_undef (z,o)) Ints_t.zero != 0

  let nabla x y= if x = Ints_t.logor x y then x else one_mask

  let widen (z1,o1) (z2,o2) = (nabla z1 z2, nabla o1 o2)            

  let lognot (z,o) = (o,z)

  let logxor (z1,o1)  (z2,o2) = (Ints_t.logor (Ints_t.logand z1 z2) (Ints_t.logand o1 o2), 
                                 Ints_t.logor (Ints_t.logand z1 o2) (Ints_t.logand o1 z2))

  let logand (z1,o1) (z2,o2) = (Ints_t.logor z1 z2, Ints_t.logand o1 o2)

  let logor (z1,o1)  (z2,o2) = (Ints_t.logand z1 z2, Ints_t.logor o1 o2)

  let make_bitone_msk pos = Ints_t.shift_left Ints_t.one pos
  let make_bitzero_msk pos = Ints_t.lognot @@ make_bitone_msk pos
  let make_lsb_bitmask pos = Ints_t.sub (make_bitone_msk pos) Ints_t.one
  let make_msb_bitmask pos = Ints_t.lognot @@ make_lsb_bitmask pos

  let get_bit bf pos = Ints_t.logand Ints_t.one @@ Ints_t.shift_right bf (pos-1)
  let set_bit ?(zero=false) bf pos =
    if zero then
      Ints_t.logand bf @@ make_bitzero_msk pos
    else
      Ints_t.logor bf @@ make_bitone_msk pos

  let log2_bitcnt ik =
    let ilog2 n =
      let rec aux n acc =
        if n <= 1 then acc
        else aux (n lsr 1) (acc + 1)
      in aux n 0
    in ilog2 (Size.bit ik)

  let break_down_lsb ik (z,o) : (Ints_t.t * Ints_t.t) list option = if is_undef (z,o) then None
    else
      let rec break_down c_lst i = if i < 0 then c_lst
      else
        if get_bit z i = get_bit o i then
          List.fold_left2 (
            fun acc (z1,o1) (z2,o2) -> (set_bit z1 i, set_bit ~zero:true o1 i) :: (set_bit ~zero:true z2 i, o2) :: acc
          ) [] c_lst c_lst
          |> fun c_lst -> break_down c_lst (i-1)
        else
          break_down c_lst (i-1)
      in
      let lsb_bitcnt_log_ik = log2_bitcnt ik + 1 in (* ilog2 bitcnt of ik ceiled *)
      let pfx_msk = make_msb_bitmask lsb_bitcnt_log_ik in
      let sufx_msk = make_lsb_bitmask lsb_bitcnt_log_ik in
      let msb_msk = Ints_t.logand (bits_set (z,o)) pfx_msk in (* shift a b = zero when min{b} > ceil(ilog2 a) *)
      if Ints_t.compare msb_msk Ints_t.zero = 0
        then break_down [(Ints_t.logand z pfx_msk, Ints_t.logand o sufx_msk)] (lsb_bitcnt_log_ik - 1) |> Option.some
        else Some ([of_int @@ Ints_t.of_int (lsb_bitcnt_log_ik)])

  let break_down ik bf = Option.map (fun c_bf_lst -> List.map snd c_bf_lst |> List.map Ints_t.to_int) (break_down_lsb ik bf)

  let shift_right ik bf n_bf =
    let shift_right (z,o) c =
      let sign_msk = Ints_t.shift_left one_mask (Size.bit ik - c) in
      if (isSigned ik) && ((Ints_t.to_int o) < 0) then
        (Ints_t.shift_right z c, Ints_t.logor (Ints_t.shift_right o c) sign_msk)
      else
        (Ints_t.logor (Ints_t.shift_right z c) sign_msk, Ints_t.shift_right o c)
    in
    if is_const n_bf then Some (shift_right bf (Ints_t.to_int @@ snd n_bf))
    else Option.map (fun c_lst -> List.map (shift_right bf) c_lst |> List.fold_left join zero) (break_down ik n_bf)

  let shift_left ik bf n_bf =
    let shift_left (z,o) c =
        let z_msk = Ints_t.sub (Ints_t.shift_left Ints_t.one c) Ints_t.one in
        (Ints_t.logor (Ints_t.shift_left z c) z_msk, Ints_t.shift_left o c)
    in
    if is_const n_bf then Some (shift_left bf (Ints_t.to_int @@ snd n_bf))
    else Option.map (fun c_lst -> List.map (shift_left bf) c_lst |> List.fold_left join zero) (break_down ik n_bf)
    
    let min ik (z,o) = 
      let knownBitMask = Ints_t.logxor z o in
      let unknownBitMask = Ints_t.lognot knownBitMask in
      let impossibleBitMask = Ints_t.lognot (Ints_t.logor z o) in
      let guaranteedBits = Ints_t.logand o knownBitMask in
  
      if impossibleBitMask <> zero_mask then
        failwith "Impossible bitfield"
      else
  
      if isSigned ik then
        let signBitMask = Ints_t.shift_left Ints_t.one (Size.bit ik - 1) in
        let worstPossibleUnknownBits = Ints_t.logand unknownBitMask signBitMask in
        Size.cast ik (Ints_t.to_bigint (Ints_t.logor guaranteedBits worstPossibleUnknownBits))
      else
        let worstPossibleUnknownBits = Ints_t.logand unknownBitMask zero_mask in
        Size.cast ik (Ints_t.to_bigint (Ints_t.logor guaranteedBits worstPossibleUnknownBits))
  
    let max ik (z,o) =
      let knownBitMask = Ints_t.logxor z o in
      let unknownBitMask = Ints_t.lognot knownBitMask in
      let impossibleBitMask = Ints_t.lognot (Ints_t.logor z o) in
      let guaranteedBits = Ints_t.logand o knownBitMask in
  
      if impossibleBitMask <> zero_mask then
        failwith "Impossible bitfield"
      else
  
      let (_,fullMask) = Size.range ik in
      let worstPossibleUnknownBits = Ints_t.logand unknownBitMask (Ints_t.of_bigint fullMask) in
  
      if isSigned ik then
        Size.cast ik (Ints_t.to_bigint (Ints_t.logor guaranteedBits worstPossibleUnknownBits))
      else
        Size.cast ik (Ints_t.to_bigint (Ints_t.logor guaranteedBits worstPossibleUnknownBits))
  
  
    let one = of_int Ints_t.one
    let zero = of_int Ints_t.zero
    let top_bool = join one zero
  
end

module BitFieldFunctor (Ints_t : IntOps.IntOps): SOverflow with type int_t = Ints_t.t and type t = (Ints_t.t * Ints_t.t) = struct
  let name () = "bitfield"
  type int_t = Ints_t.t
  type t = (Ints_t.t * Ints_t.t) [@@deriving eq, ord, hash]
<<<<<<< HEAD

  module BArith = BitFieldArith (Ints_t)
=======
  module BArith = BitfieldArith (Ints_t)
>>>>>>> c6602779

  let range ik bf = (BArith.min ik bf, BArith.max ik bf)

  let norm ?(suppress_ovwarn=false) ik (z,o) = 
    let (min_ik, max_ik) = Size.range ik in

    let (min,max) = range ik (z,o) in
    let underflow = Z.compare min min_ik < 0 in
    let overflow = Z.compare max max_ik > 0 in

    let new_bitfield=
      (if isSigned ik then
         let newz = Ints_t.logor (Ints_t.logand z (Ints_t.of_bigint max_ik)) (Ints_t.mul (Ints_t.of_bigint min_ik) (BArith.get_bit z (Size.bit ik))) in
         let newo = Ints_t.logor (Ints_t.logand o (Ints_t.of_bigint max_ik)) (Ints_t.mul (Ints_t.of_bigint min_ik) (BArith.get_bit o (Size.bit ik))) in
         (newz,newo)
       else
         let newz = Ints_t.logor z (Ints_t.lognot (Ints_t.of_bigint max_ik)) in
         let newo = Ints_t.logand o (Ints_t.of_bigint max_ik) in
         (newz,newo))
    in
    if suppress_ovwarn then (new_bitfield, {underflow=false; overflow=false})
    else (new_bitfield, {underflow=underflow; overflow=overflow})

  let top () = (BArith.one_mask, BArith.one_mask)
  let bot () = (BArith.zero_mask, BArith.zero_mask)
  let top_of ik = (norm ik (top ())) |> fst
  let bot_of ik = bot ()

  let show t = 
    if t = bot () then "bot" else
    if t = top () then "top" else
      let (z,o) = t in
<<<<<<< HEAD
      if BArith.is_constant t then 
        Format.sprintf "{%08X, %08X} (unique: %d)" (Ints_t.to_int z) (Ints_t.to_int o) (Ints_t.to_int o)
=======
      if BArith.is_const t then 
        Format.sprintf "[%08X, %08X] (unique: %d)" (Ints_t.to_int z) (Ints_t.to_int o) (Ints_t.to_int o)
>>>>>>> c6602779
      else 
        Format.sprintf "{%08X, %08X}" (Ints_t.to_int z) (Ints_t.to_int o)

  include Std (struct type nonrec t = t let name = name let top_of = top_of let bot_of = bot_of let show = show let equal = equal end)

  let join ik b1 b2 = (norm ik @@ (BArith.join b1 b2) ) |> fst

  let meet ik x y = (norm ik @@ (BArith.meet x y)) |> fst

  let leq (x:t) (y:t) = (BArith.join x y) = y

  let widen ik x y = (norm ik @@ BArith.widen x y) |> fst
<<<<<<< HEAD
  let narrow ik x y = norm ik y |> fst
=======

  let narrow ik x y = norm ik x |> fst
>>>>>>> c6602779

  let of_int ik (x: int_t) = (norm ik @@ BArith.of_int x) 

  let to_int (z,o) = if is_bot (z,o) then None else
      if BArith.is_const (z,o) then Some o
      else None

  let equal_to i bf = 
    if BArith.of_int i = bf then `Eq
    else if leq (BArith.of_int i) bf then `Top
    else `Neq

  let of_interval ?(suppress_ovwarn=false) ik (x,y) =
    (* naive implentation -> horrible O(n) runtime *)
    let (min_ik, max_ik) = Size.range ik in
    let current = ref (min_ik) in
    let bf = ref (bot ()) in
    while Z.leq !current max_ik do
      bf := BArith.join !bf (BArith.of_int (Ints_t.of_bigint !current));
      current := Z.add !current Z.one
    done;
    norm ~suppress_ovwarn ik !bf

  let of_bool _ik = function true -> BArith.one | false -> BArith.zero

  let to_bool d =
    if not (leq BArith.zero d) then Some true
    else if d = BArith.zero then Some false
    else None

  let cast_to ?(suppress_ovwarn=false) ?torg ?no_ov t = norm ~suppress_ovwarn t


  (* Logic *)

  let log1 f ik i1 = match to_bool i1 with
    | None -> top_of ik
    | Some x -> of_bool ik (f x)

  let log2 f ik i1 i2 = match (to_bool i1, to_bool i2) with
    | None, None -> top_of ik
    | None, Some x | Some x, None -> of_bool ik x
    | Some x, Some y -> of_bool ik (f x y)
  let c_logor ik i1 i2 = log2 (||) ik i1 i2

  let c_logand ik i1 i2 = log2 (&&) ik i1 i2

  let c_lognot ik i1 = log1 not ik i1


  (* Bitwise *)

  let logxor ik i1 i2 = BArith.logxor i1 i2 |> norm ik |> fst
<<<<<<< HEAD

  let logand ik i1 i2 = BArith.logand i1 i2 |> norm ik |> fst

  let logor  ik i1 i2 = BArith.logor i1 i2 |> norm ik |> fst

  let lognot ik i1 = BArith.lognot i1 |> norm ik |> fst
=======

  let logand ik i1 i2 = BArith.logand i1 i2 |> norm ik |> fst

  let logor  ik i1 i2 = BArith.logor i1 i2 |> norm ik |> fst
>>>>>>> c6602779

  let lognot ik i1 = BArith.lognot i1 |> norm ik |> fst

  let shift_right ik a b = 
    M.trace "bitfield" "shift_right";
    norm ik @@ (BArith.shift_right ik a b |> Option.value ~default: (bot ()))

  let shift_left ik a b =
    M.trace "bitfield" "shift_left";
    norm ik @@ (BArith.shift_left ik a b |> Option.value ~default: (bot ()))

  (* Arith *)

  (*
  add, sub and mul based on the paper 
  "Sound, Precise, and Fast Abstract Interpretation with Tristate Numbers"
  of Vishwanathan et al.
  *)

  let add ?no_ov ik (z1, o1) (z2, o2) =
    let pv = Ints_t.logand o1 (Ints_t.lognot z1) in
    let pm = Ints_t.logand o1 z1 in
    let qv = Ints_t.logand o2 (Ints_t.lognot z2) in
    let qm = Ints_t.logand o2 z2 in
    let sv = Ints_t.add pv qv in
    let sm = Ints_t.add pm qm in
    let sigma = Ints_t.add sv sm in
    let chi = Ints_t.logxor sigma sv in
    let mu = Ints_t.logor (Ints_t.logor pm qm) chi in
    let rv = Ints_t.logand sv (Ints_t.lognot mu) in
    let rm = mu in 
    let o3 = Ints_t.logor rv rm in 
    let z3 = Ints_t.logor (Ints_t.lognot rv) rm in
    norm ik (z3, o3)

  let sub ?no_ov ik (z1, o1) (z2, o2) =
    let pv = Ints_t.logand o1 (Ints_t.lognot z1) in
    let pm = Ints_t.logand o1 z1 in
    let qv = Ints_t.logand o2 (Ints_t.lognot z2) in
    let qm = Ints_t.logand o2 z2 in
    let dv = Ints_t.sub pv qv in
    let alpha = Ints_t.add dv pm in
    let beta = Ints_t.sub dv qm in
    let chi = Ints_t.logxor alpha beta in
    let mu = Ints_t.logor (Ints_t.logor pm qm) chi in
    let rv = Ints_t.logand dv (Ints_t.lognot mu) in
    let rm = mu in 
    let o3 = Ints_t.logor rv rm in 
    let z3 = Ints_t.logor (Ints_t.lognot rv) rm in
    norm ik (z3, o3)

  let neg ?no_ov ik x =
    M.trace "bitfield" "neg";
    sub ?no_ov ik BArith.zero x

  let mul ?no_ov ik (z1, o1) (z2, o2) =
    let z1 = ref z1 in
    let o1 = ref o1 in
    let z2 = ref z2 in 
    let o2 = ref o2 in
    let z3 = ref BArith.one_mask in 
    let o3 = ref BArith.zero_mask in 
    let size = if isSigned ik then Size.bit ik - 1 else Size.bit ik in
    let bitmask = Ints_t.of_int(Z.to_int(Z.lognot (fst (Size.range ik)))) in
    let signBitUndef1 = Ints_t.logand (Ints_t.logand !z1 !o1) bitmask in
    let signBitUndef2 = Ints_t.logand (Ints_t.logand !z2 !o2) bitmask in
    let signBitUndef = Ints_t.logor signBitUndef1 signBitUndef2 in
    let signBitDefO = Ints_t.logand (Ints_t.logxor !o1 !o2) bitmask in
    let signBitDefZ = Ints_t.logand (Ints_t.lognot (Ints_t.logxor !o1 !o2)) bitmask in
    for i = size downto 0 do             
      (if Ints_t.logand !o1 Ints_t.one == Ints_t.one then 
        if Ints_t.logand !z1 Ints_t.one == Ints_t.one then 
          let tmp = Ints_t.add (Ints_t.logand !z3 !o3) !o2 in 
          z3 := Ints_t.logor !z3 tmp;
          o3 := Ints_t.logor !o3 tmp
        else
          let tmp = fst (add ik (!z3, !o3) (!z2, !o2)) in 
          z3 := fst tmp;
<<<<<<< HEAD
          o3 := snd tmp;);
=======
          o3 := snd tmp;
>>>>>>> c6602779

      z1 := Ints_t.shift_right !z1 1;
      o1 := Ints_t.shift_right !o1 1;
      z2 := Ints_t.shift_left !z2 1;
      o2 := Ints_t.shift_left !o2 1;
<<<<<<< HEAD
    done;   
    if isSigned ik then z3 := Ints_t.logor signBitUndef (Ints_t.logor signBitDefZ !z3);
    if isSigned ik then o3 := Ints_t.logor signBitUndef (Ints_t.logor signBitDefO !o3);
=======
    done;
>>>>>>> c6602779
    norm ik (!z3, !o3)

  let rec div ?no_ov ik (z1, o1) (z2, o2) =
    let res = if BArith.is_constant (z1, o1) && BArith.is_constant (z2, o2) then (let tmp = Ints_t.div z1 z2 in (tmp, Ints_t.lognot tmp)) else top_of ik in
    norm ik res

  let rem ik x y = 
    M.trace "bitfield" "rem";
    if BArith.is_const x && BArith.is_const y then (
    (* x % y = x - (x / y) * y *)
    let tmp = fst (div ik x y) in
    let tmp = fst (mul ik tmp y) in 
    fst (sub ik x tmp))
    else top_of ik

  let eq ik x y = 
    if (BArith.max ik x) <= (BArith.min ik y) && (BArith.min ik x) >= (BArith.max ik y) then of_bool ik true 
    else if (BArith.min ik x) > (BArith.max ik y) || (BArith.max ik x) < (BArith.min ik y) then of_bool ik false 
    else BArith.top_bool

  let ne ik x y = match eq ik x y with
    | t when t = of_bool ik true -> of_bool ik false
    | t when t = of_bool ik false -> of_bool ik true
    | _ -> BArith.top_bool

  let le ik x y = 
    if (BArith.max ik x) <= (BArith.min ik y) then of_bool ik true 
    else if (BArith.min ik x) > (BArith.max ik y) then of_bool ik false 
    else BArith.top_bool

  let ge ik x y = le ik y x

  let lt ik x y = if (BArith.max ik x) < (BArith.min ik y) then of_bool ik true 
    else if (BArith.min ik x) >= (BArith.max ik y) then of_bool ik false 
    else BArith.top_bool


  let gt ik x y = lt ik y x

  let invariant_ikind e ik (z,o) = 
    let range = range ik (z,o) in
    IntInvariant.of_interval e ik range

  let starting ?(suppress_ovwarn=false) ik n = 
    if Ints_t.compare n Ints_t.zero >= 0 then
      (* sign bit can only be 0, as all numbers will be positive *)
      let signBitMask = Ints_t.shift_left Ints_t.one (Size.bit ik - 1) in
      let zs = BArith.one_mask in
      let os = Ints_t.logand (Ints_t.lognot signBitMask) BArith.one_mask in
      (norm ~suppress_ovwarn ik @@ (zs,os))
    else 
      (norm ~suppress_ovwarn ik @@ (top ()))

  let ending ?(suppress_ovwarn=false) ik n =
    if isSigned ik && Ints_t.compare n Ints_t.zero <= 0 then
      (* sign bit can only be 1, as all numbers will be negative *)
      let signBitMask = Ints_t.shift_left Ints_t.one (Size.bit ik - 1) in
      let zs = Ints_t.logand (Ints_t.lognot signBitMask) BArith.one_mask in
      let os = BArith.one_mask in
      (norm ~suppress_ovwarn ik @@ (zs,os))
    else 
      (norm ~suppress_ovwarn ik @@ (top ()))


  let refine_with_congruence ik (intv : t) ((cong) : (int_t * int_t ) option) : t =
    let is_power_of_two x = Ints_t.(logand x (sub x one) = zero) in
    match intv, cong with
    | (z,o), Some (c, m) ->
      if is_power_of_two m then
        let congruenceMask = Ints_t.lognot m in
        let newz = Ints_t.logor (Ints_t.logand (Ints_t.lognot congruenceMask) z) (Ints_t.logand congruenceMask (Ints_t.lognot c)) in
        let newo = Ints_t.logor (Ints_t.logand (Ints_t.lognot congruenceMask) o) (Ints_t.logand congruenceMask c) in
        norm ik (newz, newo) |> fst
      else
        top_of ik
    | _ -> top_of ik

  let refine_with_interval ik t i = norm ik t |> fst

  let refine_with_excl_list ik t (excl : (int_t list * (int64 * int64)) option) : t = norm ik t |> fst

  let invariant_ikind e ik = 
    M.trace "bitfield" "invariant_ikind";
    failwith "Not implemented"

  let refine_with_congruence ik bf ((cong) : (int_t * int_t ) option) : t =
    let is_power_of_two x = Ints_t.(logand x (sub x one) = zero) in
    match bf, cong with
<<<<<<< HEAD
    | (z,o), Some (c, m) ->
      if is_power_of_two m then
=======
    | (z,o), Some (c, m) when is_power_of_two m ->
>>>>>>> c6602779
        let congruenceMask = Ints_t.lognot m in
        let newz = Ints_t.logor (Ints_t.logand (Ints_t.lognot congruenceMask) z) (Ints_t.logand congruenceMask (Ints_t.lognot c)) in
        let newo = Ints_t.logor (Ints_t.logand (Ints_t.lognot congruenceMask) o) (Ints_t.logand congruenceMask c) in
        norm ik (newz, newo) |> fst
<<<<<<< HEAD
      else
        top_of ik
    | _ -> top_of ik
=======
    | _ -> norm ik bf |> fst
>>>>>>> c6602779

  let refine_with_interval ik bf (int: (int_t * int_t) option) : t =
    M.trace "bitfield" "refine_with_interval";
    norm ik bf |> fst

  let refine_with_excl_list ik bf (excl : (int_t list * (int64 * int64)) option) : t = 
    M.trace "bitfield" "refine_with_excl_list";
    norm ik bf |> fst

  let refine_with_incl_list ik t (incl : (int_t list) option) : t =
    let joined =match incl with
    | None -> top_of ik
    | Some ls -> 
<<<<<<< HEAD
      List.fold_left (fun acc x -> BArith.join acc (BArith.of_int x)) (bot()) ls
    in 
    meet ik t incl_list_masks
=======
      List.fold_left (fun acc i -> BArith.join acc (BArith.of_int i)) (bot_of ik) ls
    in
    meet ik t joined
>>>>>>> c6602779

  let arbitrary ik = 
    let open QCheck.Iter in
    let int_arb = QCheck.map ~rev:Ints_t.to_int64 Ints_t.of_int64 GobQCheck.Arbitrary.int64 in
    (*let pair_arb = QCheck.pair int_arb int_arb in*)
    let shrink = function
      | (z, o) -> (GobQCheck.shrink int_arb z >|= fun z -> (z, o)) <+> (GobQCheck.shrink int_arb o >|= fun o -> (z, o))
    in
    QCheck.(set_shrink shrink @@ set_print show @@ map (fun i -> of_int ik i |> fst ) int_arb)
    (* QCheck.(set_shrink shrink @@ set_print show @@ map (fun (i1,i2) -> norm ik (join ik (fst (of_int ik i1)) (fst (of_int ik i2))) |> fst ) pair_arb)*)

  let project ik p t = t
end


(** IntervalSetFunctor that is not just disjunctive completion of intervals, but attempts to be precise for wraparound arithmetic for unsigned types *)
module IntervalSetFunctor (Ints_t : IntOps.IntOps): SOverflow with type int_t = Ints_t.t and type t = (Ints_t.t * Ints_t.t) list =
struct

  module Interval = IntervalFunctor (Ints_t)
  module IArith = IntervalArith (Ints_t)


  let name () = "interval_sets"

  type int_t = Ints_t.t

  let (>.) a b = Ints_t.compare a b > 0
  let (=.) a b = Ints_t.compare a b = 0
  let (<.) a b = Ints_t.compare a b < 0
  let (>=.) a b = Ints_t.compare a b >= 0
  let (<=.) a b = Ints_t.compare a b <= 0
  let (+.) a b = Ints_t.add a b
  let (-.) a b = Ints_t.sub a b

  (*
    Each domain's element is guaranteed to be in canonical form. That is, each interval contained
    inside the set does not overlap with each other and they are not adjacent.
  *)
  type t = (Ints_t.t * Ints_t.t) list [@@deriving eq, hash, ord]

  let range ik = BatTuple.Tuple2.mapn Ints_t.of_bigint (Size.range ik)

  let top () = failwith @@ "top () not implemented for " ^ (name ())

  let top_of ik = [range ik]

  let bot () = []

  let bot_of ik = bot ()

  let show (x: t) =
    let show_interval i = Printf.sprintf "[%s, %s]" (Ints_t.to_string (fst i)) (Ints_t.to_string (snd i)) in
    List.fold_left (fun acc i -> (show_interval i) :: acc) [] x |> List.rev |> String.concat ", " |> Printf.sprintf "[%s]"

  (* New type definition for the sweeping line algorithm used for implementing join/meet functions. *)
  type event = Enter of Ints_t.t | Exit of Ints_t.t

  let unbox_event = function Enter x -> x | Exit x -> x

  let cmp_events x y =
    (* Deliberately comparing ints first => Cannot be derived *)
    let res = Ints_t.compare (unbox_event x) (unbox_event y) in
    if res <> 0 then res
    else
      begin
        match (x, y) with
        | (Enter _, Exit _) -> -1
        | (Exit _, Enter _) -> 1
        | (_, _) -> 0
      end

  let interval_set_to_events (xs: t) =
    List.concat_map (fun (a, b) -> [Enter a; Exit b]) xs

  let two_interval_sets_to_events (xs: t) (ys: t) =
    let xs = interval_set_to_events xs in
    let ys = interval_set_to_events ys in
    List.merge cmp_events xs ys

  (* Using the sweeping line algorithm, combined_event_list returns a new event list representing the intervals in which at least n intervals in xs overlap
     This function is used for both join and meet operations with different parameter n: 1 for join, 2 for meet *)
  let combined_event_list lattice_op (xs:event list)  =
    let l = match lattice_op with `Join -> 1 | `Meet -> 2 in
    let aux (interval_count, acc) = function
      | Enter x -> (interval_count + 1, if (interval_count + 1) >= l && interval_count < l then (Enter x)::acc else acc)
      | Exit x -> (interval_count - 1, if interval_count >= l && (interval_count - 1) < l then (Exit x)::acc else acc)
    in
    List.fold_left aux (0, []) xs |> snd |> List.rev

  let rec events_to_intervals = function
    | [] -> []
    | (Enter x)::(Exit y)::xs  -> (x, y)::(events_to_intervals xs)
    | _ -> failwith "Invalid events list"

  let remove_empty_gaps (xs: t) =
    let aux acc (l, r) = match acc with
      | ((a, b)::acc') when (b +. Ints_t.one) >=. l -> (a, r)::acc'
      | _ -> (l, r)::acc
    in
    List.fold_left aux [] xs |> List.rev

  let canonize (xs: t) =
    interval_set_to_events xs |>
    List.sort cmp_events |>
    combined_event_list `Join |>
    events_to_intervals |>
    remove_empty_gaps

  let unop (x: t) op = match x with
    | [] -> []
    | _ -> canonize @@ List.concat_map op x

  let binop (x: t) (y: t) op : t = match x, y with
    | [], _ -> []
    | _, [] -> []
    | _, _ -> canonize @@ List.concat_map op (BatList.cartesian_product x y)


  include Std (struct type nonrec t = t let name = name let top_of = top_of let bot_of = bot_of let show = show let equal = equal end)

  let minimal = function
    | [] -> None
    | (x, _)::_ -> Some x

  let maximal = function
    | [] -> None
    | xs -> Some (BatList.last xs |> snd)

  let equal_to_interval i (a, b) =
    if a =. b && b =. i then
      `Eq
    else if a <=. i && i <=. b then
      `Top
    else
      `Neq

  let equal_to i xs = match List.map (equal_to_interval i) xs with
    | [] -> failwith "unsupported: equal_to with bottom"
    | [`Eq] ->  `Eq
    | ys when List.for_all ((=) `Neq) ys -> `Neq
    | _ -> `Top

  let norm_interval ?(suppress_ovwarn=false) ?(cast=false) ik (x,y) : t*overflow_info =
    if x >. y then
      ([],{underflow=false; overflow=false})
    else
      let (min_ik, max_ik) = range ik in
      let underflow = min_ik >. x in
      let overflow = max_ik <. y in
      let v = if underflow || overflow then
          begin
            if should_wrap ik then (* could add [|| cast], but that's GCC implementation-defined behavior: https://gcc.gnu.org/onlinedocs/gcc/Integers-implementation.html#Integers-implementation *)
              (* We can only soundly wrap if at most one overflow occurred, otherwise the minimal and maximal values of the interval *)
              (* on Z will not safely contain the minimal and maximal elements after the cast *)
              let diff = Ints_t.abs (max_ik -. min_ik) in
              let resdiff = Ints_t.abs (y -. x) in
              if resdiff >. diff then
                [range ik]
              else
                let l = Ints_t.of_bigint @@ Size.cast ik (Ints_t.to_bigint x) in
                let u = Ints_t.of_bigint @@ Size.cast ik (Ints_t.to_bigint y) in
                if l <=. u then
                  [(l, u)]
                else
                  (* Interval that wraps around (begins to the right of its end). We CAN represent such intervals *)
                  [(min_ik, u); (l, max_ik)]
            else if not cast && should_ignore_overflow ik then
              [Ints_t.max min_ik x, Ints_t.min max_ik y]
            else
              [range ik]
          end
        else
          [(x,y)]
      in
      if suppress_ovwarn then (v, {underflow=false; overflow=false}) else (v, {underflow; overflow})

  let norm_intvs ?(suppress_ovwarn=false) ?(cast=false) (ik:ikind) (xs: t) : t*overflow_info =
    let res = List.map (norm_interval ~suppress_ovwarn ~cast ik) xs in
    let intvs = List.concat_map fst res in
    let underflow = List.exists (fun (_,{underflow; _}) -> underflow) res in
    let overflow = List.exists (fun (_,{overflow; _}) -> underflow) res in
    (canonize intvs,{underflow; overflow})

  let binary_op_with_norm op (ik:ikind) (x: t) (y: t) : t*overflow_info = match x, y with
    | [], _ -> ([],{overflow=false; underflow=false})
    | _, [] -> ([],{overflow=false; underflow=false})
    | _, _ -> norm_intvs ik @@ List.concat_map (fun (x,y) -> [op x y]) (BatList.cartesian_product x y)

  let binary_op_with_ovc (x: t) (y: t) op : t*overflow_info = match x, y with
    | [], _ -> ([],{overflow=false; underflow=false})
    | _, [] -> ([],{overflow=false; underflow=false})
    | _, _ ->
      let res = List.map op (BatList.cartesian_product x y) in
      let intvs = List.concat_map fst res in
      let underflow = List.exists (fun (_,{underflow; _}) -> underflow) res in
      let overflow = List.exists (fun (_,{overflow; _}) -> underflow) res in
      (canonize intvs,{underflow; overflow})

  let unary_op_with_norm op (ik:ikind) (x: t) = match x with
    | [] -> ([],{overflow=false; underflow=false})
    | _ -> norm_intvs ik @@ List.concat_map (fun x -> [op x]) x

  let rec leq (xs: t) (ys: t) =
    let leq_interval (al, au) (bl, bu) = al >=. bl && au <=. bu in
    match xs, ys with
    | [], _ -> true
    | _, [] -> false
    | (xl,xr)::xs', (yl,yr)::ys' ->
      if leq_interval (xl,xr) (yl,yr) then
        leq xs' ys
      else if xr <. yl then
        false
      else
        leq xs ys'

  let join ik (x: t) (y: t): t =
    two_interval_sets_to_events x y |>
    combined_event_list `Join |>
    events_to_intervals |>
    remove_empty_gaps

  let meet ik (x: t) (y: t): t =
    two_interval_sets_to_events x y |>
    combined_event_list  `Meet |>
    events_to_intervals

  let to_int = function
    | [x] -> IArith.to_int x
    | _ -> None

  let zero = [IArith.zero]
  let one = [IArith.one]
  let top_bool = [IArith.top_bool]

  let not_bool (x:t) =
    let is_false x = equal x zero in
    let is_true x = equal x one in
    if is_true x then zero else if is_false x then one else top_bool

  let to_bool = function
    | [(l,u)] when l =. Ints_t.zero && u =. Ints_t.zero -> Some false
    | x -> if leq zero x then None else Some true

  let of_bool _ = function true -> one | false -> zero

  let of_interval ?(suppress_ovwarn=false) ik (x,y) =  norm_interval  ~suppress_ovwarn ~cast:false ik (x,y)

  let of_int ik (x: int_t) = of_interval ik (x, x)

  let lt ik x y =
    match x, y with
    | [], [] -> bot_of ik
    | [], _ | _, [] -> raise (ArithmeticOnIntegerBot (Printf.sprintf "%s op %s" (show x) (show y)))
    | _, _ ->
      let (max_x, min_y) = (maximal x |> Option.get, minimal y |> Option.get) in
      let (min_x, max_y) = (minimal x |> Option.get, maximal y |> Option.get) in
      if max_x <. min_y then
        of_bool ik true
      else if min_x >=. max_y then
        of_bool ik false
      else
        top_bool

  let le ik x y =
    match x, y with
    | [], [] -> bot_of ik
    | [], _ | _, [] -> raise (ArithmeticOnIntegerBot (Printf.sprintf "%s op %s" (show x) (show y)))
    | _, _ ->
      let (max_x, min_y) = (maximal x |> Option.get, minimal y |> Option.get) in
      let (min_x, max_y) = (minimal x |> Option.get, maximal y |> Option.get) in
      if max_x <=. min_y then
        of_bool ik true
      else if min_x >. max_y then
        of_bool ik false
      else
        top_bool

  let gt ik x y = not_bool @@ le ik x y

  let ge ik x y = not_bool @@ lt ik x y

  let eq ik x y = match x, y with
    | (a, b)::[], (c, d)::[] when a =. b && c =. d && a =. c ->
      one
    | _ ->
      if is_bot (meet ik x y) then
        zero
      else
        top_bool

  let ne ik x y = not_bool @@ eq ik x y
  let interval_to_int i = Interval.to_int (Some i)
  let interval_to_bool i = Interval.to_bool (Some i)

  let log f ik (i1, i2) =
    match (interval_to_bool i1, interval_to_bool i2) with
    | Some x, Some y -> of_bool ik (f x y)
    | _ -> top_of ik


  let bit f ik (i1, i2) =
    match (interval_to_int i1), (interval_to_int i2) with
    | Some x, Some y -> (try of_int ik (f x y) |> fst with Division_by_zero -> top_of ik)
    | _ -> top_of ik


  let bitcomp f ik (i1, i2) =
    match (interval_to_int i1, interval_to_int i2) with
    | Some x, Some y -> (try of_int ik (f x y) with Division_by_zero | Invalid_argument _ -> (top_of ik,{overflow=false; underflow=false}))
    | _, _ -> (top_of ik,{overflow=false; underflow=false})

  let logand ik x y =
    let interval_logand = bit Ints_t.logand ik in
    binop x y interval_logand

  let logor ik x y =
    let interval_logor = bit Ints_t.logor ik in
    binop x y interval_logor

  let logxor ik x y =
    let interval_logxor = bit Ints_t.logxor ik in
    binop x y interval_logxor

  let lognot ik x =
    let interval_lognot i =
      match interval_to_int i with
      | Some x -> of_int ik (Ints_t.lognot x) |> fst
      | _ -> top_of ik
    in
    unop x interval_lognot

  let shift_left ik x y =
    let interval_shiftleft = bitcomp (fun x y -> Ints_t.shift_left x (Ints_t.to_int y)) ik in
    binary_op_with_ovc x y interval_shiftleft

  let shift_right ik x y =
    let interval_shiftright = bitcomp (fun x y -> Ints_t.shift_right x (Ints_t.to_int y)) ik in
    binary_op_with_ovc x y interval_shiftright

  let c_lognot ik x =
    let log1 f ik i1 =
      match interval_to_bool i1 with
      | Some x -> of_bool ik (f x)
      | _ -> top_of ik
    in
    let interval_lognot = log1 not ik in
    unop x interval_lognot

  let c_logand ik x y =
    let interval_logand = log (&&) ik in
    binop x y interval_logand

  let c_logor ik x y =
    let interval_logor = log (||) ik in
    binop x y interval_logor

  let add ?no_ov = binary_op_with_norm IArith.add
  let sub ?no_ov = binary_op_with_norm IArith.sub
  let mul ?no_ov = binary_op_with_norm IArith.mul
  let neg ?no_ov = unary_op_with_norm IArith.neg

  let div ?no_ov ik x y =
    let rec interval_div x (y1, y2) = begin
      let top_of ik = top_of ik |> List.hd in
      let is_zero v = v =. Ints_t.zero in
      match y1, y2 with
      | l, u when is_zero l && is_zero u -> top_of ik (* TODO warn about undefined behavior *)
      | l, _ when is_zero l              -> interval_div x (Ints_t.one,y2)
      | _, u when is_zero u              -> interval_div x (y1, Ints_t.(neg one))
      | _ when leq (of_int ik (Ints_t.zero) |> fst) ([(y1,y2)]) -> top_of ik
      | _ -> IArith.div x (y1, y2)
    end
    in binary_op_with_norm interval_div ik x y

  let rem ik x y =
    let interval_rem (x, y) =
      if Interval.is_top_of ik (Some x) && Interval.is_top_of ik (Some y) then
        top_of ik
      else
        let (xl, xu) = x in let (yl, yu) = y in
        let pos x = if x <. Ints_t.zero then Ints_t.neg x else x in
        let b = (Ints_t.max (pos yl) (pos yu)) -. Ints_t.one in
        let range = if xl >=. Ints_t.zero then (Ints_t.zero, Ints_t.min xu b) else (Ints_t.max xl (Ints_t.neg b), Ints_t.min (Ints_t.max (pos xl) (pos xu)) b) in
        meet ik (bit Ints_t.rem ik (x, y)) [range]
    in
    binop x y interval_rem

  let cast_to ?(suppress_ovwarn=false) ?torg ?no_ov ik x = norm_intvs ~cast:true ik x

  (*
      narrows down the extremeties of xs if they are equal to boundary values of the ikind with (possibly) narrower values from ys
  *)
  let narrow ik xs ys = match xs ,ys with
    | [], _ -> [] | _ ,[] -> xs
    | _, _ ->
      let min_xs = minimal xs |> Option.get in
      let max_xs = maximal xs |> Option.get in
      let min_ys = minimal ys |> Option.get in
      let max_ys = maximal ys |> Option.get in
      let min_range,max_range = range ik in
      let threshold = get_interval_threshold_widening () in
      let min = if min_xs =. min_range || threshold && min_ys >. min_xs && IArith.is_lower_threshold min_xs then min_ys else min_xs in
      let max = if max_xs =. max_range || threshold && max_ys <. max_xs && IArith.is_upper_threshold max_xs then max_ys else max_xs in
      xs
      |> (function (_, y)::z -> (min, y)::z | _ -> [])
      |> List.rev
      |> (function (x, _)::z -> (x, max)::z | _ -> [])
      |> List.rev

  (*
    1. partitions the intervals of xs by assigning each of them to the an interval in ys that includes it.
     and joins all intervals in xs assigned to the same interval in ys as one interval.
    2. checks for every pair of adjacent pairs whether the pairs did approach (if you compare the intervals from xs and ys) and merges them if it is the case.
    3. checks whether partitions at the extremeties are approaching infinity (and expands them to infinity. in that case)

    The expansion (between a pair of adjacent partitions or at extremeties ) stops at a threshold.
  *)
  let widen ik xs ys =
    let (min_ik,max_ik) = range ik in
    let threshold = get_bool "ana.int.interval_threshold_widening" in
    let upper_threshold (_,u) = IArith.upper_threshold u max_ik in
    let lower_threshold (l,_) = IArith.lower_threshold l min_ik in
    (*obtain partitioning of xs intervals according to the ys interval that includes them*)
    let rec interval_sets_to_partitions (ik: ikind) (acc : (int_t * int_t) option) (xs: t) (ys: t)=
      match xs,ys with
      | _, [] -> []
      | [], (y::ys) -> (acc,y):: interval_sets_to_partitions ik None [] ys
      | (x::xs), (y::ys) when Interval.leq (Some x) (Some y) -> interval_sets_to_partitions ik (Interval.join ik acc (Some x)) xs (y::ys)
      | (x::xs), (y::ys) -> (acc,y) :: interval_sets_to_partitions ik None  (x::xs) ys
    in
    let interval_sets_to_partitions ik xs ys = interval_sets_to_partitions ik None xs ys in
    (*merge a pair of adjacent partitions*)
    let merge_pair ik (a,b) (c,d) =
      let new_a = function
        | None -> Some (upper_threshold b, upper_threshold b)
        | Some (ax,ay) -> Some (ax, upper_threshold b)
      in
      let new_c = function
        | None -> Some (lower_threshold d, lower_threshold d)
        | Some (cx,cy) -> Some (lower_threshold d, cy)
      in
      if threshold && (lower_threshold d +. Ints_t.one) >. (upper_threshold b) then
        [(new_a a,(fst b, upper_threshold b)); (new_c c, (lower_threshold d, snd d))]
      else
        [(Interval.join ik a c, (Interval.join ik (Some b) (Some d) |> Option.get))]
    in
    let partitions_are_approaching part_left part_right = match part_left, part_right with
      | (Some (_, left_x), (_, left_y)), (Some (right_x, _), (right_y, _)) -> (right_x -. left_x) >. (right_y -. left_y)
      | _,_ -> false
    in
    (*merge all approaching pairs of adjacent partitions*)
    let rec merge_list ik = function
      | [] -> []
      | x::y::xs  when partitions_are_approaching x y -> merge_list ik ((merge_pair ik x y) @ xs)
      | x::xs -> x :: merge_list ik xs
    in
    (*expands left extremity*)
    let widen_left = function
      | [] -> []
      | (None,(lb,rb))::ts -> let lt = if threshold then lower_threshold (lb,lb) else min_ik in (None, (lt,rb))::ts
      | (Some (la,ra), (lb,rb))::ts  when lb <. la ->  let lt = if threshold then lower_threshold (lb,lb) else min_ik in (Some (la,ra),(lt,rb))::ts
      | x  -> x
    in
    (*expands right extremity*)
    let widen_right x =
      let map_rightmost = function
        | [] -> []
        | (None,(lb,rb))::ts -> let ut = if threshold then upper_threshold (rb,rb) else max_ik in (None, (lb,ut))::ts
        | (Some (la,ra), (lb,rb))::ts  when ra <. rb -> let ut = if threshold then upper_threshold (rb,rb) else max_ik in (Some (la,ra),(lb,ut))::ts
        | x  -> x
      in
      List.rev x |> map_rightmost |> List.rev
    in
    interval_sets_to_partitions ik xs ys |> merge_list ik |> widen_left |> widen_right |> List.map snd

  let starting ?(suppress_ovwarn=false) ik n = norm_interval ik ~suppress_ovwarn (n, snd (range ik))

  let ending ?(suppress_ovwarn=false) ik n = norm_interval ik ~suppress_ovwarn (fst (range ik), n)

  let invariant_ikind e ik xs =
    List.map (fun x -> Interval.invariant_ikind e ik (Some x)) xs |>
    let open Invariant in List.fold_left (||) (bot ())

  let modulo n k =
    let result = Ints_t.rem n k in
    if result >=. Ints_t.zero then result
    else result +. k

  let refine_with_congruence ik (intvs: t) (cong: (int_t * int_t ) option): t =
    let refine_with_congruence_interval ik (cong : (int_t * int_t ) option) (intv : (int_t * int_t ) option): t =
      match intv, cong with
      | Some (x, y), Some (c, m) ->
        if m =. Ints_t.zero && (c <. x || c >. y) then []
        else if m =. Ints_t.zero then
          [(c, c)]
        else
          let (min_ik, max_ik) = range ik in
          let rcx =
            if x =. min_ik then x else
              x +. (modulo (c -. x) (Ints_t.abs m)) in
          let lcy =
            if y =. max_ik then y else
              y -. (modulo (y -. c) (Ints_t.abs m)) in
          if rcx >. lcy then []
          else if rcx =. lcy then norm_interval ik (rcx, rcx) |> fst
          else norm_interval ik (rcx, lcy) |> fst
      | _ -> []
    in
    List.concat_map (fun x -> refine_with_congruence_interval ik cong (Some x)) intvs

  let refine_with_interval ik xs = function None -> [] | Some (a,b) -> meet ik xs [(a,b)]

  let refine_with_incl_list ik intvs  = function
    | None -> intvs
    | Some xs -> meet ik intvs (List.map (fun x -> (x,x)) xs)

  let excl_range_to_intervalset (ik: ikind) ((min, max): int_t * int_t) (excl: int_t): t =
    let intv1 = (min, excl -. Ints_t.one) in
    let intv2 = (excl +. Ints_t.one, max) in
    norm_intvs ik ~suppress_ovwarn:true [intv1 ; intv2] |> fst

  let of_excl_list ik (excls: int_t list) =
    let excl_list = List.map (excl_range_to_intervalset ik (range ik)) excls in
    let res = List.fold_left (meet ik) (top_of ik) excl_list in
    res

  let refine_with_excl_list ik (intv : t) = function
    | None -> intv
    | Some (xs, range) ->
      let excl_to_intervalset (ik: ikind) ((rl, rh): (int64 * int64)) (excl: int_t): t =
        excl_range_to_intervalset ik (Ints_t.of_bigint (Size.min_from_bit_range rl),Ints_t.of_bigint (Size.max_from_bit_range rh)) excl
      in
      let excl_list = List.map (excl_to_intervalset ik range) xs in
      List.fold_left (meet ik) intv excl_list

  let project ik p t = t

  let arbitrary ik =
    let open QCheck.Iter in
    (* let int_arb = QCheck.map ~rev:Ints_t.to_bigint Ints_t.of_bigint GobQCheck.Arbitrary.big_int in *)
    (* TODO: apparently bigints are really slow compared to int64 for domaintest *)
    let int_arb = QCheck.map ~rev:Ints_t.to_int64 Ints_t.of_int64 GobQCheck.Arbitrary.int64 in
    let pair_arb = QCheck.pair int_arb int_arb in
    let list_pair_arb = QCheck.small_list pair_arb in
    let canonize_randomly_generated_list = (fun x -> norm_intvs ik  x |> fst) in
    let shrink xs = GobQCheck.shrink list_pair_arb xs >|= canonize_randomly_generated_list
    in QCheck.(set_shrink shrink @@ set_print show @@ map (*~rev:BatOption.get*) canonize_randomly_generated_list list_pair_arb)
end

module SOverflowUnlifter (D : SOverflow) : S with type int_t = D.int_t and type t = D.t = struct
  include D

  let add ?no_ov ik x y = fst @@ D.add ?no_ov ik x y

  let sub ?no_ov ik x y = fst @@ D.sub ?no_ov ik x y

  let mul ?no_ov ik x y = fst @@ D.mul ?no_ov ik x y

  let div ?no_ov ik x y = fst @@ D.div ?no_ov ik x y

  let neg ?no_ov ik x = fst @@ D.neg ?no_ov ik x

  let cast_to ?suppress_ovwarn ?torg ?no_ov ik x = fst @@ D.cast_to ?suppress_ovwarn ?torg ?no_ov ik x

  let of_int ik x = fst @@ D.of_int ik x

  let of_interval ?suppress_ovwarn ik x = fst @@ D.of_interval ?suppress_ovwarn ik x

  let starting ?suppress_ovwarn ik x = fst @@ D.starting ?suppress_ovwarn ik x

  let ending ?suppress_ovwarn ik x = fst @@ D.ending ?suppress_ovwarn ik x

  let shift_left ik x y = fst @@ D.shift_left ik x y

  let shift_right ik x y = fst @@ D.shift_right ik x y
end

module IntIkind = struct let ikind () = Cil.IInt end
module Interval = IntervalFunctor (IntOps.BigIntOps)
module BitField = BitFieldFunctor (IntOps.BigIntOps)
module Interval32 = IntDomWithDefaultIkind (IntDomLifter (SOverflowUnlifter (IntervalFunctor (IntOps.Int64Ops)))) (IntIkind)
module IntervalSet = IntervalSetFunctor (IntOps.BigIntOps)
module Integers (Ints_t : IntOps.IntOps): IkindUnawareS with type t = Ints_t.t and type int_t = Ints_t.t = (* no top/bot, order is <= *)
struct
  include Printable.Std
  let name () = "integers"
  type t = Ints_t.t [@@deriving eq, ord, hash]
  type int_t = Ints_t.t
  let top () = raise Unknown
  let bot () = raise Error
  let top_of ik = top ()
  let bot_of ik = bot ()
  let show (x: Ints_t.t) = Ints_t.to_string x

  include Std (struct type nonrec t = t let name = name let top_of = top_of let bot_of = bot_of let show = show let equal = equal end)
  (* is_top and is_bot are never called, but if they were, the Std impl would raise their exception, so we overwrite them: *)
  let is_top _ = false
  let is_bot _ = false

  let equal_to i x = if i > x then `Neq else `Top
  let leq x y = x <= y
  let join x y = if Ints_t.compare x y > 0 then x else y
  let widen = join
  let meet x y = if Ints_t.compare x y > 0 then y else x
  let narrow = meet

  let of_bool x = if x then Ints_t.one else Ints_t.zero
  let to_bool' x = x <> Ints_t.zero
  let to_bool x = Some (to_bool' x)
  let of_int  x = x
  let to_int  x = Some x

  let neg  = Ints_t.neg
  let add  = Ints_t.add (* TODO: signed overflow is undefined behavior! *)
  let sub  = Ints_t.sub
  let mul  = Ints_t.mul
  let div  = Ints_t.div
  let rem  = Ints_t.rem
  let lt n1 n2 = of_bool (n1 <  n2)
  let gt n1 n2 = of_bool (n1 >  n2)
  let le n1 n2 = of_bool (n1 <= n2)
  let ge n1 n2 = of_bool (n1 >= n2)
  let eq n1 n2 = of_bool (n1 =  n2)
  let ne n1 n2 = of_bool (n1 <> n2)
  let lognot = Ints_t.lognot
  let logand = Ints_t.logand
  let logor  = Ints_t.logor
  let logxor = Ints_t.logxor
  let shift_left  n1 n2 = Ints_t.shift_left n1 (Ints_t.to_int n2)
  let shift_right n1 n2 = Ints_t.shift_right n1 (Ints_t.to_int n2)
  let c_lognot n1    = of_bool (not (to_bool' n1))
  let c_logand n1 n2 = of_bool ((to_bool' n1) && (to_bool' n2))
  let c_logor  n1 n2 = of_bool ((to_bool' n1) || (to_bool' n2))
  let cast_to ?(suppress_ovwarn=false) ?torg t x =  failwith @@ "Cast_to not implemented for " ^ (name ()) ^ "."
  let arbitrary ik = QCheck.map ~rev:Ints_t.to_int64 Ints_t.of_int64 GobQCheck.Arbitrary.int64 (* TODO: use ikind *)
  let invariant _ _ = Invariant.none (* TODO *)
end

module FlatPureIntegers: IkindUnawareS with type t = int64 and type int_t = int64 = (* Integers, but raises Unknown/Error on join/meet *)
struct
  include Integers(IntOps.Int64Ops)
  let top () = raise Unknown
  let bot () = raise Error
  let leq = equal
  let pretty_diff () (x,y) = Pretty.dprintf "Integer %a instead of %a" pretty x pretty y
  let join x y = if equal x y then x else top ()
  let meet x y = if equal x y then x else bot ()
end

module Flat (Base: IkindUnawareS) = (* identical to Lift, but goes to `Top/`Bot if Base raises Unknown/Error *)
struct
  type int_t = Base.int_t
  include Lattice.FlatConf (struct
      include Printable.DefaultConf
      let top_name = "Unknown int"
      let bot_name = "Error int"
    end) (Base)

  let top_of ik = top ()
  let bot_of ik = bot ()


  let name () = "flat integers"
  let cast_to ?(suppress_ovwarn=false) ?torg t = function
    | `Lifted x -> `Lifted (Base.cast_to t x)
    | x -> x

  let equal_to i = function
    | `Bot -> failwith "unsupported: equal_to with bottom"
    | `Top -> `Top
    | `Lifted x -> Base.equal_to i x

  let of_int  x = `Lifted (Base.of_int x)
  let to_int  x = match x with
    | `Lifted x -> Base.to_int x
    | _ -> None

  let of_bool x = `Lifted (Base.of_bool x)
  let to_bool x = match x with
    | `Lifted x -> Base.to_bool x
    | _ -> None

  let to_excl_list x = None
  let of_excl_list ik x = top_of ik
  let is_excl_list x = false
  let to_incl_list x = None
  let of_interval ?(suppress_ovwarn=false) ik x = top_of ik
  let of_congruence ik x = top_of ik
  let starting ?(suppress_ovwarn=false) ikind x = top_of ikind
  let ending ?(suppress_ovwarn=false)   ikind x = top_of ikind
  let maximal      x = None
  let minimal      x = None

  let lift1 f x = match x with
    | `Lifted x ->
      (try `Lifted (f x) with Unknown -> `Top | Error -> `Bot)
    | x -> x
  let lift2 f x y = match x,y with
    | `Lifted x, `Lifted y ->
      (try `Lifted (f x y) with Unknown -> `Top | Error -> `Bot)
    | `Bot, `Bot -> `Bot
    | _ -> `Top

  let neg  = lift1 Base.neg
  let add  = lift2 Base.add
  let sub  = lift2 Base.sub
  let mul  = lift2 Base.mul
  let div  = lift2 Base.div
  let rem  = lift2 Base.rem
  let lt = lift2 Base.lt
  let gt = lift2 Base.gt
  let le = lift2 Base.le
  let ge = lift2 Base.ge
  let eq = lift2 Base.eq
  let ne = lift2 Base.ne
  let lognot = lift1 Base.lognot
  let logand = lift2 Base.logand
  let logor  = lift2 Base.logor
  let logxor = lift2 Base.logxor
  let shift_left  = lift2 Base.shift_left
  let shift_right = lift2 Base.shift_right
  let c_lognot = lift1 Base.c_lognot
  let c_logand = lift2 Base.c_logand
  let c_logor  = lift2 Base.c_logor

  let invariant e = function
    | `Lifted x -> Base.invariant e x
    | `Top | `Bot -> Invariant.none
end

module Lift (Base: IkindUnawareS) = (* identical to Flat, but does not go to `Top/Bot` if Base raises Unknown/Error *)
struct
  include Lattice.LiftPO (struct
      include Printable.DefaultConf
      let top_name = "MaxInt"
      let bot_name = "MinInt"
    end) (Base)
  type int_t = Base.int_t
  let top_of ik = top ()
  let bot_of ik = bot ()
  include StdTop (struct type nonrec t = t let top_of = top_of end)

  let name () = "lifted integers"
  let cast_to ?(suppress_ovwarn=false) ?torg t = function
    | `Lifted x -> `Lifted (Base.cast_to t x)
    | x -> x

  let equal_to i = function
    | `Bot -> failwith "unsupported: equal_to with bottom"
    | `Top -> `Top
    | `Lifted x -> Base.equal_to i x

  let of_int  x = `Lifted (Base.of_int x)
  let to_int  x = match x with
    | `Lifted x -> Base.to_int x
    | _ -> None

  let of_bool x = `Lifted (Base.of_bool x)
  let to_bool x = match x with
    | `Lifted x -> Base.to_bool x
    | _ -> None

  let lift1 f x = match x with
    | `Lifted x -> `Lifted (f x)
    | x -> x
  let lift2 f x y = match x,y with
    | `Lifted x, `Lifted y -> `Lifted (f x y)
    | `Bot, `Bot -> `Bot
    | _ -> `Top

  let neg  = lift1 Base.neg
  let add  = lift2 Base.add
  let sub  = lift2 Base.sub
  let mul  = lift2 Base.mul
  let div  = lift2 Base.div
  let rem  = lift2 Base.rem
  let lt = lift2 Base.lt
  let gt = lift2 Base.gt
  let le = lift2 Base.le
  let ge = lift2 Base.ge
  let eq = lift2 Base.eq
  let ne = lift2 Base.ne
  let lognot = lift1 Base.lognot
  let logand = lift2 Base.logand
  let logor  = lift2 Base.logor
  let logxor = lift2 Base.logxor
  let shift_left  = lift2 Base.shift_left
  let shift_right = lift2 Base.shift_right
  let c_lognot = lift1 Base.c_lognot
  let c_logand = lift2 Base.c_logand
  let c_logor  = lift2 Base.c_logor

  let invariant e = function
    | `Lifted x -> Base.invariant e x
    | `Top | `Bot -> Invariant.none
end

module Flattened = Flat (Integers (IntOps.Int64Ops))
module Lifted = Lift (Integers (IntOps.Int64Ops))

module Reverse (Base: IkindUnawareS) =
struct
  include Base
  include (Lattice.Reverse (Base) : Lattice.S with type t := Base.t)
end

module BISet = struct
  include SetDomain.Make (IntOps.BigIntOps)
  let is_singleton s = cardinal s = 1
end

(* The module [Exclusion] constains common functionality about handling of exclusion sets between [DefExc] and [Enums] *)
module Exclusion =
struct
  module R = Interval32
  (* We use these types for the functions in this module to make the intended meaning more explicit *)
  type t = Exc of BISet.t * Interval32.t
  type inc = Inc of BISet.t [@@unboxed]
  let max_of_range r = Size.max_from_bit_range (Option.get (R.maximal r))
  let min_of_range r = Size.min_from_bit_range (Option.get (R.minimal r))
  let cardinality_of_range r = Z.succ (Z.add (Z.neg (min_of_range r)) (max_of_range r))

  let cardinality_BISet s =
    Z.of_int (BISet.cardinal s)

  let leq_excl_incl (Exc (xs, r)) (Inc ys) =
    (* For a <= b to hold, the cardinalities must fit, i.e. |a| <= |b|, which implies |min_r, max_r| - |xs| <= |ys|. We check this first. *)
    let lower_bound_cardinality_a = Z.sub (cardinality_of_range r) (cardinality_BISet xs) in
    let card_b = cardinality_BISet ys in
    if Z.compare lower_bound_cardinality_a card_b > 0 then
      false
    else (* The cardinality did fit, so we check for all elements that are represented by range r, whether they are in (xs union ys) *)
      let min_a = min_of_range r in
      let max_a = max_of_range r in
      GobZ.for_all_range (fun el -> BISet.mem el xs || BISet.mem el ys) (min_a, max_a)

  let leq (Exc (xs, r)) (Exc (ys, s)) =
    let min_a, max_a = min_of_range r, max_of_range r in
    let excluded_check = BISet.for_all (fun y -> BISet.mem y xs || Z.compare y min_a < 0 || Z.compare y max_a > 0) ys in (* if true, then the values ys, that are not in b, also do not occur in a *)
    if not excluded_check
    then false
    else begin (* Check whether all elements that are in the range r, but not in s, are in xs, i.e. excluded. *)
      if R.leq r s then true
      else begin if Z.compare (cardinality_BISet xs) (Z.sub (cardinality_of_range r) (cardinality_of_range s)) >= 0 (* Check whether the number of excluded elements in a is as least as big as |min_r, max_r| - |min_s, max_s| *)
        then
          let min_b, max_b = min_of_range s, max_of_range s in
          let leq1 = (* check whether the elements in [r_l; s_l-1] are all in xs, i.e. excluded *)
            if Z.compare min_a min_b < 0 then
              GobZ.for_all_range (fun x -> BISet.mem x xs) (min_a, Z.pred min_b)
            else
              true
          in
          let leq2 () = (* check whether the elements in [s_u+1; r_u] are all in xs, i.e. excluded *)
            if Z.compare max_b max_a < 0 then
              GobZ.for_all_range (fun x -> BISet.mem x xs) (Z.succ max_b, max_a)
            else
              true
          in
          leq1 && (leq2 ())
        else
          false
      end
    end
end

module DefExc : S with type int_t = Z.t = (* definite or set of excluded values *)
struct
  module S = BISet
  module R = Interval32 (* range for exclusion *)

  (* Ikind used for intervals representing the domain *)
  let range_ikind = Cil.IInt
  let size t = R.of_interval range_ikind (let a,b = Size.bits_i64 t in Int64.neg a,b)


  type t = [
    | `Excluded of S.t * R.t
    | `Definite of Z.t
    | `Bot
  ] [@@deriving eq, ord, hash]
  type int_t = Z.t
  let name () = "def_exc"


  let top_range = R.of_interval range_ikind (-99L, 99L) (* Since there is no top ikind we use a range that includes both ILongLong [-63,63] and IULongLong [0,64]. Only needed for intermediate range computation on longs. Correct range is set by cast. *)
  let top () = `Excluded (S.empty (), top_range)
  let bot () = `Bot
  let top_of ik = `Excluded (S.empty (), size ik)
  let bot_of ik = bot ()

  let show x =
    let short_size x = "("^R.show x^")" in
    match x with
    | `Bot -> "Error int"
    | `Definite x -> Z.to_string x
    (* Print the empty exclusion as if it was a distinct top element: *)
    | `Excluded (s,l) when S.is_empty s -> "Unknown int" ^ short_size l
    (* Prepend the exclusion sets with something: *)
    | `Excluded (s,l) -> "Not " ^ S.show s ^ short_size l

  include Std (struct type nonrec t = t let name = name let top_of = top_of let bot_of = bot_of let show = show let equal = equal end)

  let maximal = function
    | `Definite x -> Some x
    | `Excluded (s,r) -> Some (Exclusion.max_of_range r)
    | `Bot -> None

  let minimal = function
    | `Definite x -> Some x
    | `Excluded (s,r) -> Some (Exclusion.min_of_range r)
    | `Bot -> None

  let in_range r i =
    if Z.compare i Z.zero < 0 then
      let lowerb = Exclusion.min_of_range r in
      Z.compare lowerb i <= 0
    else
      let upperb = Exclusion.max_of_range r in
      Z.compare i upperb <= 0

  let is_top x = x = top ()

  let equal_to i = function
    | `Bot -> failwith "unsupported: equal_to with bottom"
    | `Definite x -> if i = x then `Eq else `Neq
    | `Excluded (s,r) -> if S.mem i s then `Neq else `Top

  let cast_to ?(suppress_ovwarn=false) ?torg ?no_ov ik = function
    | `Excluded (s,r) ->
      let r' = size ik in
      if R.leq r r' then (* upcast -> no change *)
        `Excluded (s, r)
      else if ik = IBool then (* downcast to bool *)
        if S.mem Z.zero s then
          `Definite Z.one
        else
          `Excluded (S.empty(), r')
      else
        (* downcast: may overflow *)
        (* let s' = S.map (Size.cast ik) s in *)
        (* We want to filter out all i in s' where (t)x with x in r could be i. *)
        (* Since this is hard to compute, we just keep all i in s' which overflowed, since those are safe - all i which did not overflow may now be possible due to overflow of r. *)
        (* S.diff s' s, r' *)
        (* The above is needed for test 21/03, but not sound! See example https://github.com/goblint/analyzer/pull/95#discussion_r483023140 *)
        `Excluded (S.empty (), r')
    | `Definite x -> `Definite (Size.cast ik x)
    | `Bot -> `Bot

  (* Wraps definite values and excluded values according to the ikind.
   * For an `Excluded s,r , assumes that r is already an overapproximation of the range of possible values.
   * r might be larger than the possible range of this type; the range of the returned `Excluded set will be within the bounds of the ikind.
  *)
  let norm ik v =
    match v with
    | `Excluded (s, r) ->
      let possibly_overflowed = not (R.leq r (size ik)) || not (S.for_all (in_range (size ik)) s) in
      (* If no overflow occurred, just return x *)
      if not possibly_overflowed then (
        v
      )
      (* Else, if an overflow might have occurred but we should just ignore it *)
      else if should_ignore_overflow ik then (
        let r = size ik in
        (* filter out excluded elements that are not in the range *)
        let mapped_excl = S.filter (in_range r) s in
        `Excluded (mapped_excl, r)
      )
      (* Else, if an overflow occurred that we should not treat with wrap-around, go to top *)
      else if not (should_wrap ik) then (
        top_of ik
      ) else (
        (* Else an overflow occurred that we should treat with wrap-around *)
        let r = size ik in
        (* Perform a wrap-around for unsigned values and for signed values (if configured). *)
        let mapped_excl = S.map (fun excl -> Size.cast ik excl) s in
        match ik with
        | IBool ->
          begin match S.mem Z.zero mapped_excl, S.mem Z.one mapped_excl with
            | false, false -> `Excluded (mapped_excl, r) (* Not {} -> Not {} *)
            | true, false -> `Definite Z.one (* Not {0} -> 1 *)
            | false, true -> `Definite Z.zero (* Not {1} -> 0 *)
            | true, true -> `Bot (* Not {0, 1} -> bot *)
          end
        | ik ->
          `Excluded (mapped_excl, r)
      )
    | `Definite x ->
      let min, max = Size.range ik in
      (* Perform a wrap-around for unsigned values and for signed values (if configured). *)
      if should_wrap ik then (
        cast_to ik v
      )
      else if Z.compare min x <= 0 && Z.compare x max <= 0 then (
        v
      )
      else if should_ignore_overflow ik then (
        M.warn ~category:M.Category.Integer.overflow "DefExc: Value was outside of range, indicating overflow, but 'sem.int.signed_overflow' is 'assume_none' -> Returned Bot";
        `Bot
      )
      else (
        top_of ik
      )
    | `Bot -> `Bot

  let leq x y = match (x,y) with
    (* `Bot <= x is always true *)
    | `Bot, _ -> true
    (* Anything except bot <= bot is always false *)
    | _, `Bot -> false
    (* Two known values are leq whenever equal *)
    | `Definite (x: int_t), `Definite y -> x = y
    (* A definite value is leq all exclusion sets that don't contain it *)
    | `Definite x, `Excluded (s,r) -> in_range r x && not (S.mem x s)
    (* No finite exclusion set can be leq than a definite value *)
    | `Excluded (xs, xr), `Definite d ->
      Exclusion.(leq_excl_incl (Exc (xs, xr)) (Inc (S.singleton d)))
    | `Excluded (xs,xr), `Excluded (ys,yr) ->
      Exclusion.(leq (Exc (xs,xr)) (Exc (ys, yr)))

  let join' ?range ik x y =
    match (x,y) with
    (* The least upper bound with the bottom element: *)
    | `Bot, x -> x
    | x, `Bot -> x
    (* The case for two known values: *)
    | `Definite (x: int_t), `Definite y ->
      (* If they're equal, it's just THAT value *)
      if x = y then `Definite x
      (* Unless one of them is zero, we can exclude it: *)
      else
        let a,b = Size.min_range_sign_agnostic x, Size.min_range_sign_agnostic y in
        let r = R.join (R.of_interval range_ikind a) (R.of_interval range_ikind b) in
        `Excluded ((if Z.equal x Z.zero || Z.equal y Z.zero then S.empty () else S.singleton Z.zero), r)
    (* A known value and an exclusion set... the definite value should no
     * longer be excluded: *)
    | `Excluded (s,r), `Definite x
    | `Definite x, `Excluded (s,r) ->
      if not (in_range r x) then
        let a = R.of_interval range_ikind (Size.min_range_sign_agnostic x) in
        `Excluded (S.remove x s, R.join a r)
      else
        `Excluded (S.remove x s, r)
    (* For two exclusion sets, only their intersection can be excluded: *)
    | `Excluded (x,wx), `Excluded (y,wy) -> `Excluded (S.inter x y, range |? R.join wx wy)

  let join ik = join' ik


  let widen ik x y =
    if get_def_exc_widen_by_join () then
      join' ik x y
    else if equal x y then
      x
    else
      join' ~range:(size ik) ik x y


  let meet ik x y =
    match (x,y) with
    (* Greatest LOWER bound with the least element is trivial: *)
    | `Bot, _ -> `Bot
    | _, `Bot -> `Bot
    (* Definite elements are either equal or the glb is bottom *)
    | `Definite x, `Definite y -> if x = y then `Definite x else `Bot
    (* The glb of a definite element and an exclusion set is either bottom or
     * just the element itself, if it isn't in the exclusion set *)
    | `Excluded (s,r), `Definite x
    | `Definite x, `Excluded (s,r) -> if S.mem x s || not (in_range r x) then `Bot else `Definite x
    (* The greatest lower bound of two exclusion sets is their union, this is
     * just DeMorgans Law *)
    | `Excluded (x,r1), `Excluded (y,r2) ->
      let r' = R.meet r1 r2 in
      let s' = S.union x y |> S.filter (in_range r') in
      `Excluded (s', r')

  let narrow ik x y = x

  let of_int ik x = norm ik @@ `Definite x
  let to_int x = match x with
    | `Definite x -> Some x
    | _ -> None

  let from_excl ikind (s: S.t) = norm ikind @@ `Excluded (s, size ikind)

  let of_bool_cmp ik x = of_int ik (if x then Z.one else Z.zero)
  let of_bool = of_bool_cmp
  let to_bool x =
    match x with
    | `Definite x -> Some (IntOps.BigIntOps.to_bool x)
    | `Excluded (s,r) when S.mem Z.zero s -> Some true
    | _ -> None
  let top_bool = `Excluded (S.empty (), R.of_interval range_ikind (0L, 1L))

  let of_interval ?(suppress_ovwarn=false) ik (x,y) =
    if Z.compare x y = 0 then
      of_int ik x
    else
      let a, b = Size.min_range_sign_agnostic x, Size.min_range_sign_agnostic y in
      let r = R.join (R.of_interval ~suppress_ovwarn range_ikind a) (R.of_interval ~suppress_ovwarn range_ikind b) in
      let ex = if Z.gt x Z.zero || Z.lt y Z.zero then S.singleton Z.zero else  S.empty () in
      norm ik @@ (`Excluded (ex, r))

  let starting ?(suppress_ovwarn=false) ikind x =
    let _,u_ik = Size.range ikind in
    of_interval ~suppress_ovwarn ikind (x, u_ik)

  let ending ?(suppress_ovwarn=false) ikind x =
    let l_ik,_ = Size.range ikind in
    of_interval ~suppress_ovwarn ikind (l_ik, x)

  let of_excl_list t l =
    let r = size t in (* elements in l are excluded from the full range of t! *)
    `Excluded (List.fold_right S.add l (S.empty ()), r)
  let is_excl_list l = match l with `Excluded _ -> true | _ -> false
  let to_excl_list (x:t) = match x with
    | `Definite _ -> None
    | `Excluded (s,r) -> Some (S.elements s, (Option.get (R.minimal r), Option.get (R.maximal r)))
    | `Bot -> None

  let to_incl_list x = match x with
    | `Definite x -> Some [x]
    | `Excluded _ -> None
    | `Bot -> None

  let apply_range f r = (* apply f to the min/max of the old range r to get a new range *)
    (* If the Int64 might overflow on us during computation, we instead go to top_range *)
    match R.minimal r, R.maximal r with
    | _ ->
      let rf m = (size % Size.min_for % f) (m r) in
      let r1, r2 = rf Exclusion.min_of_range, rf Exclusion.max_of_range in
      R.join r1 r2

  (* Default behaviour for unary operators, simply maps the function to the
   * DefExc data structure. *)
  let lift1 f ik x = norm ik @@ match x with
    | `Excluded (s,r) ->
      let s' = S.map f s in
      `Excluded (s', apply_range f r)
    | `Definite x -> `Definite (f x)
    | `Bot -> `Bot

  let lift2 f ik x y = norm ik (match x,y with
      (* We don't bother with exclusion sets: *)
      | `Excluded _, `Definite _
      | `Definite _, `Excluded _
      | `Excluded _, `Excluded _ -> top ()
      (* The good case: *)
      | `Definite x, `Definite y ->
        (try `Definite (f x y) with | Division_by_zero -> top ())
      | `Bot, `Bot -> `Bot
      | _ ->
        (* If only one of them is bottom, we raise an exception that eval_rv will catch *)
        raise (ArithmeticOnIntegerBot (Printf.sprintf "%s op %s" (show x) (show y))))

  (* Default behaviour for binary operators that are injective in either
   * argument, so that Exclusion Sets can be used: *)
  let lift2_inj f ik x y =
    let def_exc f x s r = `Excluded (S.map (f x) s, apply_range (f x) r) in
    norm ik @@
    match x,y with
    (* If both are exclusion sets, there isn't anything we can do: *)
    | `Excluded _, `Excluded _ -> top ()
    (* A definite value should be applied to all members of the exclusion set *)
    | `Definite x, `Excluded (s,r) -> def_exc f x s r
    (* Same thing here, but we should flip the operator to map it properly *)
    | `Excluded (s,r), `Definite x -> def_exc (Batteries.flip f) x s r
    (* The good case: *)
    | `Definite x, `Definite y -> `Definite (f x y)
    | `Bot, `Bot -> `Bot
    | _ ->
      (* If only one of them is bottom, we raise an exception that eval_rv will catch *)
      raise (ArithmeticOnIntegerBot (Printf.sprintf "%s op %s" (show x) (show y)))

  (* The equality check: *)
  let eq ik x y = match x,y with
    (* Not much to do with two exclusion sets: *)
    | `Excluded _, `Excluded _ -> top ()
    (* Is x equal to an exclusion set, if it is a member then NO otherwise we
     * don't know: *)
    | `Definite x, `Excluded (s,r) -> if S.mem x s then of_bool IInt false else top ()
    | `Excluded (s,r), `Definite x -> if S.mem x s then of_bool IInt false else top ()
    (* The good case: *)
    | `Definite x, `Definite y -> of_bool IInt (x = y)
    | `Bot, `Bot -> `Bot
    | _ ->
      (* If only one of them is bottom, we raise an exception that eval_rv will catch *)
      raise (ArithmeticOnIntegerBot (Printf.sprintf "%s op %s" (show x) (show y)))

  (* The inequality check: *)
  let ne ik x y = match x,y with
    (* Not much to do with two exclusion sets: *)
    | `Excluded _, `Excluded _ -> top ()
    (* Is x unequal to an exclusion set, if it is a member then Yes otherwise we
     * don't know: *)
    | `Definite x, `Excluded (s,r) -> if S.mem x s then of_bool IInt true else top ()
    | `Excluded (s,r), `Definite x -> if S.mem x s then of_bool IInt true else top ()
    (* The good case: *)
    | `Definite x, `Definite y -> of_bool IInt (x <> y)
    | `Bot, `Bot -> `Bot
    | _ ->
      (* If only one of them is bottom, we raise an exception that eval_rv will catch *)
      raise (ArithmeticOnIntegerBot (Printf.sprintf "%s op %s" (show x) (show y)))

  let neg ?no_ov ik (x :t) = norm ik @@ lift1 Z.neg ik x
  let add ?no_ov ik x y = norm ik @@ lift2_inj Z.add ik x y

  let sub ?no_ov ik x y = norm ik @@ lift2_inj Z.sub ik x y
  let mul ?no_ov ik x y = norm ik @@ match x, y with
    | `Definite z, (`Excluded _ | `Definite _) when Z.equal z Z.zero -> x
    | (`Excluded _ | `Definite _), `Definite z when Z.equal z Z.zero -> y
    | `Definite a, `Excluded (s,r)
    (* Integer multiplication with even numbers is not injective. *)
    (* Thus we cannot exclude the values to which the exclusion set would be mapped to. *)
    | `Excluded (s,r),`Definite a when Z.equal (Z.rem a (Z.of_int 2)) Z.zero -> `Excluded (S.empty (), apply_range (Z.mul a) r)
    | _ -> lift2_inj Z.mul ik x y
  let div ?no_ov ik x y = lift2 Z.div ik x y
  let rem ik x y = lift2 Z.rem ik x y

  (* Comparison handling copied from Enums. *)
  let handle_bot x y f = match x, y with
    | `Bot, `Bot -> `Bot
    | `Bot, _
    | _, `Bot -> raise (ArithmeticOnIntegerBot (Printf.sprintf "%s op %s" (show x) (show y)))
    | _, _ -> f ()

  let lt ik x y =
    handle_bot x y (fun () ->
        match minimal x, maximal x, minimal y, maximal y with
        | _, Some x2, Some y1, _ when Z.compare x2 y1 < 0 -> of_bool ik true
        | Some x1, _, _, Some y2 when Z.compare x1 y2 >= 0 -> of_bool ik false
        | _, _, _, _ -> top_bool)

  let gt ik x y = lt ik y x

  let le ik x y =
    handle_bot x y (fun () ->
        match minimal x, maximal x, minimal y, maximal y with
        | _, Some x2, Some y1, _ when Z.compare x2 y1 <= 0 -> of_bool ik true
        | Some x1, _, _, Some y2 when Z.compare x1 y2 > 0 -> of_bool ik false
        | _, _, _, _ -> top_bool)

  let ge ik x y = le ik y x

  let lognot = lift1 Z.lognot

  let logand ik x y = norm ik (match x,y with
      (* We don't bother with exclusion sets: *)
      | `Excluded _, `Definite i ->
        (* Except in two special cases *)
        if Z.equal i Z.zero then
          `Definite Z.zero
        else if Z.equal i Z.one then
          of_interval IBool (Z.zero, Z.one)
        else
          top ()
      | `Definite _, `Excluded _
      | `Excluded _, `Excluded _ -> top ()
      (* The good case: *)
      | `Definite x, `Definite y ->
        (try `Definite (Z.logand x y) with | Division_by_zero -> top ())
      | `Bot, `Bot -> `Bot
      | _ ->
        (* If only one of them is bottom, we raise an exception that eval_rv will catch *)
        raise (ArithmeticOnIntegerBot (Printf.sprintf "%s op %s" (show x) (show y))))


  let logor  = lift2 Z.logor
  let logxor = lift2 Z.logxor

  let shift (shift_op: int_t -> int -> int_t) (ik: Cil.ikind) (x: t) (y: t) =
    (* BigInt only accepts int as second argument for shifts; perform conversion here *)
    let shift_op_big_int a (b: int_t) =
      let (b : int) = Z.to_int b in
      shift_op a b
    in
    (* If one of the parameters of the shift is negative, the result is undefined *)
    let is_negative = GobOption.for_all (fun x -> Z.lt x Z.zero) in
    if is_negative (minimal x) || is_negative (minimal y) then
      top_of ik
    else
      norm ik @@ lift2 shift_op_big_int ik x y

  let shift_left =
    shift Z.shift_left

  let shift_right =
    shift Z.shift_right
  (* TODO: lift does not treat Not {0} as true. *)
  let c_logand ik x y =
    match to_bool x, to_bool y with
    | Some false, _
    | _, Some false ->
      of_bool ik false
    | _, _ ->
      lift2 IntOps.BigIntOps.c_logand ik x y
  let c_logor ik x y =
    match to_bool x, to_bool y with
    | Some true, _
    | _, Some true ->
      of_bool ik true
    | _, _ ->
      lift2 IntOps.BigIntOps.c_logor ik x y
  let c_lognot ik = eq ik (of_int ik Z.zero)

  let invariant_ikind e ik (x:t) =
    match x with
    | `Definite x ->
      IntInvariant.of_int e ik x
    | `Excluded (s, r) ->
      (* Emit range invariant if tighter than ikind bounds.
         This can be more precise than interval, which has been widened. *)
      let (rmin, rmax) = (Exclusion.min_of_range r, Exclusion.max_of_range r) in
      let ri = IntInvariant.of_interval e ik (rmin, rmax) in
      let si = IntInvariant.of_excl_list e ik (S.elements s) in
      Invariant.(ri && si)
    | `Bot -> Invariant.none

  let arbitrary ik =
    let open QCheck.Iter in
    let excluded s = from_excl ik s in
    let definite x = of_int ik x in
    let shrink = function
      | `Excluded (s, _) -> GobQCheck.shrink (S.arbitrary ()) s >|= excluded (* S TODO: possibly shrink excluded to definite *)
      | `Definite x -> (return `Bot) <+> (GobQCheck.shrink (IntOps.BigIntOps.arbitrary ()) x >|= definite)
      | `Bot -> empty
    in
    QCheck.frequency ~shrink ~print:show [
      20, QCheck.map excluded (S.arbitrary ());
      10, QCheck.map definite (IntOps.BigIntOps.arbitrary ());
      1, QCheck.always `Bot
    ] (* S TODO: decide frequencies *)

  let refine_with_congruence ik a b = a
  let refine_with_interval ik a b = match a, b with
    | x, Some(i) -> meet ik x (of_interval ik i)
    | _ -> a
  let refine_with_excl_list ik a b = match a, b with
    | `Excluded (s, r), Some(ls, _) -> meet ik (`Excluded (s, r)) (of_excl_list ik ls) (* TODO: refine with excl range? *)
    | _ -> a
  let refine_with_incl_list ik a b = a

  let project ik p t = t
end

(* Inclusion/Exclusion sets. Go to top on arithmetic operations (except for some easy cases, e.g. multiplication with 0). Joins on widen, i.e. precise integers as long as not derived from arithmetic expressions. *)
module Enums : S with type int_t = Z.t = struct
  module R = Interval32 (* range for exclusion *)

  let range_ikind = Cil.IInt
  let size t = R.of_interval range_ikind (let a,b = Size.bits_i64 t in Int64.neg a,b)

  type t = Inc of BISet.t | Exc of BISet.t * R.t [@@deriving eq, ord, hash] (* inclusion/exclusion set *)

  type int_t = Z.t
  let name () = "enums"
  let bot () = failwith "bot () not implemented for Enums"
  let top () = failwith "top () not implemented for Enums"
  let bot_of ik = Inc (BISet.empty ())
  let top_bool = Inc (BISet.of_list [Z.zero; Z.one])
  let top_of ik =
    match ik with
    | IBool -> top_bool
    | _ -> Exc (BISet.empty (), size ik)

  let range ik = Size.range ik

  (*
  let max_of_range r = Size.max_from_bit_range (Option.get (R.maximal r))
  let min_of_range r = Size.min_from_bit_range (Option.get (R.minimal r))
  let cardinality_of_range r = Z.add (Z.neg (min_of_range r)) (max_of_range r) *)
  let value_in_range (min, max) v = Z.compare min v <= 0 && Z.compare v max <= 0

  let show = function
    | Inc xs when BISet.is_empty xs -> "bot"
    | Inc xs -> "{" ^ (String.concat ", " (List.map Z.to_string (BISet.elements  xs))) ^ "}"
    | Exc (xs,r) -> "not {" ^ (String.concat ", " (List.map Z.to_string (BISet.elements xs))) ^ "} " ^ "("^R.show r^")"

  include Std (struct type nonrec t = t let name = name let top_of = top_of let bot_of = bot_of let show = show let equal = equal end)

  (* Normalization function for enums, that handles overflows for Inc.
     As we do not compute on Excl, we do not have to perform any overflow handling for it. *)
  let norm ikind v =
    let min, max = range ikind in
    (* Whether the value v lies within the values of the specified ikind. *)
    let value_in_ikind v =
      Z.compare min v <= 0 && Z.compare v max <= 0
    in
    match v with
    | Inc xs when BISet.for_all value_in_ikind xs -> v
    | Inc xs ->
      if should_wrap ikind then
        Inc (BISet.map (Size.cast ikind) xs)
      else if should_ignore_overflow ikind then
        Inc (BISet.filter value_in_ikind xs)
      else
        top_of ikind
    | Exc (xs, r) ->
      (* The following assert should hold for Exc, therefore we do not have to overflow handling / normalization for it:
         let range_in_ikind r =
         R.leq r (size ikind)
         in
         let r_min, r_max = min_of_range r, max_of_range r in
         assert (range_in_ikind r && BISet.for_all (value_in_range (r_min, r_max)) xs); *)
      begin match ikind with
        | IBool ->
          begin match BISet.mem Z.zero xs, BISet.mem Z.one xs with
            | false, false -> top_bool  (* Not {} -> {0, 1} *)
            | true, false -> Inc (BISet.singleton Z.one) (* Not {0} -> {1} *)
            | false, true -> Inc (BISet.singleton Z.zero) (* Not {1} -> {0} *)
            | true, true -> bot_of ikind (* Not {0, 1} -> bot *)
          end
        | _ ->
          v
      end


  let equal_to i = function
    | Inc x ->
      if BISet.mem i x then
        if BISet.is_singleton x then `Eq
        else `Top
      else `Neq
    | Exc (x, r) ->
      if BISet.mem i x then `Neq
      else `Top

  let cast_to ?(suppress_ovwarn=false) ?torg ?no_ov ik v = norm ik @@ match v with
    | Exc (s,r) ->
      let r' = size ik in
      if R.leq r r' then (* upcast -> no change *)
        Exc (s, r)
      else if ik = IBool then (* downcast to bool *)
        if BISet.mem Z.zero s then
          Inc (BISet.singleton Z.one)
        else
          Exc (BISet.empty(), r')
      else (* downcast: may overflow *)
        Exc ((BISet.empty ()), r')
    | Inc xs ->
      let casted_xs = BISet.map (Size.cast ik) xs in
      if Cil.isSigned ik && not (BISet.equal xs casted_xs)
      then top_of ik (* When casting into a signed type and the result does not fit, the behavior is implementation-defined *)
      else Inc casted_xs

  let of_int ikind x = cast_to ikind (Inc (BISet.singleton x))

  let of_interval ?(suppress_ovwarn=false) ik (x, y) =
    if Z.compare x y = 0 then
      of_int ik x
    else
      let a, b = Size.min_range_sign_agnostic x, Size.min_range_sign_agnostic y in
      let r = R.join (R.of_interval ~suppress_ovwarn range_ikind a) (R.of_interval ~suppress_ovwarn range_ikind b) in
      let ex = if Z.gt x Z.zero || Z.lt y Z.zero then BISet.singleton Z.zero else BISet.empty () in
      norm ik @@ (Exc (ex, r))

  let join _ x y =
    match x, y with
    | Inc x, Inc y -> Inc (BISet.union x y)
    | Exc (x,r1), Exc (y,r2) -> Exc (BISet.inter x y, R.join r1 r2)
    | Exc (x,r), Inc y
    | Inc y, Exc (x,r) ->
      let r = if BISet.is_empty y
        then r
        else
          let (min_el_range, max_el_range) = Batteries.Tuple2.mapn (fun x -> R.of_interval range_ikind (Size.min_range_sign_agnostic x)) (BISet.min_elt y, BISet.max_elt y) in
          let range = R.join min_el_range max_el_range in
          R.join r range
      in
      Exc (BISet.diff x y, r)

  let meet _ x y =
    match x, y with
    | Inc x, Inc y -> Inc (BISet.inter x y)
    | Exc (x,r1), Exc (y,r2) ->
      let r = R.meet r1 r2 in
      let r_min, r_max = Exclusion.min_of_range r, Exclusion.max_of_range r in
      let filter_by_range = BISet.filter (value_in_range (r_min, r_max)) in
      (* We remove those elements from the exclusion set that do not fit in the range anyway *)
      let excl = BISet.union (filter_by_range x) (filter_by_range y) in
      Exc (excl, r)
    | Inc x, Exc (y,r)
    | Exc (y,r), Inc x -> Inc (BISet.diff x y)

  let widen = join
  let narrow = meet
  let leq a b =
    match a, b with
    | Inc xs, Exc (ys, r) ->
      if BISet.is_empty xs
      then true
      else
        let min_b, max_b = Exclusion.min_of_range r, Exclusion.max_of_range r in
        let min_a, max_a = BISet.min_elt xs, BISet.max_elt xs in
        (* Check that the xs fit into the range r  *)
        Z.compare min_b min_a <= 0 && Z.compare max_a max_b <= 0 &&
        (* && check that none of the values contained in xs is excluded, i.e. contained in ys. *)
        BISet.for_all (fun x -> not (BISet.mem x ys)) xs
    | Inc xs, Inc ys ->
      BISet.subset xs ys
    | Exc (xs, r), Exc (ys, s) ->
      Exclusion.(leq (Exc (xs, r)) (Exc (ys, s)))
    | Exc (xs, r), Inc ys ->
      Exclusion.(leq_excl_incl (Exc (xs, r)) (Inc ys))

  let handle_bot x y f = match is_bot x, is_bot y with
    | false, false -> f ()
    | true, false
    | false, true -> raise (ArithmeticOnIntegerBot (Printf.sprintf "%s op %s" (show x) (show y)))
    | true, true -> Inc (BISet.empty ())

  let lift1 f ikind v = norm ikind @@ match v with
    | Inc x when BISet.is_empty x -> v (* Return bottom when value is bottom *)
    | Inc x when BISet.is_singleton x -> Inc (BISet.singleton (f (BISet.choose x)))
    | _ -> top_of ikind

  let lift2 f (ikind: Cil.ikind) u v =
    handle_bot u v (fun () ->
        norm ikind @@ match u, v with
        | Inc x,Inc y when BISet.is_singleton x && BISet.is_singleton y -> Inc (BISet.singleton (f (BISet.choose x) (BISet.choose y)))
        | _,_ -> top_of ikind)

  let lift2 f ikind a b =
    try lift2 f ikind a b with Division_by_zero -> top_of ikind

  let neg ?no_ov = lift1 Z.neg
  let add ?no_ov ikind a b =
    match a, b with
    | Inc z,x when BISet.is_singleton z && BISet.choose z = Z.zero -> x
    | x,Inc z when BISet.is_singleton z && BISet.choose z = Z.zero -> x
    | x,y -> lift2 Z.add ikind x y
  let sub ?no_ov = lift2 Z.sub
  let mul ?no_ov ikind a b =
    match a, b with
    | Inc one,x when BISet.is_singleton one && BISet.choose one = Z.one -> x
    | x,Inc one when BISet.is_singleton one && BISet.choose one = Z.one -> x
    | Inc zero,_ when BISet.is_singleton zero && BISet.choose zero = Z.zero -> a
    | _,Inc zero when BISet.is_singleton zero && BISet.choose zero = Z.zero -> b
    | x,y -> lift2 Z.mul ikind x y

  let div ?no_ov ikind a b = match a, b with
    | x,Inc one when BISet.is_singleton one && BISet.choose one = Z.one -> x
    | _,Inc zero when BISet.is_singleton zero && BISet.choose zero = Z.zero -> top_of ikind
    | Inc zero,_ when BISet.is_singleton zero && BISet.choose zero = Z.zero -> a
    | x,y -> lift2 Z.div ikind x y

  let rem = lift2 Z.rem

  let lognot = lift1 Z.lognot
  let logand = lift2 Z.logand
  let logor  = lift2 Z.logor
  let logxor = lift2 Z.logxor

  let shift (shift_op: int_t -> int -> int_t) (ik: Cil.ikind) (x: t) (y: t) =
    handle_bot x y (fun () ->
        (* BigInt only accepts int as second argument for shifts; perform conversion here *)
        let shift_op_big_int a (b: int_t) =
          let (b : int) = Z.to_int b in
          shift_op a b
        in
        (* If one of the parameters of the shift is negative, the result is undefined *)
        let is_negative = GobOption.for_all (fun x -> Z.lt x Z.zero) in
        if is_negative (minimal x) || is_negative (minimal y) then
          top_of ik
        else
          lift2 shift_op_big_int ik x y)

  let shift_left =
    shift Z.shift_left

  let shift_right =
    shift Z.shift_right

  let of_bool ikind x = Inc (BISet.singleton (if x then Z.one else Z.zero))
  let to_bool  = function
    | Inc e when BISet.is_empty e -> None
    | Exc (e,_) when BISet.is_empty e -> None
    | Inc zero when BISet.is_singleton zero && BISet.choose zero = Z.zero -> Some false
    | Inc xs when BISet.for_all ((<>) Z.zero) xs -> Some true
    | Exc (xs,_) when BISet.exists ((=) Z.zero) xs -> Some true
    | _ -> None
  let to_int = function Inc x when BISet.is_singleton x -> Some (BISet.choose x) | _ -> None

  let to_excl_list = function Exc (x,r) when not (BISet.is_empty x) -> Some (BISet.elements x, (Option.get (R.minimal r), Option.get (R.maximal r))) | _ -> None
  let of_excl_list ik xs =
    let min_ik, max_ik = Size.range ik in
    let exc = BISet.of_list @@ List.filter (value_in_range (min_ik, max_ik)) xs in
    norm ik @@ Exc (exc, size ik)
  let is_excl_list = BatOption.is_some % to_excl_list
  let to_incl_list = function Inc s when not (BISet.is_empty s) -> Some (BISet.elements s) | _ -> None

  let starting ?(suppress_ovwarn=false) ikind x =
    let _,u_ik = Size.range ikind in
    of_interval ~suppress_ovwarn ikind (x, u_ik)

  let ending ?(suppress_ovwarn=false) ikind x =
    let l_ik,_ = Size.range ikind in
    of_interval ~suppress_ovwarn ikind (l_ik, x)

  let c_lognot ik x =
    if is_bot x
    then x
    else
      match to_bool x with
      | Some b -> of_bool ik (not b)
      | None -> top_bool

  let c_logand = lift2 IntOps.BigIntOps.c_logand
  let c_logor  = lift2 IntOps.BigIntOps.c_logor
  let maximal = function
    | Inc xs when not (BISet.is_empty xs) -> Some (BISet.max_elt xs)
    | Exc (excl,r) ->
      let rec decrement_while_contained v =
        if BISet.mem v excl
        then decrement_while_contained (Z.pred v)
        else v
      in
      let range_max = Exclusion.max_of_range r in
      Some (decrement_while_contained range_max)
    | _ (* bottom case *) -> None

  let minimal = function
    | Inc xs when not (BISet.is_empty xs) -> Some (BISet.min_elt xs)
    | Exc (excl,r) ->
      let rec increment_while_contained v =
        if BISet.mem v excl
        then increment_while_contained (Z.succ v)
        else v
      in
      let range_min = Exclusion.min_of_range r in
      Some (increment_while_contained range_min)
    | _ (* bottom case *) -> None

  let lt ik x y =
    handle_bot x y (fun () ->
        match minimal x, maximal x, minimal y, maximal y with
        | _, Some x2, Some y1, _ when Z.compare x2 y1 < 0 -> of_bool ik true
        | Some x1, _, _, Some y2 when Z.compare x1 y2 >= 0 -> of_bool ik false
        | _, _, _, _ -> top_bool)

  let gt ik x y = lt ik y x

  let le ik x y =
    handle_bot x y (fun () ->
        match minimal x, maximal x, minimal y, maximal y with
        | _, Some x2, Some y1, _ when Z.compare x2 y1 <= 0 -> of_bool ik true
        | Some x1, _, _, Some y2 when Z.compare x1 y2 > 0 -> of_bool ik false
        | _, _, _, _ -> top_bool)

  let ge ik x y = le ik y x

  let eq ik x y =
    handle_bot x y (fun () ->
        match x, y with
        | Inc xs, Inc ys when BISet.is_singleton xs && BISet.is_singleton ys -> of_bool ik (Z.equal (BISet.choose xs) (BISet.choose ys))
        | _, _ ->
          if is_bot (meet ik x y) then
            (* If the meet is empty, there is no chance that concrete values are equal *)
            of_bool ik false
          else
            top_bool)

  let ne ik x y = c_lognot ik (eq ik x y)

  let invariant_ikind e ik x =
    match x with
    | Inc ps ->
      IntInvariant.of_incl_list e ik (BISet.elements ps)
    | Exc (ns, r) ->
      (* Emit range invariant if tighter than ikind bounds.
         This can be more precise than interval, which has been widened. *)
      let (rmin, rmax) = (Exclusion.min_of_range r, Exclusion.max_of_range r) in
      let ri = IntInvariant.of_interval e ik (rmin, rmax) in
      let nsi = IntInvariant.of_excl_list e ik (BISet.elements ns) in
      Invariant.(ri && nsi)


  let arbitrary ik =
    let open QCheck.Iter in
    let neg s = of_excl_list ik (BISet.elements s) in
    let pos s = norm ik (Inc s) in
    let shrink = function
      | Exc (s, _) -> GobQCheck.shrink (BISet.arbitrary ()) s >|= neg (* S TODO: possibly shrink neg to pos *)
      | Inc s -> GobQCheck.shrink (BISet.arbitrary ()) s >|= pos
    in
    QCheck.frequency ~shrink ~print:show [
      20, QCheck.map neg (BISet.arbitrary ());
      10, QCheck.map pos (BISet.arbitrary ());
    ] (* S TODO: decide frequencies *)

  let refine_with_congruence ik a b =
    let contains c m x = if Z.equal m Z.zero then Z.equal c x else Z.equal (Z.rem (Z.sub x c) m) Z.zero in
    match a, b with
    | Inc e, None -> bot_of ik
    | Inc e, Some (c, m) -> Inc (BISet.filter (contains c m) e)
    | _ -> a

  let refine_with_interval ik a b = a (* TODO: refine inclusion (exclusion?) set *)

  let refine_with_excl_list ik a b =
    match b with
    | Some (ls, _) -> meet ik a (of_excl_list ik ls) (* TODO: refine with excl range? *)
    | _ -> a

  let refine_with_incl_list ik a b =
    match a, b with
    | Inc x, Some (ls) -> meet ik (Inc x) (Inc (BISet.of_list ls))
    | _ -> a

  let project ik p t = t
end

module Congruence : S with type int_t = Z.t and type t = (Z.t * Z.t) option =
struct
  let name () = "congruences"
  type int_t = Z.t

  (* represents congruence class of c mod m, None is bot *)
  type t = (Z.t * Z.t) option [@@deriving eq, ord, hash]

  let ( *: ) = Z.mul
  let (+:) = Z.add
  let (-:) = Z.sub
  let (%:) = Z.rem
  let (/:) = Z.div
  let (=:) = Z.equal
  let (<:) x y = Z.compare x y < 0
  let (>:) x y = Z.compare x y > 0
  let (<=:) x y = Z.compare x y <= 0
  let (>=:) x y = Z.compare x y >= 0
  (* a divides b *)
  let ( |: ) a b =
    if a =: Z.zero then false else (b %: a) =: Z.zero

  let normalize ik x =
    match x with
    | None -> None
    | Some (c, m) ->
      if m =: Z.zero then
        if should_wrap ik then
          Some (Size.cast ik c, m)
        else
          Some (c, m)
      else
        let m' = Z.abs m in
        let c' = c %: m' in
        if c' <: Z.zero then
          Some (c' +: m', m')
        else
          Some (c' %: m', m')

  let range ik = Size.range ik

  let top () = Some (Z.zero, Z.one)
  let top_of ik = Some (Z.zero, Z.one)
  let bot () = None
  let bot_of ik = bot ()

  let show = function ik -> match ik with
    | None -> "⟂"
    | Some (c, m) when (c, m) = (Z.zero, Z.zero) -> Z.to_string c
    | Some (c, m) ->
      let a = if c =: Z.zero then "" else Z.to_string c in
      let b = if m =: Z.zero then "" else if m = Z.one then "ℤ" else Z.to_string m^"ℤ" in
      let c = if a = "" || b = "" then "" else "+" in
      a^c^b

  include Std (struct type nonrec t = t let name = name let top_of = top_of let bot_of = bot_of let show = show let equal = equal end)

  let is_top x = x = top ()

  let equal_to i = function
    | None -> failwith "unsupported: equal_to with bottom"
    | Some (a, b) when b =: Z.zero -> if a =: i then `Eq else `Neq
    | Some (a, b) ->  if i %: b =: a then `Top else `Neq

  let leq (x:t) (y:t) =
    match x, y with
    | None, _ -> true
    | Some _, None -> false
    | Some (c1,m1), Some (c2,m2) when m2 =: Z.zero && m1 =: Z.zero -> c1 =: c2
    | Some (c1,m1), Some (c2,m2) when m2 =: Z.zero -> c1 =: c2 && m1 =: Z.zero
    | Some (c1,m1), Some (c2,m2) -> m2 |: Z.gcd (c1 -: c2) m1
  (* Typo in original equation of P. Granger (m2 instead of m1): gcd (c1 -: c2) m2
     Reference: https://doi.org/10.1080/00207168908803778 Page 171 corollary 3.3*)

  let leq x y =
    let res = leq x y in
    if M.tracing then M.trace "congruence" "leq %a %a -> %a " pretty x pretty y pretty (Some (Z.of_int (Bool.to_int res), Z.zero)) ;
    res

  let join ik (x:t) y =
    match x, y with
    | None, z | z, None -> z
    | Some (c1,m1), Some (c2,m2) ->
      let m3 = Z.gcd m1 (Z.gcd m2 (c1 -: c2)) in
      normalize ik (Some (c1, m3))

  let join ik (x:t) y =
    let res = join ik x y in
    if M.tracing then M.trace "congruence" "join %a %a -> %a" pretty x pretty y pretty res;
    res


  let meet ik x y =
    (* if it exists, c2/a2 is solution to a*x ≡ c (mod m) *)
    let congruence_series a c m =
      let rec next a1 c1 a2 c2 =
        if a2 |: a1 then (a2, c2)
        else next a2 c2 (a1 %: a2) (c1 -: (c2 *: (a1 /: a2)))
      in next m Z.zero a c
    in
    let simple_case i c m =
      if m |: (i -: c)
      then Some (i, Z.zero) else None
    in
    match x, y with
    | Some (c1, m1), Some (c2, m2) when m1 =: Z.zero && m2 =: Z.zero -> if c1 =: c2 then Some (c1, Z.zero) else None
    | Some (c1, m1), Some (c2, m2) when m1 =: Z.zero -> simple_case c1 c2 m2
    | Some (c1, m1), Some (c2, m2) when m2 =: Z.zero -> simple_case c2 c1 m1
    | Some (c1, m1), Some (c2, m2) when (Z.gcd m1 m2) |: (c1 -: c2) ->
      let (c, m) = congruence_series m1 (c2 -: c1 ) m2 in
      normalize ik (Some(c1 +: (m1 *: (m /: c)), m1 *: (m2 /: c)))
    | _  -> None

  let meet ik x y =
    let res = meet ik x y in
    if M.tracing then M.trace "congruence" "meet %a %a -> %a" pretty x pretty y pretty res;
    res

  let to_int = function Some (c, m) when m =: Z.zero -> Some c | _ -> None
  let of_int ik (x: int_t) = normalize ik @@ Some (x, Z.zero)
  let zero = Some (Z.zero, Z.zero)
  let one  = Some (Z.one, Z.zero)
  let top_bool = top()

  let of_bool _ik = function true -> one | false -> zero

  let to_bool (a: t) = match a with
    | None -> None
    | x when equal zero x -> Some false
    | x -> if leq zero x then None else Some true

  let starting ?(suppress_ovwarn=false) ik n = top()

  let ending = starting

  let of_congruence ik (c,m) = normalize ik @@ Some(c,m)

  let maximal t = match t with
    | Some (x, y) when y =: Z.zero -> Some x
    | _ -> None

  let minimal t = match t with
    | Some (x,y) when y =: Z.zero -> Some x
    | _ -> None

  (* cast from original type to ikind, set to top if the value doesn't fit into the new type *)
  let cast_to ?(suppress_ovwarn=false) ?torg ?(no_ov=false) t x =
    match x with
    | None -> None
    | Some (c, m) when m =: Z.zero ->
      let c' = Size.cast t c in
      (* When casting into a signed type and the result does not fit, the behavior is implementation-defined. (C90 6.2.1.2, C99 and C11 6.3.1.3) *)
      (* We go with GCC behavior here: *)
      (*  For conversion to a type of width N, the value is reduced modulo 2^N to be within range of the type; no signal is raised. *)
      (*   (https://gcc.gnu.org/onlinedocs/gcc/Integers-implementation.html)   *)
      (* Clang behaves the same but they never document that anywhere *)
      Some (c', m)
    | _ ->
      let (min_t, max_t) = range t in
      let p ikorg =
        let (min_ikorg, max_ikorg) = range ikorg in
        ikorg = t || (max_t >=: max_ikorg && min_t <=: min_ikorg)
      in
      match torg with
      | Some (Cil.TInt (ikorg, _)) when p ikorg ->
        if M.tracing then M.trace "cong-cast" "some case";
        x
      | _ -> top ()


  let cast_to ?(suppress_ovwarn=false) ?torg ?no_ov (t : Cil.ikind) x =
    let pretty_bool _ x = Pretty.text (string_of_bool x) in
    let res = cast_to ?torg ?no_ov t x in
    if M.tracing then M.trace "cong-cast" "Cast %a to %a (no_ov: %a) = %a" pretty x Cil.d_ikind t (Pretty.docOpt (pretty_bool ())) no_ov pretty res;
    res

  let widen = join

  let widen ik x y =
    let res = widen ik x y in
    if M.tracing then M.trace "congruence" "widen %a %a -> %a" pretty x pretty y pretty res;
    res

  let narrow = meet

  let log f ik i1 i2 =
    match is_bot i1, is_bot i2 with
    | true, true -> bot_of ik
    | true, _
    | _   , true -> raise (ArithmeticOnIntegerBot (Printf.sprintf "%s op %s" (show i1) (show i2)))
    | _ ->
      match to_bool i1, to_bool i2 with
      | Some x, Some y -> of_bool ik (f x y)
      | _              -> top_of ik

  let c_logor = log (||)
  let c_logand = log (&&)

  let log1 f ik i1 =
    if is_bot i1 then
      bot_of ik
    else
      match to_bool i1 with
      | Some x -> of_bool ik (f ik x)
      | _      -> top_of ik

  let c_lognot = log1 (fun _ik -> not)

  let shift_right _ _ _ = top()

  let shift_right ik x y =
    let res = shift_right ik x y in
    if M.tracing then  M.trace "congruence" "shift_right : %a %a becomes %a " pretty x pretty y pretty res;
    res

  let shift_left ik x y =
    (* Naive primality test *)
    (* let is_prime n =
         let n = Z.abs n in
         let rec is_prime' d =
           (d *: d >: n) || ((not ((n %: d) =: Z.zero)) && (is_prime' [@tailcall]) (d +: Z.one))
         in
         not (n =: Z.one) && is_prime' (Z.of_int 2)
       in *)
    match x, y with
    | None, None -> None
    | None, _
    | _, None -> raise (ArithmeticOnIntegerBot (Printf.sprintf "%s op %s" (show x) (show y)))
    | Some (c, m), Some (c', m') when Cil.isSigned ik || c <: Z.zero || c' <: Z.zero -> top_of ik
    | Some (c, m), Some (c', m') ->
      let (_, max_ik) = range ik in
      if m =: Z.zero && m' =: Z.zero then
        normalize ik @@ Some (Z.logand max_ik (Z.shift_left c (Z.to_int c')), Z.zero)
      else
        let x = Z.logand max_ik (Z.shift_left Z.one (Z.to_int c')) in (* 2^c' *)
        (* TODO: commented out because fails test with _Bool *)
        (* if is_prime (m' +: Z.one) then
             normalize ik @@ Some (x *: c, Z.gcd (x *: m) ((c *: x) *: (m' +: Z.one)))
           else *)
        normalize ik @@ Some (x *: c, Z.gcd (x *: m) (c *: x))

  let shift_left ik x y =
    let res = shift_left ik x y in
    if M.tracing then  M.trace "congruence" "shift_left : %a %a becomes %a " pretty x pretty y pretty res;
    res

  (* Handle unsigned overflows.
     From n === k mod (2^a * b), we conclude n === k mod 2^a, for a <= bitwidth.
     The congruence modulo b may not persist on an overflow. *)
  let handle_overflow ik (c, m) =
    if m =: Z.zero then
      normalize ik (Some (c, m))
    else
      (* Find largest m'=2^k (for some k) such that m is divisible by m' *)
      let tz = Z.trailing_zeros m in
      let m' = Z.shift_left Z.one tz in

      let max = (snd (Size.range ik)) +: Z.one in
      if m' >=: max then
        (* if m' >= 2 ^ {bitlength}, there is only one value in range *)
        let c' = c %: max in
        Some (c', Z.zero)
      else
        normalize ik (Some (c, m'))

  let mul ?(no_ov=false) ik x y =
    let no_ov_case (c1, m1) (c2, m2) =
      c1 *: c2, Z.gcd (c1 *: m2) (Z.gcd (m1 *: c2) (m1 *: m2))
    in
    match x, y with
    | None, None -> bot ()
    | None, _ | _, None ->
      raise (ArithmeticOnIntegerBot (Printf.sprintf "%s op %s" (show x) (show y)))
    | Some (c1, m1), Some (c2, m2) when no_ov ->
      Some (no_ov_case (c1, m1) (c2, m2))
    | Some (c1, m1), Some (c2, m2) when m1 =: Z.zero && m2 =: Z.zero && not (Cil.isSigned ik) ->
      let (_, max_ik) = range ik in
      Some ((c1 *: c2) %: (max_ik +: Z.one), Z.zero)
    | Some a, Some b when not (Cil.isSigned ik) ->
      handle_overflow ik (no_ov_case a b )
    | _ -> top ()

  let mul ?no_ov ik x y =
    let res = mul ?no_ov ik x y in
    if M.tracing then  M.trace "congruence" "mul : %a %a -> %a " pretty x pretty y pretty res;
    res

  let neg ?(no_ov=false) ik x =
    match x with
    | None -> bot()
    | Some _ -> mul ~no_ov ik (of_int ik (Z.of_int (-1))) x

  let add ?(no_ov=false) ik x y =
    let no_ov_case (c1, m1) (c2, m2) =
      c1 +: c2, Z.gcd m1 m2
    in
    match (x, y) with
    | None, None -> bot ()
    | None, _ | _, None ->
      raise (ArithmeticOnIntegerBot (Printf.sprintf "%s op %s" (show x) (show y)))
    | Some a, Some b when no_ov ->
      normalize ik (Some (no_ov_case a b))
    | Some (c1, m1), Some (c2, m2) when m1 =: Z.zero && m2 =: Z.zero && not (Cil.isSigned ik) ->
      let (_, max_ik) = range ik in
      Some((c1 +: c2) %: (max_ik +: Z.one), Z.zero)
    | Some a, Some b when not (Cil.isSigned ik) ->
      handle_overflow ik (no_ov_case a b)
    | _ -> top ()


  let add ?no_ov ik x y =
    let res = add ?no_ov ik x y in
    if M.tracing then
      M.trace "congruence" "add : %a %a -> %a" pretty x pretty y
        pretty res ;
    res

  let sub ?(no_ov=false) ik x y = add ~no_ov ik x (neg ~no_ov ik y)


  let sub ?no_ov ik x y =
    let res = sub ?no_ov ik x y in
    if M.tracing then
      M.trace "congruence" "sub : %a %a -> %a" pretty x pretty y
        pretty res ;
    res

  let lognot ik x = match x with
    | None -> None
    | Some (c, m) ->
      if (Cil.isSigned ik) then
        sub ik (neg ik x) one
      else
        let (_, max_ik) = range ik in
        Some (Z.sub max_ik c, m)

  (** The implementation of the bit operations could be improved based on the master’s thesis
      'Abstract Interpretation and Abstract Domains' written by Stefan Bygde.
      see: http://www.es.mdh.se/pdf_publications/948.pdf *)
  let bit2 f ik x y = match x, y with
    | None, None -> None
    | None, _ | _, None -> raise (ArithmeticOnIntegerBot (Printf.sprintf "%s op %s" (show x) (show y)))
    | Some (c, m), Some (c', m') ->
      if m =: Z.zero && m' =: Z.zero then Some (f c c', Z.zero)
      else top ()

  let logor ik x y = bit2 Z.logor ik x y

  let logand ik x y =  match x, y with
    | None, None -> None
    | None, _ | _, None -> raise (ArithmeticOnIntegerBot (Printf.sprintf "%s op %s" (show x) (show y)))
    | Some (c, m), Some (c', m') ->
      if m =: Z.zero && m' =: Z.zero then
        (* both arguments constant *)
        Some (Z.logand c c', Z.zero)
      else if m' =: Z.zero && c' =: Z.one && Z.rem m (Z.of_int 2) =: Z.zero then
        (* x & 1  and  x == c (mod 2*z) *)
        (* Value is equal to LSB of c *)
        Some (Z.logand c c', Z.zero)
      else
        top ()

  let logxor ik x y = bit2 Z.logxor ik x y

  let rem ik x y =
    match x, y with
    | None, None -> bot()
    | None, _ | _, None -> raise (ArithmeticOnIntegerBot (Printf.sprintf "%s op %s" (show x) (show y)))
    | Some (c1, m1), Some(c2, m2) ->
      if m2 =: Z.zero then
        if (c2 |: m1) && (c1 %: c2 =: Z.zero || m1 =: Z.zero || not (Cil.isSigned ik)) then
          Some (c1 %: c2, Z.zero)
        else
          normalize ik (Some (c1, (Z.gcd m1 c2)))
      else
        normalize ik (Some (c1, Z.gcd m1 (Z.gcd c2 m2)))

  let rem ik x y = let res = rem ik x y in
    if M.tracing then  M.trace "congruence" "rem : %a %a -> %a " pretty x pretty y pretty res;
    res

  let div ?(no_ov=false) ik x y =
    match x,y with
    | None, None -> bot ()
    | None, _ | _, None -> raise (ArithmeticOnIntegerBot (Printf.sprintf "%s op %s" (show x) (show y)))
    | _, x when leq zero x -> top ()
    | Some(c1, m1), Some(c2, m2) when not no_ov && m2 =: Z.zero && c2 =: Z.neg Z.one -> top ()
    | Some(c1, m1), Some(c2, m2) when m1 =: Z.zero && m2 =: Z.zero -> Some (c1 /: c2, Z.zero)
    | Some(c1, m1), Some(c2, m2) when m2 =: Z.zero && c2 |: m1 && c2 |: c1 -> Some (c1 /: c2, m1 /: c2)
    | _, _ -> top ()


  let div ?no_ov ik x y =
    let res = div ?no_ov ik x y in
    if M.tracing then
      M.trace "congruence" "div : %a %a -> %a" pretty x pretty y pretty
        res ;
    res

  let ne ik (x: t) (y: t) = match x, y with
    | Some (c1, m1), Some (c2, m2) when (m1 =: Z.zero) && (m2 =: Z.zero) -> of_bool ik (not (c1 =: c2 ))
    | x, y -> if meet ik x y = None then of_bool ik true else top_bool

  let eq ik (x: t) (y: t) = match x, y with
    | Some (c1, m1), Some (c2, m2) when (m1 =: Z.zero) && (m2 =: Z.zero) -> of_bool ik (c1 =: c2)
    | x, y -> if meet ik x y <> None then top_bool else of_bool ik false

  let comparison ik op x y = match x, y with
    | None, None -> bot_of ik
    | None, _ | _, None -> raise (ArithmeticOnIntegerBot (Printf.sprintf "%s op %s" (show x) (show y)))
    | Some (c1, m1), Some (c2, m2) ->
      if m1 =: Z.zero && m2 =: Z.zero then
        if op c1 c2 then of_bool ik true else of_bool ik false
      else
        top_bool

  let ge ik x y = comparison ik (>=:) x y

  let ge ik x y =
    let res = ge ik x y in
    if M.tracing then  M.trace "congruence" "greater or equal : %a %a -> %a " pretty x pretty y pretty res;
    res

  let le ik x y = comparison ik (<=:) x y

  let le ik x y =
    let res = le ik x y in
    if M.tracing then  M.trace "congruence" "less or equal : %a %a -> %a " pretty x pretty y pretty res;
    res

  let gt ik x y = comparison ik (>:) x y


  let gt ik x y =
    let res = gt ik x y in
    if M.tracing then  M.trace "congruence" "greater than : %a %a -> %a " pretty x pretty y pretty res;
    res

  let lt ik x y = comparison ik (<:) x y

  let lt ik x y =
    let res = lt ik x y in
    if M.tracing then  M.trace "congruence" "less than : %a %a -> %a " pretty x pretty y pretty res;
    res

  let invariant_ikind e ik x =
    match x with
    | x when is_top x -> Invariant.top ()
    | Some (c, m) when m =: Z.zero ->
      IntInvariant.of_int e ik c
    | Some (c, m) ->
      let open Cil in
      let (c, m) = BatTuple.Tuple2.mapn (fun a -> kintegerCilint ik a) (c, m) in
      Invariant.of_exp (BinOp (Eq, (BinOp (Mod, e, m, TInt(ik,[]))), c, intType))
    | None -> Invariant.none

  let arbitrary ik =
    let open QCheck in
    let int_arb = map ~rev:Z.to_int64 Z.of_int64 GobQCheck.Arbitrary.int64 in
    let cong_arb = pair int_arb int_arb in
    let of_pair ik p = normalize ik (Some p) in
    let to_pair = Option.get in
    set_print show (map ~rev:to_pair (of_pair ik) cong_arb)

  let refine_with_interval ik (cong : t) (intv : (int_t * int_t ) option) : t =
    match intv, cong with
    | Some (x, y), Some (c, m) ->
      if m =: Z.zero then
        if c <: x || c >: y then None else Some (c, Z.zero)
      else
        let rcx = x +: ((c -: x) %: Z.abs m) in
        let lcy = y -: ((y -: c) %: Z.abs m) in
        if rcx >: lcy then None
        else if rcx =: lcy then Some (rcx, Z.zero)
        else cong
    | _ -> None

  let refine_with_interval ik (cong : t) (intv : (int_t * int_t) option) : t =
    let pretty_intv _ i =
      match i with
      | Some (l, u) -> Pretty.dprintf "[%a,%a]" GobZ.pretty l GobZ.pretty u
      | _ -> Pretty.text ("Display Error") in
    let refn = refine_with_interval ik cong intv in
    if M.tracing then M.trace "refine" "cong_refine_with_interval %a %a -> %a" pretty cong pretty_intv intv pretty refn;
    refn

  let refine_with_congruence ik a b = meet ik a b
  let refine_with_excl_list ik a b = a
  let refine_with_incl_list ik a b = a

  let project ik p t = t
end

module SOverflowLifter (D : S) : SOverflow with type int_t = D.int_t and type t = D.t = struct

  include D

  let lift v = (v, {overflow=false; underflow=false})

  let add ?no_ov ik x y = lift @@ D.add ?no_ov ik x y

  let sub ?no_ov ik x y = lift @@ D.sub ?no_ov ik x y

  let mul ?no_ov ik x y = lift @@ D.mul ?no_ov ik x y

  let div ?no_ov ik x y = lift @@ D.div ?no_ov ik x y

  let neg ?no_ov ik x = lift @@ D.neg ?no_ov ik x

  let cast_to ?suppress_ovwarn ?torg ?no_ov ik x = lift @@ D.cast_to ?suppress_ovwarn ?torg ?no_ov ik x

  let of_int ik x = lift @@ D.of_int ik x

  let of_interval ?suppress_ovwarn ik x = lift @@ D.of_interval ?suppress_ovwarn ik x

  let starting ?suppress_ovwarn ik x = lift @@ D.starting ?suppress_ovwarn ik x

  let ending ?suppress_ovwarn ik x = lift @@ D.ending ?suppress_ovwarn ik x

  let shift_left ik x y = lift @@ D.shift_left ik x y

  let shift_right ik x y = lift @@ D.shift_right ik x y

end






(* The old IntDomList had too much boilerplate since we had to edit every function in S when adding a new domain. With the following, we only have to edit the places where fn are applied, i.e., create, mapp, map, map2. You can search for I3 below to see where you need to extend. *)
(* discussion: https://github.com/goblint/analyzer/pull/188#issuecomment-818928540 *)
module IntDomTupleImpl = struct
  include Printable.Std (* for default invariant, tag, ... *)

  open Batteries
  type int_t = Z.t
  module I1 = SOverflowLifter (DefExc)
  module I2 = Interval
  module I3 = SOverflowLifter (Enums)
  module I4 = SOverflowLifter (Congruence)
  module I5 = IntervalSetFunctor (IntOps.BigIntOps)
  module I6 = BitFieldFunctor (IntOps.BigIntOps)

  type t = I1.t option * I2.t option * I3.t option * I4.t option * I5.t option * I6.t option
  [@@deriving eq, ord, hash]

  let name () = "intdomtuple"

  (* The Interval domain can lead to too many contexts for recursive functions (top is [min,max]), but we don't want to drop all ints as with `ana.base.context.int`. TODO better solution? *)
  let no_interval = Tuple6.map2 (const None)
  let no_intervalSet = Tuple6.map5 (const None)

  type 'a m = (module SOverflow with type t = 'a)
  type 'a m2 = (module SOverflow with type t = 'a and type int_t = int_t )

  (* only first-order polymorphism on functions -> use records to get around monomorphism restriction on arguments *)
  type 'b poly_in  = { fi  : 'a. 'a m -> 'b -> 'a } [@@unboxed] (* inject *)
  type 'b poly2_in  = { fi2  : 'a. 'a m2 -> 'b -> 'a } [@@unboxed] (* inject for functions that depend on int_t *)
  type 'b poly2_in_ovc  = { fi2_ovc  : 'a. 'a m2 -> 'b -> 'a * overflow_info} [@@unboxed] (* inject for functions that depend on int_t *)

  type 'b poly_pr  = { fp  : 'a. 'a m -> 'a -> 'b } [@@unboxed] (* project *)
  type 'b poly_pr2  = { fp2  : 'a. 'a m2 -> 'a -> 'b } [@@unboxed] (* project for functions that depend on int_t *)
  type 'b poly2_pr = {f2p: 'a. 'a m -> ?no_ov:bool -> 'a -> 'a -> 'b} [@@unboxed]
  type poly1 = {f1: 'a. 'a m -> ?no_ov:bool -> 'a -> 'a} [@@unboxed] (* needed b/c above 'b must be different from 'a *)
  type poly1_ovc = {f1_ovc: 'a. 'a m -> ?no_ov:bool -> 'a -> 'a * overflow_info } [@@unboxed] (* needed b/c above 'b must be different from 'a *)
  type poly2 = {f2: 'a. 'a m -> ?no_ov:bool -> 'a -> 'a -> 'a} [@@unboxed]
  type poly2_ovc = {f2_ovc: 'a. 'a m -> ?no_ov:bool -> 'a -> 'a -> 'a * overflow_info } [@@unboxed]
  type 'b poly3 = { f3: 'a. 'a m -> 'a option } [@@unboxed] (* used for projection to given precision *)
  let create r x ((p1, p2, p3, p4, p5, p6): int_precision) =
    let f b g = if b then Some (g x) else None in
    f p1 @@ r.fi (module I1), f p2 @@ r.fi (module I2), f p3 @@ r.fi (module I3), f p4 @@ r.fi (module I4), f p5 @@ r.fi (module I5), f p6 @@ r.fi (module I6)
  let create r x = (* use where values are introduced *)
    create r x (int_precision_from_node_or_config ())
  let create2 r x ((p1, p2, p3, p4, p5, p6): int_precision) =
    let f b g = if b then Some (g x) else None in
    f p1 @@ r.fi2 (module I1), f p2 @@ r.fi2 (module I2), f p3 @@ r.fi2 (module I3), f p4 @@ r.fi2 (module I4), f p5 @@ r.fi2 (module I5) , f p6 @@ r.fi2 (module I6)
  let create2 r x = (* use where values are introduced *)
    create2 r x (int_precision_from_node_or_config ())

  let no_overflow ik = function
    | Some(_, {underflow; overflow}) -> not (underflow || overflow)
    | _ -> false

  let check_ov ?(suppress_ovwarn = false) ~cast ik intv intv_set =
    let no_ov = (no_overflow ik intv) || (no_overflow ik intv_set) in
    if not no_ov && not suppress_ovwarn && ( BatOption.is_some intv || BatOption.is_some intv_set) then (
      let (_,{underflow=underflow_intv; overflow=overflow_intv}) = match intv with None -> (I2.bot (), {underflow= true; overflow = true}) | Some x -> x in
      let (_,{underflow=underflow_intv_set; overflow=overflow_intv_set}) = match intv_set with None -> (I5.bot (), {underflow= true; overflow = true}) | Some x -> x in
      let underflow = underflow_intv && underflow_intv_set in
      let overflow = overflow_intv && overflow_intv_set in
      set_overflow_flag ~cast ~underflow ~overflow ik;
    );
    no_ov

  let create2_ovc ik r x ((p1, p2, p3, p4, p5,p6): int_precision) =
    let f b g = if b then Some (g x) else None in
    let map x = Option.map fst x in
    let intv =  f p2 @@ r.fi2_ovc (module I2) in
    let intv_set = f p5 @@ r.fi2_ovc (module I5) in
    ignore (check_ov ~cast:false ik intv intv_set);
    map @@ f p1 @@ r.fi2_ovc (module I1), map @@ f p2 @@ r.fi2_ovc (module I2), map @@ f p3 @@ r.fi2_ovc (module I3), map @@ f p4 @@ r.fi2_ovc (module I4), map @@ f p5 @@ r.fi2_ovc (module I5) , map @@ f p6 @@ r.fi2_ovc (module I6)

  let create2_ovc ik r x = (* use where values are introduced *)
    create2_ovc ik r x (int_precision_from_node_or_config ())


  let opt_map2 f ?no_ov =
    curry @@ function Some x, Some y -> Some (f ?no_ov x y) | _ -> None

  let to_list x = Tuple6.enum x |> List.of_enum |> List.filter_map identity (* contains only the values of activated domains *)
  let to_list_some x = List.filter_map identity @@ to_list x (* contains only the Some-values of activated domains *)

  let exists = function
    | (Some true, _, _, _, _,_)
    | (_, Some true, _, _, _,_)
    | (_, _, Some true, _, _,_)
    | (_, _, _, Some true, _,_)
    | (_, _, _, _, Some true,_) 
    | (_, _, _, _, _, Some true) 
      -> true 
    | _ ->
      false

  let for_all = function
    | (Some false, _, _, _, _,_)
    | (_, Some false, _, _, _,_)
    | (_, _, Some false, _, _,_)
    | (_, _, _, Some false, _,_)
    | (_, _, _, _, Some false,_) 
    | (_, _, _, _, _, Some false)
      ->
      false
    | _ ->
      true

  (* f0: constructors *)
  let top () = create { fi = fun (type a) (module I:SOverflow with type t = a) -> I.top } ()
  let bot () = create { fi = fun (type a) (module I:SOverflow with type t = a) -> I.bot } ()
  let top_of = create { fi = fun (type a) (module I:SOverflow with type t = a) -> I.top_of }
  let bot_of = create { fi = fun (type a) (module I:SOverflow with type t = a) -> I.bot_of }
  let of_bool ik = create { fi = fun (type a) (module I:SOverflow with type t = a) -> I.of_bool ik }
  let of_excl_list ik = create2 { fi2 = fun (type a) (module I:SOverflow with type t = a and type int_t = int_t) -> I.of_excl_list ik}
  let of_int ik = create2_ovc ik { fi2_ovc = fun (type a) (module I:SOverflow with type t = a and type int_t = int_t) -> I.of_int ik }
  let starting ?(suppress_ovwarn=false) ik = create2_ovc ik { fi2_ovc = fun (type a) (module I:SOverflow with type t = a and type int_t = int_t) -> I.starting ~suppress_ovwarn ik }
  let ending ?(suppress_ovwarn=false) ik = create2_ovc ik { fi2_ovc = fun (type a) (module I:SOverflow with type t = a and type int_t = int_t) -> I.ending ~suppress_ovwarn ik }
  let of_interval ?(suppress_ovwarn=false) ik = create2_ovc ik { fi2_ovc = fun (type a) (module I:SOverflow with type t = a and type int_t = int_t) -> I.of_interval ~suppress_ovwarn ik }
  let of_congruence ik = create2 { fi2 = fun (type a) (module I:SOverflow with type t = a and type int_t = int_t) -> I.of_congruence ik }

  let refine_with_congruence ik ((a, b, c, d, e, f) : t) (cong : (int_t * int_t) option) : t=
    let opt f a =
      curry @@ function Some x, y -> Some (f a x y) | _ -> None
    in
    ( opt I1.refine_with_congruence ik a cong
    , opt I2.refine_with_congruence ik b cong
    , opt I3.refine_with_congruence ik c cong
    , opt I4.refine_with_congruence ik d cong
    , opt I5.refine_with_congruence ik e cong
    , opt I6.refine_with_congruence ik f cong 
    )

  let refine_with_interval ik (a, b, c, d, e,f) intv =
    let opt f a =
      curry @@ function Some x, y -> Some (f a x y) | _ -> None
    in
    ( opt I1.refine_with_interval ik a intv
    , opt I2.refine_with_interval ik b intv
    , opt I3.refine_with_interval ik c intv
    , opt I4.refine_with_interval ik d intv
    , opt I5.refine_with_interval ik e intv 
    , opt I6.refine_with_interval ik f intv )

  let refine_with_excl_list ik (a, b, c, d, e,f) excl =
    let opt f a =
      curry @@ function Some x, y -> Some (f a x y) | _ -> None
    in
    ( opt I1.refine_with_excl_list ik a excl
    , opt I2.refine_with_excl_list ik b excl
    , opt I3.refine_with_excl_list ik c excl
    , opt I4.refine_with_excl_list ik d excl
    , opt I5.refine_with_excl_list ik e excl
    , opt I6.refine_with_excl_list ik f excl )

  let refine_with_incl_list ik (a, b, c, d, e,f) incl =
    let opt f a =
      curry @@ function Some x, y -> Some (f a x y) | _ -> None
    in
    ( opt I1.refine_with_incl_list ik a incl
    , opt I2.refine_with_incl_list ik b incl
    , opt I3.refine_with_incl_list ik c incl
    , opt I4.refine_with_incl_list ik d incl
    , opt I5.refine_with_incl_list ik e incl
    , opt I6.refine_with_incl_list ik f incl )


  let mapp r (a, b, c, d, e, f) =
    let map = BatOption.map in
    ( map (r.fp (module I1)) a
    , map (r.fp (module I2)) b
    , map (r.fp (module I3)) c
    , map (r.fp (module I4)) d
    , map (r.fp (module I5)) e
    , map (r.fp (module I6)) f)


  let mapp2 r (a, b, c, d, e, f) =
    BatOption.
      ( map (r.fp2 (module I1)) a
      , map (r.fp2 (module I2)) b
      , map (r.fp2 (module I3)) c
      , map (r.fp2 (module I4)) d
      , map (r.fp2 (module I5)) e
      , map (r.fp2 (module I6)) f)


  (* exists/for_all *)
  let is_bot = exists % mapp { fp = fun (type a) (module I:SOverflow with type t = a) -> I.is_bot }
  let is_top = for_all % mapp { fp = fun (type a) (module I:SOverflow with type t = a) -> I.is_top }
  let is_top_of ik = for_all % mapp { fp = fun (type a) (module I:SOverflow with type t = a) -> I.is_top_of ik }
  let is_excl_list = exists % mapp { fp = fun (type a) (module I:SOverflow with type t = a) -> I.is_excl_list }

  let map2p r (xa, xb, xc, xd, xe, xf) (ya, yb, yc, yd, ye, yf) =
    ( opt_map2 (r.f2p (module I1)) xa ya
    , opt_map2 (r.f2p (module I2)) xb yb
    , opt_map2 (r.f2p (module I3)) xc yc
    , opt_map2 (r.f2p (module I4)) xd yd
    , opt_map2 (r.f2p (module I5)) xe ye
    , opt_map2 (r.f2p (module I6)) xf yf)

  (* f2p: binary projections *)
  let (%%) f g x = f % (g x) (* composition for binary function g *)

  let leq =
    for_all
    %% map2p {f2p= (fun (type a) (module I : SOverflow with type t = a) ?no_ov -> I.leq)}

  let flat f x = match to_list_some x with [] -> None | xs -> Some (f xs)

  let to_excl_list x =
    let merge ps =
      let (vs, rs) = List.split ps in
      let (mins, maxs) = List.split rs in
      (List.concat vs |> List.sort_uniq Z.compare, (List.min mins, List.max maxs))
    in
    mapp2 { fp2 = fun (type a) (module I:SOverflow with type t = a and type int_t = int_t) -> I.to_excl_list } x |> flat merge

  let to_incl_list x =
    let hd l = match l with h::t -> h | _ -> [] in
    let tl l = match l with h::t -> t | _ -> [] in
    let a y = BatSet.of_list (hd y) in
    let b y = BatList.map BatSet.of_list (tl y) in
    let merge y = BatSet.elements @@ BatList.fold BatSet.intersect (a y) (b y)
    in
    mapp2 { fp2 = fun (type a) (module I:SOverflow with type t = a and type int_t = int_t) -> I.to_incl_list } x |> flat merge

  let same show x = let xs = to_list_some x in let us = List.unique xs in let n = List.length us in
    if n = 1 then Some (List.hd xs)
    else (
      if n>1 then Messages.info ~category:Unsound "Inconsistent state! %a" (Pretty.docList ~sep:(Pretty.text ",") (Pretty.text % show)) us; (* do not want to abort *)
      None
    )
  let to_int = same Z.to_string % mapp2 { fp2 = fun (type a) (module I:SOverflow with type t = a and type int_t = int_t) -> I.to_int }

  let pretty () x =
    match to_int x with
    | Some v when not (GobConfig.get_bool "dbg.full-output") -> Pretty.text (Z.to_string v)
    | _ ->
      mapp { fp = fun (type a) (module I:SOverflow with type t = a) -> (* assert sf==I.short; *) I.pretty () } x
      |> to_list
      |> (fun xs ->
          text "(" ++ (
            try
              List.reduce (fun a b -> a ++ text "," ++ b) xs
            with Invalid_argument _ ->
              nil)
          ++ text ")") (* NOTE: the version above does something else. also, we ignore the sf-argument here. *)

  let refine_functions ik : (t -> t) list =
    let maybe reffun ik domtup dom =
      match dom with Some y -> reffun ik domtup y | _ -> domtup
    in
    [(fun (a, b, c, d, e, f) -> refine_with_excl_list ik (a, b, c, d, e,f) (to_excl_list (a, b, c, d, e,f)));
     (fun (a, b, c, d, e, f) -> refine_with_incl_list ik (a, b, c, d, e,f) (to_incl_list (a, b, c, d, e,f)));
     (fun (a, b, c, d, e, f) -> maybe refine_with_interval ik (a, b, c, d, e,f) b); (* TODO: get interval across all domains with minimal and maximal *)
     (fun (a, b, c, d, e, f) -> maybe refine_with_congruence ik (a, b, c, d, e,f) d)]

  let refine ik ((a, b, c, d, e,f) : t ) : t =
    let dt = ref (a, b, c, d, e,f) in
    (match get_refinement () with
     | "never" -> ()
     | "once" ->
       List.iter (fun f -> dt := f !dt) (refine_functions ik);
     | "fixpoint" ->
       let quit_loop = ref false in
       while not !quit_loop do
         let old_dt = !dt in
         List.iter (fun f -> dt := f !dt) (refine_functions ik);
         quit_loop := equal old_dt !dt;
         if is_bot !dt then dt := bot_of ik; quit_loop := true;
         if M.tracing then M.trace "cong-refine-loop" "old: %a, new: %a" pretty old_dt pretty !dt;
       done;
     | _ -> ()
    ); !dt


  (* map with overflow check *)
  let mapovc ?(suppress_ovwarn=false) ?(cast=false) ik r (a, b, c, d, e, f) =
    let map f ?no_ov = function Some x -> Some (f ?no_ov x) | _ -> None  in
    let intv = map (r.f1_ovc (module I2)) b in
    let intv_set = map (r.f1_ovc (module I5)) e in
    let no_ov = check_ov ~suppress_ovwarn ~cast ik intv intv_set in
    let no_ov = no_ov || should_ignore_overflow ik in
    refine ik
      ( map (fun ?no_ov x -> r.f1_ovc ?no_ov (module I1) x |> fst) a
      , BatOption.map fst intv
      , map (fun ?no_ov x -> r.f1_ovc ?no_ov (module I3) x |> fst) c
      , map (fun ?no_ov x -> r.f1_ovc ?no_ov (module I4) x |> fst) ~no_ov d
      , BatOption.map fst intv_set 
      , map (fun ?no_ov x -> r.f1_ovc ?no_ov (module I6) x |> fst) f)

  (* map2 with overflow check *)
  let map2ovc ?(cast=false) ik r (xa, xb, xc, xd, xe, xf) (ya, yb, yc, yd, ye, yf) =
    let intv = opt_map2 (r.f2_ovc (module I2)) xb yb in
    let intv_set = opt_map2 (r.f2_ovc (module I5)) xe ye in
    let no_ov = check_ov ~cast ik intv intv_set in
    let no_ov = no_ov || should_ignore_overflow ik in
    refine ik
      ( opt_map2 (fun ?no_ov x y -> r.f2_ovc ?no_ov (module I1) x y |> fst) xa ya
      , BatOption.map fst intv
      , opt_map2 (fun ?no_ov x y -> r.f2_ovc ?no_ov (module I3) x y |> fst) xc yc
      , opt_map2 (fun ?no_ov x y -> r.f2_ovc ?no_ov (module I4) x y |> fst) ~no_ov:no_ov xd yd
      , BatOption.map fst intv_set 
      , opt_map2 (fun ?no_ov x y -> r.f2_ovc ?no_ov (module I6) x y |> fst) xf yf)

  let map ik r (a, b, c, d, e, f) =
    refine ik
      BatOption.
        ( map (r.f1 (module I1)) a
        , map (r.f1 (module I2)) b
        , map (r.f1 (module I3)) c
        , map (r.f1 (module I4)) d
        , map (r.f1 (module I5)) e
        , map (r.f1 (module I6)) f)

  let map2 ?(norefine=false) ik r (xa, xb, xc, xd, xe, xf) (ya, yb, yc, yd, ye, yf) =
    let r =
      ( opt_map2 (r.f2 (module I1)) xa ya
      , opt_map2 (r.f2 (module I2)) xb yb
      , opt_map2 (r.f2 (module I3)) xc yc
      , opt_map2 (r.f2 (module I4)) xd yd
      , opt_map2 (r.f2 (module I5)) xe ye
      , opt_map2 (r.f2 (module I6)) xf yf)
    in
    if norefine then r else refine ik r


  (* f1: unary ops *)
  let neg ?no_ov ik =
    mapovc ik {f1_ovc = (fun (type a) (module I : SOverflow with type t = a) ?no_ov -> I.neg ?no_ov ik)}

  let lognot ik =
    map ik {f1 = (fun (type a) (module I : SOverflow with type t = a) ?no_ov -> I.lognot ik)}

  let c_lognot ik =
    map ik {f1 = (fun (type a) (module I : SOverflow with type t = a) ?no_ov -> I.c_lognot ik)}

  let cast_to ?(suppress_ovwarn=false) ?torg ?no_ov t =
    mapovc ~suppress_ovwarn ~cast:true t {f1_ovc = (fun (type a) (module I : SOverflow with type t = a) ?no_ov -> I.cast_to ?torg ?no_ov t)}

  (* fp: projections *)
  let equal_to i x =
    let xs = mapp2 { fp2 = fun (type a) (module I:SOverflow with type t = a and type int_t = int_t) -> I.equal_to i } x |> Tuple6.enum |> List.of_enum |> List.filter_map identity in
    if List.mem `Eq xs then `Eq else
    if List.mem `Neq xs then `Neq else
      `Top 

  let to_bool = same string_of_bool % mapp { fp = fun (type a) (module I:SOverflow with type t = a) -> I.to_bool }
  let minimal = flat (List.max ~cmp:Z.compare) % mapp2 { fp2 = fun (type a) (module I:SOverflow with type t = a and type int_t = int_t) -> I.minimal }
  let maximal = flat (List.min ~cmp:Z.compare) % mapp2 { fp2 = fun (type a) (module I:SOverflow with type t = a and type int_t = int_t) -> I.maximal }
  (* others *)
  let show x =
    match to_int x with
    | Some v  when not (GobConfig.get_bool "dbg.full-output") -> Z.to_string v
    | _ -> mapp { fp = fun (type a) (module I:SOverflow with type t = a) x -> I.name () ^ ":" ^ (I.show x) } x
           |> to_list
           |> String.concat "; "
  let to_yojson = [%to_yojson: Yojson.Safe.t list] % to_list % mapp { fp = fun (type a) (module I:SOverflow with type t = a) x -> I.to_yojson x }

  (* `map/opt_map` are used by `project` *)
  let opt_map b f =
    curry @@ function None, true -> f | x, y when y || b -> x | _ -> None
  let map ~keep r (i1, i2, i3, i4, i5, i6) (b1, b2, b3, b4, b5, b6) =
    ( opt_map keep (r.f3 (module I1)) i1 b1
    , opt_map keep (r.f3 (module I2)) i2 b2
    , opt_map keep (r.f3 (module I3)) i3 b3
    , opt_map keep (r.f3 (module I4)) i4 b4
    , opt_map keep (r.f3 (module I5)) i5 b5
    , opt_map keep (r.f3 (module I6)) i6 b6)

  (** Project tuple t to precision p
   * We have to deactivate IntDomains after the refinement, since we might
   * lose information if we do it before. E.g. only "Interval" is active
   * and shall be projected to only "Def_Exc". By seting "Interval" to None
   * before refinement we have no information for "Def_Exc".
   *
   * Thus we have 3 Steps:
   * 1. Add padding to t by setting `None` to `I.top_of ik` if p is true for this element
   * 2. Refine the padded t
   * 3. Set elements of t to `None` if p is false for this element
   *
   * Side Note:
   * ~keep is used to reuse `map/opt_map` for Step 1 and 3.
   * ~keep:true will keep elements that are `Some x` but should be set to `None` by p.
   *  This way we won't loose any information for the refinement.
   * ~keep:false will set the elements to `None` as defined by p *)
  let project ik (p: int_precision) t =
    let t_padded = map ~keep:true { f3 = fun (type a) (module I:SOverflow with type t = a) -> Some (I.top_of ik) } t p in
    let t_refined = refine ik t_padded in
    map ~keep:false { f3 = fun (type a) (module I:SOverflow with type t = a) -> None } t_refined p


  (* f2: binary ops *)
  let join ik =
    map2 ~norefine:true ik {f2= (fun (type a) (module I : SOverflow with type t = a) ?no_ov -> I.join ik)}

  let meet ik =
    map2 ik {f2= (fun (type a) (module I : SOverflow with type t = a) ?no_ov -> I.meet ik)}

  let widen ik =
    map2 ~norefine:true ik {f2= (fun (type a) (module I : SOverflow with type t = a) ?no_ov -> I.widen ik)}

  let narrow ik =
    map2 ik {f2= (fun (type a) (module I : SOverflow with type t = a) ?no_ov -> I.narrow ik)}

  let add ?no_ov ik =
    map2ovc ik
      {f2_ovc = (fun (type a) (module I : SOverflow with type t = a) ?no_ov -> I.add ?no_ov ik)}

  let sub ?no_ov ik =
    map2ovc ik
      {f2_ovc = (fun (type a) (module I : SOverflow with type t = a) ?no_ov -> I.sub ?no_ov ik)}

  let mul ?no_ov ik =
    map2ovc ik
      {f2_ovc = (fun (type a) (module I : SOverflow with type t = a) ?no_ov -> I.mul ?no_ov ik)}

  let div ?no_ov ik =
    map2ovc ik
      {f2_ovc = (fun (type a) (module I : SOverflow with type t = a) ?no_ov -> I.div ?no_ov ik)}

  let rem ik =
    map2 ik {f2= (fun (type a) (module I : SOverflow with type t = a) ?no_ov -> I.rem ik)}

  let lt ik =
    map2 ik {f2= (fun (type a) (module I : SOverflow with type t = a) ?no_ov -> I.lt ik)}

  let gt ik =
    map2 ik {f2= (fun (type a) (module I : SOverflow with type t = a) ?no_ov -> I.gt ik)}

  let le ik =
    map2 ik {f2= (fun (type a) (module I : SOverflow with type t = a) ?no_ov -> I.le ik)}

  let ge ik =
    map2 ik {f2= (fun (type a) (module I : SOverflow with type t = a) ?no_ov -> I.ge ik)}

  let eq ik =
    map2 ik {f2= (fun (type a) (module I : SOverflow with type t = a) ?no_ov -> I.eq ik)}

  let ne ik =
    map2 ik {f2= (fun (type a) (module I : SOverflow with type t = a) ?no_ov -> I.ne ik)}

  let logand ik =
    map2 ik {f2= (fun (type a) (module I : SOverflow with type t = a) ?no_ov -> I.logand ik)}

  let logor ik =
    map2 ik {f2= (fun (type a) (module I : SOverflow with type t = a) ?no_ov -> I.logor ik)}

  let logxor ik =
    map2 ik {f2= (fun (type a) (module I : SOverflow with type t = a) ?no_ov -> I.logxor ik)}

  let shift_left ik =
    map2ovc ik {f2_ovc= (fun (type a) (module I : SOverflow with type t = a) ?no_ov -> I.shift_left ik)}

  let shift_right ik =
    map2ovc ik {f2_ovc= (fun (type a) (module I : SOverflow with type t = a) ?no_ov -> I.shift_right ik)}

  let c_logand ik =
    map2 ik {f2= (fun (type a) (module I : SOverflow with type t = a) ?no_ov -> I.c_logand ik)}

  let c_logor ik =
    map2 ik {f2= (fun (type a) (module I : SOverflow with type t = a) ?no_ov -> I.c_logor ik)}


  (* printing boilerplate *)
  let pretty_diff () (x,y) = dprintf "%a instead of %a" pretty x pretty y
  let printXml f x =
    match to_int x with
    | Some v when not (GobConfig.get_bool "dbg.full-output") -> BatPrintf.fprintf f "<value>\n<data>\n%s\n</data>\n</value>\n" (Z.to_string v)
    | _ -> BatPrintf.fprintf f "<value>\n<data>\n%s\n</data>\n</value>\n" (show x)

  let invariant_ikind e ik ((_, _, _, x_cong, x_intset, _) as x) =
    (* TODO: do refinement before to ensure incl_list being more precise than intervals, etc (https://github.com/goblint/analyzer/pull/1517#discussion_r1693998515), requires refine functions to actually refine that *)
    let simplify_int fallback =
      match to_int x with
      | Some v ->
        (* If definite, output single equality instead of every subdomain repeating same equality (or something less precise). *)
        IntInvariant.of_int e ik v
      | None ->
        fallback ()
    in
    let simplify_all () =
      match to_incl_list x with
      | Some ps ->
        (* If inclusion set, output disjunction of equalities because it subsumes interval(s), exclusion set and congruence. *)
        IntInvariant.of_incl_list e ik ps
      | None ->
        (* Get interval bounds from all domains (intervals and exclusion set ranges). *)
        let min = minimal x in
        let max = maximal x in
        let ns = Option.map fst (to_excl_list x) |? [] in (* Ignore exclusion set bit range, known via interval bounds already. *)
        (* "Refine" out-of-bounds exclusions for simpler output. *)
        let ns = Option.map_default (fun min -> List.filter (Z.leq min) ns) ns min in
        let ns = Option.map_default (fun max -> List.filter (Z.geq max) ns) ns max in
        Invariant.(
          IntInvariant.of_interval_opt e ik (min, max) && (* Output best interval bounds once instead of multiple subdomains repeating them (or less precise ones). *)
          IntInvariant.of_excl_list e ik ns &&
          Option.map_default (I4.invariant_ikind e ik) Invariant.none x_cong && (* Output congruence as is. *)
          Option.map_default (I5.invariant_ikind e ik) Invariant.none x_intset (* Output interval sets as is. *)
        )
    in
    let simplify_none () =
      let is = to_list (mapp { fp = fun (type a) (module I:SOverflow with type t = a) -> I.invariant_ikind e ik } x) in
      List.fold_left (fun a i ->
          Invariant.(a && i)
        ) (Invariant.top ()) is
    in
    match GobConfig.get_string "ana.base.invariant.int.simplify" with
    | "none" -> simplify_none ()
    | "int" -> simplify_int simplify_none
    | "all" -> simplify_int simplify_all
    | _ -> assert false

  let arbitrary ik = QCheck.(set_print show @@ tup6 (option (I1.arbitrary ik)) (option (I2.arbitrary ik)) (option (I3.arbitrary ik)) (option (I4.arbitrary ik)) (option (I5.arbitrary ik)) (option (I6.arbitrary ik)))

  let relift (a, b, c, d, e, f) =
    (Option.map I1.relift a, Option.map I2.relift b, Option.map I3.relift c, Option.map I4.relift d, Option.map I5.relift e, Option.map I6.relift f)
end

module IntDomTuple =
struct
  module I = IntDomLifter (IntDomTupleImpl)
  include I

  let top () = failwith "top in IntDomTuple not supported. Use top_of instead."
  let no_interval (x: I.t) = {x with v = IntDomTupleImpl.no_interval x.v}

  let no_intervalSet (x: I.t) = {x with v = IntDomTupleImpl.no_intervalSet x.v}
end

let of_const (i, ik, str) = IntDomTuple.of_int ik i<|MERGE_RESOLUTION|>--- conflicted
+++ resolved
@@ -1334,12 +1334,8 @@
   let name () = "bitfield"
   type int_t = Ints_t.t
   type t = (Ints_t.t * Ints_t.t) [@@deriving eq, ord, hash]
-<<<<<<< HEAD
-
-  module BArith = BitFieldArith (Ints_t)
-=======
+
   module BArith = BitfieldArith (Ints_t)
->>>>>>> c6602779
 
   let range ik bf = (BArith.min ik bf, BArith.max ik bf)
 
@@ -1372,13 +1368,8 @@
     if t = bot () then "bot" else
     if t = top () then "top" else
       let (z,o) = t in
-<<<<<<< HEAD
       if BArith.is_constant t then 
         Format.sprintf "{%08X, %08X} (unique: %d)" (Ints_t.to_int z) (Ints_t.to_int o) (Ints_t.to_int o)
-=======
-      if BArith.is_const t then 
-        Format.sprintf "[%08X, %08X] (unique: %d)" (Ints_t.to_int z) (Ints_t.to_int o) (Ints_t.to_int o)
->>>>>>> c6602779
       else 
         Format.sprintf "{%08X, %08X}" (Ints_t.to_int z) (Ints_t.to_int o)
 
@@ -1391,12 +1382,8 @@
   let leq (x:t) (y:t) = (BArith.join x y) = y
 
   let widen ik x y = (norm ik @@ BArith.widen x y) |> fst
-<<<<<<< HEAD
-  let narrow ik x y = norm ik y |> fst
-=======
 
   let narrow ik x y = norm ik x |> fst
->>>>>>> c6602779
 
   let of_int ik (x: int_t) = (norm ik @@ BArith.of_int x) 
 
@@ -1450,19 +1437,10 @@
   (* Bitwise *)
 
   let logxor ik i1 i2 = BArith.logxor i1 i2 |> norm ik |> fst
-<<<<<<< HEAD
 
   let logand ik i1 i2 = BArith.logand i1 i2 |> norm ik |> fst
 
   let logor  ik i1 i2 = BArith.logor i1 i2 |> norm ik |> fst
-
-  let lognot ik i1 = BArith.lognot i1 |> norm ik |> fst
-=======
-
-  let logand ik i1 i2 = BArith.logand i1 i2 |> norm ik |> fst
-
-  let logor  ik i1 i2 = BArith.logor i1 i2 |> norm ik |> fst
->>>>>>> c6602779
 
   let lognot ik i1 = BArith.lognot i1 |> norm ik |> fst
 
@@ -1541,23 +1519,16 @@
         else
           let tmp = fst (add ik (!z3, !o3) (!z2, !o2)) in 
           z3 := fst tmp;
-<<<<<<< HEAD
           o3 := snd tmp;);
-=======
-          o3 := snd tmp;
->>>>>>> c6602779
 
       z1 := Ints_t.shift_right !z1 1;
       o1 := Ints_t.shift_right !o1 1;
       z2 := Ints_t.shift_left !z2 1;
       o2 := Ints_t.shift_left !o2 1;
-<<<<<<< HEAD
     done;   
     if isSigned ik then z3 := Ints_t.logor signBitUndef (Ints_t.logor signBitDefZ !z3);
     if isSigned ik then o3 := Ints_t.logor signBitUndef (Ints_t.logor signBitDefO !o3);
-=======
-    done;
->>>>>>> c6602779
+
     norm ik (!z3, !o3)
 
   let rec div ?no_ov ik (z1, o1) (z2, o2) =
@@ -1646,23 +1617,12 @@
   let refine_with_congruence ik bf ((cong) : (int_t * int_t ) option) : t =
     let is_power_of_two x = Ints_t.(logand x (sub x one) = zero) in
     match bf, cong with
-<<<<<<< HEAD
-    | (z,o), Some (c, m) ->
-      if is_power_of_two m then
-=======
     | (z,o), Some (c, m) when is_power_of_two m ->
->>>>>>> c6602779
         let congruenceMask = Ints_t.lognot m in
         let newz = Ints_t.logor (Ints_t.logand (Ints_t.lognot congruenceMask) z) (Ints_t.logand congruenceMask (Ints_t.lognot c)) in
         let newo = Ints_t.logor (Ints_t.logand (Ints_t.lognot congruenceMask) o) (Ints_t.logand congruenceMask c) in
         norm ik (newz, newo) |> fst
-<<<<<<< HEAD
-      else
-        top_of ik
-    | _ -> top_of ik
-=======
     | _ -> norm ik bf |> fst
->>>>>>> c6602779
 
   let refine_with_interval ik bf (int: (int_t * int_t) option) : t =
     M.trace "bitfield" "refine_with_interval";
@@ -1676,16 +1636,10 @@
     let joined =match incl with
     | None -> top_of ik
     | Some ls -> 
-<<<<<<< HEAD
-      List.fold_left (fun acc x -> BArith.join acc (BArith.of_int x)) (bot()) ls
-    in 
-    meet ik t incl_list_masks
-=======
       List.fold_left (fun acc i -> BArith.join acc (BArith.of_int i)) (bot_of ik) ls
     in
     meet ik t joined
->>>>>>> c6602779
-
+    
   let arbitrary ik = 
     let open QCheck.Iter in
     let int_arb = QCheck.map ~rev:Ints_t.to_int64 Ints_t.of_int64 GobQCheck.Arbitrary.int64 in
