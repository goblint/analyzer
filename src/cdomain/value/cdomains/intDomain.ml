open GobConfig
open GoblintCil
open Pretty
open PrecisionUtil

module M = Messages

let (%) = Batteries.(%)
let (|?) = Batteries.(|?)

exception IncompatibleIKinds of string
exception Unknown
exception Error
exception ArithmeticOnIntegerBot of string



(* Custom Tuple6 as Batteries only provides up to Tuple5 *)
module Tuple6 = struct
  type ('a,'b,'c,'d,'e,'f) t = 'a * 'b * 'c * 'd * 'e * 'f

  type 'a enumerable = 'a * 'a * 'a * 'a * 'a * 'a

  let make a b c d e f= (a, b, c, d, e, f)

  let first (a,_,_,_,_, _) = a
  let second (_,b,_,_,_, _) = b
  let third (_,_,c,_,_, _) = c
  let fourth (_,_,_,d,_, _) = d
  let fifth (_,_,_,_,e, _) = e
  let sixth (_,_,_,_,_, f) = f

  let map f1 f2 f3 f4 f5 f6 (a,b,c,d,e,f) =
    let a = f1 a in
    let b = f2 b in
    let c = f3 c in
    let d = f4 d in
    let e = f5 e in
    let f = f6 f in
    (a, b, c, d, e, f)

  let mapn fn (a,b,c,d,e,f) =
    let a = fn a in
    let b = fn b in
    let c = fn c in
    let d = fn d in
    let e = fn e in
    let f = fn f in
    (a, b, c, d, e, f)

  let map1 fn (a, b, c, d, e, f) = (fn a, b, c, d, e, f)
  let map2 fn (a, b, c, d, e, f) = (a, fn b, c, d, e, f)
  let map3 fn (a, b, c, d, e, f) = (a, b, fn c, d, e, f)
  let map4 fn (a, b, c, d, e, f) = (a, b, c, fn d, e, f)
  let map5 fn (a, b, c, d, e, f) = (a, b, c, d, fn e, f)
  let map6 fn (a, b, c, d, e, f) = (a, b, c, d, e, fn f)




  let curry fn a b c d e f= fn (a,b,c,d,e,f)
  let uncurry fn (a,b,c,d,e,f) = fn a b c d e f

  let enum (a,b,c,d,e,f) = BatList.enum [a;b;c;d;e;f] (* Make efficient? *)

  let of_enum e = match BatEnum.get e with
      None -> failwith "Tuple6.of_enum: not enough elements"
    | Some a -> match BatEnum.get e with
        None -> failwith "Tuple6.of_enum: not enough elements"
      | Some b -> match BatEnum.get e with
          None -> failwith "Tuple6.of_enum: not enough elements"
        | Some c -> match BatEnum.get e with
            None -> failwith "Tuple6.of_enum: not enough elements"
          | Some d -> match BatEnum.get e with
              None -> failwith "Tuple6.of_enum: not enough elements"
            | Some e -> match BatEnum.get e with
                None -> failwith "Tuple6.of_enum: not enough elements"
              | Some f -> (a,b,c,d,e,f)

  let print ?(first="(") ?(sep=",") ?(last=")") print_a print_b print_c print_d print_e print_f out (a,b,c,d,e,f) =
    BatIO.nwrite out first;
    print_a out a;
    BatIO.nwrite out sep;
    print_b out b;
    BatIO.nwrite out sep;
    print_c out c;
    BatIO.nwrite out sep;
    print_d out d;
    BatIO.nwrite out sep;
    print_e out e;
    BatIO.nwrite out sep;
    print_f out f
      BatIO.nwrite out last


  let printn ?(first="(") ?(sep=",") ?(last=")") printer out pair =
    print ~first ~sep ~last printer printer printer printer printer out pair

  let compare ?(cmp1=Pervasives.compare) ?(cmp2=Pervasives.compare) ?(cmp3=Pervasives.compare) ?(cmp4=Pervasives.compare) ?(cmp5=Pervasives.compare) ?(cmp6=Pervasives.compare) (a1,a2,a3,a4,a5,a6) (b1,b2,b3,b4,b5,b6) =
    let c1 = cmp1 a1 b1 in
    if c1 <> 0 then c1 else
      let c2 = cmp2 a2 b2 in
      if c2 <> 0 then c2 else
        let c3 = cmp3 a3 b3 in
        if c3 <> 0 then c3 else
          let c4 = cmp4 a4 b4 in
          if c4 <> 0 then c4 else
            let c5 = cmp5 a5 b5 in
            if c5 <> 0 then c5 else
              cmp5 a6 b6

  open BatOrd
  let eq eq1 eq2 eq3 eq4 eq5 eq6 =
    fun (t1, t2, t3, t4, t5,t6) (t1', t2', t3', t4', t5',t6') ->
    bin_eq eq1 t1 t1'
      (bin_eq eq2 t2 t2'
         (bin_eq eq3 t3 t3'
            (bin_eq eq4 t4 t4'
               (bin_eq eq5 t5 t5' eq6)))) t6 t6'

  let ord ord1 ord2 ord3 ord4 ord5 ord6 =
    fun (t1, t2, t3, t4, t5,t6) (t1', t2', t3', t4', t5',t6') ->
    bin_ord ord1 t1 t1'
      (bin_ord ord2 t2 t2'
         (bin_ord ord3 t3 t3'
            (bin_ord ord4 t4 t4'
               (bin_ord ord5 t5 t5' ord6)))) t6 t6'

  let comp comp1 comp2 comp3 comp4 comp5 comp6 =
    fun (t1, t2, t3, t4, t5,t6) (t1', t2', t3', t4', t5',t6') ->
    let c1 = comp1 t1 t1' in
    if c1 <> 0 then c1 else
      let c2 = comp2 t2 t2' in
      if c2 <> 0 then c2 else
        let c3 = comp3 t3 t3' in
        if c3 <> 0 then c3 else
          let c4 = comp4 t4 t4' in
          if c4 <> 0 then c4 else
            let c5 = comp5 t5 t5' in
            if c5 <> 0 then c5 else
              comp6 t6 t6'

  module Eq (A : Eq) (B : Eq) (C : Eq) (D : Eq) (E : Eq) (F : Eq) = struct
    type t = A.t * B.t * C.t * D.t * E.t * F.t
    let eq = eq A.eq B.eq C.eq D.eq E.eq F.eq
  end

  module Ord (A : Ord) (B : Ord) (C : Ord) (D : Ord) (E : Ord ) (F : Ord) = struct
    type t = A.t * B.t * C.t * D.t * E.t * F.t
    let ord = ord A.ord B.ord C.ord D.ord E.ord F.ord
  end

  module Comp (A : Comp) (B : Comp) (C : Comp) (D : Comp) (E : Comp ) (F : Comp) = struct
    type t = A.t * B.t * C.t * D.t * E.t * F.t
    let compare = comp A.compare B.compare C.compare D.compare E.compare F.compare
  end
end



(** Define records that hold mutable variables representing different Configuration values.
  * These values are used to keep track of whether or not the corresponding Config values are en-/disabled  *)
type ana_int_config_values = {
  mutable interval_threshold_widening : bool option;
  mutable interval_narrow_by_meet : bool option;
  mutable def_exc_widen_by_join : bool option;
  mutable interval_threshold_widening_constants : string option;
  mutable refinement : string option;
}

let ana_int_config: ana_int_config_values = {
  interval_threshold_widening = None;
  interval_narrow_by_meet = None;
  def_exc_widen_by_join = None;
  interval_threshold_widening_constants = None;
  refinement = None;
}

let get_interval_threshold_widening () =
  if ana_int_config.interval_threshold_widening = None then
    ana_int_config.interval_threshold_widening <- Some (get_bool "ana.int.interval_threshold_widening");
  Option.get ana_int_config.interval_threshold_widening

let get_interval_narrow_by_meet () =
  if ana_int_config.interval_narrow_by_meet = None then
    ana_int_config.interval_narrow_by_meet <- Some (get_bool "ana.int.interval_narrow_by_meet");
  Option.get ana_int_config.interval_narrow_by_meet

let get_def_exc_widen_by_join () =
  if ana_int_config.def_exc_widen_by_join = None then
    ana_int_config.def_exc_widen_by_join <- Some (get_bool "ana.int.def_exc_widen_by_join");
  Option.get ana_int_config.def_exc_widen_by_join

let get_interval_threshold_widening_constants () =
  if ana_int_config.interval_threshold_widening_constants = None then
    ana_int_config.interval_threshold_widening_constants <- Some (get_string "ana.int.interval_threshold_widening_constants");
  Option.get ana_int_config.interval_threshold_widening_constants

let get_refinement () =
  if ana_int_config.refinement = None then
    ana_int_config.refinement <- Some (get_string "ana.int.refinement");
  Option.get ana_int_config.refinement



(** Whether for a given ikind, we should compute with wrap-around arithmetic.
  *  Always for unsigned types, for signed types if 'sem.int.signed_overflow' is 'assume_wraparound'  *)
let should_wrap ik = not (Cil.isSigned ik) || get_string "sem.int.signed_overflow" = "assume_wraparound"

(** Whether for a given ikind, we should assume there are no overflows.
  * Always false for unsigned types, true for signed types if 'sem.int.signed_overflow' is 'assume_none'  *)
let should_ignore_overflow ik = Cil.isSigned ik && get_string "sem.int.signed_overflow" = "assume_none"

let widening_thresholds = ResettableLazy.from_fun WideningThresholds.thresholds
let widening_thresholds_desc = ResettableLazy.from_fun (List.rev % WideningThresholds.thresholds)

type overflow_info = { overflow: bool; underflow: bool;}

let set_overflow_flag ~cast ~underflow ~overflow ik =
  if !AnalysisState.executing_speculative_computations then
    (* Do not produce warnings when the operations are not actually happening in code *)
    ()
  else
    let signed = Cil.isSigned ik in
    if !AnalysisState.postsolving && signed && not cast then
      AnalysisState.svcomp_may_overflow := true;
    let sign = if signed then "Signed" else "Unsigned" in
    match underflow, overflow with
    | true, true ->
      M.warn ~category:M.Category.Integer.overflow ~tags:[CWE 190; CWE 191] "%s integer overflow and underflow" sign
    | true, false ->
      M.warn ~category:M.Category.Integer.overflow ~tags:[CWE 191] "%s integer underflow" sign
    | false, true ->
      M.warn ~category:M.Category.Integer.overflow ~tags:[CWE 190] "%s integer overflow" sign
    | false, false -> assert false

let reset_lazy () =
  ResettableLazy.reset widening_thresholds;
  ResettableLazy.reset widening_thresholds_desc;
  ana_int_config.interval_threshold_widening <- None;
  ana_int_config.interval_narrow_by_meet <- None;
  ana_int_config.def_exc_widen_by_join <- None;
  ana_int_config.interval_threshold_widening_constants <- None;
  ana_int_config.refinement <- None

module type Arith =
sig
  type t
  val neg: t -> t
  val add: t -> t -> t
  val sub: t -> t -> t
  val mul: t -> t -> t
  val div: t -> t -> t
  val rem: t -> t -> t

  val lt: t -> t -> t
  val gt: t -> t -> t
  val le: t -> t -> t
  val ge: t -> t -> t
  val eq: t -> t -> t
  val ne: t -> t -> t

  val lognot: t -> t
  val logand: t -> t -> t
  val logor : t -> t -> t
  val logxor: t -> t -> t

  val shift_left : t -> t -> t
  val shift_right: t -> t -> t

  val c_lognot: t -> t
  val c_logand: t -> t -> t
  val c_logor : t -> t -> t

end

module type ArithIkind =
sig
  type t
  val neg: Cil.ikind -> t -> t
  val add: Cil.ikind -> t -> t -> t
  val sub: Cil.ikind -> t -> t -> t
  val mul: Cil.ikind -> t -> t -> t
  val div: Cil.ikind -> t -> t -> t
  val rem: Cil.ikind -> t -> t -> t

  val lt: Cil.ikind -> t -> t -> t
  val gt: Cil.ikind -> t -> t -> t
  val le: Cil.ikind -> t -> t -> t
  val ge: Cil.ikind -> t -> t -> t
  val eq: Cil.ikind -> t -> t -> t
  val ne: Cil.ikind -> t -> t -> t

  val lognot: Cil.ikind -> t -> t
  val logand: Cil.ikind -> t -> t -> t
  val logor : Cil.ikind -> t -> t -> t
  val logxor: Cil.ikind -> t -> t -> t

  val shift_left : Cil.ikind -> t -> t -> t
  val shift_right: Cil.ikind -> t -> t -> t

  val c_lognot: Cil.ikind -> t -> t
  val c_logand: Cil.ikind -> t -> t -> t
  val c_logor : Cil.ikind -> t -> t -> t

end

(* Shared functions between S and Z *)
module type B =
sig
  include Lattice.S
  type int_t
  val bot_of: Cil.ikind -> t
  val top_of: Cil.ikind -> t
  val to_int: t -> int_t option
  val equal_to: int_t -> t -> [`Eq | `Neq | `Top]

  val to_bool: t -> bool option
  val to_excl_list: t -> (int_t list * (int64 * int64)) option
  val of_excl_list: Cil.ikind -> int_t list -> t
  val is_excl_list: t -> bool

  val to_incl_list: t -> int_t list option

  val maximal    : t -> int_t option
  val minimal    : t -> int_t option

  val cast_to: ?suppress_ovwarn:bool -> ?torg:Cil.typ -> Cil.ikind -> t -> t
end

(** Interface of IntDomain implementations that do not take ikinds for arithmetic operations yet. TODO: Should be ported to S in the future. *)
module type IkindUnawareS =
sig
  include B
  include Arith with type t := t
  val starting   : ?suppress_ovwarn:bool -> Cil.ikind -> int_t -> t
  val ending     : ?suppress_ovwarn:bool -> Cil.ikind -> int_t -> t
  val of_int: int_t -> t
  val of_bool: bool -> t
  val of_interval: ?suppress_ovwarn:bool -> Cil.ikind -> int_t * int_t -> t
  val of_congruence: Cil.ikind -> int_t * int_t -> t
  val arbitrary: unit -> t QCheck.arbitrary
  val invariant: Cil.exp -> t -> Invariant.t
end

(** Interface of IntDomain implementations taking an ikind for arithmetic operations *)
module type S =
sig
  include B
  include ArithIkind with type t:= t

  val add : ?no_ov:bool -> Cil.ikind ->  t -> t -> t
  val sub : ?no_ov:bool -> Cil.ikind ->  t -> t -> t
  val mul : ?no_ov:bool -> Cil.ikind ->  t -> t -> t
  val div : ?no_ov:bool -> Cil.ikind ->  t -> t -> t
  val neg : ?no_ov:bool -> Cil.ikind ->  t -> t
  val cast_to : ?suppress_ovwarn:bool -> ?torg:Cil.typ -> ?no_ov:bool -> Cil.ikind -> t -> t

  val join: Cil.ikind -> t -> t -> t
  val meet: Cil.ikind -> t -> t -> t
  val narrow: Cil.ikind -> t -> t -> t
  val widen: Cil.ikind -> t -> t -> t
  val starting : ?suppress_ovwarn:bool -> Cil.ikind -> int_t -> t
  val ending : ?suppress_ovwarn:bool -> Cil.ikind -> int_t -> t
  val of_int: Cil.ikind -> int_t -> t
  val of_bool: Cil.ikind -> bool -> t
  val of_interval: ?suppress_ovwarn:bool -> Cil.ikind -> int_t * int_t -> t
  val of_congruence: Cil.ikind -> int_t * int_t -> t
  val is_top_of: Cil.ikind -> t -> bool
  val invariant_ikind : Cil.exp -> Cil.ikind -> t -> Invariant.t

  val refine_with_congruence: Cil.ikind -> t -> (int_t * int_t) option -> t
  val refine_with_interval: Cil.ikind -> t -> (int_t * int_t) option -> t
  val refine_with_excl_list: Cil.ikind -> t -> (int_t list * (int64 * int64)) option -> t
  val refine_with_incl_list: Cil.ikind -> t -> int_t list option -> t

  val project: Cil.ikind -> int_precision -> t -> t
  val arbitrary: Cil.ikind -> t QCheck.arbitrary
end

module type SOverflow =
sig

  include S

  val add : ?no_ov:bool -> Cil.ikind ->  t -> t -> t * overflow_info

  val sub : ?no_ov:bool -> Cil.ikind ->  t -> t -> t * overflow_info

  val mul : ?no_ov:bool -> Cil.ikind ->  t -> t -> t * overflow_info

  val div : ?no_ov:bool -> Cil.ikind ->  t -> t -> t * overflow_info

  val neg : ?no_ov:bool -> Cil.ikind ->  t -> t * overflow_info

  val cast_to : ?suppress_ovwarn:bool -> ?torg:Cil.typ -> ?no_ov:bool -> Cil.ikind -> t -> t * overflow_info

  val of_int : Cil.ikind -> int_t -> t * overflow_info

  val of_interval: ?suppress_ovwarn:bool -> Cil.ikind -> int_t * int_t -> t * overflow_info

  val starting : ?suppress_ovwarn:bool -> Cil.ikind -> int_t -> t * overflow_info
  val ending : ?suppress_ovwarn:bool -> Cil.ikind -> int_t -> t * overflow_info

  val shift_left : Cil.ikind -> t -> t -> t * overflow_info

  val shift_right : Cil.ikind -> t -> t -> t * overflow_info
end

module type Y =
sig
  (* include B *)
  include B
  include Arith with type t:= t
  val of_int: Cil.ikind -> int_t -> t
  val of_bool: Cil.ikind -> bool -> t
  val of_interval: ?suppress_ovwarn:bool -> Cil.ikind -> int_t * int_t -> t
  val of_congruence: Cil.ikind -> int_t * int_t -> t

  val starting   : ?suppress_ovwarn:bool -> Cil.ikind -> int_t -> t
  val ending     : ?suppress_ovwarn:bool -> Cil.ikind -> int_t -> t
  val is_top_of: Cil.ikind -> t -> bool

  val project: int_precision -> t -> t
  val invariant: Cil.exp -> t -> Invariant.t
end

module type Z = Y with type int_t = Z.t


module IntDomLifter (I : S) =
struct
  open Cil
  type int_t = I.int_t
  type t = { v : I.t; ikind : CilType.Ikind.t } [@@deriving eq, ord, hash]

  let ikind {ikind; _} = ikind

  (* Helper functions *)
  let check_ikinds x y = if x.ikind <> y.ikind then raise (IncompatibleIKinds (GobPretty.sprintf "ikinds %a and %a are incompatible. Values: %a and %a" CilType.Ikind.pretty x.ikind CilType.Ikind.pretty y.ikind I.pretty x.v I.pretty y.v))
  let lift op x = {x with v = op x.ikind x.v }
  (* For logical operations the result is of type int *)
  let lift_logical op x = {v = op x.ikind x.v; ikind = Cil.IInt}
  let lift2 op x y = check_ikinds x y; {x with v = op x.ikind x.v y.v }
  let lift2_cmp op x y = check_ikinds x y; {v = op x.ikind x.v y.v; ikind = Cil.IInt}

  let bot_of ikind = { v = I.bot_of ikind; ikind}
  let bot () = failwith "bot () is not implemented for IntDomLifter."
  let is_bot x = I.is_bot x.v
  let top_of ikind = { v = I.top_of ikind; ikind}
  let top () = failwith "top () is not implemented for IntDomLifter."
  let is_top x = I.is_top x.v

  (* Leq does not check for ikind, because it is used in invariant with arguments of different type.
     TODO: check ikinds here and fix invariant to work with right ikinds *)
  let leq x y = I.leq x.v y.v
  let join = lift2 I.join
  let meet = lift2 I.meet
  let widen = lift2 I.widen
  let narrow = lift2 I.narrow

  let show x =
    if not (GobConfig.get_bool "dbg.full-output") && I.is_top_of x.ikind x.v then
      "⊤"
    else
      I.show x.v  (* TODO add ikind to output *)
  let pretty () x =
    if not (GobConfig.get_bool "dbg.full-output") && I.is_top_of x.ikind x.v then
      Pretty.text "⊤"
    else
      I.pretty () x.v (* TODO add ikind to output *)
  let pretty_diff () (x, y) = I.pretty_diff () (x.v, y.v) (* TODO check ikinds, add them to output *)
  let printXml o x =
    if not (GobConfig.get_bool "dbg.full-output") && I.is_top_of x.ikind x.v then
      BatPrintf.fprintf o "<value>\n<data>\n⊤\n</data>\n</value>\n"
    else
      I.printXml o x.v (* TODO add ikind to output *)
  (* This is for debugging *)
  let name () = "IntDomLifter(" ^ (I.name ()) ^ ")"
  let to_yojson x = I.to_yojson x.v
  let invariant e x =
    let e' = Cilfacade.mkCast ~e ~newt:(TInt (x.ikind, [])) in
    I.invariant_ikind e' x.ikind x.v
  let tag x = I.tag x.v
  let arbitrary ik = failwith @@ "Arbitrary not implement for " ^ (name ()) ^ "."
  let to_int x = I.to_int x.v
  let of_int ikind x = { v = I.of_int ikind x; ikind}
  let equal_to i x = I.equal_to i x.v
  let to_bool x = I.to_bool x.v
  let of_bool ikind b = { v = I.of_bool ikind b; ikind}
  let to_excl_list x = I.to_excl_list x.v
  let of_excl_list ikind is = {v = I.of_excl_list ikind is; ikind}
  let is_excl_list x = I.is_excl_list x.v
  let to_incl_list x = I.to_incl_list x.v
  let of_interval ?(suppress_ovwarn=false) ikind (lb,ub) = {v = I.of_interval ~suppress_ovwarn ikind (lb,ub); ikind}
  let of_congruence ikind (c,m) = {v = I.of_congruence ikind (c,m); ikind}
  let starting ?(suppress_ovwarn=false) ikind i = {v = I.starting ~suppress_ovwarn  ikind i; ikind}
  let ending ?(suppress_ovwarn=false) ikind i = {v = I.ending ~suppress_ovwarn ikind i; ikind}
  let maximal x = I.maximal x.v
  let minimal x = I.minimal x.v

  let neg = lift I.neg
  let add = lift2 I.add
  let sub = lift2 I.sub
  let mul = lift2 I.mul
  let div = lift2 I.div
  let rem = lift2 I.rem
  let lt = lift2_cmp I.lt
  let gt = lift2_cmp I.gt
  let le = lift2_cmp I.le
  let ge = lift2_cmp I.ge
  let eq = lift2_cmp I.eq
  let ne = lift2_cmp I.ne
  let lognot = lift I.lognot
  let logand = lift2 I.logand
  let logor = lift2 I.logor
  let logxor = lift2 I.logxor
  let shift_left x y = {x with v = I.shift_left x.ikind x.v y.v } (* TODO check ikinds*)
  let shift_right x y = {x with v = I.shift_right x.ikind x.v y.v } (* TODO check ikinds*)
  let c_lognot = lift_logical I.c_lognot
  let c_logand = lift2 I.c_logand
  let c_logor = lift2 I.c_logor

  let cast_to ?(suppress_ovwarn=false) ?torg ikind x = {v = I.cast_to  ~suppress_ovwarn ~torg:(TInt(x.ikind,[])) ikind x.v; ikind}

  let is_top_of ik x = ik = x.ikind && I.is_top_of ik x.v

  let relift x = { v = I.relift x.v; ikind = x.ikind }

  let project p v =  { v = I.project v.ikind p v.v; ikind = v.ikind }
end

module type Ikind =
sig
  val ikind: unit -> Cil.ikind
end

module PtrDiffIkind : Ikind =
struct
  let ikind = Cilfacade.ptrdiff_ikind
end

module IntDomWithDefaultIkind (I: Y) (Ik: Ikind) : Y with type t = I.t and type int_t = I.int_t =
struct
  include I
  let top () = I.top_of (Ik.ikind ())
  let bot () = I.bot_of (Ik.ikind ())
end

module Size = struct (* size in bits as int, range as int64 *)
  open Cil
  let sign x = if Z.compare x Z.zero < 0 then `Signed else `Unsigned

  let top_typ = TInt (ILongLong, [])
  let min_for x = intKindForValue x (sign x = `Unsigned)
  let bit = function (* bits needed for representation *)
    | IBool -> 1
    | ik -> bytesSizeOfInt ik * 8
  let is_int64_big_int x = Z.fits_int64 x
  let card ik = (* cardinality *)
    let b = bit ik in
    Z.shift_left Z.one b
  let bits ik = (* highest bits for neg/pos values *)
    let s = bit ik in
    if isSigned ik then s-1, s-1 else 0, s
  let bits_i64 ik = BatTuple.Tuple2.mapn Int64.of_int (bits ik)
  let range ik =
    let a,b = bits ik in
    let x = if isSigned ik then Z.neg (Z.shift_left Z.one a) (* -2^a *) else Z.zero in
    let y = Z.pred (Z.shift_left Z.one b) in (* 2^b - 1 *)
    x,y

  let is_cast_injective ~from_type ~to_type =
    let (from_min, from_max) = range (Cilfacade.get_ikind from_type) in
    let (to_min, to_max) = range (Cilfacade.get_ikind to_type) in
    if M.tracing then M.trace "int" "is_cast_injective %a (%a, %a) -> %a (%a, %a)" CilType.Typ.pretty from_type GobZ.pretty from_min GobZ.pretty from_max CilType.Typ.pretty to_type GobZ.pretty to_min GobZ.pretty to_max;
    Z.compare to_min from_min <= 0 && Z.compare from_max to_max <= 0

  let cast t x = (* TODO: overflow is implementation-dependent! *)
    if t = IBool then
      (* C11 6.3.1.2 Boolean type *)
      if Z.equal x Z.zero then Z.zero else Z.one
    else
      let a,b = range t in
      let c = card t in
      let y = Z.erem x c in
      let y = if Z.gt y b then Z.sub y c
        else if Z.lt y a then Z.add y c
        else y
      in
      if M.tracing then M.tracel "cast" "Cast %a to range [%a, %a] (%a) = %a (%s in int64)" GobZ.pretty x GobZ.pretty a GobZ.pretty b GobZ.pretty c GobZ.pretty y (if is_int64_big_int y then "fits" else "does not fit");
      y

  let min_range_sign_agnostic x =
    let size ik =
      let a,b = bits_i64 ik in
      Int64.neg a,b
    in
    if sign x = `Signed then
      size (min_for x)
    else
      let a, b = size (min_for x) in
      if b <= 64L then
        let upper_bound_less = Int64.sub b 1L in
        let max_one_less = Z.(pred @@ shift_left Z.one (Int64.to_int upper_bound_less)) in
        if x <= max_one_less then
          a, upper_bound_less
        else
          a,b
      else
        a, b

  (* From the number of bits used to represent a positive value, determines the maximal representable value *)
  let max_from_bit_range pos_bits = Z.(pred @@ shift_left Z.one (to_int (Z.of_int64 pos_bits)))

  (* From the number of bits used to represent a non-positive value, determines the minimal representable value *)
  let min_from_bit_range neg_bits = Z.(if neg_bits = 0L then Z.zero else neg @@ shift_left Z.one (to_int (neg (Z.of_int64 neg_bits))))

end


module StdTop (B: sig type t val top_of: Cil.ikind -> t end) = struct
  open B
  (* these should be overwritten for better precision if possible: *)
  let to_excl_list    x = None
  let of_excl_list ik x = top_of ik
  let is_excl_list    x = false
  let to_incl_list    x = None
  let of_interval ?(suppress_ovwarn=false) ik x = top_of ik
  let of_congruence ik x = top_of ik
  let starting ?(suppress_ovwarn=false) ik x = top_of ik
  let ending ?(suppress_ovwarn=false)   ik x = top_of ik
  let maximal         x = None
  let minimal         x = None
end

module Std (B: sig
    type t
    val name: unit -> string
    val top_of: Cil.ikind -> t
    val bot_of: Cil.ikind -> t
    val show: t -> string
    val equal: t -> t -> bool
  end) = struct
  include Printable.StdLeaf
  let name = B.name (* overwrite the one from Printable.Std *)
  open B
  let is_top x = failwith "is_top not implemented for IntDomain.Std"
  let is_bot x = B.equal x (bot_of Cil.IInt) (* Here we assume that the representation of bottom is independent of the ikind
                                                This may be true for intdomain implementations, but not e.g. for IntDomLifter. *)
  let is_top_of ik x = B.equal x (top_of ik)

  (* all output is based on B.show *)
  include Printable.SimpleShow (
    struct
      type nonrec t = t
      let show = show
    end
    )
  let pretty_diff () (x,y) = dprintf "%s: %a instead of %a" (name ()) pretty x pretty y

  include StdTop (B)
end

(* Textbook interval arithmetic, without any overflow handling etc. *)
module IntervalArith (Ints_t : IntOps.IntOps) = struct
  let min4 a b c d = Ints_t.min (Ints_t.min a b) (Ints_t.min c d)
  let max4 a b c d = Ints_t.max (Ints_t.max a b) (Ints_t.max c d)

  let mul (x1, x2) (y1, y2) =
    let x1y1 = (Ints_t.mul x1 y1) in
    let x1y2 = (Ints_t.mul x1 y2) in
    let x2y1 = (Ints_t.mul x2 y1) in
    let x2y2 = (Ints_t.mul x2 y2) in
    (min4 x1y1 x1y2 x2y1 x2y2, max4 x1y1 x1y2 x2y1 x2y2)

  let shift_left (x1,x2) (y1,y2) =
    let y1p = Ints_t.shift_left Ints_t.one y1 in
    let y2p = Ints_t.shift_left Ints_t.one y2 in
    mul (x1, x2) (y1p, y2p)

  let div (x1, x2) (y1, y2) =
    let x1y1n = (Ints_t.div x1 y1) in
    let x1y2n = (Ints_t.div x1 y2) in
    let x2y1n = (Ints_t.div x2 y1) in
    let x2y2n = (Ints_t.div x2 y2) in
    let x1y1p = (Ints_t.div x1 y1) in
    let x1y2p = (Ints_t.div x1 y2) in
    let x2y1p = (Ints_t.div x2 y1) in
    let x2y2p = (Ints_t.div x2 y2) in
    (min4 x1y1n x1y2n x2y1n x2y2n, max4 x1y1p x1y2p x2y1p x2y2p)

  let add (x1, x2) (y1, y2) = (Ints_t.add x1 y1, Ints_t.add x2 y2)
  let sub (x1, x2) (y1, y2) = (Ints_t.sub x1 y2, Ints_t.sub x2 y1)

  let neg (x1, x2) = (Ints_t.neg x2, Ints_t.neg x1)

  let one = (Ints_t.one, Ints_t.one)
  let zero = (Ints_t.zero, Ints_t.zero)
  let top_bool = (Ints_t.zero, Ints_t.one)

  let to_int (x1, x2) =
    if Ints_t.equal x1 x2 then Some x1 else None

  let upper_threshold u max_ik =
    let ts = if get_interval_threshold_widening_constants () = "comparisons" then WideningThresholds.upper_thresholds () else ResettableLazy.force widening_thresholds in
    let u = Ints_t.to_bigint u in
    let max_ik' = Ints_t.to_bigint max_ik in
    let t = List.find_opt (fun x -> Z.compare u x <= 0 && Z.compare x max_ik' <= 0) ts in
    BatOption.map_default Ints_t.of_bigint max_ik t
  let lower_threshold l min_ik =
    let ts = if get_interval_threshold_widening_constants () = "comparisons" then WideningThresholds.lower_thresholds () else ResettableLazy.force widening_thresholds_desc in
    let l = Ints_t.to_bigint l in
    let min_ik' = Ints_t.to_bigint min_ik in
    let t = List.find_opt (fun x -> Z.compare l x >= 0 && Z.compare x min_ik' >= 0) ts in
    BatOption.map_default Ints_t.of_bigint min_ik t
  let is_upper_threshold u =
    let ts = if get_interval_threshold_widening_constants () = "comparisons" then WideningThresholds.upper_thresholds () else ResettableLazy.force widening_thresholds in
    let u = Ints_t.to_bigint u in
    List.exists (Z.equal u) ts
  let is_lower_threshold l =
    let ts = if get_interval_threshold_widening_constants () = "comparisons" then WideningThresholds.lower_thresholds () else ResettableLazy.force widening_thresholds_desc in
    let l = Ints_t.to_bigint l in
    List.exists (Z.equal l) ts
end

module IntInvariant =
struct
  let of_int e ik x =
    if get_bool "witness.invariant.exact" then
      Invariant.of_exp Cil.(BinOp (Eq, e, kintegerCilint ik x, intType))
    else
      Invariant.none

  let of_incl_list e ik ps =
    match ps with
    | [_; _] when ik = IBool && not (get_bool "witness.invariant.inexact-type-bounds") ->
      assert (List.mem Z.zero ps);
      assert (List.mem Z.one ps);
      Invariant.none
    | [_] when get_bool "witness.invariant.exact" ->
      Invariant.none
    | _ :: _ :: _
    | [_] | [] ->
      List.fold_left (fun a x ->
          let i = Invariant.of_exp Cil.(BinOp (Eq, e, kintegerCilint ik x, intType)) in
          Invariant.(a || i) [@coverage off] (* bisect_ppx cannot handle redefined (||) *)
        ) (Invariant.bot ()) ps

  let of_interval_opt e ik = function
    | (Some x1, Some x2) when Z.equal x1 x2 ->
      of_int e ik x1
    | x1_opt, x2_opt ->
      let (min_ik, max_ik) = Size.range ik in
      let inexact_type_bounds = get_bool "witness.invariant.inexact-type-bounds" in
      let i1 =
        match x1_opt, inexact_type_bounds with
        | Some x1, false when Z.equal min_ik x1 -> Invariant.none
        | Some x1, _ -> Invariant.of_exp Cil.(BinOp (Le, kintegerCilint ik x1, e, intType))
        | None, _ -> Invariant.none
      in
      let i2 =
        match x2_opt, inexact_type_bounds with
        | Some x2, false when Z.equal x2 max_ik -> Invariant.none
        | Some x2, _ -> Invariant.of_exp Cil.(BinOp (Le, e, kintegerCilint ik x2, intType))
        | None, _ -> Invariant.none
      in
      Invariant.(i1 && i2)

  let of_interval e ik (x1, x2) =
    of_interval_opt e ik (Some x1, Some x2)

  let of_excl_list e ik ns =
    List.fold_left (fun a x ->
        let i = Invariant.of_exp Cil.(BinOp (Ne, e, kintegerCilint ik x, intType)) in
        Invariant.(a && i)
      ) (Invariant.top ()) ns
end

module IntervalFunctor (Ints_t : IntOps.IntOps): SOverflow with type int_t = Ints_t.t and type t = (Ints_t.t * Ints_t.t) option =
struct
  let name () = "intervals"
  type int_t = Ints_t.t
  type t = (Ints_t.t * Ints_t.t) option [@@deriving eq, ord, hash]
  module IArith = IntervalArith (Ints_t)

  let range ik = BatTuple.Tuple2.mapn Ints_t.of_bigint (Size.range ik)

  let top () = failwith @@ "top () not implemented for " ^ (name ())
  let top_of ik = Some (range ik)
  let bot () = None
  let bot_of ik = bot () (* TODO: improve *)

  let show = function None -> "bottom" | Some (x,y) -> "["^Ints_t.to_string x^","^Ints_t.to_string y^"]"

  include Std (struct type nonrec t = t let name = name let top_of = top_of let bot_of = bot_of let show = show let equal = equal end)

  let equal_to i = function
    | None -> failwith "unsupported: equal_to with bottom"
    | Some (a, b) ->
      if a = b && b = i then `Eq else if Ints_t.compare a i <= 0 && Ints_t.compare i b <=0 then `Top else `Neq

  let norm ?(suppress_ovwarn=false) ?(cast=false) ik : (t -> t * overflow_info) = function None -> (None, {underflow=false; overflow=false}) | Some (x,y) ->
    if Ints_t.compare x y > 0 then
      (None,{underflow=false; overflow=false})
    else (
      let (min_ik, max_ik) = range ik in
      let underflow = Ints_t.compare min_ik x > 0 in
      let overflow = Ints_t.compare max_ik y < 0 in
      let ov_info = { underflow = underflow && not suppress_ovwarn; overflow = overflow && not suppress_ovwarn } in
      let v =
        if underflow || overflow then
          if should_wrap ik then (* could add [|| cast], but that's GCC implementation-defined behavior: https://gcc.gnu.org/onlinedocs/gcc/Integers-implementation.html#Integers-implementation *)
            (* We can only soundly wrap if at most one overflow occurred, otherwise the minimal and maximal values of the interval *)
            (* on Z will not safely contain the minimal and maximal elements after the cast *)
            let diff = Ints_t.abs (Ints_t.sub max_ik min_ik) in
            let resdiff = Ints_t.abs (Ints_t.sub y x) in
            if Ints_t.compare resdiff diff > 0 then
              top_of ik
            else
              let l = Ints_t.of_bigint @@ Size.cast ik (Ints_t.to_bigint x) in
              let u = Ints_t.of_bigint @@ Size.cast ik (Ints_t.to_bigint y) in
              if Ints_t.compare l u <= 0 then
                Some (l, u)
              else
                (* Interval that wraps around (begins to the right of its end). We can not represent such intervals *)
                top_of ik
          else if not cast && should_ignore_overflow ik then
            let tl, tu = BatOption.get @@ top_of ik in
            Some (Ints_t.max tl x, Ints_t.min tu y)
          else
            top_of ik
        else
          Some (x,y)
      in
      (v, ov_info)
    )

  let leq (x:t) (y:t) =
    match x, y with
    | None, _ -> true
    | Some _, None -> false
    | Some (x1,x2), Some (y1,y2) -> Ints_t.compare x1 y1 >= 0 && Ints_t.compare x2 y2 <= 0

  let join ik (x:t) y =
    match x, y with
    | None, z | z, None -> z
    | Some (x1,x2), Some (y1,y2) -> norm ik @@ Some (Ints_t.min x1 y1, Ints_t.max x2 y2) |> fst

  let meet ik (x:t) y =
    match x, y with
    | None, z | z, None -> None
    | Some (x1,x2), Some (y1,y2) -> norm ik @@ Some (Ints_t.max x1 y1, Ints_t.min x2 y2) |> fst

  (* TODO: change to_int signature so it returns a big_int *)
  let to_int x = Option.bind x (IArith.to_int)
  let of_interval ?(suppress_ovwarn=false) ik (x,y) = norm ~suppress_ovwarn ik @@ Some (x,y)
  let of_int ik (x: int_t) = of_interval ik (x,x)
  let zero = Some IArith.zero
  let one  = Some IArith.one
  let top_bool = Some IArith.top_bool

  let of_bool _ik = function true -> one | false -> zero
  let to_bool (a: t) = match a with
    | None -> None
    | Some (l, u) when Ints_t.compare l Ints_t.zero = 0 && Ints_t.compare u Ints_t.zero = 0 -> Some false
    | x -> if leq zero x then None else Some true

  let starting ?(suppress_ovwarn=false) ik n =
    norm ~suppress_ovwarn ik @@ Some (n, snd (range ik))

  let ending ?(suppress_ovwarn=false) ik n =
    norm ~suppress_ovwarn ik @@ Some (fst (range ik), n)

  (* TODO: change signature of maximal, minimal to return big_int*)
  let maximal = function None -> None | Some (x,y) -> Some y
  let minimal = function None -> None | Some (x,y) -> Some x

  let cast_to ?(suppress_ovwarn=false) ?torg ?no_ov t = norm ~cast:true t (* norm does all overflow handling *)

  let widen ik x y =
    match x, y with
    | None, z | z, None -> z
    | Some (l0,u0), Some (l1,u1) ->
      let (min_ik, max_ik) = range ik in
      let threshold = get_interval_threshold_widening () in
      let l2 =
        if Ints_t.compare l0 l1 = 0 then l0
        else if threshold then IArith.lower_threshold l1 min_ik
        else min_ik
      in
      let u2 =
        if Ints_t.compare u0 u1 = 0 then u0
        else if threshold then IArith.upper_threshold u1 max_ik
        else max_ik
      in
      norm ik @@ Some (l2,u2) |> fst
  let widen ik x y =
    let r = widen ik x y in
    if M.tracing && not (equal x y) then M.tracel "int" "interval widen %a %a -> %a" pretty x pretty y pretty r;
    assert (leq x y); (* TODO: remove for performance reasons? *)
    r

  let narrow ik x y =
    match x, y with
    | _,None | None, _ -> None
    | Some (x1,x2), Some (y1,y2) ->
      let threshold = get_interval_threshold_widening () in
      let (min_ik, max_ik) = range ik in
      let lr = if Ints_t.compare min_ik x1 = 0 || threshold && Ints_t.compare y1 x1 > 0 && IArith.is_lower_threshold x1 then y1 else x1 in
      let ur = if Ints_t.compare max_ik x2 = 0 || threshold && Ints_t.compare y2 x2 < 0 && IArith.is_upper_threshold x2 then y2 else x2 in
      norm ik @@ Some (lr,ur) |> fst


  let narrow ik x y =
    if get_interval_narrow_by_meet () then
      meet ik x y
    else
      narrow ik x y

  let log f ~annihilator ik i1 i2 =
    match is_bot i1, is_bot i2 with
    | true, true -> bot_of ik
    | true, _
    | _   , true -> raise (ArithmeticOnIntegerBot (Printf.sprintf "%s op %s" (show i1) (show i2)))
    | _ ->
      match to_bool i1, to_bool i2 with
      | Some x, _ when x = annihilator -> of_bool ik annihilator
      | _, Some y when y = annihilator -> of_bool ik annihilator
      | Some x, Some y -> of_bool ik (f x y)
      | _              -> top_of ik

  let c_logor = log (||) ~annihilator:true
  let c_logand = log (&&) ~annihilator:false

  let log1 f ik i1 =
    if is_bot i1 then
      bot_of ik
    else
      match to_bool i1 with
      | Some x -> of_bool ik (f ik x)
      | _      -> top_of ik

  let c_lognot = log1 (fun _ik -> not)

  let bit f ik i1 i2 =
    match is_bot i1, is_bot i2 with
    | true, true -> bot_of ik
    | true, _
    | _   , true -> raise (ArithmeticOnIntegerBot (Printf.sprintf "%s op %s" (show i1) (show i2)))
    | _ ->
      match to_int i1, to_int i2 with
      | Some x, Some y -> (try of_int ik (f ik x y) |> fst with Division_by_zero -> top_of ik)
      | _              -> top_of ik

  let bitcomp f ik i1 i2 =
    match is_bot i1, is_bot i2 with
    | true, true -> (bot_of ik,{underflow=false; overflow=false})
    | true, _
    | _   , true -> raise (ArithmeticOnIntegerBot (Printf.sprintf "%s op %s" (show i1) (show i2)))
    | _ ->
      match to_int i1, to_int i2 with
      | Some x, Some y -> (try of_int ik (f ik x y) with Division_by_zero | Invalid_argument _ -> (top_of ik,{underflow=false; overflow=false}))
      | _              -> (top_of ik,{underflow=true; overflow=true})

  let logxor = bit (fun _ik -> Ints_t.logxor)

  let logand ik i1 i2 =
    match is_bot i1, is_bot i2 with
    | true, true -> bot_of ik
    | true, _
    | _   , true -> raise (ArithmeticOnIntegerBot (Printf.sprintf "%s op %s" (show i1) (show i2)))
    | _ ->
      match to_int i1, to_int i2 with
      | Some x, Some y -> (try of_int ik (Ints_t.logand x y) |> fst with Division_by_zero -> top_of ik)
      | _, Some y when Ints_t.equal y Ints_t.zero -> of_int ik Ints_t.zero |> fst
      | _, Some y when Ints_t.equal y Ints_t.one -> of_interval ik (Ints_t.zero, Ints_t.one) |> fst
      | _ -> top_of ik

  let logor  = bit (fun _ik -> Ints_t.logor)

  let bit1 f ik i1 =
    if is_bot i1 then
      bot_of ik
    else
      match to_int i1 with
      | Some x -> of_int ik (f ik x) |> fst
      | _      -> top_of ik

  let lognot = bit1 (fun _ik -> Ints_t.lognot)
  let shift_right = bitcomp (fun _ik x y -> Ints_t.shift_right x (Ints_t.to_int y))

  let neg ?no_ov ik = function None -> (None,{underflow=false; overflow=false}) | Some x -> norm ik @@ Some (IArith.neg x)

  let binary_op_with_norm ?no_ov op ik x y = match x, y with
    | None, None -> (None, {overflow=false; underflow= false})
    | None, _ | _, None -> raise (ArithmeticOnIntegerBot (Printf.sprintf "%s op %s" (show x) (show y)))
    | Some x, Some y -> norm ik @@ Some (op x y)

  let add ?no_ov = binary_op_with_norm IArith.add
  let mul ?no_ov = binary_op_with_norm IArith.mul
  let sub ?no_ov = binary_op_with_norm IArith.sub

  let shift_left ik a b =
    match is_bot a, is_bot b with
    | true, true -> (bot_of ik,{underflow=false; overflow=false})
    | true, _
    | _   , true -> raise (ArithmeticOnIntegerBot (Printf.sprintf "%s op %s" (show a) (show b)))
    | _ ->
      match a, minimal b, maximal b with
      | Some a, Some bl, Some bu when (Ints_t.compare bl Ints_t.zero >= 0) ->
        (try
           let r = IArith.shift_left a (Ints_t.to_int bl, Ints_t.to_int bu) in
           norm ik @@ Some r
         with Z.Overflow -> (top_of ik,{underflow=false; overflow=true}))
      | _              -> (top_of ik,{underflow=true; overflow=true})

  let rem ik x y = match x, y with
    | None, None -> None
    | None, _ | _, None -> raise (ArithmeticOnIntegerBot (Printf.sprintf "%s op %s" (show x) (show y)))
    | Some (xl, xu), Some (yl, yu) ->
      if is_top_of ik x && is_top_of ik y then
        (* This is needed to preserve soundness also on things bigger than int32 e.g.  *)
        (* x:     3803957176L -> T in Interval32 *)
        (* y:     4209861404L -> T in Interval32 *)
        (* x % y: 3803957176L -> T in Interval32 *)
        (* T in Interval32 is [-2147483648,2147483647] *)
        (* the code below computes [-2147483647,2147483647] for this though which is unsound *)
        top_of ik
      else
        (* If we have definite values, Ints_t.rem will give a definite result.
         * Otherwise we meet with a [range] the result can be in.
         * This range is [0, min xu b] if x is positive, and [max xl -b, min xu b] if x can be negative.
         * The precise bound b is one smaller than the maximum bound. Negative y give the same result as positive. *)
        let pos x = if Ints_t.compare x Ints_t.zero < 0 then Ints_t.neg x else x in
        let b = Ints_t.sub (Ints_t.max (pos yl) (pos yu)) Ints_t.one in
        let range = if Ints_t.compare xl Ints_t.zero>= 0 then Some (Ints_t.zero, Ints_t.min xu b) else Some (Ints_t.max xl (Ints_t.neg b), Ints_t.min (Ints_t.max (pos xl) (pos xu)) b) in
        meet ik (bit (fun _ik -> Ints_t.rem) ik x y) range

  let rec div ?no_ov ik x y =
    match x, y with
    | None, None -> (bot (),{underflow=false; overflow=false})
    | None, _ | _, None -> raise (ArithmeticOnIntegerBot (Printf.sprintf "%s op %s" (show x) (show y)))
    | (Some (x1,x2) as x), (Some (y1,y2) as y) ->
      begin
        let is_zero v = Ints_t.compare v Ints_t.zero = 0 in
        match y1, y2 with
        | l, u when is_zero l && is_zero u -> (top_of ik,{underflow=false; overflow=false}) (* TODO warn about undefined behavior *)
        | l, _ when is_zero l              -> div ik (Some (x1,x2)) (Some (Ints_t.one,y2))
        | _, u when is_zero u              -> div ik (Some (x1,x2)) (Some (y1, Ints_t.(neg one)))
        | _ when leq (of_int ik (Ints_t.zero) |> fst) (Some (y1,y2)) -> (top_of ik,{underflow=false; overflow=false})
        | _ -> binary_op_with_norm IArith.div ik x y
      end

  let ne ik x y =
    match x, y with
    | None, None -> bot_of ik
    | None, _ | _, None -> raise (ArithmeticOnIntegerBot (Printf.sprintf "%s op %s" (show x) (show y)))
    | Some (x1,x2), Some (y1,y2) ->
      if Ints_t.compare y2 x1 < 0 || Ints_t.compare x2 y1 < 0 then
        of_bool ik true
      else if Ints_t.compare x2 y1 <= 0 && Ints_t.compare y2 x1 <= 0 then
        of_bool ik false
      else top_bool

  let eq ik x y =
    match x, y with
    | None, None -> bot_of ik
    | None, _ | _, None -> raise (ArithmeticOnIntegerBot (Printf.sprintf "%s op %s" (show x) (show y)))
    | Some (x1,x2), Some (y1,y2) ->
      if Ints_t.compare y2 x1 <= 0 && Ints_t.compare x2 y1 <= 0 then
        of_bool ik true
      else if Ints_t.compare y2 x1 < 0 || Ints_t.compare x2 y1 < 0 then
        of_bool ik false
      else top_bool

  let ge ik x y =
    match x, y with
    | None, None -> bot_of ik
    | None, _ | _, None -> raise (ArithmeticOnIntegerBot (Printf.sprintf "%s op %s" (show x) (show y)))
    | Some (x1,x2), Some (y1,y2) ->
      if Ints_t.compare y2 x1 <= 0 then of_bool ik true
      else if Ints_t.compare x2 y1 < 0 then of_bool ik false
      else top_bool

  let le ik x y =
    match x, y with
    | None, None -> bot_of ik
    | None, _ | _, None -> raise (ArithmeticOnIntegerBot (Printf.sprintf "%s op %s" (show x) (show y)))
    | Some (x1,x2), Some (y1,y2) ->
      if Ints_t.compare x2 y1 <= 0 then of_bool ik true
      else if Ints_t.compare  y2 x1 < 0 then of_bool ik false
      else top_bool

  let gt ik x y =
    match x, y with
    | None, None -> bot_of ik
    | None, _ | _, None -> raise (ArithmeticOnIntegerBot (Printf.sprintf "%s op %s" (show x) (show y)))
    | Some (x1,x2), Some (y1,y2) ->
      if Ints_t.compare y2 x1 < 0 then of_bool ik true
      else if Ints_t.compare x2 y1 <= 0 then of_bool ik false
      else top_bool

  let lt ik x y =
    match x, y with
    | None, None -> bot_of ik
    | None, _ | _, None -> raise (ArithmeticOnIntegerBot (Printf.sprintf "%s op %s" (show x) (show y)))
    | Some (x1,x2), Some (y1,y2) ->
      if Ints_t.compare x2 y1 < 0 then of_bool ik true
      else if Ints_t.compare y2 x1 <= 0 then of_bool ik false
      else top_bool

  let invariant_ikind e ik = function
    | Some (x1, x2) ->
      let (x1', x2') = BatTuple.Tuple2.mapn Ints_t.to_bigint (x1, x2) in
      IntInvariant.of_interval e ik (x1', x2')
    | None -> Invariant.none

  let arbitrary ik =
    let open QCheck.Iter in
    (* let int_arb = QCheck.map ~rev:Ints_t.to_bigint Ints_t.of_bigint GobQCheck.Arbitrary.big_int in *)
    (* TODO: apparently bigints are really slow compared to int64 for domaintest *)
    let int_arb = QCheck.map ~rev:Ints_t.to_int64 Ints_t.of_int64 GobQCheck.Arbitrary.int64 in
    let pair_arb = QCheck.pair int_arb int_arb in
    let shrink = function
      | Some (l, u) -> (return None) <+> (GobQCheck.shrink pair_arb (l, u) >|= of_interval ik >|= fst)
      | None -> empty
    in
    QCheck.(set_shrink shrink @@ set_print show @@ map (*~rev:BatOption.get*) (fun x -> of_interval ik x |> fst ) pair_arb)

  let modulo n k =
    let result = Ints_t.rem n k in
    if Ints_t.compare result Ints_t.zero >= 0 then result
    else Ints_t.add result  k

  let refine_with_congruence ik (intv : t) (cong : (int_t * int_t ) option) : t =
    match intv, cong with
    | Some (x, y), Some (c, m) ->
      if Ints_t.equal m Ints_t.zero && (Ints_t.compare c x < 0 || Ints_t.compare c y > 0) then None
      else if Ints_t.equal m Ints_t.zero then
        Some (c, c)
      else
        let (min_ik, max_ik) = range ik in
        let rcx =
          if Ints_t.equal x min_ik then x else
            Ints_t.add x (modulo (Ints_t.sub c x) (Ints_t.abs m)) in
        let lcy =
          if Ints_t.equal y max_ik then y else
            Ints_t.sub y (modulo (Ints_t.sub y c) (Ints_t.abs m)) in
        if Ints_t.compare rcx lcy > 0 then None
        else if Ints_t.equal rcx lcy then norm ik @@ Some (rcx, rcx) |> fst
        else norm ik @@ Some (rcx, lcy) |> fst
    | _ -> None

  let refine_with_congruence ik x y =
    let refn = refine_with_congruence ik x y in
    if M.tracing then M.trace "refine" "int_refine_with_congruence %a %a -> %a" pretty x pretty y pretty refn;
    refn

  let refine_with_interval ik a b = meet ik a b

  let refine_with_excl_list ik (intv : t) (excl : (int_t list * (int64 * int64)) option) : t =
    match intv, excl with
    | None, _ | _, None -> intv
    | Some(l, u), Some(ls, (rl, rh)) ->
      let rec shrink op b =
        let new_b = (op b (Ints_t.of_int(Bool.to_int(BatList.mem_cmp Ints_t.compare b ls)))) in
        if not (Ints_t.equal b new_b) then shrink op new_b else new_b
      in
      let (min_ik, max_ik) = range ik in
      let l' = if Ints_t.equal l min_ik then l else shrink Ints_t.add l in
      let u' = if Ints_t.equal u max_ik then u else shrink Ints_t.sub u in
      let intv' = norm ik @@ Some (l', u') |> fst in
      let range = norm ~suppress_ovwarn:true ik (Some (Ints_t.of_bigint (Size.min_from_bit_range rl), Ints_t.of_bigint (Size.max_from_bit_range rh))) |> fst in
      meet ik intv' range

  let refine_with_incl_list ik (intv: t) (incl : (int_t list) option) : t =
    match intv, incl with
    | None, _ | _, None -> intv
    | Some(l, u), Some(ls) ->
      let rec min m1 ms = match ms with | [] -> m1 | x::xs -> match m1 with
        | None -> min (Some x) xs | Some m -> if Ints_t.compare m x < 0 then min (Some m) xs else min (Some x) xs in
      let rec max m1 ms = match ms with | [] -> m1 | x::xs -> match m1 with
        | None -> max (Some x) xs | Some m -> if Ints_t.compare m x > 0 then max (Some m) xs else max (Some x) xs in
      match min None ls, max None ls with
      | Some m1, Some m2 -> refine_with_interval ik (Some(l, u)) (Some (m1, m2))
      | _, _-> intv

  let project ik p t = t
end

(* Bitfield arithmetic, without any overflow handling etc. *)
module BitFieldArith (Ints_t : IntOps.IntOps) = struct
  let zero_mask = Ints_t.zero
  let one_mask = Ints_t.lognot zero_mask

<<<<<<< HEAD
  let is_const (z,o) = (Ints_t.logxor z o) = one_mask
  let is_undef (z,o) = Ints_t.compare (Ints_t.lognot @@ Ints_t.logor z o) Ints_t.zero = 0
=======
  let of_int x = (Ints_t.lognot x, x) 
  
  let join (z1,o1) (z2,o2) = (Ints_t.logor z1 z2, Ints_t.logor o1 o2)

  let one = of_int Ints_t.one
  let zero = of_int Ints_t.zero
  let top_bool = join one zero

  let meet (z1,o1) (z2,o2) = (Ints_t.logand z1 z2, Ints_t.logand o1 o2)

  let is_constant (z,o) = (Ints_t.logxor z o) = one_mask

  let is_undefined (z,o) = Ints_t.compare (Ints_t.lognot @@ Ints_t.logor z o) Ints_t.zero = 0
>>>>>>> 7d5913a3

  let eq (z1,o1) (z2,o2) = (Ints_t.equal z1 z2) && (Ints_t.equal o1 o2)

  let nabla x y= if x = Ints_t.logor x y then x else one_mask

  let widen (z1,o1) (z2,o2) = (nabla z1 z2, nabla o1 o2)            

  let lognot (z,o) = (o,z)

  let logxor (z1,o1)  (z2,o2) = (Ints_t.logor (Ints_t.logand z1 z2) (Ints_t.logand o1 o2), 
                                 Ints_t.logor (Ints_t.logand z1 o2) (Ints_t.logand o1 z2))

  let logand (z1,o1) (z2,o2) = (Ints_t.logor z1 z2, Ints_t.logand o1 o2)

  let logor (z1,o1)  (z2,o2) = (Ints_t.logand z1 z2, Ints_t.logor o1 o2)

  let join (z1,o1) (z2,o2) = (Ints_t.logor z1 z2, Ints_t.logor o1 o2)

  let get_bit bf pos = Ints_t.logand Ints_t.one @@ Ints_t.shift_right bf (pos-1)
  let set_bit ?(zero=false) bf pos =
    let one_mask = Ints_t.shift_left Ints_t.one pos in
    if zero then
      let zero_mask = Ints_t.lognot one_mask in
      Ints_t.logand bf zero_mask
    else
      Ints_t.logor bf one_mask

  let max_shift ik =
    let ilog2 n =
      let rec aux n acc =
        if n <= 1 then acc
        else aux (n lsr 1) (acc + 1)
      in aux n 0
    in ilog2 (Size.bit ik)

  let break_down_log ik (z,o) = if is_undef (z,o) then None
    else
      let n = max_shift ik in
      let rec break_down c_lst i = if i >= n then c_lst
      else
<<<<<<< HEAD
        if get_bit z i = get_bit o i then
          List.fold_left2 (
            fun acc (z1,o1) (z2,o2) -> (set_bit z1 i, set_bit ~zero:true o1 i) :: (set_bit ~zero:true z2 i, o2) :: acc
          ) [] c_lst c_lst
          |> fun c_lst -> break_down c_lst (i+1)
        else
          break_down c_lst (i+1)
      in
      let sfx_mask = Ints_t.lognot @@ Ints_t.sub (Ints_t.shift_left Ints_t.one n) Ints_t.one in
      break_down [(Ints_t.logand z (Ints_t.lognot sfx_msk), Ints_t.logand o sfx_msk)] 0 |> Option.some

  let break_down ik bf = Option.map (List.map snd) (break_down_log ik bf)

  let shift_right ik bf n_bf =
    let shift_right bf (z,o) =
      let sign_msk = Ints_t.shift_left one_mask (Size.bit ik - n) in
      if isSigned ik then
        (Ints_t.shift_right z n, Ints_t.logor (Ints_t.shift_right o n) sign_msk)
      else
        (Ints_t.logor (Ints_t.shift_right z n) sign_msk, Ints_t.shift_right o n)
      in
    if is_const n_bf then Some (shift_right bf (Ints_t.to_int @@ snd n_bf))
=======
        let n = max_shift ik in
        let suffix_mask = Ints_t.lognot @@ Ints_t.sub (Ints_t.shift_left Ints_t.one n) Ints_t.one in
        let z_prefix = Ints_t.logand z (Ints_t.lognot suffix_mask) in
        let o_suffix = Ints_t.logand o suffix_mask in
        let rec break_down c_lst i =
          if i < n then
            if get_bit z i = get_bit o i then
              List.fold_left2 (
                fun acc (z1,o1) (z2,o2) -> (set_bit z1 i, set_bit ~zero:true o1 i) :: (set_bit ~zero:true z2 i, o2) :: acc
              ) [] c_lst c_lst
              |> fun c_lst -> break_down c_lst (i+1)
            else
              break_down c_lst (i+1)
          else c_lst
        in break_down [(z_prefix, o_suffix)] 0 |> Option.some

  let break_down ik bf = Option.map (List.map snd) (break_down_log ik bf)

  let shift ?(left=false)  ik bf n =
    let shift_by n (z, o) =
      if left then
        let z_or_mask = Ints_t.sub (Ints_t.shift_left Ints_t.one n) Ints_t.one
        in (Ints_t.logor (Ints_t.shift_left z n) z_or_mask, Ints_t.shift_left o n)
      else
        (Ints_t.shift_right z n, Ints_t.shift_right o n)
    in
    if is_constant n then shift_by (Ints_t.to_int @@ snd n) bf |> Option.some
>>>>>>> 7d5913a3
    else
      Option.map (fun c_lst -> List.map (shift_right bf) c_lst |> List.fold_left join zero) (break_down ik n_bf)

  let shift_left ik bf n_bf =
    let shift_left bf (z,o) =
        let z_msk = Ints_t.sub (Ints_t.shift_left Ints_t.one n) Ints_t.one
        in (Ints_t.logor (Ints_t.shift_left z n) z_msk, Ints_t.shift_left o n)
      in
    if is_const n then Some (shift_left bf (Ints_t.to_int @@ snd n_bf))
    else
      Option.map (fun c_lst -> List.map (shift_left bf) c_lst |> List.fold_left join zero) (break_down ik n_bf)

    
  let min ik (z,o) = 
    let knownBitMask = Ints_t.logxor z o in
    let unknownBitMask = Ints_t.lognot knownBitMask in
    let impossibleBitMask = Ints_t.lognot (Ints_t.logor z o) in
    let guaranteedBits = Ints_t.logand o knownBitMask in
    if impossibleBitMask <> zero_mask then
      failwith "Impossible bitfield"
    else

    if isSigned ik then
      let signBitMask = Ints_t.shift_left Ints_t.one (Size.bit ik - 1) in
      let worstPossibleUnknownBits = Ints_t.logand unknownBitMask signBitMask in
      Size.cast ik (Ints_t.to_bigint (Ints_t.logor guaranteedBits worstPossibleUnknownBits))
    else
      let worstPossibleUnknownBits = Ints_t.logand unknownBitMask zero_mask in
      Size.cast ik (Ints_t.to_bigint (Ints_t.logor guaranteedBits worstPossibleUnknownBits))

  let max ik (z,o) =
    let knownBitMask = Ints_t.logxor z o in
    let unknownBitMask = Ints_t.lognot knownBitMask in
    let impossibleBitMask = Ints_t.lognot (Ints_t.logor z o) in
    let guaranteedBits = Ints_t.logand o knownBitMask in

    if impossibleBitMask <> zero_mask then
      failwith "Impossible bitfield"
    else

    let (_,fullMask) = Size.range ik in
    let worstPossibleUnknownBits = Ints_t.logand unknownBitMask (Ints_t.of_bigint fullMask) in

    if isSigned ik then
      Size.cast ik (Ints_t.to_bigint (Ints_t.logor guaranteedBits worstPossibleUnknownBits))
    else
      Size.cast ik (Ints_t.to_bigint (Ints_t.logor guaranteedBits worstPossibleUnknownBits))




end

module BitfieldFunctor (Ints_t : IntOps.IntOps): SOverflow with type int_t = Ints_t.t and type t = (Ints_t.t * Ints_t.t) = struct
  let name () = "bitfield"
  type int_t = Ints_t.t
  type t = (Ints_t.t * Ints_t.t) [@@deriving eq, ord, hash]
  module BArith = BitfieldArith (Ints_t)

  let top () = (BArith.one_mask, BArith.one_mask)
  let bot () = (BArith.zero_mask, BArith.zero_mask)
  let top_of ik = top ()
  let bot_of ik = bot () 

  let range ik bf = (BArith.min ik bf, BArith.max ik bf)

  let get_bit n i = (Ints_t.logand (Ints_t.shift_right n (i-1)) Ints_t.one) 

  let norm ?(suppress_ovwarn=false) ik (z,o) = 
    let (min_ik, max_ik) = Size.range ik in

    let (min,max) = range ik (z,o) in
    let underflow = Z.compare min min_ik < 0 in
    let overflow = Z.compare max max_ik > 0 in

    let new_bitfield=
      (if isSigned ik then
         let newz = Ints_t.logor (Ints_t.logand z (Ints_t.of_bigint max_ik)) (Ints_t.mul (Ints_t.of_bigint min_ik) (get_bit z (Size.bit ik))) in
         let newo = Ints_t.logor (Ints_t.logand o (Ints_t.of_bigint max_ik)) (Ints_t.mul (Ints_t.of_bigint min_ik) (get_bit o (Size.bit ik))) in
         (newz,newo)
       else
         let newz = Ints_t.logor z (Ints_t.neg (Ints_t.of_bigint max_ik)) in
         let newo = Ints_t.logand o (Ints_t.of_bigint max_ik) in
         (newz,newo))
    in
    if suppress_ovwarn then (new_bitfield, {underflow=false; overflow=false})
    else (new_bitfield, {underflow=underflow; overflow=overflow})

  let show t = 
    if t = bot () then "bot" else
    if t = top () then "top" else
      let (z,o) = t in
      if BArith.is_const t then 
        Format.sprintf "[%08X, %08X] (unique: %d)" (Ints_t.to_int z) (Ints_t.to_int o) (Ints_t.to_int o)
      else 
        Format.sprintf "[%08X, %08X]" (Ints_t.to_int z) (Ints_t.to_int o)

  include Std (struct type nonrec t = t let name = name let top_of = top_of let bot_of = bot_of let show = show let equal = equal end)

  let join ik b1 b2 = (norm ik @@ (BArith.join b1 b2) ) |> fst

  let meet ik x y = (norm ik @@ (BArith.meet x y)) |> fst

  let leq (x:t) (y:t) = (BArith.join x y) = y

  let widen ik x y = (norm ik @@ BArith.widen x y) |> fst
  let narrow ik x y = y

  let of_int ik (x: int_t) = (norm ik @@ BArith.of_int x) 

  let to_int (z,o) = if is_bot (z,o) then None else
      if BArith.is_const (z,o) then Some o
      else None

  let equal_to i bf = 
    if BArith.of_int i = bf then `Eq
    else if leq (BArith.of_int i) bf then `Top
    else `Neq

  let of_interval ?(suppress_ovwarn=false) ik (x,y) =
    (* naive implentation -> horrible O(n) runtime *)
    let (min_ik, max_ik) = Size.range ik in
    let result = ref (bot ()) in
    let current = ref (min_ik) in
    let bf = ref (bot ()) in
    while Z.leq !current max_ik do
      bf := BArith.join !bf (BArith.of_int (Ints_t.of_bigint !current));
      current := Z.add !current Z.one
    done;
    norm ~suppress_ovwarn ik !result

  let of_bool _ik = function true -> BArith.one | false -> BArith.zero

  let to_bool d =
    if not (leq BArith.zero d) then Some true
    else if BArith.eq d BArith.zero then Some false
    else None

  let cast_to ?(suppress_ovwarn=false) ?torg ?no_ov t = norm ~suppress_ovwarn t


  (* Logic *)

  let log1 f ik i1 = match to_bool i1 with
    | None -> top_of ik
    | Some x -> of_bool ik (f x)

  let log2 f ik i1 i2 = match (to_bool i1, to_bool i2) with
    | None, None -> top_of ik
    | None, Some x | Some x, None -> of_bool ik x
    | Some x, Some y -> of_bool ik (f x y)
  let c_logor ik i1 i2 = log2 (||) ik i1 i2

  let c_logand ik i1 i2 = log2 (&&) ik i1 i2

  let c_lognot ik i1 = log1 not ik i1


  (* Bitwise *)

  let logxor ik i1 i2 = BArith.logxor i1 i2

  let logand ik i1 i2 = BArith.logand i1 i2

  let logor  ik i1 i2 = BArith.logor i1 i2

  let lognot ik i1 = BArith.lognot i1

  let shift_right ik a b = 
    M.trace "bitfield" "shift_right";
    norm ik @@ BArith.shift ~left:false ik a b |> Option.value ~default: (bot ())

  let shift_left ik a b =
    M.trace "bitfield" "shift_left";
    norm ik @@ BArith.shift ~left:true ik a b |> Option.value ~default: (bot ())

  (* Arith *)

  (*
  add, sub and mul based on the paper 
  "Sound, Precise, and Fast Abstract Interpretation with Tristate Numbers"
  of Vishwanathan et al.
  *)

<<<<<<< HEAD
=======
  let add ?no_ov ik (z1, o1) (z2, o2) =
    let pv = Ints_t.logand o1 (Ints_t.lognot z1) in
    let pm = Ints_t.logand o1 z1 in
    let qv = Ints_t.logand o2 (Ints_t.lognot z2) in
    let qm = Ints_t.logand o2 z2 in
    let sv = Ints_t.add pv qv in
    let sm = Ints_t.add pm qm in
    let sigma = Ints_t.add sv sm in
    let chi = Ints_t.logxor sigma sv in
    let mu = Ints_t.logor (Ints_t.logor pm qm) chi in
    let rv = Ints_t.logand sv (Ints_t.lognot mu) in
    let rm = mu in 
    let o3 = Ints_t.logor rv rm in 
    let z3 = Ints_t.logor (Ints_t.lognot rv) rm in
    ((z3, o3),{underflow=false; overflow=false})

  let sub ?no_ov ik (z1, o1) (z2, o2) =
    let pv = Ints_t.logand o1 (Ints_t.lognot z1) in
    let pm = Ints_t.logand o1 z1 in
    let qv = Ints_t.logand o2 (Ints_t.lognot z2) in
    let qm = Ints_t.logand o2 z2 in
    let dv = Ints_t.sub pv qv in
    let alpha = Ints_t.add dv pm in
    let beta = Ints_t.sub dv qm in
    let chi = Ints_t.logxor alpha beta in
    let mu = Ints_t.logor (Ints_t.logor pm qm) chi in
    let rv = Ints_t.logand dv (Ints_t.lognot mu) in
    let rm = mu in 
    let o3 = Ints_t.logor rv rm in 
    let z3 = Ints_t.logor (Ints_t.lognot rv) rm in
    ((z3, o3),{underflow=false; overflow=false})

  let neg ?no_ov ik x =
    M.trace "bitfield" "neg";
    sub ?no_ov ik BArith.zero x

  let mul ?no_ov ik (z1, o1) (z2, o2) =
    let z1 = ref z1 in
    let o1 = ref o1 in
    let z2 = ref z2 in 
    let o2 = ref o2 in
    let z3 = ref BArith.one_mask in 
    let o3 = ref BArith.zero_mask in 
    for i = Size.bit ik downto 0 do 
      if Ints_t.logand !o1 Ints_t.one == Ints_t.one then 
        if Ints_t.logand !z1 Ints_t.one == Ints_t.one then 
          let tmp = Ints_t.add (Ints_t.logand !z3 !o3) !o2 in 
          z3 := Ints_t.logor !z3 tmp;
          o3 := Ints_t.logor !o3 tmp
        else
          let tmp = fst (add ik (!z3, !o3) (!z2, !o2)) in 
          z3 := fst tmp;
          o3 := snd tmp
      ;
      z1 := Ints_t.shift_right !z1 1;
      o1 := Ints_t.shift_right !o1 1;
      z2 := Ints_t.shift_left !z2 1;
      o2 := Ints_t.shift_left !o2 1;
    done;
    ((!z3, !o3),{underflow=false; overflow=false})

  let rec div ?no_ov ik (z1, o1) (z2, o2) =
    if BArith.is_constant (z1, o1) && BArith.is_constant (z2, o2) then (let res = Ints_t.div z1 z2 in ((res, Ints_t.lognot res),{underflow=false; overflow=false}))
    else (top_of ik,{underflow=false; overflow=false})

>>>>>>> 7d5913a3
  let rem ik x y = 
    M.trace "bitfield" "rem";
    if BArith.is_constant x && BArith.is_constant y then (
    (* x % y = x - (x / y) * y *)
    let tmp = fst (div ik x y) in
    let tmp = fst (mul ik tmp y) in 
    fst (sub ik x tmp))
    else top_of ik

  let eq ik x y =
    if BArith.is_constant x && BArith.is_constant y then of_bool ik (BArith.eq x y) 
    else if not (leq x y || leq y x) then of_bool ik false
    else BArith.top_bool

  let ne ik x y =
    if BArith.is_constant x && BArith.is_constant y then of_bool ik (not (BArith.eq x y)) 
    else if not (leq x y || leq y x) then of_bool ik true
    else BArith.top_bool

  let ge ik x y = if (BArith.min ik x) >= (BArith.max ik y) then of_bool ik true 
    else if (BArith.max ik x) < (BArith.min ik y) then of_bool ik false 
    else BArith.top_bool

  let le ik x y = if (BArith.max ik x) <= (BArith.min ik y) then of_bool ik true 
    else if (BArith.min ik x) > (BArith.max ik y) then of_bool ik false 
    else BArith.top_bool

  let gt ik x y = if (BArith.min ik x) > (BArith.max ik y) then of_bool ik true 
    else if (BArith.max ik x) <= (BArith.min ik y) then of_bool ik false 
    else BArith.top_bool

  let lt ik x y = if (BArith.max ik x) < (BArith.min ik y) then of_bool ik true 
    else if (BArith.min ik x) >= (BArith.max ik y) then of_bool ik false 
    else BArith.top_bool

  let invariant_ikind e ik (z,o) = 
    let range = range ik (z,o) in
    IntInvariant.of_interval e ik range

  let starting ?(suppress_ovwarn=false) ik n = 
    if Ints_t.compare n Ints_t.zero >= 0 then
      (* sign bit can only be 0, as all numbers will be positive *)
      let signBitMask = Ints_t.shift_left Ints_t.one (Size.bit ik - 1) in
      let zs = BArith.one_mask in
      let os = Ints_t.logand (Ints_t.lognot signBitMask) BArith.one_mask in
      (norm ~suppress_ovwarn ik @@ (zs,os))
    else 
      (norm ~suppress_ovwarn ik @@ (top ()))

  let ending ?(suppress_ovwarn=false) ik n =
    if isSigned ik && Ints_t.compare n Ints_t.zero <= 0 then
      (* sign bit can only be 1, as all numbers will be negative *)
      let signBitMask = Ints_t.shift_left Ints_t.one (Size.bit ik - 1) in
      let zs = Ints_t.logand (Ints_t.lognot signBitMask) BArith.one_mask in
      let os = BArith.one_mask in
      (norm ~suppress_ovwarn ik @@ (zs,os))
    else 
      (norm ~suppress_ovwarn ik @@ (top ()))

  let refine_with_congruence ik (intv : t) ((cong) : (int_t * int_t ) option) : t =
    let is_power_of_two x = Ints_t.(logand x (sub x one) = zero) in
    match intv, cong with
    | (z,o), Some (c, m) ->
      if is_power_of_two m then
        let congruenceMask = Ints_t.lognot m in
        let newz = Ints_t.logor (Ints_t.logand (Ints_t.lognot congruenceMask) z) (Ints_t.logand congruenceMask (Ints_t.lognot c)) in
        let newo = Ints_t.logor (Ints_t.logand (Ints_t.lognot congruenceMask) o) (Ints_t.logand congruenceMask c) in
        (newz, newo)
      else
        top_of ik
    | _ -> top_of ik

  let refine_with_interval ik t i = t

  let refine_with_excl_list ik t (excl : (int_t list * (int64 * int64)) option) : t = t

  let invariant_ikind e ik = 
    M.trace "bitfield" "invariant_ikind";
    failwith "Not implemented"

  let refine_with_congruence ik (intv : t) (cong : (int_t * int_t ) option) : t =
    M.trace "bitfield" "refine_with_congruence";
    t
  
  let refine_with_interval ik a b = 
    M.trace "bitfield" "refine_with_interval";
    t

  let refine_with_excl_list ik (intv : t) (excl : (int_t list * (int64 * int64)) option) : t = 
    M.trace "bitfield" "refine_with_excl_list";
    t

  let refine_with_incl_list ik t (incl : (int_t list) option) : t =
    (* loop over all included ints *)
    let incl_list_masks = match incl with
    | None -> t
    | Some ls -> 
      List.fold_left (fun acc x -> BArith.join acc (BArith.of_int x)) (bot()) ls
    in 
    BArith.meet t incl_list_masks

  let arbitrary ik = 
    let open QCheck.Iter in
    let int_arb1 = QCheck.map ~rev:Ints_t.to_int64 Ints_t.of_int64 GobQCheck.Arbitrary.int64 in
    let int_arb2 = QCheck.map ~rev:Ints_t.to_int64 Ints_t.of_int64 GobQCheck.Arbitrary.int64 in
    let pair_arb = QCheck.pair int_arb1 int_arb2 in
    let shrink = function
      | (z, o) -> (GobQCheck.shrink int_arb1 z >|= fun z -> (z, o)) <+> (GobQCheck.shrink int_arb2 o >|= fun o -> (z, o))
    in
    QCheck.(set_shrink shrink @@ set_print show @@ map (fun x -> norm ik x |> fst ) pair_arb)

  let project ik p t = t
end


(** IntervalSetFunctor that is not just disjunctive completion of intervals, but attempts to be precise for wraparound arithmetic for unsigned types *)
module IntervalSetFunctor (Ints_t : IntOps.IntOps): SOverflow with type int_t = Ints_t.t and type t = (Ints_t.t * Ints_t.t) list =
struct

  module Interval = IntervalFunctor (Ints_t)
  module IArith = IntervalArith (Ints_t)


  let name () = "interval_sets"

  type int_t = Ints_t.t

  let (>.) a b = Ints_t.compare a b > 0
  let (=.) a b = Ints_t.compare a b = 0
  let (<.) a b = Ints_t.compare a b < 0
  let (>=.) a b = Ints_t.compare a b >= 0
  let (<=.) a b = Ints_t.compare a b <= 0
  let (+.) a b = Ints_t.add a b
  let (-.) a b = Ints_t.sub a b

  (*
    Each domain's element is guaranteed to be in canonical form. That is, each interval contained
    inside the set does not overlap with each other and they are not adjacent.
  *)
  type t = (Ints_t.t * Ints_t.t) list [@@deriving eq, hash, ord]

  let range ik = BatTuple.Tuple2.mapn Ints_t.of_bigint (Size.range ik)

  let top () = failwith @@ "top () not implemented for " ^ (name ())

  let top_of ik = [range ik]

  let bot () = []

  let bot_of ik = bot ()

  let show (x: t) =
    let show_interval i = Printf.sprintf "[%s, %s]" (Ints_t.to_string (fst i)) (Ints_t.to_string (snd i)) in
    List.fold_left (fun acc i -> (show_interval i) :: acc) [] x |> List.rev |> String.concat ", " |> Printf.sprintf "[%s]"

  (* New type definition for the sweeping line algorithm used for implementing join/meet functions. *)
  type event = Enter of Ints_t.t | Exit of Ints_t.t

  let unbox_event = function Enter x -> x | Exit x -> x

  let cmp_events x y =
    (* Deliberately comparing ints first => Cannot be derived *)
    let res = Ints_t.compare (unbox_event x) (unbox_event y) in
    if res <> 0 then res
    else
      begin
        match (x, y) with
        | (Enter _, Exit _) -> -1
        | (Exit _, Enter _) -> 1
        | (_, _) -> 0
      end

  let interval_set_to_events (xs: t) =
    List.concat_map (fun (a, b) -> [Enter a; Exit b]) xs

  let two_interval_sets_to_events (xs: t) (ys: t) =
    let xs = interval_set_to_events xs in
    let ys = interval_set_to_events ys in
    List.merge cmp_events xs ys

  (* Using the sweeping line algorithm, combined_event_list returns a new event list representing the intervals in which at least n intervals in xs overlap
     This function is used for both join and meet operations with different parameter n: 1 for join, 2 for meet *)
  let combined_event_list lattice_op (xs:event list)  =
    let l = match lattice_op with `Join -> 1 | `Meet -> 2 in
    let aux (interval_count, acc) = function
      | Enter x -> (interval_count + 1, if (interval_count + 1) >= l && interval_count < l then (Enter x)::acc else acc)
      | Exit x -> (interval_count - 1, if interval_count >= l && (interval_count - 1) < l then (Exit x)::acc else acc)
    in
    List.fold_left aux (0, []) xs |> snd |> List.rev

  let rec events_to_intervals = function
    | [] -> []
    | (Enter x)::(Exit y)::xs  -> (x, y)::(events_to_intervals xs)
    | _ -> failwith "Invalid events list"

  let remove_empty_gaps (xs: t) =
    let aux acc (l, r) = match acc with
      | ((a, b)::acc') when (b +. Ints_t.one) >=. l -> (a, r)::acc'
      | _ -> (l, r)::acc
    in
    List.fold_left aux [] xs |> List.rev

  let canonize (xs: t) =
    interval_set_to_events xs |>
    List.sort cmp_events |>
    combined_event_list `Join |>
    events_to_intervals |>
    remove_empty_gaps

  let unop (x: t) op = match x with
    | [] -> []
    | _ -> canonize @@ List.concat_map op x

  let binop (x: t) (y: t) op : t = match x, y with
    | [], _ -> []
    | _, [] -> []
    | _, _ -> canonize @@ List.concat_map op (BatList.cartesian_product x y)


  include Std (struct type nonrec t = t let name = name let top_of = top_of let bot_of = bot_of let show = show let equal = equal end)

  let minimal = function
    | [] -> None
    | (x, _)::_ -> Some x

  let maximal = function
    | [] -> None
    | xs -> Some (BatList.last xs |> snd)

  let equal_to_interval i (a, b) =
    if a =. b && b =. i then
      `Eq
    else if a <=. i && i <=. b then
      `Top
    else
      `Neq

  let equal_to i xs = match List.map (equal_to_interval i) xs with
    | [] -> failwith "unsupported: equal_to with bottom"
    | [`Eq] ->  `Eq
    | ys when List.for_all ((=) `Neq) ys -> `Neq
    | _ -> `Top

  let norm_interval ?(suppress_ovwarn=false) ?(cast=false) ik (x,y) : t*overflow_info =
    if x >. y then
      ([],{underflow=false; overflow=false})
    else
      let (min_ik, max_ik) = range ik in
      let underflow = min_ik >. x in
      let overflow = max_ik <. y in
      let v = if underflow || overflow then
          begin
            if should_wrap ik then (* could add [|| cast], but that's GCC implementation-defined behavior: https://gcc.gnu.org/onlinedocs/gcc/Integers-implementation.html#Integers-implementation *)
              (* We can only soundly wrap if at most one overflow occurred, otherwise the minimal and maximal values of the interval *)
              (* on Z will not safely contain the minimal and maximal elements after the cast *)
              let diff = Ints_t.abs (max_ik -. min_ik) in
              let resdiff = Ints_t.abs (y -. x) in
              if resdiff >. diff then
                [range ik]
              else
                let l = Ints_t.of_bigint @@ Size.cast ik (Ints_t.to_bigint x) in
                let u = Ints_t.of_bigint @@ Size.cast ik (Ints_t.to_bigint y) in
                if l <=. u then
                  [(l, u)]
                else
                  (* Interval that wraps around (begins to the right of its end). We CAN represent such intervals *)
                  [(min_ik, u); (l, max_ik)]
            else if not cast && should_ignore_overflow ik then
              [Ints_t.max min_ik x, Ints_t.min max_ik y]
            else
              [range ik]
          end
        else
          [(x,y)]
      in
      if suppress_ovwarn then (v, {underflow=false; overflow=false}) else (v, {underflow; overflow})

  let norm_intvs ?(suppress_ovwarn=false) ?(cast=false) (ik:ikind) (xs: t) : t*overflow_info =
    let res = List.map (norm_interval ~suppress_ovwarn ~cast ik) xs in
    let intvs = List.concat_map fst res in
    let underflow = List.exists (fun (_,{underflow; _}) -> underflow) res in
    let overflow = List.exists (fun (_,{overflow; _}) -> underflow) res in
    (canonize intvs,{underflow; overflow})

  let binary_op_with_norm op (ik:ikind) (x: t) (y: t) : t*overflow_info = match x, y with
    | [], _ -> ([],{overflow=false; underflow=false})
    | _, [] -> ([],{overflow=false; underflow=false})
    | _, _ -> norm_intvs ik @@ List.concat_map (fun (x,y) -> [op x y]) (BatList.cartesian_product x y)

  let binary_op_with_ovc (x: t) (y: t) op : t*overflow_info = match x, y with
    | [], _ -> ([],{overflow=false; underflow=false})
    | _, [] -> ([],{overflow=false; underflow=false})
    | _, _ ->
      let res = List.map op (BatList.cartesian_product x y) in
      let intvs = List.concat_map fst res in
      let underflow = List.exists (fun (_,{underflow; _}) -> underflow) res in
      let overflow = List.exists (fun (_,{overflow; _}) -> underflow) res in
      (canonize intvs,{underflow; overflow})

  let unary_op_with_norm op (ik:ikind) (x: t) = match x with
    | [] -> ([],{overflow=false; underflow=false})
    | _ -> norm_intvs ik @@ List.concat_map (fun x -> [op x]) x

  let rec leq (xs: t) (ys: t) =
    let leq_interval (al, au) (bl, bu) = al >=. bl && au <=. bu in
    match xs, ys with
    | [], _ -> true
    | _, [] -> false
    | (xl,xr)::xs', (yl,yr)::ys' ->
      if leq_interval (xl,xr) (yl,yr) then
        leq xs' ys
      else if xr <. yl then
        false
      else
        leq xs ys'

  let join ik (x: t) (y: t): t =
    two_interval_sets_to_events x y |>
    combined_event_list `Join |>
    events_to_intervals |>
    remove_empty_gaps

  let meet ik (x: t) (y: t): t =
    two_interval_sets_to_events x y |>
    combined_event_list  `Meet |>
    events_to_intervals

  let to_int = function
    | [x] -> IArith.to_int x
    | _ -> None

  let zero = [IArith.zero]
  let one = [IArith.one]
  let top_bool = [IArith.top_bool]

  let not_bool (x:t) =
    let is_false x = equal x zero in
    let is_true x = equal x one in
    if is_true x then zero else if is_false x then one else top_bool

  let to_bool = function
    | [(l,u)] when l =. Ints_t.zero && u =. Ints_t.zero -> Some false
    | x -> if leq zero x then None else Some true

  let of_bool _ = function true -> one | false -> zero

  let of_interval ?(suppress_ovwarn=false) ik (x,y) =  norm_interval  ~suppress_ovwarn ~cast:false ik (x,y)

  let of_int ik (x: int_t) = of_interval ik (x, x)

  let lt ik x y =
    match x, y with
    | [], [] -> bot_of ik
    | [], _ | _, [] -> raise (ArithmeticOnIntegerBot (Printf.sprintf "%s op %s" (show x) (show y)))
    | _, _ ->
      let (max_x, min_y) = (maximal x |> Option.get, minimal y |> Option.get) in
      let (min_x, max_y) = (minimal x |> Option.get, maximal y |> Option.get) in
      if max_x <. min_y then
        of_bool ik true
      else if min_x >=. max_y then
        of_bool ik false
      else
        top_bool

  let le ik x y =
    match x, y with
    | [], [] -> bot_of ik
    | [], _ | _, [] -> raise (ArithmeticOnIntegerBot (Printf.sprintf "%s op %s" (show x) (show y)))
    | _, _ ->
      let (max_x, min_y) = (maximal x |> Option.get, minimal y |> Option.get) in
      let (min_x, max_y) = (minimal x |> Option.get, maximal y |> Option.get) in
      if max_x <=. min_y then
        of_bool ik true
      else if min_x >. max_y then
        of_bool ik false
      else
        top_bool

  let gt ik x y = not_bool @@ le ik x y

  let ge ik x y = not_bool @@ lt ik x y

  let eq ik x y = match x, y with
    | (a, b)::[], (c, d)::[] when a =. b && c =. d && a =. c ->
      one
    | _ ->
      if is_bot (meet ik x y) then
        zero
      else
        top_bool

  let ne ik x y = not_bool @@ eq ik x y
  let interval_to_int i = Interval.to_int (Some i)
  let interval_to_bool i = Interval.to_bool (Some i)

  let log f ik (i1, i2) =
    match (interval_to_bool i1, interval_to_bool i2) with
    | Some x, Some y -> of_bool ik (f x y)
    | _ -> top_of ik


  let bit f ik (i1, i2) =
    match (interval_to_int i1), (interval_to_int i2) with
    | Some x, Some y -> (try of_int ik (f x y) |> fst with Division_by_zero -> top_of ik)
    | _ -> top_of ik


  let bitcomp f ik (i1, i2) =
    match (interval_to_int i1, interval_to_int i2) with
    | Some x, Some y -> (try of_int ik (f x y) with Division_by_zero | Invalid_argument _ -> (top_of ik,{overflow=false; underflow=false}))
    | _, _ -> (top_of ik,{overflow=false; underflow=false})

  let logand ik x y =
    let interval_logand = bit Ints_t.logand ik in
    binop x y interval_logand

  let logor ik x y =
    let interval_logor = bit Ints_t.logor ik in
    binop x y interval_logor

  let logxor ik x y =
    let interval_logxor = bit Ints_t.logxor ik in
    binop x y interval_logxor

  let lognot ik x =
    let interval_lognot i =
      match interval_to_int i with
      | Some x -> of_int ik (Ints_t.lognot x) |> fst
      | _ -> top_of ik
    in
    unop x interval_lognot

  let shift_left ik x y =
    let interval_shiftleft = bitcomp (fun x y -> Ints_t.shift_left x (Ints_t.to_int y)) ik in
    binary_op_with_ovc x y interval_shiftleft

  let shift_right ik x y =
    let interval_shiftright = bitcomp (fun x y -> Ints_t.shift_right x (Ints_t.to_int y)) ik in
    binary_op_with_ovc x y interval_shiftright

  let c_lognot ik x =
    let log1 f ik i1 =
      match interval_to_bool i1 with
      | Some x -> of_bool ik (f x)
      | _ -> top_of ik
    in
    let interval_lognot = log1 not ik in
    unop x interval_lognot

  let c_logand ik x y =
    let interval_logand = log (&&) ik in
    binop x y interval_logand

  let c_logor ik x y =
    let interval_logor = log (||) ik in
    binop x y interval_logor

  let add ?no_ov = binary_op_with_norm IArith.add
  let sub ?no_ov = binary_op_with_norm IArith.sub
  let mul ?no_ov = binary_op_with_norm IArith.mul
  let neg ?no_ov = unary_op_with_norm IArith.neg

  let div ?no_ov ik x y =
    let rec interval_div x (y1, y2) = begin
      let top_of ik = top_of ik |> List.hd in
      let is_zero v = v =. Ints_t.zero in
      match y1, y2 with
      | l, u when is_zero l && is_zero u -> top_of ik (* TODO warn about undefined behavior *)
      | l, _ when is_zero l              -> interval_div x (Ints_t.one,y2)
      | _, u when is_zero u              -> interval_div x (y1, Ints_t.(neg one))
      | _ when leq (of_int ik (Ints_t.zero) |> fst) ([(y1,y2)]) -> top_of ik
      | _ -> IArith.div x (y1, y2)
    end
    in binary_op_with_norm interval_div ik x y

  let rem ik x y =
    let interval_rem (x, y) =
      if Interval.is_top_of ik (Some x) && Interval.is_top_of ik (Some y) then
        top_of ik
      else
        let (xl, xu) = x in let (yl, yu) = y in
        let pos x = if x <. Ints_t.zero then Ints_t.neg x else x in
        let b = (Ints_t.max (pos yl) (pos yu)) -. Ints_t.one in
        let range = if xl >=. Ints_t.zero then (Ints_t.zero, Ints_t.min xu b) else (Ints_t.max xl (Ints_t.neg b), Ints_t.min (Ints_t.max (pos xl) (pos xu)) b) in
        meet ik (bit Ints_t.rem ik (x, y)) [range]
    in
    binop x y interval_rem

  let cast_to ?(suppress_ovwarn=false) ?torg ?no_ov ik x = norm_intvs ~cast:true ik x

  (*
      narrows down the extremeties of xs if they are equal to boundary values of the ikind with (possibly) narrower values from ys
  *)
  let narrow ik xs ys = match xs ,ys with
    | [], _ -> [] | _ ,[] -> xs
    | _, _ ->
      let min_xs = minimal xs |> Option.get in
      let max_xs = maximal xs |> Option.get in
      let min_ys = minimal ys |> Option.get in
      let max_ys = maximal ys |> Option.get in
      let min_range,max_range = range ik in
      let threshold = get_interval_threshold_widening () in
      let min = if min_xs =. min_range || threshold && min_ys >. min_xs && IArith.is_lower_threshold min_xs then min_ys else min_xs in
      let max = if max_xs =. max_range || threshold && max_ys <. max_xs && IArith.is_upper_threshold max_xs then max_ys else max_xs in
      xs
      |> (function (_, y)::z -> (min, y)::z | _ -> [])
      |> List.rev
      |> (function (x, _)::z -> (x, max)::z | _ -> [])
      |> List.rev

  (*
    1. partitions the intervals of xs by assigning each of them to the an interval in ys that includes it.
     and joins all intervals in xs assigned to the same interval in ys as one interval.
    2. checks for every pair of adjacent pairs whether the pairs did approach (if you compare the intervals from xs and ys) and merges them if it is the case.
    3. checks whether partitions at the extremeties are approaching infinity (and expands them to infinity. in that case)

    The expansion (between a pair of adjacent partitions or at extremeties ) stops at a threshold.
  *)
  let widen ik xs ys =
    let (min_ik,max_ik) = range ik in
    let threshold = get_bool "ana.int.interval_threshold_widening" in
    let upper_threshold (_,u) = IArith.upper_threshold u max_ik in
    let lower_threshold (l,_) = IArith.lower_threshold l min_ik in
    (*obtain partitioning of xs intervals according to the ys interval that includes them*)
    let rec interval_sets_to_partitions (ik: ikind) (acc : (int_t * int_t) option) (xs: t) (ys: t)=
      match xs,ys with
      | _, [] -> []
      | [], (y::ys) -> (acc,y):: interval_sets_to_partitions ik None [] ys
      | (x::xs), (y::ys) when Interval.leq (Some x) (Some y) -> interval_sets_to_partitions ik (Interval.join ik acc (Some x)) xs (y::ys)
      | (x::xs), (y::ys) -> (acc,y) :: interval_sets_to_partitions ik None  (x::xs) ys
    in
    let interval_sets_to_partitions ik xs ys = interval_sets_to_partitions ik None xs ys in
    (*merge a pair of adjacent partitions*)
    let merge_pair ik (a,b) (c,d) =
      let new_a = function
        | None -> Some (upper_threshold b, upper_threshold b)
        | Some (ax,ay) -> Some (ax, upper_threshold b)
      in
      let new_c = function
        | None -> Some (lower_threshold d, lower_threshold d)
        | Some (cx,cy) -> Some (lower_threshold d, cy)
      in
      if threshold && (lower_threshold d +. Ints_t.one) >. (upper_threshold b) then
        [(new_a a,(fst b, upper_threshold b)); (new_c c, (lower_threshold d, snd d))]
      else
        [(Interval.join ik a c, (Interval.join ik (Some b) (Some d) |> Option.get))]
    in
    let partitions_are_approaching part_left part_right = match part_left, part_right with
      | (Some (_, left_x), (_, left_y)), (Some (right_x, _), (right_y, _)) -> (right_x -. left_x) >. (right_y -. left_y)
      | _,_ -> false
    in
    (*merge all approaching pairs of adjacent partitions*)
    let rec merge_list ik = function
      | [] -> []
      | x::y::xs  when partitions_are_approaching x y -> merge_list ik ((merge_pair ik x y) @ xs)
      | x::xs -> x :: merge_list ik xs
    in
    (*expands left extremity*)
    let widen_left = function
      | [] -> []
      | (None,(lb,rb))::ts -> let lt = if threshold then lower_threshold (lb,lb) else min_ik in (None, (lt,rb))::ts
      | (Some (la,ra), (lb,rb))::ts  when lb <. la ->  let lt = if threshold then lower_threshold (lb,lb) else min_ik in (Some (la,ra),(lt,rb))::ts
      | x  -> x
    in
    (*expands right extremity*)
    let widen_right x =
      let map_rightmost = function
        | [] -> []
        | (None,(lb,rb))::ts -> let ut = if threshold then upper_threshold (rb,rb) else max_ik in (None, (lb,ut))::ts
        | (Some (la,ra), (lb,rb))::ts  when ra <. rb -> let ut = if threshold then upper_threshold (rb,rb) else max_ik in (Some (la,ra),(lb,ut))::ts
        | x  -> x
      in
      List.rev x |> map_rightmost |> List.rev
    in
    interval_sets_to_partitions ik xs ys |> merge_list ik |> widen_left |> widen_right |> List.map snd

  let starting ?(suppress_ovwarn=false) ik n = norm_interval ik ~suppress_ovwarn (n, snd (range ik))

  let ending ?(suppress_ovwarn=false) ik n = norm_interval ik ~suppress_ovwarn (fst (range ik), n)

  let invariant_ikind e ik xs =
    List.map (fun x -> Interval.invariant_ikind e ik (Some x)) xs |>
    let open Invariant in List.fold_left (||) (bot ())

  let modulo n k =
    let result = Ints_t.rem n k in
    if result >=. Ints_t.zero then result
    else result +. k

  let refine_with_congruence ik (intvs: t) (cong: (int_t * int_t ) option): t =
    let refine_with_congruence_interval ik (cong : (int_t * int_t ) option) (intv : (int_t * int_t ) option): t =
      match intv, cong with
      | Some (x, y), Some (c, m) ->
        if m =. Ints_t.zero && (c <. x || c >. y) then []
        else if m =. Ints_t.zero then
          [(c, c)]
        else
          let (min_ik, max_ik) = range ik in
          let rcx =
            if x =. min_ik then x else
              x +. (modulo (c -. x) (Ints_t.abs m)) in
          let lcy =
            if y =. max_ik then y else
              y -. (modulo (y -. c) (Ints_t.abs m)) in
          if rcx >. lcy then []
          else if rcx =. lcy then norm_interval ik (rcx, rcx) |> fst
          else norm_interval ik (rcx, lcy) |> fst
      | _ -> []
    in
    List.concat_map (fun x -> refine_with_congruence_interval ik cong (Some x)) intvs

  let refine_with_interval ik xs = function None -> [] | Some (a,b) -> meet ik xs [(a,b)]

  let refine_with_incl_list ik intvs  = function
    | None -> intvs
    | Some xs -> meet ik intvs (List.map (fun x -> (x,x)) xs)

  let excl_range_to_intervalset (ik: ikind) ((min, max): int_t * int_t) (excl: int_t): t =
    let intv1 = (min, excl -. Ints_t.one) in
    let intv2 = (excl +. Ints_t.one, max) in
    norm_intvs ik ~suppress_ovwarn:true [intv1 ; intv2] |> fst

  let of_excl_list ik (excls: int_t list) =
    let excl_list = List.map (excl_range_to_intervalset ik (range ik)) excls in
    let res = List.fold_left (meet ik) (top_of ik) excl_list in
    res

  let refine_with_excl_list ik (intv : t) = function
    | None -> intv
    | Some (xs, range) ->
      let excl_to_intervalset (ik: ikind) ((rl, rh): (int64 * int64)) (excl: int_t): t =
        excl_range_to_intervalset ik (Ints_t.of_bigint (Size.min_from_bit_range rl),Ints_t.of_bigint (Size.max_from_bit_range rh)) excl
      in
      let excl_list = List.map (excl_to_intervalset ik range) xs in
      List.fold_left (meet ik) intv excl_list

  let project ik p t = t

  let arbitrary ik =
    let open QCheck.Iter in
    (* let int_arb = QCheck.map ~rev:Ints_t.to_bigint Ints_t.of_bigint GobQCheck.Arbitrary.big_int in *)
    (* TODO: apparently bigints are really slow compared to int64 for domaintest *)
    let int_arb = QCheck.map ~rev:Ints_t.to_int64 Ints_t.of_int64 GobQCheck.Arbitrary.int64 in
    let pair_arb = QCheck.pair int_arb int_arb in
    let list_pair_arb = QCheck.small_list pair_arb in
    let canonize_randomly_generated_list = (fun x -> norm_intvs ik  x |> fst) in
    let shrink xs = GobQCheck.shrink list_pair_arb xs >|= canonize_randomly_generated_list
    in QCheck.(set_shrink shrink @@ set_print show @@ map (*~rev:BatOption.get*) canonize_randomly_generated_list list_pair_arb)
end

module SOverflowUnlifter (D : SOverflow) : S with type int_t = D.int_t and type t = D.t = struct
  include D

  let add ?no_ov ik x y = fst @@ D.add ?no_ov ik x y

  let sub ?no_ov ik x y = fst @@ D.sub ?no_ov ik x y

  let mul ?no_ov ik x y = fst @@ D.mul ?no_ov ik x y

  let div ?no_ov ik x y = fst @@ D.div ?no_ov ik x y

  let neg ?no_ov ik x = fst @@ D.neg ?no_ov ik x

  let cast_to ?suppress_ovwarn ?torg ?no_ov ik x = fst @@ D.cast_to ?suppress_ovwarn ?torg ?no_ov ik x

  let of_int ik x = fst @@ D.of_int ik x

  let of_interval ?suppress_ovwarn ik x = fst @@ D.of_interval ?suppress_ovwarn ik x

  let starting ?suppress_ovwarn ik x = fst @@ D.starting ?suppress_ovwarn ik x

  let ending ?suppress_ovwarn ik x = fst @@ D.ending ?suppress_ovwarn ik x

  let shift_left ik x y = fst @@ D.shift_left ik x y

  let shift_right ik x y = fst @@ D.shift_right ik x y
end

module IntIkind = struct let ikind () = Cil.IInt end
module Interval = IntervalFunctor (IntOps.BigIntOps)
module Bitfield = BitfieldFunctor (IntOps.BigIntOps)
module Interval32 = IntDomWithDefaultIkind (IntDomLifter (SOverflowUnlifter (IntervalFunctor (IntOps.Int64Ops)))) (IntIkind)
module IntervalSet = IntervalSetFunctor (IntOps.BigIntOps)
module Integers (Ints_t : IntOps.IntOps): IkindUnawareS with type t = Ints_t.t and type int_t = Ints_t.t = (* no top/bot, order is <= *)
struct
  include Printable.Std
  let name () = "integers"
  type t = Ints_t.t [@@deriving eq, ord, hash]
  type int_t = Ints_t.t
  let top () = raise Unknown
  let bot () = raise Error
  let top_of ik = top ()
  let bot_of ik = bot ()
  let show (x: Ints_t.t) = Ints_t.to_string x

  include Std (struct type nonrec t = t let name = name let top_of = top_of let bot_of = bot_of let show = show let equal = equal end)
  (* is_top and is_bot are never called, but if they were, the Std impl would raise their exception, so we overwrite them: *)
  let is_top _ = false
  let is_bot _ = false

  let equal_to i x = if i > x then `Neq else `Top
  let leq x y = x <= y
  let join x y = if Ints_t.compare x y > 0 then x else y
  let widen = join
  let meet x y = if Ints_t.compare x y > 0 then y else x
  let narrow = meet

  let of_bool x = if x then Ints_t.one else Ints_t.zero
  let to_bool' x = x <> Ints_t.zero
  let to_bool x = Some (to_bool' x)
  let of_int  x = x
  let to_int  x = Some x

  let neg  = Ints_t.neg
  let add  = Ints_t.add (* TODO: signed overflow is undefined behavior! *)
  let sub  = Ints_t.sub
  let mul  = Ints_t.mul
  let div  = Ints_t.div
  let rem  = Ints_t.rem
  let lt n1 n2 = of_bool (n1 <  n2)
  let gt n1 n2 = of_bool (n1 >  n2)
  let le n1 n2 = of_bool (n1 <= n2)
  let ge n1 n2 = of_bool (n1 >= n2)
  let eq n1 n2 = of_bool (n1 =  n2)
  let ne n1 n2 = of_bool (n1 <> n2)
  let lognot = Ints_t.lognot
  let logand = Ints_t.logand
  let logor  = Ints_t.logor
  let logxor = Ints_t.logxor
  let shift_left  n1 n2 = Ints_t.shift_left n1 (Ints_t.to_int n2)
  let shift_right n1 n2 = Ints_t.shift_right n1 (Ints_t.to_int n2)
  let c_lognot n1    = of_bool (not (to_bool' n1))
  let c_logand n1 n2 = of_bool ((to_bool' n1) && (to_bool' n2))
  let c_logor  n1 n2 = of_bool ((to_bool' n1) || (to_bool' n2))
  let cast_to ?(suppress_ovwarn=false) ?torg t x =  failwith @@ "Cast_to not implemented for " ^ (name ()) ^ "."
  let arbitrary ik = QCheck.map ~rev:Ints_t.to_int64 Ints_t.of_int64 GobQCheck.Arbitrary.int64 (* TODO: use ikind *)
  let invariant _ _ = Invariant.none (* TODO *)
end

module FlatPureIntegers: IkindUnawareS with type t = int64 and type int_t = int64 = (* Integers, but raises Unknown/Error on join/meet *)
struct
  include Integers(IntOps.Int64Ops)
  let top () = raise Unknown
  let bot () = raise Error
  let leq = equal
  let pretty_diff () (x,y) = Pretty.dprintf "Integer %a instead of %a" pretty x pretty y
  let join x y = if equal x y then x else top ()
  let meet x y = if equal x y then x else bot ()
end

module Flat (Base: IkindUnawareS) = (* identical to Lift, but goes to `Top/`Bot if Base raises Unknown/Error *)
struct
  type int_t = Base.int_t
  include Lattice.FlatConf (struct
      include Printable.DefaultConf
      let top_name = "Unknown int"
      let bot_name = "Error int"
    end) (Base)

  let top_of ik = top ()
  let bot_of ik = bot ()


  let name () = "flat integers"
  let cast_to ?(suppress_ovwarn=false) ?torg t = function
    | `Lifted x -> `Lifted (Base.cast_to t x)
    | x -> x

  let equal_to i = function
    | `Bot -> failwith "unsupported: equal_to with bottom"
    | `Top -> `Top
    | `Lifted x -> Base.equal_to i x

  let of_int  x = `Lifted (Base.of_int x)
  let to_int  x = match x with
    | `Lifted x -> Base.to_int x
    | _ -> None

  let of_bool x = `Lifted (Base.of_bool x)
  let to_bool x = match x with
    | `Lifted x -> Base.to_bool x
    | _ -> None

  let to_excl_list x = None
  let of_excl_list ik x = top_of ik
  let is_excl_list x = false
  let to_incl_list x = None
  let of_interval ?(suppress_ovwarn=false) ik x = top_of ik
  let of_congruence ik x = top_of ik
  let starting ?(suppress_ovwarn=false) ikind x = top_of ikind
  let ending ?(suppress_ovwarn=false)   ikind x = top_of ikind
  let maximal      x = None
  let minimal      x = None

  let lift1 f x = match x with
    | `Lifted x ->
      (try `Lifted (f x) with Unknown -> `Top | Error -> `Bot)
    | x -> x
  let lift2 f x y = match x,y with
    | `Lifted x, `Lifted y ->
      (try `Lifted (f x y) with Unknown -> `Top | Error -> `Bot)
    | `Bot, `Bot -> `Bot
    | _ -> `Top

  let neg  = lift1 Base.neg
  let add  = lift2 Base.add
  let sub  = lift2 Base.sub
  let mul  = lift2 Base.mul
  let div  = lift2 Base.div
  let rem  = lift2 Base.rem
  let lt = lift2 Base.lt
  let gt = lift2 Base.gt
  let le = lift2 Base.le
  let ge = lift2 Base.ge
  let eq = lift2 Base.eq
  let ne = lift2 Base.ne
  let lognot = lift1 Base.lognot
  let logand = lift2 Base.logand
  let logor  = lift2 Base.logor
  let logxor = lift2 Base.logxor
  let shift_left  = lift2 Base.shift_left
  let shift_right = lift2 Base.shift_right
  let c_lognot = lift1 Base.c_lognot
  let c_logand = lift2 Base.c_logand
  let c_logor  = lift2 Base.c_logor

  let invariant e = function
    | `Lifted x -> Base.invariant e x
    | `Top | `Bot -> Invariant.none
end

module Lift (Base: IkindUnawareS) = (* identical to Flat, but does not go to `Top/Bot` if Base raises Unknown/Error *)
struct
  include Lattice.LiftPO (struct
      include Printable.DefaultConf
      let top_name = "MaxInt"
      let bot_name = "MinInt"
    end) (Base)
  type int_t = Base.int_t
  let top_of ik = top ()
  let bot_of ik = bot ()
  include StdTop (struct type nonrec t = t let top_of = top_of end)

  let name () = "lifted integers"
  let cast_to ?(suppress_ovwarn=false) ?torg t = function
    | `Lifted x -> `Lifted (Base.cast_to t x)
    | x -> x

  let equal_to i = function
    | `Bot -> failwith "unsupported: equal_to with bottom"
    | `Top -> `Top
    | `Lifted x -> Base.equal_to i x

  let of_int  x = `Lifted (Base.of_int x)
  let to_int  x = match x with
    | `Lifted x -> Base.to_int x
    | _ -> None

  let of_bool x = `Lifted (Base.of_bool x)
  let to_bool x = match x with
    | `Lifted x -> Base.to_bool x
    | _ -> None

  let lift1 f x = match x with
    | `Lifted x -> `Lifted (f x)
    | x -> x
  let lift2 f x y = match x,y with
    | `Lifted x, `Lifted y -> `Lifted (f x y)
    | `Bot, `Bot -> `Bot
    | _ -> `Top

  let neg  = lift1 Base.neg
  let add  = lift2 Base.add
  let sub  = lift2 Base.sub
  let mul  = lift2 Base.mul
  let div  = lift2 Base.div
  let rem  = lift2 Base.rem
  let lt = lift2 Base.lt
  let gt = lift2 Base.gt
  let le = lift2 Base.le
  let ge = lift2 Base.ge
  let eq = lift2 Base.eq
  let ne = lift2 Base.ne
  let lognot = lift1 Base.lognot
  let logand = lift2 Base.logand
  let logor  = lift2 Base.logor
  let logxor = lift2 Base.logxor
  let shift_left  = lift2 Base.shift_left
  let shift_right = lift2 Base.shift_right
  let c_lognot = lift1 Base.c_lognot
  let c_logand = lift2 Base.c_logand
  let c_logor  = lift2 Base.c_logor

  let invariant e = function
    | `Lifted x -> Base.invariant e x
    | `Top | `Bot -> Invariant.none
end

module Flattened = Flat (Integers (IntOps.Int64Ops))
module Lifted = Lift (Integers (IntOps.Int64Ops))

module Reverse (Base: IkindUnawareS) =
struct
  include Base
  include (Lattice.Reverse (Base) : Lattice.S with type t := Base.t)
end

module BISet = struct
  include SetDomain.Make (IntOps.BigIntOps)
  let is_singleton s = cardinal s = 1
end

(* The module [Exclusion] constains common functionality about handling of exclusion sets between [DefExc] and [Enums] *)
module Exclusion =
struct
  module R = Interval32
  (* We use these types for the functions in this module to make the intended meaning more explicit *)
  type t = Exc of BISet.t * Interval32.t
  type inc = Inc of BISet.t [@@unboxed]
  let max_of_range r = Size.max_from_bit_range (Option.get (R.maximal r))
  let min_of_range r = Size.min_from_bit_range (Option.get (R.minimal r))
  let cardinality_of_range r = Z.succ (Z.add (Z.neg (min_of_range r)) (max_of_range r))

  let cardinality_BISet s =
    Z.of_int (BISet.cardinal s)

  let leq_excl_incl (Exc (xs, r)) (Inc ys) =
    (* For a <= b to hold, the cardinalities must fit, i.e. |a| <= |b|, which implies |min_r, max_r| - |xs| <= |ys|. We check this first. *)
    let lower_bound_cardinality_a = Z.sub (cardinality_of_range r) (cardinality_BISet xs) in
    let card_b = cardinality_BISet ys in
    if Z.compare lower_bound_cardinality_a card_b > 0 then
      false
    else (* The cardinality did fit, so we check for all elements that are represented by range r, whether they are in (xs union ys) *)
      let min_a = min_of_range r in
      let max_a = max_of_range r in
      GobZ.for_all_range (fun el -> BISet.mem el xs || BISet.mem el ys) (min_a, max_a)

  let leq (Exc (xs, r)) (Exc (ys, s)) =
    let min_a, max_a = min_of_range r, max_of_range r in
    let excluded_check = BISet.for_all (fun y -> BISet.mem y xs || Z.compare y min_a < 0 || Z.compare y max_a > 0) ys in (* if true, then the values ys, that are not in b, also do not occur in a *)
    if not excluded_check
    then false
    else begin (* Check whether all elements that are in the range r, but not in s, are in xs, i.e. excluded. *)
      if R.leq r s then true
      else begin if Z.compare (cardinality_BISet xs) (Z.sub (cardinality_of_range r) (cardinality_of_range s)) >= 0 (* Check whether the number of excluded elements in a is as least as big as |min_r, max_r| - |min_s, max_s| *)
        then
          let min_b, max_b = min_of_range s, max_of_range s in
          let leq1 = (* check whether the elements in [r_l; s_l-1] are all in xs, i.e. excluded *)
            if Z.compare min_a min_b < 0 then
              GobZ.for_all_range (fun x -> BISet.mem x xs) (min_a, Z.pred min_b)
            else
              true
          in
          let leq2 () = (* check whether the elements in [s_u+1; r_u] are all in xs, i.e. excluded *)
            if Z.compare max_b max_a < 0 then
              GobZ.for_all_range (fun x -> BISet.mem x xs) (Z.succ max_b, max_a)
            else
              true
          in
          leq1 && (leq2 ())
        else
          false
      end
    end
end

module DefExc : S with type int_t = Z.t = (* definite or set of excluded values *)
struct
  module S = BISet
  module R = Interval32 (* range for exclusion *)

  (* Ikind used for intervals representing the domain *)
  let range_ikind = Cil.IInt
  let size t = R.of_interval range_ikind (let a,b = Size.bits_i64 t in Int64.neg a,b)


  type t = [
    | `Excluded of S.t * R.t
    | `Definite of Z.t
    | `Bot
  ] [@@deriving eq, ord, hash]
  type int_t = Z.t
  let name () = "def_exc"


  let top_range = R.of_interval range_ikind (-99L, 99L) (* Since there is no top ikind we use a range that includes both ILongLong [-63,63] and IULongLong [0,64]. Only needed for intermediate range computation on longs. Correct range is set by cast. *)
  let top () = `Excluded (S.empty (), top_range)
  let bot () = `Bot
  let top_of ik = `Excluded (S.empty (), size ik)
  let bot_of ik = bot ()

  let show x =
    let short_size x = "("^R.show x^")" in
    match x with
    | `Bot -> "Error int"
    | `Definite x -> Z.to_string x
    (* Print the empty exclusion as if it was a distinct top element: *)
    | `Excluded (s,l) when S.is_empty s -> "Unknown int" ^ short_size l
    (* Prepend the exclusion sets with something: *)
    | `Excluded (s,l) -> "Not " ^ S.show s ^ short_size l

  include Std (struct type nonrec t = t let name = name let top_of = top_of let bot_of = bot_of let show = show let equal = equal end)

  let maximal = function
    | `Definite x -> Some x
    | `Excluded (s,r) -> Some (Exclusion.max_of_range r)
    | `Bot -> None

  let minimal = function
    | `Definite x -> Some x
    | `Excluded (s,r) -> Some (Exclusion.min_of_range r)
    | `Bot -> None

  let in_range r i =
    if Z.compare i Z.zero < 0 then
      let lowerb = Exclusion.min_of_range r in
      Z.compare lowerb i <= 0
    else
      let upperb = Exclusion.max_of_range r in
      Z.compare i upperb <= 0

  let is_top x = x = top ()

  let equal_to i = function
    | `Bot -> failwith "unsupported: equal_to with bottom"
    | `Definite x -> if i = x then `Eq else `Neq
    | `Excluded (s,r) -> if S.mem i s then `Neq else `Top

  let cast_to ?(suppress_ovwarn=false) ?torg ?no_ov ik = function
    | `Excluded (s,r) ->
      let r' = size ik in
      if R.leq r r' then (* upcast -> no change *)
        `Excluded (s, r)
      else if ik = IBool then (* downcast to bool *)
        if S.mem Z.zero s then
          `Definite Z.one
        else
          `Excluded (S.empty(), r')
      else
        (* downcast: may overflow *)
        (* let s' = S.map (Size.cast ik) s in *)
        (* We want to filter out all i in s' where (t)x with x in r could be i. *)
        (* Since this is hard to compute, we just keep all i in s' which overflowed, since those are safe - all i which did not overflow may now be possible due to overflow of r. *)
        (* S.diff s' s, r' *)
        (* The above is needed for test 21/03, but not sound! See example https://github.com/goblint/analyzer/pull/95#discussion_r483023140 *)
        `Excluded (S.empty (), r')
    | `Definite x -> `Definite (Size.cast ik x)
    | `Bot -> `Bot

  (* Wraps definite values and excluded values according to the ikind.
   * For an `Excluded s,r , assumes that r is already an overapproximation of the range of possible values.
   * r might be larger than the possible range of this type; the range of the returned `Excluded set will be within the bounds of the ikind.
  *)
  let norm ik v =
    match v with
    | `Excluded (s, r) ->
      let possibly_overflowed = not (R.leq r (size ik)) || not (S.for_all (in_range (size ik)) s) in
      (* If no overflow occurred, just return x *)
      if not possibly_overflowed then (
        v
      )
      (* Else, if an overflow might have occurred but we should just ignore it *)
      else if should_ignore_overflow ik then (
        let r = size ik in
        (* filter out excluded elements that are not in the range *)
        let mapped_excl = S.filter (in_range r) s in
        `Excluded (mapped_excl, r)
      )
      (* Else, if an overflow occurred that we should not treat with wrap-around, go to top *)
      else if not (should_wrap ik) then (
        top_of ik
      ) else (
        (* Else an overflow occurred that we should treat with wrap-around *)
        let r = size ik in
        (* Perform a wrap-around for unsigned values and for signed values (if configured). *)
        let mapped_excl = S.map (fun excl -> Size.cast ik excl) s in
        match ik with
        | IBool ->
          begin match S.mem Z.zero mapped_excl, S.mem Z.one mapped_excl with
            | false, false -> `Excluded (mapped_excl, r) (* Not {} -> Not {} *)
            | true, false -> `Definite Z.one (* Not {0} -> 1 *)
            | false, true -> `Definite Z.zero (* Not {1} -> 0 *)
            | true, true -> `Bot (* Not {0, 1} -> bot *)
          end
        | ik ->
          `Excluded (mapped_excl, r)
      )
    | `Definite x ->
      let min, max = Size.range ik in
      (* Perform a wrap-around for unsigned values and for signed values (if configured). *)
      if should_wrap ik then (
        cast_to ik v
      )
      else if Z.compare min x <= 0 && Z.compare x max <= 0 then (
        v
      )
      else if should_ignore_overflow ik then (
        M.warn ~category:M.Category.Integer.overflow "DefExc: Value was outside of range, indicating overflow, but 'sem.int.signed_overflow' is 'assume_none' -> Returned Bot";
        `Bot
      )
      else (
        top_of ik
      )
    | `Bot -> `Bot

  let leq x y = match (x,y) with
    (* `Bot <= x is always true *)
    | `Bot, _ -> true
    (* Anything except bot <= bot is always false *)
    | _, `Bot -> false
    (* Two known values are leq whenever equal *)
    | `Definite (x: int_t), `Definite y -> x = y
    (* A definite value is leq all exclusion sets that don't contain it *)
    | `Definite x, `Excluded (s,r) -> in_range r x && not (S.mem x s)
    (* No finite exclusion set can be leq than a definite value *)
    | `Excluded (xs, xr), `Definite d ->
      Exclusion.(leq_excl_incl (Exc (xs, xr)) (Inc (S.singleton d)))
    | `Excluded (xs,xr), `Excluded (ys,yr) ->
      Exclusion.(leq (Exc (xs,xr)) (Exc (ys, yr)))

  let join' ?range ik x y =
    match (x,y) with
    (* The least upper bound with the bottom element: *)
    | `Bot, x -> x
    | x, `Bot -> x
    (* The case for two known values: *)
    | `Definite (x: int_t), `Definite y ->
      (* If they're equal, it's just THAT value *)
      if x = y then `Definite x
      (* Unless one of them is zero, we can exclude it: *)
      else
        let a,b = Size.min_range_sign_agnostic x, Size.min_range_sign_agnostic y in
        let r = R.join (R.of_interval range_ikind a) (R.of_interval range_ikind b) in
        `Excluded ((if Z.equal x Z.zero || Z.equal y Z.zero then S.empty () else S.singleton Z.zero), r)
    (* A known value and an exclusion set... the definite value should no
     * longer be excluded: *)
    | `Excluded (s,r), `Definite x
    | `Definite x, `Excluded (s,r) ->
      if not (in_range r x) then
        let a = R.of_interval range_ikind (Size.min_range_sign_agnostic x) in
        `Excluded (S.remove x s, R.join a r)
      else
        `Excluded (S.remove x s, r)
    (* For two exclusion sets, only their intersection can be excluded: *)
    | `Excluded (x,wx), `Excluded (y,wy) -> `Excluded (S.inter x y, range |? R.join wx wy)

  let join ik = join' ik


  let widen ik x y =
    if get_def_exc_widen_by_join () then
      join' ik x y
    else if equal x y then
      x
    else
      join' ~range:(size ik) ik x y


  let meet ik x y =
    match (x,y) with
    (* Greatest LOWER bound with the least element is trivial: *)
    | `Bot, _ -> `Bot
    | _, `Bot -> `Bot
    (* Definite elements are either equal or the glb is bottom *)
    | `Definite x, `Definite y -> if x = y then `Definite x else `Bot
    (* The glb of a definite element and an exclusion set is either bottom or
     * just the element itself, if it isn't in the exclusion set *)
    | `Excluded (s,r), `Definite x
    | `Definite x, `Excluded (s,r) -> if S.mem x s || not (in_range r x) then `Bot else `Definite x
    (* The greatest lower bound of two exclusion sets is their union, this is
     * just DeMorgans Law *)
    | `Excluded (x,r1), `Excluded (y,r2) ->
      let r' = R.meet r1 r2 in
      let s' = S.union x y |> S.filter (in_range r') in
      `Excluded (s', r')

  let narrow ik x y = x

  let of_int ik x = norm ik @@ `Definite x
  let to_int x = match x with
    | `Definite x -> Some x
    | _ -> None

  let from_excl ikind (s: S.t) = norm ikind @@ `Excluded (s, size ikind)

  let of_bool_cmp ik x = of_int ik (if x then Z.one else Z.zero)
  let of_bool = of_bool_cmp
  let to_bool x =
    match x with
    | `Definite x -> Some (IntOps.BigIntOps.to_bool x)
    | `Excluded (s,r) when S.mem Z.zero s -> Some true
    | _ -> None
  let top_bool = `Excluded (S.empty (), R.of_interval range_ikind (0L, 1L))

  let of_interval ?(suppress_ovwarn=false) ik (x,y) =
    if Z.compare x y = 0 then
      of_int ik x
    else
      let a, b = Size.min_range_sign_agnostic x, Size.min_range_sign_agnostic y in
      let r = R.join (R.of_interval ~suppress_ovwarn range_ikind a) (R.of_interval ~suppress_ovwarn range_ikind b) in
      let ex = if Z.gt x Z.zero || Z.lt y Z.zero then S.singleton Z.zero else  S.empty () in
      norm ik @@ (`Excluded (ex, r))

  let starting ?(suppress_ovwarn=false) ikind x =
    let _,u_ik = Size.range ikind in
    of_interval ~suppress_ovwarn ikind (x, u_ik)

  let ending ?(suppress_ovwarn=false) ikind x =
    let l_ik,_ = Size.range ikind in
    of_interval ~suppress_ovwarn ikind (l_ik, x)

  let of_excl_list t l =
    let r = size t in (* elements in l are excluded from the full range of t! *)
    `Excluded (List.fold_right S.add l (S.empty ()), r)
  let is_excl_list l = match l with `Excluded _ -> true | _ -> false
  let to_excl_list (x:t) = match x with
    | `Definite _ -> None
    | `Excluded (s,r) -> Some (S.elements s, (Option.get (R.minimal r), Option.get (R.maximal r)))
    | `Bot -> None

  let to_incl_list x = match x with
    | `Definite x -> Some [x]
    | `Excluded _ -> None
    | `Bot -> None

  let apply_range f r = (* apply f to the min/max of the old range r to get a new range *)
    (* If the Int64 might overflow on us during computation, we instead go to top_range *)
    match R.minimal r, R.maximal r with
    | _ ->
      let rf m = (size % Size.min_for % f) (m r) in
      let r1, r2 = rf Exclusion.min_of_range, rf Exclusion.max_of_range in
      R.join r1 r2

  (* Default behaviour for unary operators, simply maps the function to the
   * DefExc data structure. *)
  let lift1 f ik x = norm ik @@ match x with
    | `Excluded (s,r) ->
      let s' = S.map f s in
      `Excluded (s', apply_range f r)
    | `Definite x -> `Definite (f x)
    | `Bot -> `Bot

  let lift2 f ik x y = norm ik (match x,y with
      (* We don't bother with exclusion sets: *)
      | `Excluded _, `Definite _
      | `Definite _, `Excluded _
      | `Excluded _, `Excluded _ -> top ()
      (* The good case: *)
      | `Definite x, `Definite y ->
        (try `Definite (f x y) with | Division_by_zero -> top ())
      | `Bot, `Bot -> `Bot
      | _ ->
        (* If only one of them is bottom, we raise an exception that eval_rv will catch *)
        raise (ArithmeticOnIntegerBot (Printf.sprintf "%s op %s" (show x) (show y))))

  (* Default behaviour for binary operators that are injective in either
   * argument, so that Exclusion Sets can be used: *)
  let lift2_inj f ik x y =
    let def_exc f x s r = `Excluded (S.map (f x) s, apply_range (f x) r) in
    norm ik @@
    match x,y with
    (* If both are exclusion sets, there isn't anything we can do: *)
    | `Excluded _, `Excluded _ -> top ()
    (* A definite value should be applied to all members of the exclusion set *)
    | `Definite x, `Excluded (s,r) -> def_exc f x s r
    (* Same thing here, but we should flip the operator to map it properly *)
    | `Excluded (s,r), `Definite x -> def_exc (Batteries.flip f) x s r
    (* The good case: *)
    | `Definite x, `Definite y -> `Definite (f x y)
    | `Bot, `Bot -> `Bot
    | _ ->
      (* If only one of them is bottom, we raise an exception that eval_rv will catch *)
      raise (ArithmeticOnIntegerBot (Printf.sprintf "%s op %s" (show x) (show y)))

  (* The equality check: *)
  let eq ik x y = match x,y with
    (* Not much to do with two exclusion sets: *)
    | `Excluded _, `Excluded _ -> top ()
    (* Is x equal to an exclusion set, if it is a member then NO otherwise we
     * don't know: *)
    | `Definite x, `Excluded (s,r) -> if S.mem x s then of_bool IInt false else top ()
    | `Excluded (s,r), `Definite x -> if S.mem x s then of_bool IInt false else top ()
    (* The good case: *)
    | `Definite x, `Definite y -> of_bool IInt (x = y)
    | `Bot, `Bot -> `Bot
    | _ ->
      (* If only one of them is bottom, we raise an exception that eval_rv will catch *)
      raise (ArithmeticOnIntegerBot (Printf.sprintf "%s op %s" (show x) (show y)))

  (* The inequality check: *)
  let ne ik x y = match x,y with
    (* Not much to do with two exclusion sets: *)
    | `Excluded _, `Excluded _ -> top ()
    (* Is x unequal to an exclusion set, if it is a member then Yes otherwise we
     * don't know: *)
    | `Definite x, `Excluded (s,r) -> if S.mem x s then of_bool IInt true else top ()
    | `Excluded (s,r), `Definite x -> if S.mem x s then of_bool IInt true else top ()
    (* The good case: *)
    | `Definite x, `Definite y -> of_bool IInt (x <> y)
    | `Bot, `Bot -> `Bot
    | _ ->
      (* If only one of them is bottom, we raise an exception that eval_rv will catch *)
      raise (ArithmeticOnIntegerBot (Printf.sprintf "%s op %s" (show x) (show y)))

  let neg ?no_ov ik (x :t) = norm ik @@ lift1 Z.neg ik x
  let add ?no_ov ik x y = norm ik @@ lift2_inj Z.add ik x y

  let sub ?no_ov ik x y = norm ik @@ lift2_inj Z.sub ik x y
  let mul ?no_ov ik x y = norm ik @@ match x, y with
    | `Definite z, (`Excluded _ | `Definite _) when Z.equal z Z.zero -> x
    | (`Excluded _ | `Definite _), `Definite z when Z.equal z Z.zero -> y
    | `Definite a, `Excluded (s,r)
    (* Integer multiplication with even numbers is not injective. *)
    (* Thus we cannot exclude the values to which the exclusion set would be mapped to. *)
    | `Excluded (s,r),`Definite a when Z.equal (Z.rem a (Z.of_int 2)) Z.zero -> `Excluded (S.empty (), apply_range (Z.mul a) r)
    | _ -> lift2_inj Z.mul ik x y
  let div ?no_ov ik x y = lift2 Z.div ik x y
  let rem ik x y = lift2 Z.rem ik x y

  (* Comparison handling copied from Enums. *)
  let handle_bot x y f = match x, y with
    | `Bot, `Bot -> `Bot
    | `Bot, _
    | _, `Bot -> raise (ArithmeticOnIntegerBot (Printf.sprintf "%s op %s" (show x) (show y)))
    | _, _ -> f ()

  let lt ik x y =
    handle_bot x y (fun () ->
        match minimal x, maximal x, minimal y, maximal y with
        | _, Some x2, Some y1, _ when Z.compare x2 y1 < 0 -> of_bool ik true
        | Some x1, _, _, Some y2 when Z.compare x1 y2 >= 0 -> of_bool ik false
        | _, _, _, _ -> top_bool)

  let gt ik x y = lt ik y x

  let le ik x y =
    handle_bot x y (fun () ->
        match minimal x, maximal x, minimal y, maximal y with
        | _, Some x2, Some y1, _ when Z.compare x2 y1 <= 0 -> of_bool ik true
        | Some x1, _, _, Some y2 when Z.compare x1 y2 > 0 -> of_bool ik false
        | _, _, _, _ -> top_bool)

  let ge ik x y = le ik y x

  let lognot = lift1 Z.lognot

  let logand ik x y = norm ik (match x,y with
      (* We don't bother with exclusion sets: *)
      | `Excluded _, `Definite i ->
        (* Except in two special cases *)
        if Z.equal i Z.zero then
          `Definite Z.zero
        else if Z.equal i Z.one then
          of_interval IBool (Z.zero, Z.one)
        else
          top ()
      | `Definite _, `Excluded _
      | `Excluded _, `Excluded _ -> top ()
      (* The good case: *)
      | `Definite x, `Definite y ->
        (try `Definite (Z.logand x y) with | Division_by_zero -> top ())
      | `Bot, `Bot -> `Bot
      | _ ->
        (* If only one of them is bottom, we raise an exception that eval_rv will catch *)
        raise (ArithmeticOnIntegerBot (Printf.sprintf "%s op %s" (show x) (show y))))


  let logor  = lift2 Z.logor
  let logxor = lift2 Z.logxor

  let shift (shift_op: int_t -> int -> int_t) (ik: Cil.ikind) (x: t) (y: t) =
    (* BigInt only accepts int as second argument for shifts; perform conversion here *)
    let shift_op_big_int a (b: int_t) =
      let (b : int) = Z.to_int b in
      shift_op a b
    in
    (* If one of the parameters of the shift is negative, the result is undefined *)
    let is_negative = GobOption.for_all (fun x -> Z.lt x Z.zero) in
    if is_negative (minimal x) || is_negative (minimal y) then
      top_of ik
    else
      norm ik @@ lift2 shift_op_big_int ik x y

  let shift_left =
    shift Z.shift_left

  let shift_right =
    shift Z.shift_right
  (* TODO: lift does not treat Not {0} as true. *)
  let c_logand ik x y =
    match to_bool x, to_bool y with
    | Some false, _
    | _, Some false ->
      of_bool ik false
    | _, _ ->
      lift2 IntOps.BigIntOps.c_logand ik x y
  let c_logor ik x y =
    match to_bool x, to_bool y with
    | Some true, _
    | _, Some true ->
      of_bool ik true
    | _, _ ->
      lift2 IntOps.BigIntOps.c_logor ik x y
  let c_lognot ik = eq ik (of_int ik Z.zero)

  let invariant_ikind e ik (x:t) =
    match x with
    | `Definite x ->
      IntInvariant.of_int e ik x
    | `Excluded (s, r) ->
      (* Emit range invariant if tighter than ikind bounds.
         This can be more precise than interval, which has been widened. *)
      let (rmin, rmax) = (Exclusion.min_of_range r, Exclusion.max_of_range r) in
      let ri = IntInvariant.of_interval e ik (rmin, rmax) in
      let si = IntInvariant.of_excl_list e ik (S.elements s) in
      Invariant.(ri && si)
    | `Bot -> Invariant.none

  let arbitrary ik =
    let open QCheck.Iter in
    let excluded s = from_excl ik s in
    let definite x = of_int ik x in
    let shrink = function
      | `Excluded (s, _) -> GobQCheck.shrink (S.arbitrary ()) s >|= excluded (* S TODO: possibly shrink excluded to definite *)
      | `Definite x -> (return `Bot) <+> (GobQCheck.shrink (IntOps.BigIntOps.arbitrary ()) x >|= definite)
      | `Bot -> empty
    in
    QCheck.frequency ~shrink ~print:show [
      20, QCheck.map excluded (S.arbitrary ());
      10, QCheck.map definite (IntOps.BigIntOps.arbitrary ());
      1, QCheck.always `Bot
    ] (* S TODO: decide frequencies *)

  let refine_with_congruence ik a b = a
  let refine_with_interval ik a b = match a, b with
    | x, Some(i) -> meet ik x (of_interval ik i)
    | _ -> a
  let refine_with_excl_list ik a b = match a, b with
    | `Excluded (s, r), Some(ls, _) -> meet ik (`Excluded (s, r)) (of_excl_list ik ls) (* TODO: refine with excl range? *)
    | _ -> a
  let refine_with_incl_list ik a b = a

  let project ik p t = t
end

(* Inclusion/Exclusion sets. Go to top on arithmetic operations (except for some easy cases, e.g. multiplication with 0). Joins on widen, i.e. precise integers as long as not derived from arithmetic expressions. *)
module Enums : S with type int_t = Z.t = struct
  module R = Interval32 (* range for exclusion *)

  let range_ikind = Cil.IInt
  let size t = R.of_interval range_ikind (let a,b = Size.bits_i64 t in Int64.neg a,b)

  type t = Inc of BISet.t | Exc of BISet.t * R.t [@@deriving eq, ord, hash] (* inclusion/exclusion set *)

  type int_t = Z.t
  let name () = "enums"
  let bot () = failwith "bot () not implemented for Enums"
  let top () = failwith "top () not implemented for Enums"
  let bot_of ik = Inc (BISet.empty ())
  let top_bool = Inc (BISet.of_list [Z.zero; Z.one])
  let top_of ik =
    match ik with
    | IBool -> top_bool
    | _ -> Exc (BISet.empty (), size ik)

  let range ik = Size.range ik

  (*
  let max_of_range r = Size.max_from_bit_range (Option.get (R.maximal r))
  let min_of_range r = Size.min_from_bit_range (Option.get (R.minimal r))
  let cardinality_of_range r = Z.add (Z.neg (min_of_range r)) (max_of_range r) *)
  let value_in_range (min, max) v = Z.compare min v <= 0 && Z.compare v max <= 0

  let show = function
    | Inc xs when BISet.is_empty xs -> "bot"
    | Inc xs -> "{" ^ (String.concat ", " (List.map Z.to_string (BISet.elements  xs))) ^ "}"
    | Exc (xs,r) -> "not {" ^ (String.concat ", " (List.map Z.to_string (BISet.elements xs))) ^ "} " ^ "("^R.show r^")"

  include Std (struct type nonrec t = t let name = name let top_of = top_of let bot_of = bot_of let show = show let equal = equal end)

  (* Normalization function for enums, that handles overflows for Inc.
     As we do not compute on Excl, we do not have to perform any overflow handling for it. *)
  let norm ikind v =
    let min, max = range ikind in
    (* Whether the value v lies within the values of the specified ikind. *)
    let value_in_ikind v =
      Z.compare min v <= 0 && Z.compare v max <= 0
    in
    match v with
    | Inc xs when BISet.for_all value_in_ikind xs -> v
    | Inc xs ->
      if should_wrap ikind then
        Inc (BISet.map (Size.cast ikind) xs)
      else if should_ignore_overflow ikind then
        Inc (BISet.filter value_in_ikind xs)
      else
        top_of ikind
    | Exc (xs, r) ->
      (* The following assert should hold for Exc, therefore we do not have to overflow handling / normalization for it:
         let range_in_ikind r =
         R.leq r (size ikind)
         in
         let r_min, r_max = min_of_range r, max_of_range r in
         assert (range_in_ikind r && BISet.for_all (value_in_range (r_min, r_max)) xs); *)
      begin match ikind with
        | IBool ->
          begin match BISet.mem Z.zero xs, BISet.mem Z.one xs with
            | false, false -> top_bool  (* Not {} -> {0, 1} *)
            | true, false -> Inc (BISet.singleton Z.one) (* Not {0} -> {1} *)
            | false, true -> Inc (BISet.singleton Z.zero) (* Not {1} -> {0} *)
            | true, true -> bot_of ikind (* Not {0, 1} -> bot *)
          end
        | _ ->
          v
      end


  let equal_to i = function
    | Inc x ->
      if BISet.mem i x then
        if BISet.is_singleton x then `Eq
        else `Top
      else `Neq
    | Exc (x, r) ->
      if BISet.mem i x then `Neq
      else `Top

  let cast_to ?(suppress_ovwarn=false) ?torg ?no_ov ik v = norm ik @@ match v with
    | Exc (s,r) ->
      let r' = size ik in
      if R.leq r r' then (* upcast -> no change *)
        Exc (s, r)
      else if ik = IBool then (* downcast to bool *)
        if BISet.mem Z.zero s then
          Inc (BISet.singleton Z.one)
        else
          Exc (BISet.empty(), r')
      else (* downcast: may overflow *)
        Exc ((BISet.empty ()), r')
    | Inc xs ->
      let casted_xs = BISet.map (Size.cast ik) xs in
      if Cil.isSigned ik && not (BISet.equal xs casted_xs)
      then top_of ik (* When casting into a signed type and the result does not fit, the behavior is implementation-defined *)
      else Inc casted_xs

  let of_int ikind x = cast_to ikind (Inc (BISet.singleton x))

  let of_interval ?(suppress_ovwarn=false) ik (x, y) =
    if Z.compare x y = 0 then
      of_int ik x
    else
      let a, b = Size.min_range_sign_agnostic x, Size.min_range_sign_agnostic y in
      let r = R.join (R.of_interval ~suppress_ovwarn range_ikind a) (R.of_interval ~suppress_ovwarn range_ikind b) in
      let ex = if Z.gt x Z.zero || Z.lt y Z.zero then BISet.singleton Z.zero else BISet.empty () in
      norm ik @@ (Exc (ex, r))

  let join _ x y =
    match x, y with
    | Inc x, Inc y -> Inc (BISet.union x y)
    | Exc (x,r1), Exc (y,r2) -> Exc (BISet.inter x y, R.join r1 r2)
    | Exc (x,r), Inc y
    | Inc y, Exc (x,r) ->
      let r = if BISet.is_empty y
        then r
        else
          let (min_el_range, max_el_range) = Batteries.Tuple2.mapn (fun x -> R.of_interval range_ikind (Size.min_range_sign_agnostic x)) (BISet.min_elt y, BISet.max_elt y) in
          let range = R.join min_el_range max_el_range in
          R.join r range
      in
      Exc (BISet.diff x y, r)

  let meet _ x y =
    match x, y with
    | Inc x, Inc y -> Inc (BISet.inter x y)
    | Exc (x,r1), Exc (y,r2) ->
      let r = R.meet r1 r2 in
      let r_min, r_max = Exclusion.min_of_range r, Exclusion.max_of_range r in
      let filter_by_range = BISet.filter (value_in_range (r_min, r_max)) in
      (* We remove those elements from the exclusion set that do not fit in the range anyway *)
      let excl = BISet.union (filter_by_range x) (filter_by_range y) in
      Exc (excl, r)
    | Inc x, Exc (y,r)
    | Exc (y,r), Inc x -> Inc (BISet.diff x y)

  let widen = join
  let narrow = meet
  let leq a b =
    match a, b with
    | Inc xs, Exc (ys, r) ->
      if BISet.is_empty xs
      then true
      else
        let min_b, max_b = Exclusion.min_of_range r, Exclusion.max_of_range r in
        let min_a, max_a = BISet.min_elt xs, BISet.max_elt xs in
        (* Check that the xs fit into the range r  *)
        Z.compare min_b min_a <= 0 && Z.compare max_a max_b <= 0 &&
        (* && check that none of the values contained in xs is excluded, i.e. contained in ys. *)
        BISet.for_all (fun x -> not (BISet.mem x ys)) xs
    | Inc xs, Inc ys ->
      BISet.subset xs ys
    | Exc (xs, r), Exc (ys, s) ->
      Exclusion.(leq (Exc (xs, r)) (Exc (ys, s)))
    | Exc (xs, r), Inc ys ->
      Exclusion.(leq_excl_incl (Exc (xs, r)) (Inc ys))

  let handle_bot x y f = match is_bot x, is_bot y with
    | false, false -> f ()
    | true, false
    | false, true -> raise (ArithmeticOnIntegerBot (Printf.sprintf "%s op %s" (show x) (show y)))
    | true, true -> Inc (BISet.empty ())

  let lift1 f ikind v = norm ikind @@ match v with
    | Inc x when BISet.is_empty x -> v (* Return bottom when value is bottom *)
    | Inc x when BISet.is_singleton x -> Inc (BISet.singleton (f (BISet.choose x)))
    | _ -> top_of ikind

  let lift2 f (ikind: Cil.ikind) u v =
    handle_bot u v (fun () ->
        norm ikind @@ match u, v with
        | Inc x,Inc y when BISet.is_singleton x && BISet.is_singleton y -> Inc (BISet.singleton (f (BISet.choose x) (BISet.choose y)))
        | _,_ -> top_of ikind)

  let lift2 f ikind a b =
    try lift2 f ikind a b with Division_by_zero -> top_of ikind

  let neg ?no_ov = lift1 Z.neg
  let add ?no_ov ikind a b =
    match a, b with
    | Inc z,x when BISet.is_singleton z && BISet.choose z = Z.zero -> x
    | x,Inc z when BISet.is_singleton z && BISet.choose z = Z.zero -> x
    | x,y -> lift2 Z.add ikind x y
  let sub ?no_ov = lift2 Z.sub
  let mul ?no_ov ikind a b =
    match a, b with
    | Inc one,x when BISet.is_singleton one && BISet.choose one = Z.one -> x
    | x,Inc one when BISet.is_singleton one && BISet.choose one = Z.one -> x
    | Inc zero,_ when BISet.is_singleton zero && BISet.choose zero = Z.zero -> a
    | _,Inc zero when BISet.is_singleton zero && BISet.choose zero = Z.zero -> b
    | x,y -> lift2 Z.mul ikind x y

  let div ?no_ov ikind a b = match a, b with
    | x,Inc one when BISet.is_singleton one && BISet.choose one = Z.one -> x
    | _,Inc zero when BISet.is_singleton zero && BISet.choose zero = Z.zero -> top_of ikind
    | Inc zero,_ when BISet.is_singleton zero && BISet.choose zero = Z.zero -> a
    | x,y -> lift2 Z.div ikind x y

  let rem = lift2 Z.rem

  let lognot = lift1 Z.lognot
  let logand = lift2 Z.logand
  let logor  = lift2 Z.logor
  let logxor = lift2 Z.logxor

  let shift (shift_op: int_t -> int -> int_t) (ik: Cil.ikind) (x: t) (y: t) =
    handle_bot x y (fun () ->
        (* BigInt only accepts int as second argument for shifts; perform conversion here *)
        let shift_op_big_int a (b: int_t) =
          let (b : int) = Z.to_int b in
          shift_op a b
        in
        (* If one of the parameters of the shift is negative, the result is undefined *)
        let is_negative = GobOption.for_all (fun x -> Z.lt x Z.zero) in
        if is_negative (minimal x) || is_negative (minimal y) then
          top_of ik
        else
          lift2 shift_op_big_int ik x y)

  let shift_left =
    shift Z.shift_left

  let shift_right =
    shift Z.shift_right

  let of_bool ikind x = Inc (BISet.singleton (if x then Z.one else Z.zero))
  let to_bool  = function
    | Inc e when BISet.is_empty e -> None
    | Exc (e,_) when BISet.is_empty e -> None
    | Inc zero when BISet.is_singleton zero && BISet.choose zero = Z.zero -> Some false
    | Inc xs when BISet.for_all ((<>) Z.zero) xs -> Some true
    | Exc (xs,_) when BISet.exists ((=) Z.zero) xs -> Some true
    | _ -> None
  let to_int = function Inc x when BISet.is_singleton x -> Some (BISet.choose x) | _ -> None

  let to_excl_list = function Exc (x,r) when not (BISet.is_empty x) -> Some (BISet.elements x, (Option.get (R.minimal r), Option.get (R.maximal r))) | _ -> None
  let of_excl_list ik xs =
    let min_ik, max_ik = Size.range ik in
    let exc = BISet.of_list @@ List.filter (value_in_range (min_ik, max_ik)) xs in
    norm ik @@ Exc (exc, size ik)
  let is_excl_list = BatOption.is_some % to_excl_list
  let to_incl_list = function Inc s when not (BISet.is_empty s) -> Some (BISet.elements s) | _ -> None

  let starting ?(suppress_ovwarn=false) ikind x =
    let _,u_ik = Size.range ikind in
    of_interval ~suppress_ovwarn ikind (x, u_ik)

  let ending ?(suppress_ovwarn=false) ikind x =
    let l_ik,_ = Size.range ikind in
    of_interval ~suppress_ovwarn ikind (l_ik, x)

  let c_lognot ik x =
    if is_bot x
    then x
    else
      match to_bool x with
      | Some b -> of_bool ik (not b)
      | None -> top_bool

  let c_logand = lift2 IntOps.BigIntOps.c_logand
  let c_logor  = lift2 IntOps.BigIntOps.c_logor
  let maximal = function
    | Inc xs when not (BISet.is_empty xs) -> Some (BISet.max_elt xs)
    | Exc (excl,r) ->
      let rec decrement_while_contained v =
        if BISet.mem v excl
        then decrement_while_contained (Z.pred v)
        else v
      in
      let range_max = Exclusion.max_of_range r in
      Some (decrement_while_contained range_max)
    | _ (* bottom case *) -> None

  let minimal = function
    | Inc xs when not (BISet.is_empty xs) -> Some (BISet.min_elt xs)
    | Exc (excl,r) ->
      let rec increment_while_contained v =
        if BISet.mem v excl
        then increment_while_contained (Z.succ v)
        else v
      in
      let range_min = Exclusion.min_of_range r in
      Some (increment_while_contained range_min)
    | _ (* bottom case *) -> None

  let lt ik x y =
    handle_bot x y (fun () ->
        match minimal x, maximal x, minimal y, maximal y with
        | _, Some x2, Some y1, _ when Z.compare x2 y1 < 0 -> of_bool ik true
        | Some x1, _, _, Some y2 when Z.compare x1 y2 >= 0 -> of_bool ik false
        | _, _, _, _ -> top_bool)

  let gt ik x y = lt ik y x

  let le ik x y =
    handle_bot x y (fun () ->
        match minimal x, maximal x, minimal y, maximal y with
        | _, Some x2, Some y1, _ when Z.compare x2 y1 <= 0 -> of_bool ik true
        | Some x1, _, _, Some y2 when Z.compare x1 y2 > 0 -> of_bool ik false
        | _, _, _, _ -> top_bool)

  let ge ik x y = le ik y x

  let eq ik x y =
    handle_bot x y (fun () ->
        match x, y with
        | Inc xs, Inc ys when BISet.is_singleton xs && BISet.is_singleton ys -> of_bool ik (Z.equal (BISet.choose xs) (BISet.choose ys))
        | _, _ ->
          if is_bot (meet ik x y) then
            (* If the meet is empty, there is no chance that concrete values are equal *)
            of_bool ik false
          else
            top_bool)

  let ne ik x y = c_lognot ik (eq ik x y)

  let invariant_ikind e ik x =
    match x with
    | Inc ps ->
      IntInvariant.of_incl_list e ik (BISet.elements ps)
    | Exc (ns, r) ->
      (* Emit range invariant if tighter than ikind bounds.
         This can be more precise than interval, which has been widened. *)
      let (rmin, rmax) = (Exclusion.min_of_range r, Exclusion.max_of_range r) in
      let ri = IntInvariant.of_interval e ik (rmin, rmax) in
      let nsi = IntInvariant.of_excl_list e ik (BISet.elements ns) in
      Invariant.(ri && nsi)


  let arbitrary ik =
    let open QCheck.Iter in
    let neg s = of_excl_list ik (BISet.elements s) in
    let pos s = norm ik (Inc s) in
    let shrink = function
      | Exc (s, _) -> GobQCheck.shrink (BISet.arbitrary ()) s >|= neg (* S TODO: possibly shrink neg to pos *)
      | Inc s -> GobQCheck.shrink (BISet.arbitrary ()) s >|= pos
    in
    QCheck.frequency ~shrink ~print:show [
      20, QCheck.map neg (BISet.arbitrary ());
      10, QCheck.map pos (BISet.arbitrary ());
    ] (* S TODO: decide frequencies *)

  let refine_with_congruence ik a b =
    let contains c m x = if Z.equal m Z.zero then Z.equal c x else Z.equal (Z.rem (Z.sub x c) m) Z.zero in
    match a, b with
    | Inc e, None -> bot_of ik
    | Inc e, Some (c, m) -> Inc (BISet.filter (contains c m) e)
    | _ -> a

  let refine_with_interval ik a b = a (* TODO: refine inclusion (exclusion?) set *)

  let refine_with_excl_list ik a b =
    match b with
    | Some (ls, _) -> meet ik a (of_excl_list ik ls) (* TODO: refine with excl range? *)
    | _ -> a

  let refine_with_incl_list ik a b =
    match a, b with
    | Inc x, Some (ls) -> meet ik (Inc x) (Inc (BISet.of_list ls))
    | _ -> a

  let project ik p t = t
end

module Congruence : S with type int_t = Z.t and type t = (Z.t * Z.t) option =
struct
  let name () = "congruences"
  type int_t = Z.t

  (* represents congruence class of c mod m, None is bot *)
  type t = (Z.t * Z.t) option [@@deriving eq, ord, hash]

  let ( *: ) = Z.mul
  let (+:) = Z.add
  let (-:) = Z.sub
  let (%:) = Z.rem
  let (/:) = Z.div
  let (=:) = Z.equal
  let (<:) x y = Z.compare x y < 0
  let (>:) x y = Z.compare x y > 0
  let (<=:) x y = Z.compare x y <= 0
  let (>=:) x y = Z.compare x y >= 0
  (* a divides b *)
  let ( |: ) a b =
    if a =: Z.zero then false else (b %: a) =: Z.zero

  let normalize ik x =
    match x with
    | None -> None
    | Some (c, m) ->
      if m =: Z.zero then
        if should_wrap ik then
          Some (Size.cast ik c, m)
        else
          Some (c, m)
      else
        let m' = Z.abs m in
        let c' = c %: m' in
        if c' <: Z.zero then
          Some (c' +: m', m')
        else
          Some (c' %: m', m')

  let range ik = Size.range ik

  let top () = Some (Z.zero, Z.one)
  let top_of ik = Some (Z.zero, Z.one)
  let bot () = None
  let bot_of ik = bot ()

  let show = function ik -> match ik with
    | None -> "⟂"
    | Some (c, m) when (c, m) = (Z.zero, Z.zero) -> Z.to_string c
    | Some (c, m) ->
      let a = if c =: Z.zero then "" else Z.to_string c in
      let b = if m =: Z.zero then "" else if m = Z.one then "ℤ" else Z.to_string m^"ℤ" in
      let c = if a = "" || b = "" then "" else "+" in
      a^c^b

  include Std (struct type nonrec t = t let name = name let top_of = top_of let bot_of = bot_of let show = show let equal = equal end)

  let is_top x = x = top ()

  let equal_to i = function
    | None -> failwith "unsupported: equal_to with bottom"
    | Some (a, b) when b =: Z.zero -> if a =: i then `Eq else `Neq
    | Some (a, b) ->  if i %: b =: a then `Top else `Neq

  let leq (x:t) (y:t) =
    match x, y with
    | None, _ -> true
    | Some _, None -> false
    | Some (c1,m1), Some (c2,m2) when m2 =: Z.zero && m1 =: Z.zero -> c1 =: c2
    | Some (c1,m1), Some (c2,m2) when m2 =: Z.zero -> c1 =: c2 && m1 =: Z.zero
    | Some (c1,m1), Some (c2,m2) -> m2 |: Z.gcd (c1 -: c2) m1
  (* Typo in original equation of P. Granger (m2 instead of m1): gcd (c1 -: c2) m2
     Reference: https://doi.org/10.1080/00207168908803778 Page 171 corollary 3.3*)

  let leq x y =
    let res = leq x y in
    if M.tracing then M.trace "congruence" "leq %a %a -> %a " pretty x pretty y pretty (Some (Z.of_int (Bool.to_int res), Z.zero)) ;
    res

  let join ik (x:t) y =
    match x, y with
    | None, z | z, None -> z
    | Some (c1,m1), Some (c2,m2) ->
      let m3 = Z.gcd m1 (Z.gcd m2 (c1 -: c2)) in
      normalize ik (Some (c1, m3))

  let join ik (x:t) y =
    let res = join ik x y in
    if M.tracing then M.trace "congruence" "join %a %a -> %a" pretty x pretty y pretty res;
    res


  let meet ik x y =
    (* if it exists, c2/a2 is solution to a*x ≡ c (mod m) *)
    let congruence_series a c m =
      let rec next a1 c1 a2 c2 =
        if a2 |: a1 then (a2, c2)
        else next a2 c2 (a1 %: a2) (c1 -: (c2 *: (a1 /: a2)))
      in next m Z.zero a c
    in
    let simple_case i c m =
      if m |: (i -: c)
      then Some (i, Z.zero) else None
    in
    match x, y with
    | Some (c1, m1), Some (c2, m2) when m1 =: Z.zero && m2 =: Z.zero -> if c1 =: c2 then Some (c1, Z.zero) else None
    | Some (c1, m1), Some (c2, m2) when m1 =: Z.zero -> simple_case c1 c2 m2
    | Some (c1, m1), Some (c2, m2) when m2 =: Z.zero -> simple_case c2 c1 m1
    | Some (c1, m1), Some (c2, m2) when (Z.gcd m1 m2) |: (c1 -: c2) ->
      let (c, m) = congruence_series m1 (c2 -: c1 ) m2 in
      normalize ik (Some(c1 +: (m1 *: (m /: c)), m1 *: (m2 /: c)))
    | _  -> None

  let meet ik x y =
    let res = meet ik x y in
    if M.tracing then M.trace "congruence" "meet %a %a -> %a" pretty x pretty y pretty res;
    res

  let to_int = function Some (c, m) when m =: Z.zero -> Some c | _ -> None
  let of_int ik (x: int_t) = normalize ik @@ Some (x, Z.zero)
  let zero = Some (Z.zero, Z.zero)
  let one  = Some (Z.one, Z.zero)
  let top_bool = top()

  let of_bool _ik = function true -> one | false -> zero

  let to_bool (a: t) = match a with
    | None -> None
    | x when equal zero x -> Some false
    | x -> if leq zero x then None else Some true

  let starting ?(suppress_ovwarn=false) ik n = top()

  let ending = starting

  let of_congruence ik (c,m) = normalize ik @@ Some(c,m)

  let maximal t = match t with
    | Some (x, y) when y =: Z.zero -> Some x
    | _ -> None

  let minimal t = match t with
    | Some (x,y) when y =: Z.zero -> Some x
    | _ -> None

  (* cast from original type to ikind, set to top if the value doesn't fit into the new type *)
  let cast_to ?(suppress_ovwarn=false) ?torg ?(no_ov=false) t x =
    match x with
    | None -> None
    | Some (c, m) when m =: Z.zero ->
      let c' = Size.cast t c in
      (* When casting into a signed type and the result does not fit, the behavior is implementation-defined. (C90 6.2.1.2, C99 and C11 6.3.1.3) *)
      (* We go with GCC behavior here: *)
      (*  For conversion to a type of width N, the value is reduced modulo 2^N to be within range of the type; no signal is raised. *)
      (*   (https://gcc.gnu.org/onlinedocs/gcc/Integers-implementation.html)   *)
      (* Clang behaves the same but they never document that anywhere *)
      Some (c', m)
    | _ ->
      let (min_t, max_t) = range t in
      let p ikorg =
        let (min_ikorg, max_ikorg) = range ikorg in
        ikorg = t || (max_t >=: max_ikorg && min_t <=: min_ikorg)
      in
      match torg with
      | Some (Cil.TInt (ikorg, _)) when p ikorg ->
        if M.tracing then M.trace "cong-cast" "some case";
        x
      | _ -> top ()


  let cast_to ?(suppress_ovwarn=false) ?torg ?no_ov (t : Cil.ikind) x =
    let pretty_bool _ x = Pretty.text (string_of_bool x) in
    let res = cast_to ?torg ?no_ov t x in
    if M.tracing then M.trace "cong-cast" "Cast %a to %a (no_ov: %a) = %a" pretty x Cil.d_ikind t (Pretty.docOpt (pretty_bool ())) no_ov pretty res;
    res

  let widen = join

  let widen ik x y =
    let res = widen ik x y in
    if M.tracing then M.trace "congruence" "widen %a %a -> %a" pretty x pretty y pretty res;
    res

  let narrow = meet

  let log f ik i1 i2 =
    match is_bot i1, is_bot i2 with
    | true, true -> bot_of ik
    | true, _
    | _   , true -> raise (ArithmeticOnIntegerBot (Printf.sprintf "%s op %s" (show i1) (show i2)))
    | _ ->
      match to_bool i1, to_bool i2 with
      | Some x, Some y -> of_bool ik (f x y)
      | _              -> top_of ik

  let c_logor = log (||)
  let c_logand = log (&&)

  let log1 f ik i1 =
    if is_bot i1 then
      bot_of ik
    else
      match to_bool i1 with
      | Some x -> of_bool ik (f ik x)
      | _      -> top_of ik

  let c_lognot = log1 (fun _ik -> not)

  let shift_right _ _ _ = top()

  let shift_right ik x y =
    let res = shift_right ik x y in
    if M.tracing then  M.trace "congruence" "shift_right : %a %a becomes %a " pretty x pretty y pretty res;
    res

  let shift_left ik x y =
    (* Naive primality test *)
    (* let is_prime n =
         let n = Z.abs n in
         let rec is_prime' d =
           (d *: d >: n) || ((not ((n %: d) =: Z.zero)) && (is_prime' [@tailcall]) (d +: Z.one))
         in
         not (n =: Z.one) && is_prime' (Z.of_int 2)
       in *)
    match x, y with
    | None, None -> None
    | None, _
    | _, None -> raise (ArithmeticOnIntegerBot (Printf.sprintf "%s op %s" (show x) (show y)))
    | Some (c, m), Some (c', m') when Cil.isSigned ik || c <: Z.zero || c' <: Z.zero -> top_of ik
    | Some (c, m), Some (c', m') ->
      let (_, max_ik) = range ik in
      if m =: Z.zero && m' =: Z.zero then
        normalize ik @@ Some (Z.logand max_ik (Z.shift_left c (Z.to_int c')), Z.zero)
      else
        let x = Z.logand max_ik (Z.shift_left Z.one (Z.to_int c')) in (* 2^c' *)
        (* TODO: commented out because fails test with _Bool *)
        (* if is_prime (m' +: Z.one) then
             normalize ik @@ Some (x *: c, Z.gcd (x *: m) ((c *: x) *: (m' +: Z.one)))
           else *)
        normalize ik @@ Some (x *: c, Z.gcd (x *: m) (c *: x))

  let shift_left ik x y =
    let res = shift_left ik x y in
    if M.tracing then  M.trace "congruence" "shift_left : %a %a becomes %a " pretty x pretty y pretty res;
    res

  (* Handle unsigned overflows.
     From n === k mod (2^a * b), we conclude n === k mod 2^a, for a <= bitwidth.
     The congruence modulo b may not persist on an overflow. *)
  let handle_overflow ik (c, m) =
    if m =: Z.zero then
      normalize ik (Some (c, m))
    else
      (* Find largest m'=2^k (for some k) such that m is divisible by m' *)
      let tz = Z.trailing_zeros m in
      let m' = Z.shift_left Z.one tz in

      let max = (snd (Size.range ik)) +: Z.one in
      if m' >=: max then
        (* if m' >= 2 ^ {bitlength}, there is only one value in range *)
        let c' = c %: max in
        Some (c', Z.zero)
      else
        normalize ik (Some (c, m'))

  let mul ?(no_ov=false) ik x y =
    let no_ov_case (c1, m1) (c2, m2) =
      c1 *: c2, Z.gcd (c1 *: m2) (Z.gcd (m1 *: c2) (m1 *: m2))
    in
    match x, y with
    | None, None -> bot ()
    | None, _ | _, None ->
      raise (ArithmeticOnIntegerBot (Printf.sprintf "%s op %s" (show x) (show y)))
    | Some (c1, m1), Some (c2, m2) when no_ov ->
      Some (no_ov_case (c1, m1) (c2, m2))
    | Some (c1, m1), Some (c2, m2) when m1 =: Z.zero && m2 =: Z.zero && not (Cil.isSigned ik) ->
      let (_, max_ik) = range ik in
      Some ((c1 *: c2) %: (max_ik +: Z.one), Z.zero)
    | Some a, Some b when not (Cil.isSigned ik) ->
      handle_overflow ik (no_ov_case a b )
    | _ -> top ()

  let mul ?no_ov ik x y =
    let res = mul ?no_ov ik x y in
    if M.tracing then  M.trace "congruence" "mul : %a %a -> %a " pretty x pretty y pretty res;
    res

  let neg ?(no_ov=false) ik x =
    match x with
    | None -> bot()
    | Some _ -> mul ~no_ov ik (of_int ik (Z.of_int (-1))) x

  let add ?(no_ov=false) ik x y =
    let no_ov_case (c1, m1) (c2, m2) =
      c1 +: c2, Z.gcd m1 m2
    in
    match (x, y) with
    | None, None -> bot ()
    | None, _ | _, None ->
      raise (ArithmeticOnIntegerBot (Printf.sprintf "%s op %s" (show x) (show y)))
    | Some a, Some b when no_ov ->
      normalize ik (Some (no_ov_case a b))
    | Some (c1, m1), Some (c2, m2) when m1 =: Z.zero && m2 =: Z.zero && not (Cil.isSigned ik) ->
      let (_, max_ik) = range ik in
      Some((c1 +: c2) %: (max_ik +: Z.one), Z.zero)
    | Some a, Some b when not (Cil.isSigned ik) ->
      handle_overflow ik (no_ov_case a b)
    | _ -> top ()


  let add ?no_ov ik x y =
    let res = add ?no_ov ik x y in
    if M.tracing then
      M.trace "congruence" "add : %a %a -> %a" pretty x pretty y
        pretty res ;
    res

  let sub ?(no_ov=false) ik x y = add ~no_ov ik x (neg ~no_ov ik y)


  let sub ?no_ov ik x y =
    let res = sub ?no_ov ik x y in
    if M.tracing then
      M.trace "congruence" "sub : %a %a -> %a" pretty x pretty y
        pretty res ;
    res

  let lognot ik x = match x with
    | None -> None
    | Some (c, m) ->
      if (Cil.isSigned ik) then
        sub ik (neg ik x) one
      else
        let (_, max_ik) = range ik in
        Some (Z.sub max_ik c, m)

  (** The implementation of the bit operations could be improved based on the master’s thesis
      'Abstract Interpretation and Abstract Domains' written by Stefan Bygde.
      see: http://www.es.mdh.se/pdf_publications/948.pdf *)
  let bit2 f ik x y = match x, y with
    | None, None -> None
    | None, _ | _, None -> raise (ArithmeticOnIntegerBot (Printf.sprintf "%s op %s" (show x) (show y)))
    | Some (c, m), Some (c', m') ->
      if m =: Z.zero && m' =: Z.zero then Some (f c c', Z.zero)
      else top ()

  let logor ik x y = bit2 Z.logor ik x y

  let logand ik x y =  match x, y with
    | None, None -> None
    | None, _ | _, None -> raise (ArithmeticOnIntegerBot (Printf.sprintf "%s op %s" (show x) (show y)))
    | Some (c, m), Some (c', m') ->
      if m =: Z.zero && m' =: Z.zero then
        (* both arguments constant *)
        Some (Z.logand c c', Z.zero)
      else if m' =: Z.zero && c' =: Z.one && Z.rem m (Z.of_int 2) =: Z.zero then
        (* x & 1  and  x == c (mod 2*z) *)
        (* Value is equal to LSB of c *)
        Some (Z.logand c c', Z.zero)
      else
        top ()

  let logxor ik x y = bit2 Z.logxor ik x y

  let rem ik x y =
    match x, y with
    | None, None -> bot()
    | None, _ | _, None -> raise (ArithmeticOnIntegerBot (Printf.sprintf "%s op %s" (show x) (show y)))
    | Some (c1, m1), Some(c2, m2) ->
      if m2 =: Z.zero then
        if (c2 |: m1) && (c1 %: c2 =: Z.zero || m1 =: Z.zero || not (Cil.isSigned ik)) then
          Some (c1 %: c2, Z.zero)
        else
          normalize ik (Some (c1, (Z.gcd m1 c2)))
      else
        normalize ik (Some (c1, Z.gcd m1 (Z.gcd c2 m2)))

  let rem ik x y = let res = rem ik x y in
    if M.tracing then  M.trace "congruence" "rem : %a %a -> %a " pretty x pretty y pretty res;
    res

  let div ?(no_ov=false) ik x y =
    match x,y with
    | None, None -> bot ()
    | None, _ | _, None -> raise (ArithmeticOnIntegerBot (Printf.sprintf "%s op %s" (show x) (show y)))
    | _, x when leq zero x -> top ()
    | Some(c1, m1), Some(c2, m2) when not no_ov && m2 =: Z.zero && c2 =: Z.neg Z.one -> top ()
    | Some(c1, m1), Some(c2, m2) when m1 =: Z.zero && m2 =: Z.zero -> Some (c1 /: c2, Z.zero)
    | Some(c1, m1), Some(c2, m2) when m2 =: Z.zero && c2 |: m1 && c2 |: c1 -> Some (c1 /: c2, m1 /: c2)
    | _, _ -> top ()


  let div ?no_ov ik x y =
    let res = div ?no_ov ik x y in
    if M.tracing then
      M.trace "congruence" "div : %a %a -> %a" pretty x pretty y pretty
        res ;
    res

  let ne ik (x: t) (y: t) = match x, y with
    | Some (c1, m1), Some (c2, m2) when (m1 =: Z.zero) && (m2 =: Z.zero) -> of_bool ik (not (c1 =: c2 ))
    | x, y -> if meet ik x y = None then of_bool ik true else top_bool

  let eq ik (x: t) (y: t) = match x, y with
    | Some (c1, m1), Some (c2, m2) when (m1 =: Z.zero) && (m2 =: Z.zero) -> of_bool ik (c1 =: c2)
    | x, y -> if meet ik x y <> None then top_bool else of_bool ik false

  let comparison ik op x y = match x, y with
    | None, None -> bot_of ik
    | None, _ | _, None -> raise (ArithmeticOnIntegerBot (Printf.sprintf "%s op %s" (show x) (show y)))
    | Some (c1, m1), Some (c2, m2) ->
      if m1 =: Z.zero && m2 =: Z.zero then
        if op c1 c2 then of_bool ik true else of_bool ik false
      else
        top_bool

  let ge ik x y = comparison ik (>=:) x y

  let ge ik x y =
    let res = ge ik x y in
    if M.tracing then  M.trace "congruence" "greater or equal : %a %a -> %a " pretty x pretty y pretty res;
    res

  let le ik x y = comparison ik (<=:) x y

  let le ik x y =
    let res = le ik x y in
    if M.tracing then  M.trace "congruence" "less or equal : %a %a -> %a " pretty x pretty y pretty res;
    res

  let gt ik x y = comparison ik (>:) x y


  let gt ik x y =
    let res = gt ik x y in
    if M.tracing then  M.trace "congruence" "greater than : %a %a -> %a " pretty x pretty y pretty res;
    res

  let lt ik x y = comparison ik (<:) x y

  let lt ik x y =
    let res = lt ik x y in
    if M.tracing then  M.trace "congruence" "less than : %a %a -> %a " pretty x pretty y pretty res;
    res

  let invariant_ikind e ik x =
    match x with
    | x when is_top x -> Invariant.top ()
    | Some (c, m) when m =: Z.zero ->
      IntInvariant.of_int e ik c
    | Some (c, m) ->
      let open Cil in
      let (c, m) = BatTuple.Tuple2.mapn (fun a -> kintegerCilint ik a) (c, m) in
      Invariant.of_exp (BinOp (Eq, (BinOp (Mod, e, m, TInt(ik,[]))), c, intType))
    | None -> Invariant.none

  let arbitrary ik =
    let open QCheck in
    let int_arb = map ~rev:Z.to_int64 Z.of_int64 GobQCheck.Arbitrary.int64 in
    let cong_arb = pair int_arb int_arb in
    let of_pair ik p = normalize ik (Some p) in
    let to_pair = Option.get in
    set_print show (map ~rev:to_pair (of_pair ik) cong_arb)

  let refine_with_interval ik (cong : t) (intv : (int_t * int_t ) option) : t =
    match intv, cong with
    | Some (x, y), Some (c, m) ->
      if m =: Z.zero then
        if c <: x || c >: y then None else Some (c, Z.zero)
      else
        let rcx = x +: ((c -: x) %: Z.abs m) in
        let lcy = y -: ((y -: c) %: Z.abs m) in
        if rcx >: lcy then None
        else if rcx =: lcy then Some (rcx, Z.zero)
        else cong
    | _ -> None

  let refine_with_interval ik (cong : t) (intv : (int_t * int_t) option) : t =
    let pretty_intv _ i =
      match i with
      | Some (l, u) -> Pretty.dprintf "[%a,%a]" GobZ.pretty l GobZ.pretty u
      | _ -> Pretty.text ("Display Error") in
    let refn = refine_with_interval ik cong intv in
    if M.tracing then M.trace "refine" "cong_refine_with_interval %a %a -> %a" pretty cong pretty_intv intv pretty refn;
    refn

  let refine_with_congruence ik a b = meet ik a b
  let refine_with_excl_list ik a b = a
  let refine_with_incl_list ik a b = a

  let project ik p t = t
end

module SOverflowLifter (D : S) : SOverflow with type int_t = D.int_t and type t = D.t = struct

  include D

  let lift v = (v, {overflow=false; underflow=false})

  let add ?no_ov ik x y = lift @@ D.add ?no_ov ik x y

  let sub ?no_ov ik x y = lift @@ D.sub ?no_ov ik x y

  let mul ?no_ov ik x y = lift @@ D.mul ?no_ov ik x y

  let div ?no_ov ik x y = lift @@ D.div ?no_ov ik x y

  let neg ?no_ov ik x = lift @@ D.neg ?no_ov ik x

  let cast_to ?suppress_ovwarn ?torg ?no_ov ik x = lift @@ D.cast_to ?suppress_ovwarn ?torg ?no_ov ik x

  let of_int ik x = lift @@ D.of_int ik x

  let of_interval ?suppress_ovwarn ik x = lift @@ D.of_interval ?suppress_ovwarn ik x

  let starting ?suppress_ovwarn ik x = lift @@ D.starting ?suppress_ovwarn ik x

  let ending ?suppress_ovwarn ik x = lift @@ D.ending ?suppress_ovwarn ik x

  let shift_left ik x y = lift @@ D.shift_left ik x y

  let shift_right ik x y = lift @@ D.shift_right ik x y

end






(* The old IntDomList had too much boilerplate since we had to edit every function in S when adding a new domain. With the following, we only have to edit the places where fn are applied, i.e., create, mapp, map, map2. You can search for I3 below to see where you need to extend. *)
(* discussion: https://github.com/goblint/analyzer/pull/188#issuecomment-818928540 *)
module IntDomTupleImpl = struct
  include Printable.Std (* for default invariant, tag, ... *)

  open Batteries
  type int_t = Z.t
  module I1 = SOverflowLifter (DefExc)
  module I2 = Interval
  module I3 = SOverflowLifter (Enums)
  module I4 = SOverflowLifter (Congruence)
  module I5 = IntervalSetFunctor (IntOps.BigIntOps)
  module I6 = BitfieldFunctor (IntOps.BigIntOps)

  type t = I1.t option * I2.t option * I3.t option * I4.t option * I5.t option * I6.t option
  [@@deriving eq, ord, hash]

  let name () = "intdomtuple"

  (* The Interval domain can lead to too many contexts for recursive functions (top is [min,max]), but we don't want to drop all ints as with `ana.base.context.int`. TODO better solution? *)
  let no_interval = Tuple6.map2 (const None)
  let no_intervalSet = Tuple6.map5 (const None)

  type 'a m = (module SOverflow with type t = 'a)
  type 'a m2 = (module SOverflow with type t = 'a and type int_t = int_t )

  (* only first-order polymorphism on functions -> use records to get around monomorphism restriction on arguments *)
  type 'b poly_in  = { fi  : 'a. 'a m -> 'b -> 'a } [@@unboxed] (* inject *)
  type 'b poly2_in  = { fi2  : 'a. 'a m2 -> 'b -> 'a } [@@unboxed] (* inject for functions that depend on int_t *)
  type 'b poly2_in_ovc  = { fi2_ovc  : 'a. 'a m2 -> 'b -> 'a * overflow_info} [@@unboxed] (* inject for functions that depend on int_t *)

  type 'b poly_pr  = { fp  : 'a. 'a m -> 'a -> 'b } [@@unboxed] (* project *)
  type 'b poly_pr2  = { fp2  : 'a. 'a m2 -> 'a -> 'b } [@@unboxed] (* project for functions that depend on int_t *)
  type 'b poly2_pr = {f2p: 'a. 'a m -> ?no_ov:bool -> 'a -> 'a -> 'b} [@@unboxed]
  type poly1 = {f1: 'a. 'a m -> ?no_ov:bool -> 'a -> 'a} [@@unboxed] (* needed b/c above 'b must be different from 'a *)
  type poly1_ovc = {f1_ovc: 'a. 'a m -> ?no_ov:bool -> 'a -> 'a * overflow_info } [@@unboxed] (* needed b/c above 'b must be different from 'a *)
  type poly2 = {f2: 'a. 'a m -> ?no_ov:bool -> 'a -> 'a -> 'a} [@@unboxed]
  type poly2_ovc = {f2_ovc: 'a. 'a m -> ?no_ov:bool -> 'a -> 'a -> 'a * overflow_info } [@@unboxed]
  type 'b poly3 = { f3: 'a. 'a m -> 'a option } [@@unboxed] (* used for projection to given precision *)
  let create r x ((p1, p2, p3, p4, p5, p6): int_precision) =
    let f b g = if b then Some (g x) else None in
    f p1 @@ r.fi (module I1), f p2 @@ r.fi (module I2), f p3 @@ r.fi (module I3), f p4 @@ r.fi (module I4), f p5 @@ r.fi (module I5), f p6 @@ r.fi (module I6)
  let create r x = (* use where values are introduced *)
    create r x (int_precision_from_node_or_config ())
  let create2 r x ((p1, p2, p3, p4, p5, p6): int_precision) =
    let f b g = if b then Some (g x) else None in
    f p1 @@ r.fi2 (module I1), f p2 @@ r.fi2 (module I2), f p3 @@ r.fi2 (module I3), f p4 @@ r.fi2 (module I4), f p5 @@ r.fi2 (module I5) , f p6 @@ r.fi2 (module I6)
  let create2 r x = (* use where values are introduced *)
    create2 r x (int_precision_from_node_or_config ())

  let no_overflow ik = function
    | Some(_, {underflow; overflow}) -> not (underflow || overflow)
    | _ -> false

  let check_ov ?(suppress_ovwarn = false) ~cast ik intv intv_set =
    let no_ov = (no_overflow ik intv) || (no_overflow ik intv_set) in
    if not no_ov && not suppress_ovwarn && ( BatOption.is_some intv || BatOption.is_some intv_set) then (
      let (_,{underflow=underflow_intv; overflow=overflow_intv}) = match intv with None -> (I2.bot (), {underflow= true; overflow = true}) | Some x -> x in
      let (_,{underflow=underflow_intv_set; overflow=overflow_intv_set}) = match intv_set with None -> (I5.bot (), {underflow= true; overflow = true}) | Some x -> x in
      let underflow = underflow_intv && underflow_intv_set in
      let overflow = overflow_intv && overflow_intv_set in
      set_overflow_flag ~cast ~underflow ~overflow ik;
    );
    no_ov

  let create2_ovc ik r x ((p1, p2, p3, p4, p5,p6): int_precision) =
    let f b g = if b then Some (g x) else None in
    let map x = Option.map fst x in
    let intv =  f p2 @@ r.fi2_ovc (module I2) in
    let intv_set = f p5 @@ r.fi2_ovc (module I5) in
    ignore (check_ov ~cast:false ik intv intv_set);
    map @@ f p1 @@ r.fi2_ovc (module I1), map @@ f p2 @@ r.fi2_ovc (module I2), map @@ f p3 @@ r.fi2_ovc (module I3), map @@ f p4 @@ r.fi2_ovc (module I4), map @@ f p5 @@ r.fi2_ovc (module I5) , map @@ f p6 @@ r.fi2_ovc (module I6)

  let create2_ovc ik r x = (* use where values are introduced *)
    create2_ovc ik r x (int_precision_from_node_or_config ())


  let opt_map2 f ?no_ov =
    curry @@ function Some x, Some y -> Some (f ?no_ov x y) | _ -> None

  let to_list x = Tuple6.enum x |> List.of_enum |> List.filter_map identity (* contains only the values of activated domains *)
  let to_list_some x = List.filter_map identity @@ to_list x (* contains only the Some-values of activated domains *)

  let exists = function
    | (Some true, _, _, _, _,_)
    | (_, Some true, _, _, _,_)
    | (_, _, Some true, _, _,_)
    | (_, _, _, Some true, _,_)
    | (_, _, _, _, Some true,_) 
    | (_, _, _, _, _, Some true) 
      -> true 
    | _ ->
      false

  let for_all = function
    | (Some false, _, _, _, _,_)
    | (_, Some false, _, _, _,_)
    | (_, _, Some false, _, _,_)
    | (_, _, _, Some false, _,_)
    | (_, _, _, _, Some false,_) 
    | (_, _, _, _, _, Some false)
      ->
      false
    | _ ->
      true

  (* f0: constructors *)
  let top () = create { fi = fun (type a) (module I:SOverflow with type t = a) -> I.top } ()
  let bot () = create { fi = fun (type a) (module I:SOverflow with type t = a) -> I.bot } ()
  let top_of = create { fi = fun (type a) (module I:SOverflow with type t = a) -> I.top_of }
  let bot_of = create { fi = fun (type a) (module I:SOverflow with type t = a) -> I.bot_of }
  let of_bool ik = create { fi = fun (type a) (module I:SOverflow with type t = a) -> I.of_bool ik }
  let of_excl_list ik = create2 { fi2 = fun (type a) (module I:SOverflow with type t = a and type int_t = int_t) -> I.of_excl_list ik}
  let of_int ik = create2_ovc ik { fi2_ovc = fun (type a) (module I:SOverflow with type t = a and type int_t = int_t) -> I.of_int ik }
  let starting ?(suppress_ovwarn=false) ik = create2_ovc ik { fi2_ovc = fun (type a) (module I:SOverflow with type t = a and type int_t = int_t) -> I.starting ~suppress_ovwarn ik }
  let ending ?(suppress_ovwarn=false) ik = create2_ovc ik { fi2_ovc = fun (type a) (module I:SOverflow with type t = a and type int_t = int_t) -> I.ending ~suppress_ovwarn ik }
  let of_interval ?(suppress_ovwarn=false) ik = create2_ovc ik { fi2_ovc = fun (type a) (module I:SOverflow with type t = a and type int_t = int_t) -> I.of_interval ~suppress_ovwarn ik }
  let of_congruence ik = create2 { fi2 = fun (type a) (module I:SOverflow with type t = a and type int_t = int_t) -> I.of_congruence ik }

  let refine_with_congruence ik ((a, b, c, d, e, f) : t) (cong : (int_t * int_t) option) : t=
    let opt f a =
      curry @@ function Some x, y -> Some (f a x y) | _ -> None
    in
    ( opt I1.refine_with_congruence ik a cong
    , opt I2.refine_with_congruence ik b cong
    , opt I3.refine_with_congruence ik c cong
    , opt I4.refine_with_congruence ik d cong
    , opt I5.refine_with_congruence ik e cong
    , opt I6.refine_with_congruence ik f cong 
    )

  let refine_with_interval ik (a, b, c, d, e,f) intv =
    let opt f a =
      curry @@ function Some x, y -> Some (f a x y) | _ -> None
    in
    ( opt I1.refine_with_interval ik a intv
    , opt I2.refine_with_interval ik b intv
    , opt I3.refine_with_interval ik c intv
    , opt I4.refine_with_interval ik d intv
    , opt I5.refine_with_interval ik e intv 
    , opt I6.refine_with_interval ik f intv )

  let refine_with_excl_list ik (a, b, c, d, e,f) excl =
    let opt f a =
      curry @@ function Some x, y -> Some (f a x y) | _ -> None
    in
    ( opt I1.refine_with_excl_list ik a excl
    , opt I2.refine_with_excl_list ik b excl
    , opt I3.refine_with_excl_list ik c excl
    , opt I4.refine_with_excl_list ik d excl
    , opt I5.refine_with_excl_list ik e excl
    , opt I6.refine_with_excl_list ik f excl )

  let refine_with_incl_list ik (a, b, c, d, e,f) incl =
    let opt f a =
      curry @@ function Some x, y -> Some (f a x y) | _ -> None
    in
    ( opt I1.refine_with_incl_list ik a incl
    , opt I2.refine_with_incl_list ik b incl
    , opt I3.refine_with_incl_list ik c incl
    , opt I4.refine_with_incl_list ik d incl
    , opt I5.refine_with_incl_list ik e incl
    , opt I6.refine_with_incl_list ik f incl )


  let mapp r (a, b, c, d, e, f) =
    let map = BatOption.map in
    ( map (r.fp (module I1)) a
    , map (r.fp (module I2)) b
    , map (r.fp (module I3)) c
    , map (r.fp (module I4)) d
    , map (r.fp (module I5)) e
    , map (r.fp (module I6)) f)


  let mapp2 r (a, b, c, d, e, f) =
    BatOption.
      ( map (r.fp2 (module I1)) a
      , map (r.fp2 (module I2)) b
      , map (r.fp2 (module I3)) c
      , map (r.fp2 (module I4)) d
      , map (r.fp2 (module I5)) e
      , map (r.fp2 (module I6)) f)


  (* exists/for_all *)
  let is_bot = exists % mapp { fp = fun (type a) (module I:SOverflow with type t = a) -> I.is_bot }
  let is_top = for_all % mapp { fp = fun (type a) (module I:SOverflow with type t = a) -> I.is_top }
  let is_top_of ik = for_all % mapp { fp = fun (type a) (module I:SOverflow with type t = a) -> I.is_top_of ik }
  let is_excl_list = exists % mapp { fp = fun (type a) (module I:SOverflow with type t = a) -> I.is_excl_list }

  let map2p r (xa, xb, xc, xd, xe, xf) (ya, yb, yc, yd, ye, yf) =
    ( opt_map2 (r.f2p (module I1)) xa ya
    , opt_map2 (r.f2p (module I2)) xb yb
    , opt_map2 (r.f2p (module I3)) xc yc
    , opt_map2 (r.f2p (module I4)) xd yd
    , opt_map2 (r.f2p (module I5)) xe ye
    , opt_map2 (r.f2p (module I6)) xf yf)

  (* f2p: binary projections *)
  let (%%) f g x = f % (g x) (* composition for binary function g *)

  let leq =
    for_all
    %% map2p {f2p= (fun (type a) (module I : SOverflow with type t = a) ?no_ov -> I.leq)}

  let flat f x = match to_list_some x with [] -> None | xs -> Some (f xs)

  let to_excl_list x =
    let merge ps =
      let (vs, rs) = List.split ps in
      let (mins, maxs) = List.split rs in
      (List.concat vs |> List.sort_uniq Z.compare, (List.min mins, List.max maxs))
    in
    mapp2 { fp2 = fun (type a) (module I:SOverflow with type t = a and type int_t = int_t) -> I.to_excl_list } x |> flat merge

  let to_incl_list x =
    let hd l = match l with h::t -> h | _ -> [] in
    let tl l = match l with h::t -> t | _ -> [] in
    let a y = BatSet.of_list (hd y) in
    let b y = BatList.map BatSet.of_list (tl y) in
    let merge y = BatSet.elements @@ BatList.fold BatSet.intersect (a y) (b y)
    in
    mapp2 { fp2 = fun (type a) (module I:SOverflow with type t = a and type int_t = int_t) -> I.to_incl_list } x |> flat merge

  let same show x = let xs = to_list_some x in let us = List.unique xs in let n = List.length us in
    if n = 1 then Some (List.hd xs)
    else (
      if n>1 then Messages.info ~category:Unsound "Inconsistent state! %a" (Pretty.docList ~sep:(Pretty.text ",") (Pretty.text % show)) us; (* do not want to abort *)
      None
    )
  let to_int = same Z.to_string % mapp2 { fp2 = fun (type a) (module I:SOverflow with type t = a and type int_t = int_t) -> I.to_int }

  let pretty () x =
    match to_int x with
    | Some v when not (GobConfig.get_bool "dbg.full-output") -> Pretty.text (Z.to_string v)
    | _ ->
      mapp { fp = fun (type a) (module I:SOverflow with type t = a) -> (* assert sf==I.short; *) I.pretty () } x
      |> to_list
      |> (fun xs ->
          text "(" ++ (
            try
              List.reduce (fun a b -> a ++ text "," ++ b) xs
            with Invalid_argument _ ->
              nil)
          ++ text ")") (* NOTE: the version above does something else. also, we ignore the sf-argument here. *)

  let refine_functions ik : (t -> t) list =
    let maybe reffun ik domtup dom =
      match dom with Some y -> reffun ik domtup y | _ -> domtup
    in
    [(fun (a, b, c, d, e, f) -> refine_with_excl_list ik (a, b, c, d, e,f) (to_excl_list (a, b, c, d, e,f)));
     (fun (a, b, c, d, e, f) -> refine_with_incl_list ik (a, b, c, d, e,f) (to_incl_list (a, b, c, d, e,f)));
     (fun (a, b, c, d, e, f) -> maybe refine_with_interval ik (a, b, c, d, e,f) b); (* TODO: get interval across all domains with minimal and maximal *)
     (fun (a, b, c, d, e, f) -> maybe refine_with_congruence ik (a, b, c, d, e,f) d)]

  let refine ik ((a, b, c, d, e,f) : t ) : t =
    let dt = ref (a, b, c, d, e,f) in
    (match get_refinement () with
     | "never" -> ()
     | "once" ->
       List.iter (fun f -> dt := f !dt) (refine_functions ik);
     | "fixpoint" ->
       let quit_loop = ref false in
       while not !quit_loop do
         let old_dt = !dt in
         List.iter (fun f -> dt := f !dt) (refine_functions ik);
         quit_loop := equal old_dt !dt;
         if is_bot !dt then dt := bot_of ik; quit_loop := true;
         if M.tracing then M.trace "cong-refine-loop" "old: %a, new: %a" pretty old_dt pretty !dt;
       done;
     | _ -> ()
    ); !dt


  (* map with overflow check *)
  let mapovc ?(suppress_ovwarn=false) ?(cast=false) ik r (a, b, c, d, e, f) =
    let map f ?no_ov = function Some x -> Some (f ?no_ov x) | _ -> None  in
    let intv = map (r.f1_ovc (module I2)) b in
    let intv_set = map (r.f1_ovc (module I5)) e in
    let no_ov = check_ov ~suppress_ovwarn ~cast ik intv intv_set in
    let no_ov = no_ov || should_ignore_overflow ik in
    refine ik
      ( map (fun ?no_ov x -> r.f1_ovc ?no_ov (module I1) x |> fst) a
      , BatOption.map fst intv
      , map (fun ?no_ov x -> r.f1_ovc ?no_ov (module I3) x |> fst) c
      , map (fun ?no_ov x -> r.f1_ovc ?no_ov (module I4) x |> fst) ~no_ov d
      , BatOption.map fst intv_set 
      , map (fun ?no_ov x -> r.f1_ovc ?no_ov (module I6) x |> fst) f)

  (* map2 with overflow check *)
  let map2ovc ?(cast=false) ik r (xa, xb, xc, xd, xe, xf) (ya, yb, yc, yd, ye, yf) =
    let intv = opt_map2 (r.f2_ovc (module I2)) xb yb in
    let intv_set = opt_map2 (r.f2_ovc (module I5)) xe ye in
    let no_ov = check_ov ~cast ik intv intv_set in
    let no_ov = no_ov || should_ignore_overflow ik in
    refine ik
      ( opt_map2 (fun ?no_ov x y -> r.f2_ovc ?no_ov (module I1) x y |> fst) xa ya
      , BatOption.map fst intv
      , opt_map2 (fun ?no_ov x y -> r.f2_ovc ?no_ov (module I3) x y |> fst) xc yc
      , opt_map2 (fun ?no_ov x y -> r.f2_ovc ?no_ov (module I4) x y |> fst) ~no_ov:no_ov xd yd
      , BatOption.map fst intv_set 
      , opt_map2 (fun ?no_ov x y -> r.f2_ovc ?no_ov (module I6) x y |> fst) xf yf)

  let map ik r (a, b, c, d, e, f) =
    refine ik
      BatOption.
        ( map (r.f1 (module I1)) a
        , map (r.f1 (module I2)) b
        , map (r.f1 (module I3)) c
        , map (r.f1 (module I4)) d
        , map (r.f1 (module I5)) e
        , map (r.f1 (module I6)) f)

  let map2 ?(norefine=false) ik r (xa, xb, xc, xd, xe, xf) (ya, yb, yc, yd, ye, yf) =
    let r =
      ( opt_map2 (r.f2 (module I1)) xa ya
      , opt_map2 (r.f2 (module I2)) xb yb
      , opt_map2 (r.f2 (module I3)) xc yc
      , opt_map2 (r.f2 (module I4)) xd yd
      , opt_map2 (r.f2 (module I5)) xe ye
      , opt_map2 (r.f2 (module I6)) xf yf)
    in
    if norefine then r else refine ik r


  (* f1: unary ops *)
  let neg ?no_ov ik =
    mapovc ik {f1_ovc = (fun (type a) (module I : SOverflow with type t = a) ?no_ov -> I.neg ?no_ov ik)}

  let lognot ik =
    map ik {f1 = (fun (type a) (module I : SOverflow with type t = a) ?no_ov -> I.lognot ik)}

  let c_lognot ik =
    map ik {f1 = (fun (type a) (module I : SOverflow with type t = a) ?no_ov -> I.c_lognot ik)}

  let cast_to ?(suppress_ovwarn=false) ?torg ?no_ov t =
    mapovc ~suppress_ovwarn ~cast:true t {f1_ovc = (fun (type a) (module I : SOverflow with type t = a) ?no_ov -> I.cast_to ?torg ?no_ov t)}

  (* fp: projections *)
  let equal_to i x =
    let xs = mapp2 { fp2 = fun (type a) (module I:SOverflow with type t = a and type int_t = int_t) -> I.equal_to i } x |> Tuple6.enum |> List.of_enum |> List.filter_map identity in
    if List.mem `Eq xs then `Eq else
    if List.mem `Neq xs then `Neq else
      `Top 

  let to_bool = same string_of_bool % mapp { fp = fun (type a) (module I:SOverflow with type t = a) -> I.to_bool }
  let minimal = flat (List.max ~cmp:Z.compare) % mapp2 { fp2 = fun (type a) (module I:SOverflow with type t = a and type int_t = int_t) -> I.minimal }
  let maximal = flat (List.min ~cmp:Z.compare) % mapp2 { fp2 = fun (type a) (module I:SOverflow with type t = a and type int_t = int_t) -> I.maximal }
  (* others *)
  let show x =
    match to_int x with
    | Some v  when not (GobConfig.get_bool "dbg.full-output") -> Z.to_string v
    | _ -> mapp { fp = fun (type a) (module I:SOverflow with type t = a) x -> I.name () ^ ":" ^ (I.show x) } x
           |> to_list
           |> String.concat "; "
  let to_yojson = [%to_yojson: Yojson.Safe.t list] % to_list % mapp { fp = fun (type a) (module I:SOverflow with type t = a) x -> I.to_yojson x }

  (* `map/opt_map` are used by `project` *)
  let opt_map b f =
    curry @@ function None, true -> f | x, y when y || b -> x | _ -> None
  let map ~keep r (i1, i2, i3, i4, i5, i6) (b1, b2, b3, b4, b5, b6) =
    ( opt_map keep (r.f3 (module I1)) i1 b1
    , opt_map keep (r.f3 (module I2)) i2 b2
    , opt_map keep (r.f3 (module I3)) i3 b3
    , opt_map keep (r.f3 (module I4)) i4 b4
    , opt_map keep (r.f3 (module I5)) i5 b5
    , opt_map keep (r.f3 (module I6)) i6 b6)

  (** Project tuple t to precision p
   * We have to deactivate IntDomains after the refinement, since we might
   * lose information if we do it before. E.g. only "Interval" is active
   * and shall be projected to only "Def_Exc". By seting "Interval" to None
   * before refinement we have no information for "Def_Exc".
   *
   * Thus we have 3 Steps:
   * 1. Add padding to t by setting `None` to `I.top_of ik` if p is true for this element
   * 2. Refine the padded t
   * 3. Set elements of t to `None` if p is false for this element
   *
   * Side Note:
   * ~keep is used to reuse `map/opt_map` for Step 1 and 3.
   * ~keep:true will keep elements that are `Some x` but should be set to `None` by p.
   *  This way we won't loose any information for the refinement.
   * ~keep:false will set the elements to `None` as defined by p *)
  let project ik (p: int_precision) t =
    let t_padded = map ~keep:true { f3 = fun (type a) (module I:SOverflow with type t = a) -> Some (I.top_of ik) } t p in
    let t_refined = refine ik t_padded in
    map ~keep:false { f3 = fun (type a) (module I:SOverflow with type t = a) -> None } t_refined p


  (* f2: binary ops *)
  let join ik =
    map2 ~norefine:true ik {f2= (fun (type a) (module I : SOverflow with type t = a) ?no_ov -> I.join ik)}

  let meet ik =
    map2 ik {f2= (fun (type a) (module I : SOverflow with type t = a) ?no_ov -> I.meet ik)}

  let widen ik =
    map2 ~norefine:true ik {f2= (fun (type a) (module I : SOverflow with type t = a) ?no_ov -> I.widen ik)}

  let narrow ik =
    map2 ik {f2= (fun (type a) (module I : SOverflow with type t = a) ?no_ov -> I.narrow ik)}

  let add ?no_ov ik =
    map2ovc ik
      {f2_ovc = (fun (type a) (module I : SOverflow with type t = a) ?no_ov -> I.add ?no_ov ik)}

  let sub ?no_ov ik =
    map2ovc ik
      {f2_ovc = (fun (type a) (module I : SOverflow with type t = a) ?no_ov -> I.sub ?no_ov ik)}

  let mul ?no_ov ik =
    map2ovc ik
      {f2_ovc = (fun (type a) (module I : SOverflow with type t = a) ?no_ov -> I.mul ?no_ov ik)}

  let div ?no_ov ik =
    map2ovc ik
      {f2_ovc = (fun (type a) (module I : SOverflow with type t = a) ?no_ov -> I.div ?no_ov ik)}

  let rem ik =
    map2 ik {f2= (fun (type a) (module I : SOverflow with type t = a) ?no_ov -> I.rem ik)}

  let lt ik =
    map2 ik {f2= (fun (type a) (module I : SOverflow with type t = a) ?no_ov -> I.lt ik)}

  let gt ik =
    map2 ik {f2= (fun (type a) (module I : SOverflow with type t = a) ?no_ov -> I.gt ik)}

  let le ik =
    map2 ik {f2= (fun (type a) (module I : SOverflow with type t = a) ?no_ov -> I.le ik)}

  let ge ik =
    map2 ik {f2= (fun (type a) (module I : SOverflow with type t = a) ?no_ov -> I.ge ik)}

  let eq ik =
    map2 ik {f2= (fun (type a) (module I : SOverflow with type t = a) ?no_ov -> I.eq ik)}

  let ne ik =
    map2 ik {f2= (fun (type a) (module I : SOverflow with type t = a) ?no_ov -> I.ne ik)}

  let logand ik =
    map2 ik {f2= (fun (type a) (module I : SOverflow with type t = a) ?no_ov -> I.logand ik)}

  let logor ik =
    map2 ik {f2= (fun (type a) (module I : SOverflow with type t = a) ?no_ov -> I.logor ik)}

  let logxor ik =
    map2 ik {f2= (fun (type a) (module I : SOverflow with type t = a) ?no_ov -> I.logxor ik)}

  let shift_left ik =
    map2ovc ik {f2_ovc= (fun (type a) (module I : SOverflow with type t = a) ?no_ov -> I.shift_left ik)}

  let shift_right ik =
    map2ovc ik {f2_ovc= (fun (type a) (module I : SOverflow with type t = a) ?no_ov -> I.shift_right ik)}

  let c_logand ik =
    map2 ik {f2= (fun (type a) (module I : SOverflow with type t = a) ?no_ov -> I.c_logand ik)}

  let c_logor ik =
    map2 ik {f2= (fun (type a) (module I : SOverflow with type t = a) ?no_ov -> I.c_logor ik)}


  (* printing boilerplate *)
  let pretty_diff () (x,y) = dprintf "%a instead of %a" pretty x pretty y
  let printXml f x =
    match to_int x with
    | Some v when not (GobConfig.get_bool "dbg.full-output") -> BatPrintf.fprintf f "<value>\n<data>\n%s\n</data>\n</value>\n" (Z.to_string v)
    | _ -> BatPrintf.fprintf f "<value>\n<data>\n%s\n</data>\n</value>\n" (show x)

  let invariant_ikind e ik ((_, _, _, x_cong, x_intset, _) as x) =
    (* TODO: do refinement before to ensure incl_list being more precise than intervals, etc (https://github.com/goblint/analyzer/pull/1517#discussion_r1693998515), requires refine functions to actually refine that *)
    let simplify_int fallback =
      match to_int x with
      | Some v ->
        (* If definite, output single equality instead of every subdomain repeating same equality (or something less precise). *)
        IntInvariant.of_int e ik v
      | None ->
        fallback ()
    in
    let simplify_all () =
      match to_incl_list x with
      | Some ps ->
        (* If inclusion set, output disjunction of equalities because it subsumes interval(s), exclusion set and congruence. *)
        IntInvariant.of_incl_list e ik ps
      | None ->
        (* Get interval bounds from all domains (intervals and exclusion set ranges). *)
        let min = minimal x in
        let max = maximal x in
        let ns = Option.map fst (to_excl_list x) |? [] in (* Ignore exclusion set bit range, known via interval bounds already. *)
        (* "Refine" out-of-bounds exclusions for simpler output. *)
        let ns = Option.map_default (fun min -> List.filter (Z.leq min) ns) ns min in
        let ns = Option.map_default (fun max -> List.filter (Z.geq max) ns) ns max in
        Invariant.(
          IntInvariant.of_interval_opt e ik (min, max) && (* Output best interval bounds once instead of multiple subdomains repeating them (or less precise ones). *)
          IntInvariant.of_excl_list e ik ns &&
          Option.map_default (I4.invariant_ikind e ik) Invariant.none x_cong && (* Output congruence as is. *)
          Option.map_default (I5.invariant_ikind e ik) Invariant.none x_intset (* Output interval sets as is. *)
        )
    in
    let simplify_none () =
      let is = to_list (mapp { fp = fun (type a) (module I:SOverflow with type t = a) -> I.invariant_ikind e ik } x) in
      List.fold_left (fun a i ->
          Invariant.(a && i)
        ) (Invariant.top ()) is
    in
    match GobConfig.get_string "ana.base.invariant.int.simplify" with
    | "none" -> simplify_none ()
    | "int" -> simplify_int simplify_none
    | "all" -> simplify_int simplify_all
    | _ -> assert false

  let arbitrary ik = QCheck.(set_print show @@ tup6 (option (I1.arbitrary ik)) (option (I2.arbitrary ik)) (option (I3.arbitrary ik)) (option (I4.arbitrary ik)) (option (I5.arbitrary ik)) (option (I6.arbitrary ik)))

  let relift (a, b, c, d, e, f) =
    (Option.map I1.relift a, Option.map I2.relift b, Option.map I3.relift c, Option.map I4.relift d, Option.map I5.relift e, Option.map I6.relift f)
end

module IntDomTuple =
struct
  module I = IntDomLifter (IntDomTupleImpl)
  include I

  let top () = failwith "top in IntDomTuple not supported. Use top_of instead."
  let no_interval (x: I.t) = {x with v = IntDomTupleImpl.no_interval x.v}

  let no_intervalSet (x: I.t) = {x with v = IntDomTupleImpl.no_intervalSet x.v}
end

let of_const (i, ik, str) = IntDomTuple.of_int ik i<|MERGE_RESOLUTION|>--- conflicted
+++ resolved
@@ -1191,27 +1191,20 @@
 
 (* Bitfield arithmetic, without any overflow handling etc. *)
 module BitFieldArith (Ints_t : IntOps.IntOps) = struct
+  let one = of_int Ints_t.one
+  let zero = of_int Ints_t.zero
+  let top_bool = join one zero
+
   let zero_mask = Ints_t.zero
   let one_mask = Ints_t.lognot zero_mask
 
-<<<<<<< HEAD
-  let is_const (z,o) = (Ints_t.logxor z o) = one_mask
-  let is_undef (z,o) = Ints_t.compare (Ints_t.lognot @@ Ints_t.logor z o) Ints_t.zero = 0
-=======
   let of_int x = (Ints_t.lognot x, x) 
   
   let join (z1,o1) (z2,o2) = (Ints_t.logor z1 z2, Ints_t.logor o1 o2)
-
-  let one = of_int Ints_t.one
-  let zero = of_int Ints_t.zero
-  let top_bool = join one zero
-
   let meet (z1,o1) (z2,o2) = (Ints_t.logand z1 z2, Ints_t.logand o1 o2)
 
-  let is_constant (z,o) = (Ints_t.logxor z o) = one_mask
-
-  let is_undefined (z,o) = Ints_t.compare (Ints_t.lognot @@ Ints_t.logor z o) Ints_t.zero = 0
->>>>>>> 7d5913a3
+  let is_const (z,o) = (Ints_t.logxor z o) = one_mask
+  let is_undef (z,o) = Ints_t.compare (Ints_t.lognot @@ Ints_t.logor z o) Ints_t.zero = 0
 
   let eq (z1,o1) (z2,o2) = (Ints_t.equal z1 z2) && (Ints_t.equal o1 o2)
 
@@ -1252,7 +1245,6 @@
       let n = max_shift ik in
       let rec break_down c_lst i = if i >= n then c_lst
       else
-<<<<<<< HEAD
         if get_bit z i = get_bit o i then
           List.fold_left2 (
             fun acc (z1,o1) (z2,o2) -> (set_bit z1 i, set_bit ~zero:true o1 i) :: (set_bit ~zero:true z2 i, o2) :: acc
@@ -1275,35 +1267,6 @@
         (Ints_t.logor (Ints_t.shift_right z n) sign_msk, Ints_t.shift_right o n)
       in
     if is_const n_bf then Some (shift_right bf (Ints_t.to_int @@ snd n_bf))
-=======
-        let n = max_shift ik in
-        let suffix_mask = Ints_t.lognot @@ Ints_t.sub (Ints_t.shift_left Ints_t.one n) Ints_t.one in
-        let z_prefix = Ints_t.logand z (Ints_t.lognot suffix_mask) in
-        let o_suffix = Ints_t.logand o suffix_mask in
-        let rec break_down c_lst i =
-          if i < n then
-            if get_bit z i = get_bit o i then
-              List.fold_left2 (
-                fun acc (z1,o1) (z2,o2) -> (set_bit z1 i, set_bit ~zero:true o1 i) :: (set_bit ~zero:true z2 i, o2) :: acc
-              ) [] c_lst c_lst
-              |> fun c_lst -> break_down c_lst (i+1)
-            else
-              break_down c_lst (i+1)
-          else c_lst
-        in break_down [(z_prefix, o_suffix)] 0 |> Option.some
-
-  let break_down ik bf = Option.map (List.map snd) (break_down_log ik bf)
-
-  let shift ?(left=false)  ik bf n =
-    let shift_by n (z, o) =
-      if left then
-        let z_or_mask = Ints_t.sub (Ints_t.shift_left Ints_t.one n) Ints_t.one
-        in (Ints_t.logor (Ints_t.shift_left z n) z_or_mask, Ints_t.shift_left o n)
-      else
-        (Ints_t.shift_right z n, Ints_t.shift_right o n)
-    in
-    if is_constant n then shift_by (Ints_t.to_int @@ snd n) bf |> Option.some
->>>>>>> 7d5913a3
     else
       Option.map (fun c_lst -> List.map (shift_right bf) c_lst |> List.fold_left join zero) (break_down ik n_bf)
 
@@ -1351,9 +1314,6 @@
       Size.cast ik (Ints_t.to_bigint (Ints_t.logor guaranteedBits worstPossibleUnknownBits))
     else
       Size.cast ik (Ints_t.to_bigint (Ints_t.logor guaranteedBits worstPossibleUnknownBits))
-
-
-
 
 end
 
@@ -1488,8 +1448,6 @@
   of Vishwanathan et al.
   *)
 
-<<<<<<< HEAD
-=======
   let add ?no_ov ik (z1, o1) (z2, o2) =
     let pv = Ints_t.logand o1 (Ints_t.lognot z1) in
     let pm = Ints_t.logand o1 z1 in
@@ -1552,13 +1510,12 @@
     ((!z3, !o3),{underflow=false; overflow=false})
 
   let rec div ?no_ov ik (z1, o1) (z2, o2) =
-    if BArith.is_constant (z1, o1) && BArith.is_constant (z2, o2) then (let res = Ints_t.div z1 z2 in ((res, Ints_t.lognot res),{underflow=false; overflow=false}))
+    if BArith.is_const (z1, o1) && BArith.is_const (z2, o2) then (let res = Ints_t.div z1 z2 in ((res, Ints_t.lognot res),{underflow=false; overflow=false}))
     else (top_of ik,{underflow=false; overflow=false})
 
->>>>>>> 7d5913a3
   let rem ik x y = 
     M.trace "bitfield" "rem";
-    if BArith.is_constant x && BArith.is_constant y then (
+    if BArith.is_const x && BArith.is_const y then (
     (* x % y = x - (x / y) * y *)
     let tmp = fst (div ik x y) in
     let tmp = fst (mul ik tmp y) in 
@@ -1566,12 +1523,12 @@
     else top_of ik
 
   let eq ik x y =
-    if BArith.is_constant x && BArith.is_constant y then of_bool ik (BArith.eq x y) 
+    if BArith.is_const x && BArith.is_const y then of_bool ik (BArith.eq x y) 
     else if not (leq x y || leq y x) then of_bool ik false
     else BArith.top_bool
 
   let ne ik x y =
-    if BArith.is_constant x && BArith.is_constant y then of_bool ik (not (BArith.eq x y)) 
+    if BArith.is_const x && BArith.is_const y then of_bool ik (not (BArith.eq x y)) 
     else if not (leq x y || leq y x) then of_bool ik true
     else BArith.top_bool
 
