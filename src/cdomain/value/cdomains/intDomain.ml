--- conflicted
+++ resolved
@@ -1522,17 +1522,6 @@
     fst (sub ik x tmp))
     else top_of ik
 
-<<<<<<< HEAD
-  let eq ik x y =
-    if BArith.is_const x && BArith.is_const y then of_bool ik (BArith.eq x y) 
-    else if not (leq x y || leq y x) then of_bool ik false
-    else BArith.top_bool
-
-  let ne ik x y =
-    if BArith.is_const x && BArith.is_const y then of_bool ik (not (BArith.eq x y)) 
-    else if not (leq x y || leq y x) then of_bool ik true
-    else BArith.top_bool
-=======
   let eq ik x y = 
     if (BArith.max ik x) <= (BArith.min ik y) && (BArith.min ik x) >= (BArith.max ik y) then of_bool ik true 
     else if (BArith.min ik x) > (BArith.max ik y) || (BArith.max ik x) < (BArith.min ik y) then of_bool ik false 
@@ -1542,7 +1531,6 @@
     | t when t = of_bool ik true -> of_bool ik false
     | t when t = of_bool ik false -> of_bool ik true
     | _ -> BArith.top_bool
->>>>>>> 8e8b9cba
 
   let le ik x y = 
     if (BArith.max ik x) <= (BArith.min ik y) then of_bool ik true 
@@ -1555,11 +1543,9 @@
     else if (BArith.min ik x) >= (BArith.max ik y) then of_bool ik false 
     else BArith.top_bool
 
-<<<<<<< HEAD
-=======
+
   let gt ik x y = lt ik y x
 
->>>>>>> 8e8b9cba
   let invariant_ikind e ik (z,o) = 
     let range = range ik (z,o) in
     IntInvariant.of_interval e ik range
