--- conflicted
+++ resolved
@@ -192,12 +192,8 @@
     | t when is_mutex_type t -> Mutex
     | t when is_jmp_buf_type t -> JmpBuf (JmpBufs.top ())
     | t when is_mutexattr_type t -> MutexAttr (MutexAttrDomain.top ())
-<<<<<<< HEAD
     | TInt (ik,_) -> Int (ID.top_of ?bitfield ik)
-=======
-    | TInt (ik,_) -> Int (ID.top_of ik)
     (* TODO: TEnum? *)
->>>>>>> cff1d5fe
     | TFloat (fkind, _) when not (Cilfacade.isComplexFKind fkind) -> Float (FD.top_of fkind)
     | TPtr _ -> Address AD.top_ptr
     | TComp ({cstruct=true; _} as ci,_) -> Struct (Structs.create (fun fd -> init_value ~bitfield:fd.fbitfield ~varAttr:fd.fattr fd.ftype) ci)
