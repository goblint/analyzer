--- conflicted
+++ resolved
@@ -86,15 +86,9 @@
     | ({vname; _}, None) -> GobConfig.get_bool "ana.thread.include-node" && List.mem vname @@ GobConfig.get_string_list "mainfun"
     | _ -> false
 
-<<<<<<< HEAD
-  let is_unique _ = false (* TODO: should this consider main unique? *)
+  let is_unique = is_main
   let may_be_ancestor _ _ = true
   let must_be_ancestor _ _ = false
-=======
-  let is_unique = is_main
-  let may_create _ _ = true
-  let is_must_parent _ _ = false
->>>>>>> ea7ee83a
 end
 
 
