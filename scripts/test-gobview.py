# needs preinstalled libraries:
# pip3 install selenium webdriver-manager

from selenium import webdriver
from selenium.webdriver.chrome.service import Service
from webdriver_manager.chrome import ChromeDriverManager
from selenium.webdriver.common.by import By
from selenium.webdriver.chrome.options import Options
from threading import Thread
import subprocess

PORT = 8080 # has to match port defined in goblint_http.ml
DIRECTORY = "run"
IP = "localhost"
url = 'http://' + IP + ':' + str(PORT) + '/'

# cleanup
def cleanup(browser, thread):
  print("cleanup")
  browser.close()
  p.kill()
  thread.join()

# serve GobView in different thread so it does not block the testing
def serve():
  global p
  goblint_http_path = '_build/default/gobview/goblint-http-server/goblint_http.exe'
  p = subprocess.Popen(['./' + goblint_http_path,
                  '-with-goblint', '../analyzer/goblint',
                  '-goblint', '--set', 'files[+]', '"../analyzer/tests/regression/00-sanity/01-assert.c"'])

print("serving at port", PORT)
thread = Thread(target=serve, args=())
thread.start()

# installation of browser
print("starting installation of browser\n")
options = Options()
options.add_argument('headless')
browser = webdriver.Chrome(service=Service(ChromeDriverManager().install()),options=options)
print("finished webdriver installation \n")
browser.maximize_window()
browser.implicitly_wait(10);

try:
    # retrieve and wait until page is fully loaded and rendered
    browser.get(url)
    print("open local GobView page\n")

    # check for the right page title:
    title = browser.title
    assert(title == "GobView")
    print("found the site's title", title)

    # check the general structure of the page (whether main element, navbar, left and right sidebar, content view and panel exists)
    # find_element throws an NoSuchElementException if this is not the case
    main = browser.find_element(By.CLASS_NAME, "main")
    leftS = browser.find_element(By.CLASS_NAME, "sidebar-left")
    rightS = browser.find_element(By.CLASS_NAME, "sidebar-right")
    content = browser.find_element(By.CLASS_NAME, "content")
    panel = browser.find_element(By.CLASS_NAME, "panel")
    print("found DOM elements main, sidebar-left, sidebar-right, content and panel")

<<<<<<< HEAD
    # test syntactic search
    leftS.find_element(By.LINK_TEXT,  "Search").click()
    leftS.find_element(By.CLASS_NAME, "switch-to-json").click()
    textfield = leftS.find_element(By.CLASS_NAME, "form-control")
    textfield.clear()
    textfield.send_keys('{"kind":["var"],"target":["name","fail"],"find":["uses"],"mode":["Must"]}')
    leftS.find_element(By.CLASS_NAME, "exec-button").click()
    results = leftS.find_elements(By.CLASS_NAME, "list-group-item")
    locations = []
    for r in results:
        for tr in r.find_elements(By.TAG_NAME, "tr"):
            if tr.find_element(By.TAG_NAME, "th").text == "Location":
                locations.insert(0,tr.find_element(By.TAG_NAME, "td").find_element(By.TAG_NAME, "a").text)

    print("syntactic search for variable use of 'fail' found", len(results), "results")
    for l in locations:
        print(l)
    assert(len(results) == 2)
    assert("tests/regression/00-sanity/01-assert.c:7" in locations)
    assert("tests/regression/00-sanity/01-assert.c:12" in locations)

    # clear results
    leftS.find_element(By.CLASS_NAME, "clear-btn").click()

    # test semantic search 1
    textfield = leftS.find_element(By.CLASS_NAME, "form-control")
    textfield.clear()
    textfield.send_keys('{"kind":["var"],"target":["name","success"],"find":["uses"],"expression":"success == 1","mode":["Must"]}')
    leftS.find_element(By.CLASS_NAME, "exec-button").click()
    results = leftS.find_elements(By.CLASS_NAME, "list-group-item")
    locations = []
    for r in results:
        for tr in r.find_elements(By.TAG_NAME, "tr"):
            if tr.find_element(By.TAG_NAME, "th").text == "Location":
                locations.insert(0,tr.find_element(By.TAG_NAME, "td").find_element(By.TAG_NAME, "a").text)

    print("semantic search for variable use of 'success' where it must be 1 found", len(results), "results")
    for l in locations:
        print(l)
    assert(len(results) == 2)
    assert("tests/regression/00-sanity/01-assert.c:10" in locations)
    assert("tests/regression/00-sanity/01-assert.c:5" in locations)

    # clear results
    leftS.find_element(By.CLASS_NAME, "clear-btn").click()

    # test semantic search 2
    textfield = leftS.find_element(By.CLASS_NAME, "form-control")
    textfield.clear()
    textfield.send_keys('{"kind":["var"],"target":["name","success"],"find":["uses"],"expression":"success == 0","mode":["Must"]}')
    leftS.find_element(By.CLASS_NAME, "exec-button").click()
    results = leftS.find_elements(By.CLASS_NAME, "list-group-item")
    locations = []
    for r in results:
        for tr in r.find_elements(By.TAG_NAME, "tr"):
            if tr.find_element(By.TAG_NAME, "th").text == "Location":
                locations.insert(0,tr.find_element(By.TAG_NAME, "td").find_element(By.TAG_NAME, "a").text)

    print("semantic search for variable use of 'success' where it must be 0 found", len(results), "results")
    for l in locations:
        print(l)
    assert(len(results) == 0)

    # close "No results found" alert
    leftS.find_element(By.CLASS_NAME, "btn-close").click()

    cleanup(browser, httpd, thread)
=======
    cleanup(browser, thread)
>>>>>>> 2e9284d4

except Exception as e:
    cleanup(browser, thread)
    raise e<|MERGE_RESOLUTION|>--- conflicted
+++ resolved
@@ -61,7 +61,6 @@
     panel = browser.find_element(By.CLASS_NAME, "panel")
     print("found DOM elements main, sidebar-left, sidebar-right, content and panel")
 
-<<<<<<< HEAD
     # test syntactic search
     leftS.find_element(By.LINK_TEXT,  "Search").click()
     leftS.find_element(By.CLASS_NAME, "switch-to-json").click()
@@ -128,10 +127,7 @@
     # close "No results found" alert
     leftS.find_element(By.CLASS_NAME, "btn-close").click()
 
-    cleanup(browser, httpd, thread)
-=======
     cleanup(browser, thread)
->>>>>>> 2e9284d4
 
 except Exception as e:
     cleanup(browser, thread)
