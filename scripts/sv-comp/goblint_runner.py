#!/usr/bin/env python3
import argparse
from dataclasses import dataclass

import subprocess
from os import path
import logging

class GoblintRunner:

    def __init__(self, logger):
        self.logger = logger
        self.current_path = path.dirname(__file__)
        self.goblint_executable_path = path.join(self.current_path, "goblint")
        if not path.exists(self.goblint_executable_path):
            self.goblint_executable_path=path.join(self.current_path, "..", "..", "goblint")
            if not path.exists(self.goblint_executable_path):
                logger.error(f" Could not find goblint executable neither at {self.current_path} nor at {path.dirname(self.goblint_executable_path)}; did you build goblint with make?")
                exit(1)

        parser = argparse.ArgumentParser(
            description="""A facade in front of goblint to enable running a portfolio of configurations for SV-COMP.
            All args apart from --portfolio-conf/-p are passed on to the actual goblint calls.
            The portfolio config file is a plaintext file whose lines each consist of goblint parameters, in particular including
            --conf followed by a path to a goblint config file (relative to the goblint base dir, or absolute).
            Goblint is run with each parameterset in order of specification as long as goblint produces an unknown verdict or reaches the end of the list.
            You may add comments to the portfolio config file by starting a line with #.
            """
        )
        parser.add_argument("-p","--portfolio-conf", type=str, metavar="FILE",dest="portfolio",
                            help="a path to a portfolio configuration file (relative to goblint_runner.py)")
        conf_args, self.other_args = parser.parse_known_args()
        logger.debug(f"Portfolio-conf file: {conf_args.portfolio}")
        logger.debug(f"Arguments passed on to goblint: {" ".join(self.other_args)}")

        self.configs = []
        if conf_args.portfolio:
            conf_args.portfolio = path.join(path.dirname(self.goblint_executable_path), conf_args.portfolio)
            if not path.exists(conf_args.portfolio):
                logger.error(f" Could not find portfolio conf file at {conf_args.portfolio}")
                exit(1)
            with open(conf_args.portfolio, "r") as conflist_file:
                self.configs = [c.strip() for c in conflist_file.readlines() if not c.strip().startswith("#")]
            logger.info(f"Loaded goblint configs: {", ".join(self.configs)}")

    def run_with_config(self, config_str):
        config_args = config_str.split(" ")
        args = [*config_args] + self.other_args
        self.logger.info(f"Config details: ./goblint {" ".join(args)}")
        process = subprocess.Popen([self.goblint_executable_path, *args],stdout=subprocess.PIPE,stderr=subprocess.STDOUT)
        continue_portfolio = False
        verdict = None
        for line in process.stdout:
            decoded_line = line.decode("utf-8")
            print(decoded_line, end="")
            if decoded_line.startswith("SV-COMP result: "):
                # remove "SV-COMP result: " prefix and any trailing whitespace
                verdict = decoded_line[len("SV-COMP result: "):].strip()
                if verdict == "unknown":
                    continue_portfolio = continue_portfolio or decoded_line.startswith("SV-COMP result: unknown")
        process.wait()
        # handle the returncode:
        if process.returncode != 0 and not continue_portfolio:
            if process.returncode== -11: 
                print("Segmentation fault (core dumped)")
                continue_portfolio = True
            self.logger.error(f"goblint exited with code {process.returncode}")
        return verdict,continue_portfolio

    def run_without_config(self):
        subprocess.run([self.goblint_executable_path, *self.other_args])

    def run(self):
        if not self.configs:
            self.run_without_config()
            return

        for i, config in enumerate(self.configs):
            logger.info(f"Starting config [{i}]")
            verdict, go_on = self.run_with_config(config)
<<<<<<< HEAD
            if not go_on:
=======
            if not verdict:
                logger.error(f"No SV-COMP verdict produced by goblint for config [{i}]")
            if not go_on: 
>>>>>>> 3ec10b4b
                logger.info(f"Stopping portfolio sequence with verdict [{verdict}] after config [{i}]")
                break
        if go_on:
            logger.info("Reached end of portfolio sequence without definitive verdict.")

class GoblintLikeFormatter(logging.Formatter):
    LEVEL_NAMES = {
        'DEBUG': 'Debug',
        'INFO': 'Info',
        'WARNING': 'Warning',
        'ERROR': 'Error',
        'CRITICAL': 'Critical',
    }

    def format(self, record):
        levelname = self.LEVEL_NAMES.get(record.levelname, record.levelname)
        record.levelname = levelname
        return super().format(record)

if __name__ == "__main__":
    logger=logging.getLogger("goblintrunner")
    logging.basicConfig(level=logging.INFO)
    formatter=GoblintLikeFormatter('[%(levelname)s][%(name)s] %(message)s')
    sh=logging.StreamHandler()
    sh.setFormatter(formatter)
    logger.addHandler(sh)
    logger.propagate=False
    goblint_runner = GoblintRunner(logger)
    goblint_runner.run()<|MERGE_RESOLUTION|>--- conflicted
+++ resolved
@@ -61,7 +61,7 @@
         process.wait()
         # handle the returncode:
         if process.returncode != 0 and not continue_portfolio:
-            if process.returncode== -11: 
+            if process.returncode== -11:
                 print("Segmentation fault (core dumped)")
                 continue_portfolio = True
             self.logger.error(f"goblint exited with code {process.returncode}")
@@ -78,13 +78,9 @@
         for i, config in enumerate(self.configs):
             logger.info(f"Starting config [{i}]")
             verdict, go_on = self.run_with_config(config)
-<<<<<<< HEAD
-            if not go_on:
-=======
             if not verdict:
                 logger.error(f"No SV-COMP verdict produced by goblint for config [{i}]")
-            if not go_on: 
->>>>>>> 3ec10b4b
+            if not go_on:
                 logger.info(f"Stopping portfolio sequence with verdict [{verdict}] after config [{i}]")
                 break
         if go_on:
