--- conflicted
+++ resolved
@@ -128,15 +128,6 @@
 # TODO: manually reordered to avoid opam pin crash: https://github.com/ocaml/opam/issues/4936
 pin-depends: [
   [
-<<<<<<< HEAD
-    "goblint-cil.2.0.1"
-    "git+https://github.com/goblint/cil.git#4df989fe625d91ce07d94afe1d85b3b5c6cdd63e"
-=======
-    "apron.v0.9.13"
-    "git+https://github.com/antoinemine/apron.git#1a8e91062c0d7d1e80333d19d5a432332bbbaec8"
->>>>>>> bef3c54e
-  ]
-  [
     "ppx_deriving.5.2.1"
     "git+https://github.com/ocaml-ppx/ppx_deriving.git#0a89b619f94cbbfc3b0fb3255ab4fe5bc77d32d6"
   ]
