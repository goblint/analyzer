opam-version: "2.0"
name: "goblint"
version: "dev"
synopsis: "Static analysis framework for C"
maintainer: [
  "Simmo Saan <simmo.saan@gmail.com>"
  "Michael Schwarz <michael.schwarz93@gmail.com>"
  "Karoliine Holter <karoliine.holter@ut.ee>"
]
authors: [
  "Simmo Saan"
  "Michael Schwarz"
  "Julian Erhard"
  "Sarah Tilscher"
  "Karoliine Holter"
  "Ralf Vogler"
  "Kalmer Apinis"
  "Vesal Vojdani"
]
license: "MIT"
homepage: "https://goblint.in.tum.de"
doc: "https://goblint.readthedocs.io/en/latest/"
bug-reports: "https://github.com/goblint/analyzer/issues"
depends: [
  "angstrom" {= "0.16.0"}
  "apron" {= "v0.9.15"}
  "arg-complete" {= "0.2.1"}
  "astring" {= "0.8.5"}
  "base-bigarray" {= "base"}
  "base-bytes" {= "base"}
  "base-threads" {= "base"}
  "base-unix" {= "base"}
  "batteries" {= "3.9.0"}
  "benchmark" {= "1.6" & with-test}
  "bigarray-compat" {= "1.1.0"}
  "bigstringaf" {= "0.9.1"}
  "bos" {= "0.2.1"}
  "camlidl" {= "1.13"}
  "camlp-streams" {= "5.0.1"}
  "catapult" {= "0.2"}
  "catapult-file" {= "0.2"}
  "cmdliner" {= "1.3.0" & with-doc}
  "conf-autoconf" {= "0.2"}
  "conf-findutils" {= "1"}
  "conf-gcc" {= "1.0"}
  "conf-gmp" {= "4"}
  "conf-gmp-paths" {= "1"}
  "conf-mpfr-paths" {= "1"}
  "conf-perl" {= "2"}
  "conf-ruby" {= "1.0.0" & with-test}
  "cppo" {= "1.6.9"}
  "cpu" {= "2.0.0"}
  "crunch" {= "4.0.0" & with-doc}
  "csexp" {= "1.5.2"}
  "cstruct" {= "6.2.0"}
  "ctypes" {= "0.22.0"}
  "domain-local-await" {= "1.0.1"}
  "domain_shims" {= "0.1.0"}
  "dune" {= "3.19.1"}
  "dune-build-info" {= "3.19.1"}
  "dune-configurator" {= "3.19.1"}
  "dune-private-libs" {= "3.19.1"}
  "dune-site" {= "3.19.1"}
  "dyn" {= "3.19.1"}
  "ez-conf-lib" {= "2"}
  "fileutils" {= "0.6.4"}
  "fmt" {= "0.9.0"}
  "fpath" {= "0.7.3"}
  "goblint-cil" {= "2.0.6"}
  "hex" {= "1.5.0"}
  "integers" {= "0.7.0"}
  "json-data-encoding" {= "1.0.1"}
  "jsonrpc" {= "1.17.0"}
  "logs" {= "0.7.0"}
  "mlgmpidl" {= "1.3.0"}
  "num" {= "1.5"}
  "ocaml" {= "4.14.2"}
  "ocaml-compiler-libs" {= "v0.12.4"}
  "ocaml-config" {= "2"}
  "ocaml-option-flambda" {= "1"}
  "ocaml-syntax-shims" {= "1.0.0"}
  "ocaml-variants" {= "4.14.2+options"}
  "ocamlbuild" {= "0.14.3"}
  "ocamlfind" {= "1.9.8"}
  "odoc" {= "3.0.0" & with-doc}
  "odoc-parser" {= "3.0.0" & with-doc}
  "ordering" {= "3.19.1"}
  "ounit2" {= "2.2.7" & with-test}
  "pp" {= "2.0.0"}
  "ppx_blob" {= "0.9.0"}
  "ppx_derivers" {= "1.2.1"}
  "ppx_deriving" {= "6.0.2"}
  "ppx_deriving_hash" {= "0.1.2"}
  "ppx_deriving_yojson" {= "3.8.0"}
  "ppxlib" {= "0.35.0"}
  "ptime" {= "1.2.0" & with-doc}
  "qcheck-core" {= "0.25"}
  "qcheck-ounit" {= "0.25" & with-test}
  "re" {= "1.11.0" & with-doc}
  "result" {= "1.5" & with-doc}
  "rresult" {= "0.7.0"}
  "seq" {= "base"}
  "sexplib0" {= "v0.16.0"}
  "sha" {= "1.15.4"}
  "stdlib-shims" {= "0.3.0"}
  "stdune" {= "3.19.1"}
  "stringext" {= "1.6.0"}
  "thread-table" {= "1.0.0"}
  "topkg" {= "1.0.8"}
  "tyxml" {= "4.6.0" & with-doc}
  "uri" {= "4.4.0"}
  "uuidm" {= "0.9.8"}
  "uutf" {= "1.0.3" & with-doc}
  "yaml" {= "3.2.0"}
  "yojson" {= "2.2.1"}
  "zarith" {= "1.14"}
]
build: [
  ["dune" "subst"] {dev}
  [
    "dune"
    "build"
    "-p"
    name
    "-j"
    jobs
    "--promote-install-files=false"
    "@install"
    "@runtest" {with-test}
    "@doc" {with-doc}
  ]
  ["dune" "install" "-p" name "--create-install-files" name]
]
dev-repo: "git+https://github.com/goblint/analyzer.git"
available: os-family != "bsd" & os-distribution != "alpine" & (arch != "arm64" | os = "macos")
conflicts: [
  "result" {< "1.5"}
  "ez-conf-lib" {= "1"}
]
post-messages: [
  "Do not benchmark Goblint on OCaml 5 (https://goblint.readthedocs.io/en/latest/user-guide/benchmarking/)." {ocaml:version >= "5.0.0"}
]
pin-depends: [
  [
    "goblint-cil.2.0.6"
<<<<<<< HEAD
    "git+https://github.com/goblint/cil.git#c0b10d1848223a67de45ef608f4e05c082977ac1"
=======
    "git+https://github.com/goblint/cil.git#4b8b06eb39801a87d195f81d830a686578bd8b8b"
>>>>>>> e2f39e8a
  ]
  [
    "apron.v0.9.15"
    "git+https://github.com/antoinemine/apron.git#418a217c7a70dae3f422678f3aaba38ae374d91a"
  ]
]
depexts: ["libgraph-easy-perl"] {os-distribution = "ubuntu" & with-test}
description: """\
Goblint is a sound static analysis framework for C programs using abstract interpretation.
It specializes in thread-modular verification of multi-threaded programs, especially regarding data races.
Goblint includes analyses for assertions, overflows, deadlocks, etc and can be extended with new analyses."""
tags: [
  "program analysis"
  "program verification"
  "static analysis"
  "abstract interpretation"
  "C"
  "data race analysis"
  "concurrency"
]<|MERGE_RESOLUTION|>--- conflicted
+++ resolved
@@ -143,11 +143,7 @@
 pin-depends: [
   [
     "goblint-cil.2.0.6"
-<<<<<<< HEAD
-    "git+https://github.com/goblint/cil.git#c0b10d1848223a67de45ef608f4e05c082977ac1"
-=======
     "git+https://github.com/goblint/cil.git#4b8b06eb39801a87d195f81d830a686578bd8b8b"
->>>>>>> e2f39e8a
   ]
   [
     "apron.v0.9.15"
