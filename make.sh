--- conflicted
+++ resolved
@@ -133,28 +133,10 @@
       cp _opam/share/apron/lib/libboxD.so $PREFIX/share/apron/lib/
       cp _opam/share/apron/lib/libpolkaMPQ.so $PREFIX/share/apron/lib/
 
-    # tests, CI
+    # tests
     ;; test)
-<<<<<<< HEAD
       eval $(opam env)
       dune runtest
-    ;; travis) # run a travis docker container with the files tracked by git - intended to debug setup problems on travis-ci.com
-      echo "run ./scripts/travis-ci.sh to setup ocaml"
-      # echo "bind-mount cwd: beware that cwd of host can be modified and IO is very slow!"
-      # docker run -it -u travis -v $(pwd):$(pwd):delegated -w $(pwd) travisci/ci-garnet:packer-1515445631-7dfb2e1 bash
-      echo "copy cwd w/o git-ignored files: changes in container won't affect host's cwd."
-      # cp cwd (with .git, _opam, _build): 1m51s, cp ls-files: 0.5s
-      docker run -it -u travis -v `pwd`:/analyzer:ro,delegated -w /home/travis travisci/ci-garnet:packer-1515445631-7dfb2e1 bash -c 'cd /analyzer; mkdir ~/a; cp --parents $(git ls-files) ~/a; cd ~/a; bash'
-    ;; server)
-      rsync -avz --delete --exclude='/.git' --exclude='server.sh' --exclude-from="$(git ls-files --exclude-standard -oi --directory > /tmp/excludes; echo /tmp/excludes)" . serverseidl6.informatik.tu-muenchen.de:~/analyzer2
-      ssh serverseidl6.informatik.tu-muenchen.de 'cd ~/analyzer2; make nat && make test'
-=======
-      chmod -R +w ./tests/ # dune runtest normally has everything read-only, but update_suite wants to write a lot of things
-      mkdir -p ./tests/suite_result
-      ./scripts/update_suite.rb # run regression tests
-    ;; testci)
-      ruby scripts/update_suite.rb -s -d # -s: run tests sequentially instead of in parallel such that output is not scrambled, -d shows some stats?
->>>>>>> f2f5cc17
 
     ;; *)
       echo "Unknown action '$1'. Try clean, native, byte, profile or doc.";;
