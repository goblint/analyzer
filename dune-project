--- conflicted
+++ resolved
@@ -20,53 +20,6 @@
 (license MIT)
 
 (package
-<<<<<<< HEAD
- (name goblint)
- (synopsis "Static analysis framework for C")
- (depends
-  (ocaml
-   (>= 4.10))
-  (dune
-   (>= 3.0)) ; 3.0 lower bound needed in tests/extraction ; 2.9.1 explicit lower bound needed for opam install (https://github.com/ocaml/dune/pull/4806), (lang dune 2.9.1) doesn't do this
-  (goblint-cil
-   (>= 2.0.0)) ; TODO no way to define as pin-depends? Used goblint.opam.template to add it for now. https://github.com/ocaml/dune/issues/3231. Alternatively, removing this line and adding cil as a git submodule and `(vendored_dirs cil)` as ./dune also works. This way, no more need to reinstall the pinned cil opam package on changes. However, then cil is cleaned and has to be rebuild together with goblint.
-  (batteries
-   (>= 3.4.0))
-  (zarith
-   (>= 1.8))
-  (yojson
-   (>= 2.0.0))
-  (ocamlgraph
-   (>= 2.0.0))
-  qcheck-core
-  ppx_deriving
-  ppx_deriving_hash
-  (ppx_deriving_yojson
-   (>= 3.7.0))
-  (ppx_blob
-   (>= 0.6.0))
-  (ounit2 :with-test)
-  (qcheck-ounit :with-test)
-  (odoc :with-doc)
-  fpath
-  dune-site
-  json-data-encoding
-  (jsonrpc
-   (>= 1.12))
-  (sha
-   (>= 1.12))
-  cpu
-  arg-complete
-  yaml
-  uuidm
-  catapult
-  catapult-file
-  (conf-gmp
-   (>= 3)) ; only needed transitively, but they don't have lower bound, which is needed on MacOS
-  (conf-ruby :with-test)
-  (benchmark :with-test) ; TODO: make this optional somehow, (optional) on bench executable doesn't work
-  conf-gcc ; ensures opam-repository CI installs real gcc from homebrew on MacOS
-=======
   (name goblint)
   (synopsis "Static analysis framework for C")
   (depends
@@ -82,6 +35,7 @@
     (ounit2 :with-test)
     (qcheck-ounit :with-test)
     (odoc :with-doc)
+    (ocamlgraph (>= 2.0.0))
     fpath
     dune-site
     dune-build-info
@@ -103,7 +57,6 @@
   (depopts
     apron
     z3
->>>>>>> 283c3eff
   )
   (conflicts
     (result (< 1.5)) ; transitive dependency, overrides standard Result module and doesn't have map_error, bind
