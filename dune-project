--- conflicted
+++ resolved
@@ -34,11 +34,8 @@
     ocaml-monadic
     (ounit2 :with-test)
     (odoc :with-doc)
-<<<<<<< HEAD
     dune-site
-=======
     benchmark ; TODO: make this optional somehow, (optional) on bench executable doesn't work
->>>>>>> 24d24f94
     ; TODO still need the following after switch to dune?
     ocamlbuild
     ocamlfind
