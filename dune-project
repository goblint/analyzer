--- conflicted
+++ resolved
@@ -35,14 +35,7 @@
     (odoc :with-doc)
     dune-site
     sha
-<<<<<<< HEAD
-    benchmark ; TODO: make this optional somehow, (optional) on bench executable doesn't work
-=======
     (benchmark :with-test) ; TODO: make this optional somehow, (optional) on bench executable doesn't work
-    ; TODO still need the following after switch to dune?
-    ocamlbuild
-    ocamlfind
->>>>>>> fd4aecfa
   )
   (depopts
     apron
