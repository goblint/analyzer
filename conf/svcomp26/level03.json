{
  "ana": {
    "sv-comp": {
      "enabled": true,
      "functions": true
    },
    "int": {
      "def_exc": true,
      "enums": true,
      "congruence": true,
      "bitfield":true,
      "interval": true
    },
    "float": {
      "interval": true,
      "evaluate_math_functions": true
    },
    "activated": [
      "base",
      "threadid",
      "threadflag",
      "threadreturn",
      "mallocWrapper",
      "mutexEvents",
      "mutex",
      "access",
      "race",
      "escape",
      "expRelation",
      "mhp",
      "assert",
      "var_eq",
      "symb_locks",
      "region",
      "thread",
      "threadJoins",
      "abortUnless",
<<<<<<< HEAD
      "branchSet"
=======
      "affeq",
      "apron"
>>>>>>> 3ec10b4b
    ],
    "apron": {
      "domain": "octagon"
    },
    "path_sens": [
      "mutex",
      "malloc_null",
      "uninit",
      "expsplit",
      "activeSetjmp",
      "memLeak",
<<<<<<< HEAD
      "threadflag",
      "branchSet"
=======
      "threadflag"
>>>>>>> 3ec10b4b
    ],
    "context": {
      "widen": false
    },
    "base": {
      "arrays": {
        "domain": "partitioned"
      },
      "structs": {
        "domain": "sets"
      }
    },
    "race": {
      "free": false,
      "call": false
    },
    "autotune": {
      "enabled": true,
      "activated": [
        "reduceAnalyses",
        "mallocWrappers",
        "noRecursiveIntervals",
        "enums",
        "congruence",
        "wideningThresholds",
        "loopUnrollHeuristic",
        "memsafetySpecification",
        "noOverflows",
        "termination",
        "tmpSpecialAnalysis"
      ]
    }
  },
  "exp": {
    "region-offsets": true
  },
  "solver": "td3",
  "solvers": {
    "td3": {
      "widen_gas": 30,
      "side_widen_gas": 30
    }
  },
  "sem": {
    "unknown_function": {
      "spawn": false
    },
    "int": {
      "signed_overflow": "assume_none"
    },
    "null-pointer": {
      "dereference": "assume_none"
    }
  },
  "witness": {
    "yaml": {
      "enabled": true,
      "sv-comp-true-only": false,
      "format-version": "2.0",
      "entry-types": [
        "invariant_set"
      ],
      "invariant-types": [
        "loop_invariant"
      ]
    },
    "invariant": {
      "loop-head": true,
      "after-lock": false,
      "other": false,
      "accessed": false,
      "exact": true
    }
  },
  "pre": {
    "transform-paths": false
  }
}<|MERGE_RESOLUTION|>--- conflicted
+++ resolved
@@ -35,12 +35,8 @@
       "thread",
       "threadJoins",
       "abortUnless",
-<<<<<<< HEAD
-      "branchSet"
-=======
       "affeq",
       "apron"
->>>>>>> 3ec10b4b
     ],
     "apron": {
       "domain": "octagon"
@@ -52,12 +48,7 @@
       "expsplit",
       "activeSetjmp",
       "memLeak",
-<<<<<<< HEAD
-      "threadflag",
-      "branchSet"
-=======
       "threadflag"
->>>>>>> 3ec10b4b
     ],
     "context": {
       "widen": false
