--- conflicted
+++ resolved
@@ -93,12 +93,8 @@
   },
   "witness": {
     "yaml": {
-<<<<<<< HEAD
       "enabled": false,
-=======
-      "enabled": true,
       "sv-comp-true-only": false,
->>>>>>> a5bee96f
       "format-version": "2.0",
       "entry-types": [
         "invariant_set",
