{
  "ana": {
    "sv-comp": {
      "enabled": true,
      "functions": true
    },
    "int": {
      "def_exc": true,
      "enums": false,
      "interval": true
    },
    "float": {
      "interval": true
    },
    "activated": [
      "base",
      "threadid",
      "threadflag",
      "threadreturn",
      "mallocWrapper",
      "mutexEvents",
      "mutex",
      "access",
      "race",
      "escape",
      "expRelation",
      "mhp",
      "assert",
      "var_eq",
      "symb_locks",
      "region",
      "thread",
      "threadJoins"
    ],
    "path_sens": [
      "mutex",
      "malloc_null",
      "uninit",
      "expsplit",
      "activeSetjmp",
      "memLeak",
      "threadflag"
    ],
    "context": {
      "widen": false
    },
    "malloc": {
      "wrappers": [
        "kmalloc",
        "__kmalloc",
        "usb_alloc_urb",
        "__builtin_alloca",
        "kzalloc",

        "ldv_malloc",

        "kzalloc_node",
        "ldv_zalloc",
        "kmalloc_array",
        "kcalloc",

        "ldv_xmalloc",
        "ldv_xzalloc",
        "ldv_calloc",
        "ldv_kzalloc"
      ]
    },
    "base": {
      "arrays": {
        "domain": "partitioned"
      }
    },
    "race": {
      "free": false,
      "call": false
    },
    "autotune": {
      "enabled": true,
      "activated": [
        "singleThreaded",
        "mallocWrappers",
        "noRecursiveIntervals",
        "enums",
        "congruence",
        "octagon",
        "wideningThresholds",
        "loopUnrollHeuristic",
        "memsafetySpecification"
      ]
    }
  },
  "exp": {
    "region-offsets": true
  },
  "solver": "td3",
  "sem": {
    "unknown_function": {
      "spawn": false
    },
    "int": {
      "signed_overflow": "assume_none"
    },
    "null-pointer": {
      "dereference": "assume_none"
    }
  },
  "witness": {
    "graphml": {
      "enabled": true,
      "id": "enumerate",
      "unknown": false
<<<<<<< HEAD
    },
    "yaml": {
      "enabled": true,
      "entry-types": [
        "loop_invariant"
      ]
    },
    "invariant": {
      "loop-head": true,
      "after-lock": false,
      "other": false,
      "accessed": false,
      "exact": true,
      "exclude-vars": [
        "tmp\\(___[0-9]+\\)?",
        "cond",
        "RETURN",
        "__\\(cil_\\)?tmp_?[0-9]*\\(_[0-9]+\\)?",
        ".*____CPAchecker_TMP_[0-9]+",
        "__VERIFIER_assert__cond",
        "__ksymtab_.*",
        "\\(ldv_state_variable\\|ldv_timer_state\\|ldv_timer_list\\|ldv_irq_\\(line_\\|data_\\)?[0-9]+\\|ldv_retval\\)_[0-9]+"
      ]
=======
>>>>>>> 6aed24ff
    }
  },
  "pre": {
    "enabled": false
  }
}<|MERGE_RESOLUTION|>--- conflicted
+++ resolved
@@ -109,7 +109,6 @@
       "enabled": true,
       "id": "enumerate",
       "unknown": false
-<<<<<<< HEAD
     },
     "yaml": {
       "enabled": true,
@@ -133,8 +132,6 @@
         "__ksymtab_.*",
         "\\(ldv_state_variable\\|ldv_timer_state\\|ldv_timer_list\\|ldv_irq_\\(line_\\|data_\\)?[0-9]+\\|ldv_retval\\)_[0-9]+"
       ]
-=======
->>>>>>> 6aed24ff
     }
   },
   "pre": {
