--- conflicted
+++ resolved
@@ -16,27 +16,6 @@
 dev_addr: '127.0.0.1:8010' # different port from default python http.server for g2html
 
 nav:
-<<<<<<< HEAD
-  - Home: index.md
-  - 'User guide':
-    - user-guide/running.md
-    - user-guide/configuring.md
-    - user-guide/inspecting.md
-    - user-guide/annotating.md
-  - 'Developer guide':
-    - developer-guide/developing.md
-    - developer-guide/firstanalysis.md
-    - developer-guide/extending-library.md
-    - developer-guide/messaging.md
-    - developer-guide/testing.md
-    - developer-guide/debugging.md
-    - developer-guide/profiling.md
-    - developer-guide/documenting.md
-    - developer-guide/releasing.md
-  - 'Artifact descriptions':
-    - "SAS '21": artifact-descriptions/sas21.md
-    - "ESOP '23": artifact-descriptions/esop23.md
-=======
   - 🏠 Home: index.md
   - '👺 User guide':
     - 🚚 Installing: https://github.com/goblint/analyzer#installing
@@ -58,4 +37,4 @@
     - 🚀 Releasing: developer-guide/releasing.md
   - '📦 Artifact descriptions':
     - "🇸 SAS '21": artifact-descriptions/sas21.md
->>>>>>> c3639a8f
+    - "🇪 ESOP '23": artifact-descriptions/esop23.md