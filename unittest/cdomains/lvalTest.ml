--- conflicted
+++ resolved
@@ -9,27 +9,15 @@
 let ikind = IntDomain.PtrDiffIkind.ikind ()
 
 let a_var = Cil.makeGlobalVar "a" Cil.intPtrType
-<<<<<<< HEAD
-let a_lv = LV.from_var ~is_modular:false a_var
+let a_lv = LV.of_var ~is_modular:false a_var
 let i_0 = ID.of_int ikind Z.zero
-let a_lv_0 = LV.from_var_offset ~is_modular:false (a_var, `Index (i_0, `NoOffset))
+let a_lv_0 = LV.of_mval ~is_modular:false (a_var, `Index (i_0, `NoOffset))
 let i_1 = ID.of_int ikind Z.one
-let a_lv_1 = LV.from_var_offset ~is_modular:false (a_var, `Index (i_1, `NoOffset))
+let a_lv_1 = LV.of_mval ~is_modular:false (a_var, `Index (i_1, `NoOffset))
 let i_top = ID.join i_0 i_1
-let a_lv_top = LV.from_var_offset ~is_modular:false (a_var, `Index (i_top, `NoOffset))
+let a_lv_top = LV.of_mval ~is_modular:false (a_var, `Index (i_top, `NoOffset))
 let i_not_0 = ID.join i_1 (ID.of_int ikind (Z.of_int 2))
-let a_lv_not_0 = LV.from_var_offset ~is_modular:false (a_var, `Index (i_not_0, `NoOffset))
-=======
-let a_lv = LV.of_var a_var
-let i_0 = ID.of_int ikind Z.zero
-let a_lv_0 = LV.of_mval (a_var, `Index (i_0, `NoOffset))
-let i_1 = ID.of_int ikind Z.one
-let a_lv_1 = LV.of_mval (a_var, `Index (i_1, `NoOffset))
-let i_top = ID.join i_0 i_1
-let a_lv_top = LV.of_mval (a_var, `Index (i_top, `NoOffset))
-let i_not_0 = ID.join i_1 (ID.of_int ikind (Z.of_int 2))
-let a_lv_not_0 = LV.of_mval (a_var, `Index (i_not_0, `NoOffset))
->>>>>>> 6389a7f6
+let a_lv_not_0 = LV.of_mval ~is_modular:false (a_var, `Index (i_not_0, `NoOffset))
 
 
 let assert_leq x y =
